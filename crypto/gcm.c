/*
 * GCM: Galois/Counter Mode.
 *
 * Copyright (c) 2007 Nokia Siemens Networks - Mikko Herranen <mh1@iki.fi>
 *
 * This program is free software; you can redistribute it and/or modify it
 * under the terms of the GNU General Public License version 2 as published
 * by the Free Software Foundation.
 */

#include <crypto/gf128mul.h>
#include <crypto/internal/aead.h>
#include <crypto/internal/skcipher.h>
#include <crypto/internal/hash.h>
#include <crypto/null.h>
#include <crypto/scatterwalk.h>
#include <crypto/hash.h>
#include "internal.h"
#include <linux/completion.h>
#include <linux/err.h>
#include <linux/init.h>
#include <linux/kernel.h>
#include <linux/module.h>
#include <linux/slab.h>

struct gcm_instance_ctx {
	struct crypto_skcipher_spawn ctr;
	struct crypto_ahash_spawn ghash;
};

struct crypto_gcm_ctx {
	struct crypto_skcipher *ctr;
	struct crypto_ahash *ghash;
};

struct crypto_rfc4106_ctx {
	struct crypto_aead *child;
	u8 nonce[4];
};

struct crypto_rfc4106_req_ctx {
	struct scatterlist src[3];
	struct scatterlist dst[3];
	struct aead_request subreq;
};

struct crypto_rfc4543_instance_ctx {
	struct crypto_aead_spawn aead;
};

struct crypto_rfc4543_ctx {
	struct crypto_aead *child;
	struct crypto_skcipher *null;
	u8 nonce[4];
};

struct crypto_rfc4543_req_ctx {
	struct aead_request subreq;
};

struct crypto_gcm_ghash_ctx {
	unsigned int cryptlen;
	struct scatterlist *src;
	int (*complete)(struct aead_request *req, u32 flags);
};

struct crypto_gcm_req_priv_ctx {
	u8 iv[16];
	u8 auth_tag[16];
	u8 iauth_tag[16];
	struct scatterlist src[3];
	struct scatterlist dst[3];
	struct scatterlist sg;
	struct crypto_gcm_ghash_ctx ghash_ctx;
	union {
		struct ahash_request ahreq;
		struct skcipher_request skreq;
	} u;
};

struct crypto_gcm_setkey_result {
	int err;
	struct completion completion;
};

static struct {
	u8 buf[16];
	struct scatterlist sg;
} *gcm_zeroes;

static int crypto_rfc4543_copy_src_to_dst(struct aead_request *req, bool enc);

static inline struct crypto_gcm_req_priv_ctx *crypto_gcm_reqctx(
	struct aead_request *req)
{
	unsigned long align = crypto_aead_alignmask(crypto_aead_reqtfm(req));

	return (void *)PTR_ALIGN((u8 *)aead_request_ctx(req), align + 1);
}

static void crypto_gcm_setkey_done(struct crypto_async_request *req, int err)
{
	struct crypto_gcm_setkey_result *result = req->data;

	if (err == -EINPROGRESS)
		return;

	result->err = err;
	complete(&result->completion);
}

static int crypto_gcm_setkey(struct crypto_aead *aead, const u8 *key,
			     unsigned int keylen)
{
	struct crypto_gcm_ctx *ctx = crypto_aead_ctx(aead);
	struct crypto_ahash *ghash = ctx->ghash;
	struct crypto_skcipher *ctr = ctx->ctr;
	struct {
		be128 hash;
		u8 iv[16];

		struct crypto_gcm_setkey_result result;

		struct scatterlist sg[1];
		struct skcipher_request req;
	} *data;
	int err;

	crypto_skcipher_clear_flags(ctr, CRYPTO_TFM_REQ_MASK);
	crypto_skcipher_set_flags(ctr, crypto_aead_get_flags(aead) &
				       CRYPTO_TFM_REQ_MASK);
	err = crypto_skcipher_setkey(ctr, key, keylen);
	crypto_aead_set_flags(aead, crypto_skcipher_get_flags(ctr) &
				    CRYPTO_TFM_RES_MASK);
	if (err)
		return err;

	data = kzalloc(sizeof(*data) + crypto_skcipher_reqsize(ctr),
		       GFP_KERNEL);
	if (!data)
		return -ENOMEM;

	init_completion(&data->result.completion);
	sg_init_one(data->sg, &data->hash, sizeof(data->hash));
	skcipher_request_set_tfm(&data->req, ctr);
	skcipher_request_set_callback(&data->req, CRYPTO_TFM_REQ_MAY_SLEEP |
						  CRYPTO_TFM_REQ_MAY_BACKLOG,
				      crypto_gcm_setkey_done,
				      &data->result);
	skcipher_request_set_crypt(&data->req, data->sg, data->sg,
				   sizeof(data->hash), data->iv);

	err = crypto_skcipher_encrypt(&data->req);
	if (err == -EINPROGRESS || err == -EBUSY) {
		wait_for_completion(&data->result.completion);
		err = data->result.err;
	}

	if (err)
		goto out;

	crypto_ahash_clear_flags(ghash, CRYPTO_TFM_REQ_MASK);
	crypto_ahash_set_flags(ghash, crypto_aead_get_flags(aead) &
			       CRYPTO_TFM_REQ_MASK);
	err = crypto_ahash_setkey(ghash, (u8 *)&data->hash, sizeof(be128));
	crypto_aead_set_flags(aead, crypto_ahash_get_flags(ghash) &
			      CRYPTO_TFM_RES_MASK);

out:
	kzfree(data);
	return err;
}

static int crypto_gcm_setauthsize(struct crypto_aead *tfm,
				  unsigned int authsize)
{
	switch (authsize) {
	case 4:
	case 8:
	case 12:
	case 13:
	case 14:
	case 15:
	case 16:
		break;
	default:
		return -EINVAL;
	}

	return 0;
}

static void crypto_gcm_init_common(struct aead_request *req)
{
	struct crypto_gcm_req_priv_ctx *pctx = crypto_gcm_reqctx(req);
	__be32 counter = cpu_to_be32(1);
	struct scatterlist *sg;

	memset(pctx->auth_tag, 0, sizeof(pctx->auth_tag));
	memcpy(pctx->iv, req->iv, 12);
	memcpy(pctx->iv + 12, &counter, 4);

	sg_init_table(pctx->src, 3);
	sg_set_buf(pctx->src, pctx->auth_tag, sizeof(pctx->auth_tag));
	sg = scatterwalk_ffwd(pctx->src + 1, req->src, req->assoclen);
	if (sg != pctx->src + 1)
		sg_chain(pctx->src, 2, sg);

	if (req->src != req->dst) {
		sg_init_table(pctx->dst, 3);
		sg_set_buf(pctx->dst, pctx->auth_tag, sizeof(pctx->auth_tag));
		sg = scatterwalk_ffwd(pctx->dst + 1, req->dst, req->assoclen);
		if (sg != pctx->dst + 1)
			sg_chain(pctx->dst, 2, sg);
	}
}

static void crypto_gcm_init_crypt(struct aead_request *req,
				  unsigned int cryptlen)
{
	struct crypto_aead *aead = crypto_aead_reqtfm(req);
	struct crypto_gcm_ctx *ctx = crypto_aead_ctx(aead);
	struct crypto_gcm_req_priv_ctx *pctx = crypto_gcm_reqctx(req);
	struct skcipher_request *skreq = &pctx->u.skreq;
	struct scatterlist *dst;

	dst = req->src == req->dst ? pctx->src : pctx->dst;

	skcipher_request_set_tfm(skreq, ctx->ctr);
	skcipher_request_set_crypt(skreq, pctx->src, dst,
				     cryptlen + sizeof(pctx->auth_tag),
				     pctx->iv);
}

static inline unsigned int gcm_remain(unsigned int len)
{
	len &= 0xfU;
	return len ? 16 - len : 0;
}

static void gcm_hash_len_done(struct crypto_async_request *areq, int err);

static int gcm_hash_update(struct aead_request *req,
			   crypto_completion_t compl,
			   struct scatterlist *src,
			   unsigned int len, u32 flags)
{
	struct crypto_gcm_req_priv_ctx *pctx = crypto_gcm_reqctx(req);
	struct ahash_request *ahreq = &pctx->u.ahreq;

	ahash_request_set_callback(ahreq, flags, compl, req);
	ahash_request_set_crypt(ahreq, src, NULL, len);

	return crypto_ahash_update(ahreq);
}

static int gcm_hash_remain(struct aead_request *req,
			   unsigned int remain,
			   crypto_completion_t compl, u32 flags)
{
	return gcm_hash_update(req, compl, &gcm_zeroes->sg, remain, flags);
}

static int gcm_hash_len(struct aead_request *req, u32 flags)
{
	struct crypto_gcm_req_priv_ctx *pctx = crypto_gcm_reqctx(req);
	struct ahash_request *ahreq = &pctx->u.ahreq;
	struct crypto_gcm_ghash_ctx *gctx = &pctx->ghash_ctx;
	u128 lengths;

	lengths.a = cpu_to_be64(req->assoclen * 8);
	lengths.b = cpu_to_be64(gctx->cryptlen * 8);
	memcpy(pctx->iauth_tag, &lengths, 16);
	sg_init_one(&pctx->sg, pctx->iauth_tag, 16);
	ahash_request_set_callback(ahreq, flags, gcm_hash_len_done, req);
	ahash_request_set_crypt(ahreq, &pctx->sg,
				pctx->iauth_tag, sizeof(lengths));

	return crypto_ahash_finup(ahreq);
}

static int gcm_hash_len_continue(struct aead_request *req, u32 flags)
{
	struct crypto_gcm_req_priv_ctx *pctx = crypto_gcm_reqctx(req);
	struct crypto_gcm_ghash_ctx *gctx = &pctx->ghash_ctx;

	return gctx->complete(req, flags);
}

static void gcm_hash_len_done(struct crypto_async_request *areq, int err)
{
	struct aead_request *req = areq->data;

	if (err)
		goto out;

	err = gcm_hash_len_continue(req, 0);
	if (err == -EINPROGRESS)
		return;

out:
	aead_request_complete(req, err);
}

static int gcm_hash_crypt_remain_continue(struct aead_request *req, u32 flags)
{
	return gcm_hash_len(req, flags) ?:
	       gcm_hash_len_continue(req, flags);
}

static void gcm_hash_crypt_remain_done(struct crypto_async_request *areq,
				       int err)
{
	struct aead_request *req = areq->data;

	if (err)
		goto out;

	err = gcm_hash_crypt_remain_continue(req, 0);
	if (err == -EINPROGRESS)
		return;

out:
	aead_request_complete(req, err);
}

static int gcm_hash_crypt_continue(struct aead_request *req, u32 flags)
{
	struct crypto_gcm_req_priv_ctx *pctx = crypto_gcm_reqctx(req);
	struct crypto_gcm_ghash_ctx *gctx = &pctx->ghash_ctx;
	unsigned int remain;

	remain = gcm_remain(gctx->cryptlen);
	if (remain)
		return gcm_hash_remain(req, remain,
				       gcm_hash_crypt_remain_done, flags) ?:
		       gcm_hash_crypt_remain_continue(req, flags);

	return gcm_hash_crypt_remain_continue(req, flags);
}

static void gcm_hash_crypt_done(struct crypto_async_request *areq, int err)
{
	struct aead_request *req = areq->data;

	if (err)
		goto out;

	err = gcm_hash_crypt_continue(req, 0);
	if (err == -EINPROGRESS)
		return;

out:
	aead_request_complete(req, err);
}

static int gcm_hash_assoc_remain_continue(struct aead_request *req, u32 flags)
{
	struct crypto_gcm_req_priv_ctx *pctx = crypto_gcm_reqctx(req);
	struct crypto_gcm_ghash_ctx *gctx = &pctx->ghash_ctx;

	if (gctx->cryptlen)
		return gcm_hash_update(req, gcm_hash_crypt_done,
				       gctx->src, gctx->cryptlen, flags) ?:
		       gcm_hash_crypt_continue(req, flags);

	return gcm_hash_crypt_remain_continue(req, flags);
}

static void gcm_hash_assoc_remain_done(struct crypto_async_request *areq,
				       int err)
{
	struct aead_request *req = areq->data;

	if (err)
		goto out;

	err = gcm_hash_assoc_remain_continue(req, 0);
	if (err == -EINPROGRESS)
		return;

out:
	aead_request_complete(req, err);
}

static int gcm_hash_assoc_continue(struct aead_request *req, u32 flags)
{
	unsigned int remain;

	remain = gcm_remain(req->assoclen);
	if (remain)
		return gcm_hash_remain(req, remain,
				       gcm_hash_assoc_remain_done, flags) ?:
		       gcm_hash_assoc_remain_continue(req, flags);

	return gcm_hash_assoc_remain_continue(req, flags);
}

static void gcm_hash_assoc_done(struct crypto_async_request *areq, int err)
{
	struct aead_request *req = areq->data;

	if (err)
		goto out;

	err = gcm_hash_assoc_continue(req, 0);
	if (err == -EINPROGRESS)
		return;

out:
	aead_request_complete(req, err);
}

static int gcm_hash_init_continue(struct aead_request *req, u32 flags)
{
	if (req->assoclen)
		return gcm_hash_update(req, gcm_hash_assoc_done,
				       req->src, req->assoclen, flags) ?:
		       gcm_hash_assoc_continue(req, flags);

	return gcm_hash_assoc_remain_continue(req, flags);
}

static void gcm_hash_init_done(struct crypto_async_request *areq, int err)
{
	struct aead_request *req = areq->data;

	if (err)
		goto out;

	err = gcm_hash_init_continue(req, 0);
	if (err == -EINPROGRESS)
		return;

out:
	aead_request_complete(req, err);
}

static int gcm_hash(struct aead_request *req, u32 flags)
{
	struct crypto_gcm_req_priv_ctx *pctx = crypto_gcm_reqctx(req);
	struct ahash_request *ahreq = &pctx->u.ahreq;
	struct crypto_gcm_ctx *ctx = crypto_aead_ctx(crypto_aead_reqtfm(req));

	ahash_request_set_tfm(ahreq, ctx->ghash);

	ahash_request_set_callback(ahreq, flags, gcm_hash_init_done, req);
	return crypto_ahash_init(ahreq) ?:
	       gcm_hash_init_continue(req, flags);
}

static int gcm_enc_copy_hash(struct aead_request *req, u32 flags)
{
	struct crypto_gcm_req_priv_ctx *pctx = crypto_gcm_reqctx(req);
	struct crypto_aead *aead = crypto_aead_reqtfm(req);
	u8 *auth_tag = pctx->auth_tag;

	crypto_xor(auth_tag, pctx->iauth_tag, 16);
	scatterwalk_map_and_copy(auth_tag, req->dst,
				 req->assoclen + req->cryptlen,
				 crypto_aead_authsize(aead), 1);
	return 0;
}

static int gcm_encrypt_continue(struct aead_request *req, u32 flags)
{
	struct crypto_gcm_req_priv_ctx *pctx = crypto_gcm_reqctx(req);
	struct crypto_gcm_ghash_ctx *gctx = &pctx->ghash_ctx;

	gctx->src = sg_next(req->src == req->dst ? pctx->src : pctx->dst);
	gctx->cryptlen = req->cryptlen;
	gctx->complete = gcm_enc_copy_hash;

	return gcm_hash(req, flags);
}

static void gcm_encrypt_done(struct crypto_async_request *areq, int err)
{
	struct aead_request *req = areq->data;

	if (err)
		goto out;

	err = gcm_encrypt_continue(req, 0);
	if (err == -EINPROGRESS)
		return;

out:
	aead_request_complete(req, err);
}

static int crypto_gcm_encrypt(struct aead_request *req)
{
	struct crypto_gcm_req_priv_ctx *pctx = crypto_gcm_reqctx(req);
	struct skcipher_request *skreq = &pctx->u.skreq;
	u32 flags = aead_request_flags(req);

	crypto_gcm_init_common(req);
	crypto_gcm_init_crypt(req, req->cryptlen);
	skcipher_request_set_callback(skreq, flags, gcm_encrypt_done, req);

	return crypto_skcipher_encrypt(skreq) ?:
	       gcm_encrypt_continue(req, flags);
}

static int crypto_gcm_verify(struct aead_request *req)
{
	struct crypto_gcm_req_priv_ctx *pctx = crypto_gcm_reqctx(req);
	struct crypto_aead *aead = crypto_aead_reqtfm(req);
	u8 *auth_tag = pctx->auth_tag;
	u8 *iauth_tag = pctx->iauth_tag;
	unsigned int authsize = crypto_aead_authsize(aead);
	unsigned int cryptlen = req->cryptlen - authsize;

	crypto_xor(auth_tag, iauth_tag, 16);
	scatterwalk_map_and_copy(iauth_tag, req->src,
				 req->assoclen + cryptlen, authsize, 0);
	return crypto_memneq(iauth_tag, auth_tag, authsize) ? -EBADMSG : 0;
}

static void gcm_decrypt_done(struct crypto_async_request *areq, int err)
{
	struct aead_request *req = areq->data;

	if (!err)
		err = crypto_gcm_verify(req);

	aead_request_complete(req, err);
}

static int gcm_dec_hash_continue(struct aead_request *req, u32 flags)
{
	struct crypto_gcm_req_priv_ctx *pctx = crypto_gcm_reqctx(req);
	struct skcipher_request *skreq = &pctx->u.skreq;
	struct crypto_gcm_ghash_ctx *gctx = &pctx->ghash_ctx;

	crypto_gcm_init_crypt(req, gctx->cryptlen);
	skcipher_request_set_callback(skreq, flags, gcm_decrypt_done, req);
	return crypto_skcipher_decrypt(skreq) ?: crypto_gcm_verify(req);
}

static int crypto_gcm_decrypt(struct aead_request *req)
{
	struct crypto_aead *aead = crypto_aead_reqtfm(req);
	struct crypto_gcm_req_priv_ctx *pctx = crypto_gcm_reqctx(req);
	struct crypto_gcm_ghash_ctx *gctx = &pctx->ghash_ctx;
	unsigned int authsize = crypto_aead_authsize(aead);
	unsigned int cryptlen = req->cryptlen;
	u32 flags = aead_request_flags(req);

	cryptlen -= authsize;

	crypto_gcm_init_common(req);

	gctx->src = sg_next(pctx->src);
	gctx->cryptlen = cryptlen;
	gctx->complete = gcm_dec_hash_continue;

	return gcm_hash(req, flags);
}

static int crypto_gcm_init_tfm(struct crypto_aead *tfm)
{
	struct aead_instance *inst = aead_alg_instance(tfm);
	struct gcm_instance_ctx *ictx = aead_instance_ctx(inst);
	struct crypto_gcm_ctx *ctx = crypto_aead_ctx(tfm);
	struct crypto_skcipher *ctr;
	struct crypto_ahash *ghash;
	unsigned long align;
	int err;

	ghash = crypto_spawn_ahash(&ictx->ghash);
	if (IS_ERR(ghash))
		return PTR_ERR(ghash);

	ctr = crypto_spawn_skcipher(&ictx->ctr);
	err = PTR_ERR(ctr);
	if (IS_ERR(ctr))
		goto err_free_hash;

	ctx->ctr = ctr;
	ctx->ghash = ghash;

	align = crypto_aead_alignmask(tfm);
	align &= ~(crypto_tfm_ctx_alignment() - 1);
	crypto_aead_set_reqsize(tfm,
		align + offsetof(struct crypto_gcm_req_priv_ctx, u) +
		max(sizeof(struct skcipher_request) +
		    crypto_skcipher_reqsize(ctr),
		    sizeof(struct ahash_request) +
		    crypto_ahash_reqsize(ghash)));

	return 0;

err_free_hash:
	crypto_free_ahash(ghash);
	return err;
}

static void crypto_gcm_exit_tfm(struct crypto_aead *tfm)
{
	struct crypto_gcm_ctx *ctx = crypto_aead_ctx(tfm);

	crypto_free_ahash(ctx->ghash);
	crypto_free_skcipher(ctx->ctr);
}

static void crypto_gcm_free(struct aead_instance *inst)
{
	struct gcm_instance_ctx *ctx = aead_instance_ctx(inst);

	crypto_drop_skcipher(&ctx->ctr);
	crypto_drop_ahash(&ctx->ghash);
	kfree(inst);
}

static int crypto_gcm_create_common(struct crypto_template *tmpl,
				    struct rtattr **tb,
				    const char *ctr_name,
				    const char *ghash_name)
{
	struct crypto_attr_type *algt;
	struct aead_instance *inst;
	struct skcipher_alg *ctr;
	struct crypto_alg *ghash_alg;
	struct hash_alg_common *ghash;
	struct gcm_instance_ctx *ctx;
	int err;

	algt = crypto_get_attr_type(tb);
	if (IS_ERR(algt))
		return PTR_ERR(algt);

	if ((algt->type ^ CRYPTO_ALG_TYPE_AEAD) & algt->mask)
		return -EINVAL;

	ghash_alg = crypto_find_alg(ghash_name, &crypto_ahash_type,
				    CRYPTO_ALG_TYPE_HASH,
				    CRYPTO_ALG_TYPE_AHASH_MASK |
				    crypto_requires_sync(algt->type,
							 algt->mask));
	if (IS_ERR(ghash_alg))
		return PTR_ERR(ghash_alg);

	ghash = __crypto_hash_alg_common(ghash_alg);

	err = -ENOMEM;
	inst = kzalloc(sizeof(*inst) + sizeof(*ctx), GFP_KERNEL);
	if (!inst)
		goto out_put_ghash;

	ctx = aead_instance_ctx(inst);
	err = crypto_init_ahash_spawn(&ctx->ghash, ghash,
				      aead_crypto_instance(inst));
	if (err)
		goto err_free_inst;

	err = -EINVAL;
	if (strcmp(ghash->base.cra_name, "ghash") != 0 ||
	    ghash->digestsize != 16)
		goto err_drop_ghash;

	crypto_set_skcipher_spawn(&ctx->ctr, aead_crypto_instance(inst));
	err = crypto_grab_skcipher(&ctx->ctr, ctr_name, 0,
				   crypto_requires_sync(algt->type,
							algt->mask));
	if (err)
		goto err_drop_ghash;

	ctr = crypto_spawn_skcipher_alg(&ctx->ctr);

<<<<<<< HEAD
	/* We only support 16-byte blocks. */
	err = -EINVAL;
	if (crypto_skcipher_alg_ivsize(ctr) != 16)
		goto out_put_ctr;

	/* Not a stream cipher? */
	if (ctr->base.cra_blocksize != 1)
=======
	/* The skcipher algorithm must be CTR mode, using 16-byte blocks. */
	err = -EINVAL;
	if (strncmp(ctr->base.cra_name, "ctr(", 4) != 0 ||
	    crypto_skcipher_alg_ivsize(ctr) != 16 ||
	    ctr->base.cra_blocksize != 1)
>>>>>>> 16dbcb07
		goto out_put_ctr;

	err = -ENAMETOOLONG;
	if (snprintf(inst->alg.base.cra_name, CRYPTO_MAX_ALG_NAME,
		     "gcm(%s", ctr->base.cra_name + 4) >= CRYPTO_MAX_ALG_NAME)
		goto out_put_ctr;

	if (snprintf(inst->alg.base.cra_driver_name, CRYPTO_MAX_ALG_NAME,
		     "gcm_base(%s,%s)", ctr->base.cra_driver_name,
		     ghash_alg->cra_driver_name) >=
	    CRYPTO_MAX_ALG_NAME)
		goto out_put_ctr;

	inst->alg.base.cra_flags = (ghash->base.cra_flags |
				    ctr->base.cra_flags) & CRYPTO_ALG_ASYNC;
	inst->alg.base.cra_priority = (ghash->base.cra_priority +
				       ctr->base.cra_priority) / 2;
	inst->alg.base.cra_blocksize = 1;
	inst->alg.base.cra_alignmask = ghash->base.cra_alignmask |
				       ctr->base.cra_alignmask;
	inst->alg.base.cra_ctxsize = sizeof(struct crypto_gcm_ctx);
	inst->alg.ivsize = 12;
	inst->alg.chunksize = crypto_skcipher_alg_chunksize(ctr);
	inst->alg.maxauthsize = 16;
	inst->alg.init = crypto_gcm_init_tfm;
	inst->alg.exit = crypto_gcm_exit_tfm;
	inst->alg.setkey = crypto_gcm_setkey;
	inst->alg.setauthsize = crypto_gcm_setauthsize;
	inst->alg.encrypt = crypto_gcm_encrypt;
	inst->alg.decrypt = crypto_gcm_decrypt;

	inst->free = crypto_gcm_free;

	err = aead_register_instance(tmpl, inst);
	if (err)
		goto out_put_ctr;

out_put_ghash:
	crypto_mod_put(ghash_alg);
	return err;

out_put_ctr:
	crypto_drop_skcipher(&ctx->ctr);
err_drop_ghash:
	crypto_drop_ahash(&ctx->ghash);
err_free_inst:
	kfree(inst);
	goto out_put_ghash;
}

static int crypto_gcm_create(struct crypto_template *tmpl, struct rtattr **tb)
{
	const char *cipher_name;
	char ctr_name[CRYPTO_MAX_ALG_NAME];

	cipher_name = crypto_attr_alg_name(tb[1]);
	if (IS_ERR(cipher_name))
		return PTR_ERR(cipher_name);

	if (snprintf(ctr_name, CRYPTO_MAX_ALG_NAME, "ctr(%s)", cipher_name) >=
	    CRYPTO_MAX_ALG_NAME)
		return -ENAMETOOLONG;

	return crypto_gcm_create_common(tmpl, tb, ctr_name, "ghash");
}

static struct crypto_template crypto_gcm_tmpl = {
	.name = "gcm",
	.create = crypto_gcm_create,
	.module = THIS_MODULE,
};

static int crypto_gcm_base_create(struct crypto_template *tmpl,
				  struct rtattr **tb)
{
	const char *ctr_name;
	const char *ghash_name;

	ctr_name = crypto_attr_alg_name(tb[1]);
	if (IS_ERR(ctr_name))
		return PTR_ERR(ctr_name);

	ghash_name = crypto_attr_alg_name(tb[2]);
	if (IS_ERR(ghash_name))
		return PTR_ERR(ghash_name);

	return crypto_gcm_create_common(tmpl, tb, ctr_name, ghash_name);
}

static struct crypto_template crypto_gcm_base_tmpl = {
	.name = "gcm_base",
	.create = crypto_gcm_base_create,
	.module = THIS_MODULE,
};

static int crypto_rfc4106_setkey(struct crypto_aead *parent, const u8 *key,
				 unsigned int keylen)
{
	struct crypto_rfc4106_ctx *ctx = crypto_aead_ctx(parent);
	struct crypto_aead *child = ctx->child;
	int err;

	if (keylen < 4)
		return -EINVAL;

	keylen -= 4;
	memcpy(ctx->nonce, key + keylen, 4);

	crypto_aead_clear_flags(child, CRYPTO_TFM_REQ_MASK);
	crypto_aead_set_flags(child, crypto_aead_get_flags(parent) &
				     CRYPTO_TFM_REQ_MASK);
	err = crypto_aead_setkey(child, key, keylen);
	crypto_aead_set_flags(parent, crypto_aead_get_flags(child) &
				      CRYPTO_TFM_RES_MASK);

	return err;
}

static int crypto_rfc4106_setauthsize(struct crypto_aead *parent,
				      unsigned int authsize)
{
	struct crypto_rfc4106_ctx *ctx = crypto_aead_ctx(parent);

	switch (authsize) {
	case 8:
	case 12:
	case 16:
		break;
	default:
		return -EINVAL;
	}

	return crypto_aead_setauthsize(ctx->child, authsize);
}

static struct aead_request *crypto_rfc4106_crypt(struct aead_request *req)
{
	struct crypto_rfc4106_req_ctx *rctx = aead_request_ctx(req);
	struct crypto_aead *aead = crypto_aead_reqtfm(req);
	struct crypto_rfc4106_ctx *ctx = crypto_aead_ctx(aead);
	struct aead_request *subreq = &rctx->subreq;
	struct crypto_aead *child = ctx->child;
	struct scatterlist *sg;
	u8 *iv = PTR_ALIGN((u8 *)(subreq + 1) + crypto_aead_reqsize(child),
			   crypto_aead_alignmask(child) + 1);

	scatterwalk_map_and_copy(iv + 12, req->src, 0, req->assoclen - 8, 0);

	memcpy(iv, ctx->nonce, 4);
	memcpy(iv + 4, req->iv, 8);

	sg_init_table(rctx->src, 3);
	sg_set_buf(rctx->src, iv + 12, req->assoclen - 8);
	sg = scatterwalk_ffwd(rctx->src + 1, req->src, req->assoclen);
	if (sg != rctx->src + 1)
		sg_chain(rctx->src, 2, sg);

	if (req->src != req->dst) {
		sg_init_table(rctx->dst, 3);
		sg_set_buf(rctx->dst, iv + 12, req->assoclen - 8);
		sg = scatterwalk_ffwd(rctx->dst + 1, req->dst, req->assoclen);
		if (sg != rctx->dst + 1)
			sg_chain(rctx->dst, 2, sg);
	}

	aead_request_set_tfm(subreq, child);
	aead_request_set_callback(subreq, req->base.flags, req->base.complete,
				  req->base.data);
	aead_request_set_crypt(subreq, rctx->src,
			       req->src == req->dst ? rctx->src : rctx->dst,
			       req->cryptlen, iv);
	aead_request_set_ad(subreq, req->assoclen - 8);

	return subreq;
}

static int crypto_rfc4106_encrypt(struct aead_request *req)
{
	if (req->assoclen != 16 && req->assoclen != 20)
		return -EINVAL;

	req = crypto_rfc4106_crypt(req);

	return crypto_aead_encrypt(req);
}

static int crypto_rfc4106_decrypt(struct aead_request *req)
{
	if (req->assoclen != 16 && req->assoclen != 20)
		return -EINVAL;

	req = crypto_rfc4106_crypt(req);

	return crypto_aead_decrypt(req);
}

static int crypto_rfc4106_init_tfm(struct crypto_aead *tfm)
{
	struct aead_instance *inst = aead_alg_instance(tfm);
	struct crypto_aead_spawn *spawn = aead_instance_ctx(inst);
	struct crypto_rfc4106_ctx *ctx = crypto_aead_ctx(tfm);
	struct crypto_aead *aead;
	unsigned long align;

	aead = crypto_spawn_aead(spawn);
	if (IS_ERR(aead))
		return PTR_ERR(aead);

	ctx->child = aead;

	align = crypto_aead_alignmask(aead);
	align &= ~(crypto_tfm_ctx_alignment() - 1);
	crypto_aead_set_reqsize(
		tfm,
		sizeof(struct crypto_rfc4106_req_ctx) +
		ALIGN(crypto_aead_reqsize(aead), crypto_tfm_ctx_alignment()) +
		align + 24);

	return 0;
}

static void crypto_rfc4106_exit_tfm(struct crypto_aead *tfm)
{
	struct crypto_rfc4106_ctx *ctx = crypto_aead_ctx(tfm);

	crypto_free_aead(ctx->child);
}

static void crypto_rfc4106_free(struct aead_instance *inst)
{
	crypto_drop_aead(aead_instance_ctx(inst));
	kfree(inst);
}

static int crypto_rfc4106_create(struct crypto_template *tmpl,
				 struct rtattr **tb)
{
	struct crypto_attr_type *algt;
	struct aead_instance *inst;
	struct crypto_aead_spawn *spawn;
	struct aead_alg *alg;
	const char *ccm_name;
	int err;

	algt = crypto_get_attr_type(tb);
	if (IS_ERR(algt))
		return PTR_ERR(algt);

	if ((algt->type ^ CRYPTO_ALG_TYPE_AEAD) & algt->mask)
		return -EINVAL;

	ccm_name = crypto_attr_alg_name(tb[1]);
	if (IS_ERR(ccm_name))
		return PTR_ERR(ccm_name);

	inst = kzalloc(sizeof(*inst) + sizeof(*spawn), GFP_KERNEL);
	if (!inst)
		return -ENOMEM;

	spawn = aead_instance_ctx(inst);
	crypto_set_aead_spawn(spawn, aead_crypto_instance(inst));
	err = crypto_grab_aead(spawn, ccm_name, 0,
			       crypto_requires_sync(algt->type, algt->mask));
	if (err)
		goto out_free_inst;

	alg = crypto_spawn_aead_alg(spawn);

	err = -EINVAL;

	/* Underlying IV size must be 12. */
	if (crypto_aead_alg_ivsize(alg) != 12)
		goto out_drop_alg;

	/* Not a stream cipher? */
	if (alg->base.cra_blocksize != 1)
		goto out_drop_alg;

	err = -ENAMETOOLONG;
	if (snprintf(inst->alg.base.cra_name, CRYPTO_MAX_ALG_NAME,
		     "rfc4106(%s)", alg->base.cra_name) >=
	    CRYPTO_MAX_ALG_NAME ||
	    snprintf(inst->alg.base.cra_driver_name, CRYPTO_MAX_ALG_NAME,
		     "rfc4106(%s)", alg->base.cra_driver_name) >=
	    CRYPTO_MAX_ALG_NAME)
		goto out_drop_alg;

	inst->alg.base.cra_flags = alg->base.cra_flags & CRYPTO_ALG_ASYNC;
	inst->alg.base.cra_priority = alg->base.cra_priority;
	inst->alg.base.cra_blocksize = 1;
	inst->alg.base.cra_alignmask = alg->base.cra_alignmask;

	inst->alg.base.cra_ctxsize = sizeof(struct crypto_rfc4106_ctx);

	inst->alg.ivsize = 8;
	inst->alg.chunksize = crypto_aead_alg_chunksize(alg);
	inst->alg.maxauthsize = crypto_aead_alg_maxauthsize(alg);

	inst->alg.init = crypto_rfc4106_init_tfm;
	inst->alg.exit = crypto_rfc4106_exit_tfm;

	inst->alg.setkey = crypto_rfc4106_setkey;
	inst->alg.setauthsize = crypto_rfc4106_setauthsize;
	inst->alg.encrypt = crypto_rfc4106_encrypt;
	inst->alg.decrypt = crypto_rfc4106_decrypt;

	inst->free = crypto_rfc4106_free;

	err = aead_register_instance(tmpl, inst);
	if (err)
		goto out_drop_alg;

out:
	return err;

out_drop_alg:
	crypto_drop_aead(spawn);
out_free_inst:
	kfree(inst);
	goto out;
}

static struct crypto_template crypto_rfc4106_tmpl = {
	.name = "rfc4106",
	.create = crypto_rfc4106_create,
	.module = THIS_MODULE,
};

static int crypto_rfc4543_setkey(struct crypto_aead *parent, const u8 *key,
				 unsigned int keylen)
{
	struct crypto_rfc4543_ctx *ctx = crypto_aead_ctx(parent);
	struct crypto_aead *child = ctx->child;
	int err;

	if (keylen < 4)
		return -EINVAL;

	keylen -= 4;
	memcpy(ctx->nonce, key + keylen, 4);

	crypto_aead_clear_flags(child, CRYPTO_TFM_REQ_MASK);
	crypto_aead_set_flags(child, crypto_aead_get_flags(parent) &
				     CRYPTO_TFM_REQ_MASK);
	err = crypto_aead_setkey(child, key, keylen);
	crypto_aead_set_flags(parent, crypto_aead_get_flags(child) &
				      CRYPTO_TFM_RES_MASK);

	return err;
}

static int crypto_rfc4543_setauthsize(struct crypto_aead *parent,
				      unsigned int authsize)
{
	struct crypto_rfc4543_ctx *ctx = crypto_aead_ctx(parent);

	if (authsize != 16)
		return -EINVAL;

	return crypto_aead_setauthsize(ctx->child, authsize);
}

static int crypto_rfc4543_crypt(struct aead_request *req, bool enc)
{
	struct crypto_aead *aead = crypto_aead_reqtfm(req);
	struct crypto_rfc4543_ctx *ctx = crypto_aead_ctx(aead);
	struct crypto_rfc4543_req_ctx *rctx = aead_request_ctx(req);
	struct aead_request *subreq = &rctx->subreq;
	unsigned int authsize = crypto_aead_authsize(aead);
	u8 *iv = PTR_ALIGN((u8 *)(rctx + 1) + crypto_aead_reqsize(ctx->child),
			   crypto_aead_alignmask(ctx->child) + 1);
	int err;

	if (req->src != req->dst) {
		err = crypto_rfc4543_copy_src_to_dst(req, enc);
		if (err)
			return err;
	}

	memcpy(iv, ctx->nonce, 4);
	memcpy(iv + 4, req->iv, 8);

	aead_request_set_tfm(subreq, ctx->child);
	aead_request_set_callback(subreq, req->base.flags,
				  req->base.complete, req->base.data);
	aead_request_set_crypt(subreq, req->src, req->dst,
			       enc ? 0 : authsize, iv);
	aead_request_set_ad(subreq, req->assoclen + req->cryptlen -
				    subreq->cryptlen);

	return enc ? crypto_aead_encrypt(subreq) : crypto_aead_decrypt(subreq);
}

static int crypto_rfc4543_copy_src_to_dst(struct aead_request *req, bool enc)
{
	struct crypto_aead *aead = crypto_aead_reqtfm(req);
	struct crypto_rfc4543_ctx *ctx = crypto_aead_ctx(aead);
	unsigned int authsize = crypto_aead_authsize(aead);
	unsigned int nbytes = req->assoclen + req->cryptlen -
			      (enc ? 0 : authsize);
	SKCIPHER_REQUEST_ON_STACK(nreq, ctx->null);

	skcipher_request_set_tfm(nreq, ctx->null);
	skcipher_request_set_callback(nreq, req->base.flags, NULL, NULL);
	skcipher_request_set_crypt(nreq, req->src, req->dst, nbytes, NULL);

	return crypto_skcipher_encrypt(nreq);
}

static int crypto_rfc4543_encrypt(struct aead_request *req)
{
	return crypto_rfc4543_crypt(req, true);
}

static int crypto_rfc4543_decrypt(struct aead_request *req)
{
	return crypto_rfc4543_crypt(req, false);
}

static int crypto_rfc4543_init_tfm(struct crypto_aead *tfm)
{
	struct aead_instance *inst = aead_alg_instance(tfm);
	struct crypto_rfc4543_instance_ctx *ictx = aead_instance_ctx(inst);
	struct crypto_aead_spawn *spawn = &ictx->aead;
	struct crypto_rfc4543_ctx *ctx = crypto_aead_ctx(tfm);
	struct crypto_aead *aead;
	struct crypto_skcipher *null;
	unsigned long align;
	int err = 0;

	aead = crypto_spawn_aead(spawn);
	if (IS_ERR(aead))
		return PTR_ERR(aead);

	null = crypto_get_default_null_skcipher2();
	err = PTR_ERR(null);
	if (IS_ERR(null))
		goto err_free_aead;

	ctx->child = aead;
	ctx->null = null;

	align = crypto_aead_alignmask(aead);
	align &= ~(crypto_tfm_ctx_alignment() - 1);
	crypto_aead_set_reqsize(
		tfm,
		sizeof(struct crypto_rfc4543_req_ctx) +
		ALIGN(crypto_aead_reqsize(aead), crypto_tfm_ctx_alignment()) +
		align + 12);

	return 0;

err_free_aead:
	crypto_free_aead(aead);
	return err;
}

static void crypto_rfc4543_exit_tfm(struct crypto_aead *tfm)
{
	struct crypto_rfc4543_ctx *ctx = crypto_aead_ctx(tfm);

	crypto_free_aead(ctx->child);
	crypto_put_default_null_skcipher2();
}

static void crypto_rfc4543_free(struct aead_instance *inst)
{
	struct crypto_rfc4543_instance_ctx *ctx = aead_instance_ctx(inst);

	crypto_drop_aead(&ctx->aead);

	kfree(inst);
}

static int crypto_rfc4543_create(struct crypto_template *tmpl,
				struct rtattr **tb)
{
	struct crypto_attr_type *algt;
	struct aead_instance *inst;
	struct crypto_aead_spawn *spawn;
	struct aead_alg *alg;
	struct crypto_rfc4543_instance_ctx *ctx;
	const char *ccm_name;
	int err;

	algt = crypto_get_attr_type(tb);
	if (IS_ERR(algt))
		return PTR_ERR(algt);

	if ((algt->type ^ CRYPTO_ALG_TYPE_AEAD) & algt->mask)
		return -EINVAL;

	ccm_name = crypto_attr_alg_name(tb[1]);
	if (IS_ERR(ccm_name))
		return PTR_ERR(ccm_name);

	inst = kzalloc(sizeof(*inst) + sizeof(*ctx), GFP_KERNEL);
	if (!inst)
		return -ENOMEM;

	ctx = aead_instance_ctx(inst);
	spawn = &ctx->aead;
	crypto_set_aead_spawn(spawn, aead_crypto_instance(inst));
	err = crypto_grab_aead(spawn, ccm_name, 0,
			       crypto_requires_sync(algt->type, algt->mask));
	if (err)
		goto out_free_inst;

	alg = crypto_spawn_aead_alg(spawn);

	err = -EINVAL;

	/* Underlying IV size must be 12. */
	if (crypto_aead_alg_ivsize(alg) != 12)
		goto out_drop_alg;

	/* Not a stream cipher? */
	if (alg->base.cra_blocksize != 1)
		goto out_drop_alg;

	err = -ENAMETOOLONG;
	if (snprintf(inst->alg.base.cra_name, CRYPTO_MAX_ALG_NAME,
		     "rfc4543(%s)", alg->base.cra_name) >=
	    CRYPTO_MAX_ALG_NAME ||
	    snprintf(inst->alg.base.cra_driver_name, CRYPTO_MAX_ALG_NAME,
		     "rfc4543(%s)", alg->base.cra_driver_name) >=
	    CRYPTO_MAX_ALG_NAME)
		goto out_drop_alg;

	inst->alg.base.cra_flags = alg->base.cra_flags & CRYPTO_ALG_ASYNC;
	inst->alg.base.cra_priority = alg->base.cra_priority;
	inst->alg.base.cra_blocksize = 1;
	inst->alg.base.cra_alignmask = alg->base.cra_alignmask;

	inst->alg.base.cra_ctxsize = sizeof(struct crypto_rfc4543_ctx);

	inst->alg.ivsize = 8;
	inst->alg.chunksize = crypto_aead_alg_chunksize(alg);
	inst->alg.maxauthsize = crypto_aead_alg_maxauthsize(alg);

	inst->alg.init = crypto_rfc4543_init_tfm;
	inst->alg.exit = crypto_rfc4543_exit_tfm;

	inst->alg.setkey = crypto_rfc4543_setkey;
	inst->alg.setauthsize = crypto_rfc4543_setauthsize;
	inst->alg.encrypt = crypto_rfc4543_encrypt;
	inst->alg.decrypt = crypto_rfc4543_decrypt;

	inst->free = crypto_rfc4543_free,

	err = aead_register_instance(tmpl, inst);
	if (err)
		goto out_drop_alg;

out:
	return err;

out_drop_alg:
	crypto_drop_aead(spawn);
out_free_inst:
	kfree(inst);
	goto out;
}

static struct crypto_template crypto_rfc4543_tmpl = {
	.name = "rfc4543",
	.create = crypto_rfc4543_create,
	.module = THIS_MODULE,
};

static int __init crypto_gcm_module_init(void)
{
	int err;

	gcm_zeroes = kzalloc(sizeof(*gcm_zeroes), GFP_KERNEL);
	if (!gcm_zeroes)
		return -ENOMEM;

	sg_init_one(&gcm_zeroes->sg, gcm_zeroes->buf, sizeof(gcm_zeroes->buf));

	err = crypto_register_template(&crypto_gcm_base_tmpl);
	if (err)
		goto out;

	err = crypto_register_template(&crypto_gcm_tmpl);
	if (err)
		goto out_undo_base;

	err = crypto_register_template(&crypto_rfc4106_tmpl);
	if (err)
		goto out_undo_gcm;

	err = crypto_register_template(&crypto_rfc4543_tmpl);
	if (err)
		goto out_undo_rfc4106;

	return 0;

out_undo_rfc4106:
	crypto_unregister_template(&crypto_rfc4106_tmpl);
out_undo_gcm:
	crypto_unregister_template(&crypto_gcm_tmpl);
out_undo_base:
	crypto_unregister_template(&crypto_gcm_base_tmpl);
out:
	kfree(gcm_zeroes);
	return err;
}

static void __exit crypto_gcm_module_exit(void)
{
	kfree(gcm_zeroes);
	crypto_unregister_template(&crypto_rfc4543_tmpl);
	crypto_unregister_template(&crypto_rfc4106_tmpl);
	crypto_unregister_template(&crypto_gcm_tmpl);
	crypto_unregister_template(&crypto_gcm_base_tmpl);
}

module_init(crypto_gcm_module_init);
module_exit(crypto_gcm_module_exit);

MODULE_LICENSE("GPL");
MODULE_DESCRIPTION("Galois/Counter Mode");
MODULE_AUTHOR("Mikko Herranen <mh1@iki.fi>");
MODULE_ALIAS_CRYPTO("gcm_base");
MODULE_ALIAS_CRYPTO("rfc4106");
MODULE_ALIAS_CRYPTO("rfc4543");
MODULE_ALIAS_CRYPTO("gcm");<|MERGE_RESOLUTION|>--- conflicted
+++ resolved
@@ -669,21 +669,11 @@
 
 	ctr = crypto_spawn_skcipher_alg(&ctx->ctr);
 
-<<<<<<< HEAD
-	/* We only support 16-byte blocks. */
-	err = -EINVAL;
-	if (crypto_skcipher_alg_ivsize(ctr) != 16)
-		goto out_put_ctr;
-
-	/* Not a stream cipher? */
-	if (ctr->base.cra_blocksize != 1)
-=======
 	/* The skcipher algorithm must be CTR mode, using 16-byte blocks. */
 	err = -EINVAL;
 	if (strncmp(ctr->base.cra_name, "ctr(", 4) != 0 ||
 	    crypto_skcipher_alg_ivsize(ctr) != 16 ||
 	    ctr->base.cra_blocksize != 1)
->>>>>>> 16dbcb07
 		goto out_put_ctr;
 
 	err = -ENAMETOOLONG;
