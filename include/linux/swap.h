#ifndef _LINUX_SWAP_H
#define _LINUX_SWAP_H

#include <linux/spinlock.h>
#include <linux/linkage.h>
#include <linux/mmzone.h>
#include <linux/list.h>
#include <linux/memcontrol.h>
#include <linux/sched.h>
#include <linux/node.h>
#include <linux/fs.h>
#include <linux/atomic.h>
#include <linux/page-flags.h>
#include <asm/page.h>

struct notifier_block;

struct bio;

#define SWAP_FLAG_PREFER	0x8000	/* set if swap priority specified */
#define SWAP_FLAG_PRIO_MASK	0x7fff
#define SWAP_FLAG_PRIO_SHIFT	0
#define SWAP_FLAG_DISCARD	0x10000 /* enable discard for swap */
#define SWAP_FLAG_DISCARD_ONCE	0x20000 /* discard swap area at swapon-time */
#define SWAP_FLAG_DISCARD_PAGES 0x40000 /* discard page-clusters after use */

#define SWAP_FLAGS_VALID	(SWAP_FLAG_PRIO_MASK | SWAP_FLAG_PREFER | \
				 SWAP_FLAG_DISCARD | SWAP_FLAG_DISCARD_ONCE | \
				 SWAP_FLAG_DISCARD_PAGES)

static inline int current_is_kswapd(void)
{
	return current->flags & PF_KSWAPD;
}

/*
 * MAX_SWAPFILES defines the maximum number of swaptypes: things which can
 * be swapped to.  The swap type and the offset into that swap type are
 * encoded into pte's and into pgoff_t's in the swapcache.  Using five bits
 * for the type means that the maximum number of swapcache pages is 27 bits
 * on 32-bit-pgoff_t architectures.  And that assumes that the architecture packs
 * the type/offset into the pte as 5/27 as well.
 */
#define MAX_SWAPFILES_SHIFT	5

/*
 * Use some of the swap files numbers for other purposes. This
 * is a convenient way to hook into the VM to trigger special
 * actions on faults.
 */

/*
 * NUMA node memory migration support
 */
#ifdef CONFIG_MIGRATION
#define SWP_MIGRATION_NUM 2
#define SWP_MIGRATION_READ	(MAX_SWAPFILES + SWP_HWPOISON_NUM)
#define SWP_MIGRATION_WRITE	(MAX_SWAPFILES + SWP_HWPOISON_NUM + 1)
#else
#define SWP_MIGRATION_NUM 0
#endif

/*
 * Handling of hardware poisoned pages with memory corruption.
 */
#ifdef CONFIG_MEMORY_FAILURE
#define SWP_HWPOISON_NUM 1
#define SWP_HWPOISON		MAX_SWAPFILES
#else
#define SWP_HWPOISON_NUM 0
#endif

#define MAX_SWAPFILES \
	((1 << MAX_SWAPFILES_SHIFT) - SWP_MIGRATION_NUM - SWP_HWPOISON_NUM)

/*
 * Magic header for a swap area. The first part of the union is
 * what the swap magic looks like for the old (limited to 128MB)
 * swap area format, the second part of the union adds - in the
 * old reserved area - some extra information. Note that the first
 * kilobyte is reserved for boot loader or disk label stuff...
 *
 * Having the magic at the end of the PAGE_SIZE makes detecting swap
 * areas somewhat tricky on machines that support multiple page sizes.
 * For 2.5 we'll probably want to move the magic to just beyond the
 * bootbits...
 */
union swap_header {
	struct {
		char reserved[PAGE_SIZE - 10];
		char magic[10];			/* SWAP-SPACE or SWAPSPACE2 */
	} magic;
	struct {
		char		bootbits[1024];	/* Space for disklabel etc. */
		__u32		version;
		__u32		last_page;
		__u32		nr_badpages;
		unsigned char	sws_uuid[16];
		unsigned char	sws_volume[16];
		__u32		padding[117];
		__u32		badpages[1];
	} info;
};

/*
 * current->reclaim_state points to one of these when a task is running
 * memory reclaim
 */
struct reclaim_state {
	unsigned long reclaimed_slab;
};

#ifdef __KERNEL__

struct address_space;
struct sysinfo;
struct writeback_control;
struct zone;

/*
 * A swap extent maps a range of a swapfile's PAGE_SIZE pages onto a range of
 * disk blocks.  A list of swap extents maps the entire swapfile.  (Where the
 * term `swapfile' refers to either a blockdevice or an IS_REG file.  Apart
 * from setup, they're handled identically.
 *
 * We always assume that blocks are of size PAGE_SIZE.
 */
struct swap_extent {
	struct list_head list;
	pgoff_t start_page;
	pgoff_t nr_pages;
	sector_t start_block;
};

/*
 * Max bad pages in the new format..
 */
#define MAX_SWAP_BADPAGES \
	((offsetof(union swap_header, magic.magic) - \
	  offsetof(union swap_header, info.badpages)) / sizeof(int))

enum {
	SWP_USED	= (1 << 0),	/* is slot in swap_info[] used? */
	SWP_WRITEOK	= (1 << 1),	/* ok to write to this swap?	*/
	SWP_DISCARDABLE = (1 << 2),	/* blkdev support discard */
	SWP_DISCARDING	= (1 << 3),	/* now discarding a free cluster */
	SWP_SOLIDSTATE	= (1 << 4),	/* blkdev seeks are cheap */
	SWP_CONTINUED	= (1 << 5),	/* swap_map has count continuation */
	SWP_BLKDEV	= (1 << 6),	/* its a block device */
	SWP_FILE	= (1 << 7),	/* set after swap_activate success */
	SWP_AREA_DISCARD = (1 << 8),	/* single-time swap area discards */
	SWP_PAGE_DISCARD = (1 << 9),	/* freed swap page-cluster discards */
	SWP_STABLE_WRITES = (1 << 10),	/* no overwrite PG_writeback pages */
	SWP_FAST	= (1 << 11),	/* blkdev access is fast and cheap */
<<<<<<< HEAD
	SWP_SYNCHRONOUS_IO = (1 << 12),	/* synchronous IO is efficient */
					/* add others here before... */
	SWP_SCANNING	= (1 << 13),	/* refcount in scan_swap_map */
=======
					/* add others here before... */
	SWP_SCANNING	= (1 << 12),	/* refcount in scan_swap_map */
>>>>>>> 75254fbf
};

#define SWAP_CLUSTER_MAX 32UL
#define COMPACT_CLUSTER_MAX SWAP_CLUSTER_MAX
#define SWAPFILE_CLUSTER	256

#define SWAP_MAP_MAX	0x3e	/* Max duplication count, in first swap_map */
#define SWAP_MAP_BAD	0x3f	/* Note pageblock is bad, in first swap_map */
#define SWAP_HAS_CACHE	0x40	/* Flag page is cached, in first swap_map */
#define SWAP_CONT_MAX	0x7f	/* Max count, in each swap_map continuation */
#define COUNT_CONTINUED	0x80	/* See swap_map continuation for full count */
#define SWAP_MAP_SHMEM	0xbf	/* Owned by shmem/tmpfs, in first swap_map */

/*
 * We use this to track usage of a cluster. A cluster is a block of swap disk
 * space with SWAPFILE_CLUSTER pages long and naturally aligns in disk. All
 * free clusters are organized into a list. We fetch an entry from the list to
 * get a free cluster.
 *
 * The data field stores next cluster if the cluster is free or cluster usage
 * counter otherwise. The flags field determines if a cluster is free. This is
 * protected by swap_info_struct.lock.
 */
struct swap_cluster_info {
	unsigned int data:24;
	unsigned int flags:8;
};
#define CLUSTER_FLAG_FREE 1 /* This cluster is free */
#define CLUSTER_FLAG_NEXT_NULL 2 /* This cluster has no next cluster */

/*
 * We assign a cluster to each CPU, so each CPU can allocate swap entry from
 * its own cluster and swapout sequentially. The purpose is to optimize swapout
 * throughput.
 */
struct percpu_cluster {
	struct swap_cluster_info index; /* Current cluster index */
	unsigned int next; /* Likely next allocation offset */
};

struct swap_cluster_list {
	struct swap_cluster_info head;
	struct swap_cluster_info tail;
};

/*
 * The in-memory structure used to track swap areas.
 */
struct swap_info_struct {
	unsigned long	flags;		/* SWP_USED etc: see above */
	signed short	prio;		/* swap priority of this type */
	struct plist_node list;		/* entry in swap_active_head */
	struct plist_node avail_list;	/* entry in swap_avail_head */
	signed char	type;		/* strange name for an index */
	unsigned int	max;		/* extent of the swap_map */
	unsigned char *swap_map;	/* vmalloc'ed array of usage counts */
	struct swap_cluster_info *cluster_info; /* cluster info. Only for SSD */
	struct swap_cluster_list free_clusters; /* free clusters list */
	unsigned int lowest_bit;	/* index of first free in swap_map */
	unsigned int highest_bit;	/* index of last free in swap_map */
	unsigned int pages;		/* total of usable pages of swap */
	unsigned int inuse_pages;	/* number of those currently in use */
	unsigned int cluster_next;	/* likely index for next allocation */
	unsigned int cluster_nr;	/* countdown to next cluster search */
	struct percpu_cluster __percpu *percpu_cluster; /* per cpu's swap location */
	struct swap_extent *curr_swap_extent;
	struct swap_extent first_swap_extent;
	struct block_device *bdev;	/* swap device or bdev of swap file */
	struct file *swap_file;		/* seldom referenced */
	unsigned int old_block_size;	/* seldom referenced */
#ifdef CONFIG_FRONTSWAP
	unsigned long *frontswap_map;	/* frontswap in-use, one bit per page */
	atomic_t frontswap_pages;	/* frontswap pages in-use counter */
#endif
	spinlock_t lock;		/*
					 * protect map scan related fields like
					 * swap_map, lowest_bit, highest_bit,
					 * inuse_pages, cluster_next,
					 * cluster_nr, lowest_alloc,
					 * highest_alloc, free/discard cluster
					 * list. other fields are only changed
					 * at swapon/swapoff, so are protected
					 * by swap_lock. changing flags need
					 * hold this lock and swap_lock. If
					 * both locks need hold, hold swap_lock
					 * first.
					 */
	struct work_struct discard_work; /* discard worker */
	struct swap_cluster_list discard_clusters; /* discard clusters list */
	unsigned int write_pending;
	unsigned int max_writes;
};

/* linux/mm/workingset.c */
void *workingset_eviction(struct address_space *mapping, struct page *page);
void workingset_refault(struct page *page, void *shadow);
void workingset_activation(struct page *page);
extern struct list_lru workingset_shadow_nodes;

static inline unsigned int workingset_node_pages(struct radix_tree_node *node)
{
	return node->count & RADIX_TREE_COUNT_MASK;
}

static inline void workingset_node_pages_inc(struct radix_tree_node *node)
{
	node->count++;
}

static inline void workingset_node_pages_dec(struct radix_tree_node *node)
{
	VM_WARN_ON_ONCE(!workingset_node_pages(node));
	node->count--;
}

static inline unsigned int workingset_node_shadows(struct radix_tree_node *node)
{
	return node->count >> RADIX_TREE_COUNT_SHIFT;
}

static inline void workingset_node_shadows_inc(struct radix_tree_node *node)
{
	node->count += 1U << RADIX_TREE_COUNT_SHIFT;
}

static inline void workingset_node_shadows_dec(struct radix_tree_node *node)
{
	VM_WARN_ON_ONCE(!workingset_node_shadows(node));
	node->count -= 1U << RADIX_TREE_COUNT_SHIFT;
}

/* linux/mm/page_alloc.c */
extern unsigned long totalram_pages;
extern unsigned long totalreserve_pages;
extern unsigned long nr_free_buffer_pages(void);
extern unsigned long nr_free_pagecache_pages(void);

/* Definition of global_page_state not available yet */
#define nr_free_pages() global_page_state(NR_FREE_PAGES)


/* linux/mm/swap.c */
extern void lru_cache_add(struct page *);
extern void lru_cache_add_anon(struct page *page);
extern void lru_cache_add_file(struct page *page);
extern void lru_add_page_tail(struct page *page, struct page *page_tail,
			 struct lruvec *lruvec, struct list_head *head);
extern void activate_page(struct page *);
extern void mark_page_accessed(struct page *);
extern void lru_add_drain(void);
extern void lru_add_drain_cpu(int cpu);
extern void lru_add_drain_all(void);
extern void rotate_reclaimable_page(struct page *page);
extern void deactivate_file_page(struct page *page);
extern void deactivate_page(struct page *page);
extern void swap_setup(void);

extern void add_page_to_unevictable_list(struct page *page);

extern void __lru_cache_add_active_or_unevictable(struct page *page,
						unsigned long vma_flags);

static inline void lru_cache_add_active_or_unevictable(struct page *page,
						struct vm_area_struct *vma)
{
	return __lru_cache_add_active_or_unevictable(page, vma->vm_flags);
}

/* linux/mm/vmscan.c */
extern unsigned long zone_reclaimable_pages(struct zone *zone);
extern unsigned long pgdat_reclaimable_pages(struct pglist_data *pgdat);
extern unsigned long try_to_free_pages(struct zonelist *zonelist, int order,
					gfp_t gfp_mask, nodemask_t *mask);
extern int __isolate_lru_page(struct page *page, isolate_mode_t mode);
extern unsigned long try_to_free_mem_cgroup_pages(struct mem_cgroup *memcg,
						  unsigned long nr_pages,
						  gfp_t gfp_mask,
						  bool may_swap);
extern unsigned long mem_cgroup_shrink_node(struct mem_cgroup *mem,
						gfp_t gfp_mask, bool noswap,
						pg_data_t *pgdat,
						unsigned long *nr_scanned);
extern unsigned long shrink_all_memory(unsigned long nr_pages);
extern int vm_swappiness;
extern int sysctl_swap_ratio;
extern int sysctl_swap_ratio_enable;
extern int remove_mapping(struct address_space *mapping, struct page *page);
extern unsigned long vm_total_pages;

#ifdef CONFIG_NUMA
extern int node_reclaim_mode;
extern int sysctl_min_unmapped_ratio;
extern int sysctl_min_slab_ratio;
extern int node_reclaim(struct pglist_data *, gfp_t, unsigned int);
#else
#define node_reclaim_mode 0
static inline int node_reclaim(struct pglist_data *pgdat, gfp_t mask,
				unsigned int order)
{
	return 0;
}
#endif

extern int page_evictable(struct page *page);
extern void check_move_unevictable_pages(struct page **, int nr_pages);

extern int kswapd_run(int nid);
extern void kswapd_stop(int nid);

#ifdef CONFIG_SWAP
/* linux/mm/page_io.c */
extern int swap_readpage(struct page *page, bool do_poll);
extern int swap_writepage(struct page *page, struct writeback_control *wbc);
extern void end_swap_bio_write(struct bio *bio);
extern int __swap_writepage(struct page *page, struct writeback_control *wbc,
	bio_end_io_t end_write_func);
extern int swap_set_page_dirty(struct page *page);

int add_swap_extent(struct swap_info_struct *sis, unsigned long start_page,
		unsigned long nr_pages, sector_t start_block);
int generic_swapfile_activate(struct swap_info_struct *, struct file *,
		sector_t *);

/* linux/mm/swap_state.c */
extern struct address_space swapper_spaces[];
#define swap_address_space(entry) (&swapper_spaces[swp_type(entry)])
extern unsigned long total_swapcache_pages(void);
extern void show_swap_cache_info(void);
extern int add_to_swap(struct page *, struct list_head *list);
extern int add_to_swap_cache(struct page *, swp_entry_t, gfp_t);
extern int __add_to_swap_cache(struct page *page, swp_entry_t entry);
extern void __delete_from_swap_cache(struct page *);
extern void delete_from_swap_cache(struct page *);
extern void free_page_and_swap_cache(struct page *);
extern void free_pages_and_swap_cache(struct page **, int);
extern struct page *lookup_swap_cache(swp_entry_t);
extern struct page *read_swap_cache_async(swp_entry_t, gfp_t,
			struct vm_area_struct *vma, unsigned long addr,
			bool do_poll);
extern struct page *__read_swap_cache_async(swp_entry_t, gfp_t,
			struct vm_area_struct *vma, unsigned long addr,
			bool *new_page_allocated);
extern struct page *swapin_readahead(swp_entry_t, gfp_t,
			struct vm_area_struct *vma, unsigned long addr);

/* linux/mm/swapfile.c */
extern atomic_long_t nr_swap_pages;
extern long total_swap_pages;
extern bool is_swap_fast(swp_entry_t entry);

/* Swap 50% full? Release swapcache more aggressively.. */
static inline bool vm_swap_full(struct swap_info_struct *si)
{
	/*
	 * If the swap device is fast, return true
	 * not to delay swap free.
	 */
	if (si->flags & SWP_FAST)
		return true;

	return atomic_long_read(&nr_swap_pages) * 2 < total_swap_pages;
}

static inline long get_nr_swap_pages(void)
{
	return atomic_long_read(&nr_swap_pages);
}

extern int sysctl_page_cache_reside_switch;
extern int sysctl_page_cache_reside_max;
extern unsigned long uid_lru_size(void);
extern void uid_lru_cache_add(struct page *page);
extern void _uid_lru_add_fn(struct page *page, struct lruvec *lruvec);
extern struct uid_node *find_uid_node(uid_t uid, struct lruvec *lruvec);
extern struct uid_node *insert_uid_node(struct uid_node **hash_table,
							uid_t uid);
extern struct uid_node **alloc_uid_hash_table(void);
extern unsigned long killed_num;
extern unsigned long inactive_nr;
extern unsigned long active_nr;
extern unsigned long vmpress[];
extern unsigned long priority_nr[];
extern unsigned long alloc_slow_nr;
extern void si_swapinfo(struct sysinfo *);
extern swp_entry_t get_swap_page(void);
extern swp_entry_t get_swap_page_of_type(int);
extern int add_swap_count_continuation(swp_entry_t, gfp_t);
extern void swap_shmem_alloc(swp_entry_t);
extern int swap_duplicate(swp_entry_t);
extern int swapcache_prepare(swp_entry_t);
extern void swap_free(swp_entry_t);
extern void swapcache_free(swp_entry_t);
extern int free_swap_and_cache(swp_entry_t);
extern int swap_type_of(dev_t, sector_t, struct block_device **);
extern unsigned int count_swap_pages(int, int);
extern sector_t map_swap_page(struct page *, struct block_device **);
extern sector_t swapdev_block(int, pgoff_t);
extern int page_swapcount(struct page *);
extern int __swap_count(struct swap_info_struct *si, swp_entry_t entry);
extern int swp_swapcount(swp_entry_t entry);
extern struct swap_info_struct *page_swap_info(struct page *);
extern struct swap_info_struct *swp_swap_info(swp_entry_t entry);
extern bool reuse_swap_page(struct page *, int *);
extern int try_to_free_swap(struct page *);
struct backing_dev_info;

#else /* CONFIG_SWAP */

static inline int swap_readpage(struct page *page, bool do_poll)
{
	return 0;
}

static inline struct swap_info_struct *swp_swap_info(swp_entry_t entry)
{
	return NULL;
}

#define swap_address_space(entry)		(NULL)
#define get_nr_swap_pages()			0L
#define total_swap_pages			0L
#define total_swapcache_pages()			0UL
#define vm_swap_full(si)			0

#define si_swapinfo(val) \
	do { (val)->freeswap = (val)->totalswap = 0; } while (0)
/* only sparc can not include linux/pagemap.h in this file
 * so leave put_page and release_pages undeclared... */
#define free_page_and_swap_cache(page) \
	put_page(page)
#define free_pages_and_swap_cache(pages, nr) \
	release_pages((pages), (nr), false);

static inline void show_swap_cache_info(void)
{
}

#define free_swap_and_cache(swp)	is_migration_entry(swp)
#define swapcache_prepare(swp)		is_migration_entry(swp)

static inline int add_swap_count_continuation(swp_entry_t swp, gfp_t gfp_mask)
{
	return 0;
}

static inline void swap_shmem_alloc(swp_entry_t swp)
{
}

static inline int swap_duplicate(swp_entry_t swp)
{
	return 0;
}

static inline void swap_free(swp_entry_t swp)
{
}

static inline void swapcache_free(swp_entry_t swp)
{
}

static inline struct page *swapin_readahead(swp_entry_t swp, gfp_t gfp_mask,
			struct vm_area_struct *vma, unsigned long addr)
{
	return NULL;
}

static inline int swap_writepage(struct page *p, struct writeback_control *wbc)
{
	return 0;
}

static inline struct page *lookup_swap_cache(swp_entry_t swp)
{
	return NULL;
}

static inline int add_to_swap(struct page *page, struct list_head *list)
{
	return 0;
}

static inline int add_to_swap_cache(struct page *page, swp_entry_t entry,
							gfp_t gfp_mask)
{
	return -1;
}

static inline void __delete_from_swap_cache(struct page *page)
{
}

static inline void delete_from_swap_cache(struct page *page)
{
}

static inline int page_swapcount(struct page *page)
{
	return 0;
}

static inline int __swap_count(struct swap_info_struct *si, swp_entry_t entry)
{
	return 0;
}

static inline int swp_swapcount(swp_entry_t entry)
{
	return 0;
}

#define reuse_swap_page(page, total_mapcount) \
	(page_trans_huge_mapcount(page, total_mapcount) == 1)

static inline int try_to_free_swap(struct page *page)
{
	return 0;
}

static inline swp_entry_t get_swap_page(void)
{
	swp_entry_t entry;
	entry.val = 0;
	return entry;
}

#endif /* CONFIG_SWAP */

#ifdef CONFIG_MEMCG
static inline int mem_cgroup_swappiness(struct mem_cgroup *memcg)
{
	/* Cgroup2 doesn't have per-cgroup swappiness */
	if (cgroup_subsys_on_dfl(memory_cgrp_subsys))
		return vm_swappiness;

	/* root ? */
	if (mem_cgroup_disabled() || !memcg->css.parent)
		return vm_swappiness;

	return memcg->swappiness;
}

#else
static inline int mem_cgroup_swappiness(struct mem_cgroup *mem)
{
	return vm_swappiness;
}
#endif

#ifdef CONFIG_MEMCG_SWAP
extern void mem_cgroup_swapout(struct page *page, swp_entry_t entry);
extern int mem_cgroup_try_charge_swap(struct page *page, swp_entry_t entry);
extern void mem_cgroup_uncharge_swap(swp_entry_t entry);
extern long mem_cgroup_get_nr_swap_pages(struct mem_cgroup *memcg);
extern bool mem_cgroup_swap_full(struct page *page);
#else
static inline void mem_cgroup_swapout(struct page *page, swp_entry_t entry)
{
}

static inline int mem_cgroup_try_charge_swap(struct page *page,
					     swp_entry_t entry)
{
	return 0;
}

static inline void mem_cgroup_uncharge_swap(swp_entry_t entry)
{
}

static inline long mem_cgroup_get_nr_swap_pages(struct mem_cgroup *memcg)
{
	return get_nr_swap_pages();
}

static inline bool mem_cgroup_swap_full(struct page *page)
{
	return vm_swap_full(page_swap_info(page));
}
#endif

#endif /* __KERNEL__*/
#endif /* _LINUX_SWAP_H */<|MERGE_RESOLUTION|>--- conflicted
+++ resolved
@@ -152,14 +152,9 @@
 	SWP_PAGE_DISCARD = (1 << 9),	/* freed swap page-cluster discards */
 	SWP_STABLE_WRITES = (1 << 10),	/* no overwrite PG_writeback pages */
 	SWP_FAST	= (1 << 11),	/* blkdev access is fast and cheap */
-<<<<<<< HEAD
 	SWP_SYNCHRONOUS_IO = (1 << 12),	/* synchronous IO is efficient */
 					/* add others here before... */
 	SWP_SCANNING	= (1 << 13),	/* refcount in scan_swap_map */
-=======
-					/* add others here before... */
-	SWP_SCANNING	= (1 << 12),	/* refcount in scan_swap_map */
->>>>>>> 75254fbf
 };
 
 #define SWAP_CLUSTER_MAX 32UL
