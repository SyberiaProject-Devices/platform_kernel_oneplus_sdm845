#ifndef _LINUX_FS_H
#define _LINUX_FS_H

#include <linux/linkage.h>
#include <linux/wait.h>
#include <linux/kdev_t.h>
#include <linux/dcache.h>
#include <linux/path.h>
#include <linux/stat.h>
#include <linux/cache.h>
#include <linux/list.h>
#include <linux/list_lru.h>
#include <linux/llist.h>
#include <linux/radix-tree.h>
#include <linux/rbtree.h>
#include <linux/init.h>
#include <linux/pid.h>
#include <linux/bug.h>
#include <linux/mutex.h>
#include <linux/rwsem.h>
#include <linux/mm_types.h>
#include <linux/capability.h>
#include <linux/semaphore.h>
#include <linux/fcntl.h>
#include <linux/fiemap.h>
#include <linux/rculist_bl.h>
#include <linux/atomic.h>
#include <linux/shrinker.h>
#include <linux/migrate_mode.h>
#include <linux/uidgid.h>
#include <linux/lockdep.h>
#include <linux/percpu-rwsem.h>
#include <linux/blk_types.h>
#include <linux/workqueue.h>
#include <linux/percpu-rwsem.h>
#include <linux/delayed_call.h>

#include <asm/byteorder.h>
#include <uapi/linux/fs.h>

struct backing_dev_info;
struct bdi_writeback;
struct export_operations;
struct hd_geometry;
struct iovec;
struct kiocb;
struct kobject;
struct pipe_inode_info;
struct poll_table_struct;
struct kstatfs;
struct vm_area_struct;
struct vfsmount;
struct cred;
struct swap_info_struct;
struct seq_file;
struct workqueue_struct;
struct iov_iter;
struct fscrypt_info;
struct fscrypt_operations;
struct fsverity_info;
struct fsverity_operations;

extern void __init inode_init(void);
extern void __init inode_init_early(void);
extern void __init files_init(void);
extern void __init files_maxfiles_init(void);

extern struct files_stat_struct files_stat;
extern unsigned long get_max_files(void);
extern unsigned int sysctl_nr_open;
extern struct inodes_stat_t inodes_stat;
extern int leases_enable, lease_break_time;
extern int sysctl_protected_symlinks;
extern int sysctl_protected_hardlinks;
extern int sysctl_protected_fifos;
extern int sysctl_protected_regular;

struct buffer_head;
typedef int (get_block_t)(struct inode *inode, sector_t iblock,
			struct buffer_head *bh_result, int create);
typedef int (dio_iodone_t)(struct kiocb *iocb, loff_t offset,
			ssize_t bytes, void *private);

#define MAY_EXEC		0x00000001
#define MAY_WRITE		0x00000002
#define MAY_READ		0x00000004
#define MAY_APPEND		0x00000008
#define MAY_ACCESS		0x00000010
#define MAY_OPEN		0x00000020
#define MAY_CHDIR		0x00000040
/* called from RCU mode, don't block */
#define MAY_NOT_BLOCK		0x00000080

/*
 * flags in file.f_mode.  Note that FMODE_READ and FMODE_WRITE must correspond
 * to O_WRONLY and O_RDWR via the strange trick in __dentry_open()
 */

/* file is open for reading */
#define FMODE_READ		((__force fmode_t)0x1)
/* file is open for writing */
#define FMODE_WRITE		((__force fmode_t)0x2)
/* file is seekable */
#define FMODE_LSEEK		((__force fmode_t)0x4)
/* file can be accessed using pread */
#define FMODE_PREAD		((__force fmode_t)0x8)
/* file can be accessed using pwrite */
#define FMODE_PWRITE		((__force fmode_t)0x10)
/* File is opened for execution with sys_execve / sys_uselib */
#define FMODE_EXEC		((__force fmode_t)0x20)
/* File is opened with O_NDELAY (only set for block devices) */
#define FMODE_NDELAY		((__force fmode_t)0x40)
/* File is opened with O_EXCL (only set for block devices) */
#define FMODE_EXCL		((__force fmode_t)0x80)
/* File is opened using open(.., 3, ..) and is writeable only for ioctls
   (specialy hack for floppy.c) */
#define FMODE_WRITE_IOCTL	((__force fmode_t)0x100)
/* 32bit hashes as llseek() offset (for directories) */
#define FMODE_32BITHASH         ((__force fmode_t)0x200)
/* 64bit hashes as llseek() offset (for directories) */
#define FMODE_64BITHASH         ((__force fmode_t)0x400)

/*
 * Don't update ctime and mtime.
 *
 * Currently a special hack for the XFS open_by_handle ioctl, but we'll
 * hopefully graduate it to a proper O_CMTIME flag supported by open(2) soon.
 */
#define FMODE_NOCMTIME		((__force fmode_t)0x800)

/* Expect random access pattern */
#define FMODE_RANDOM		((__force fmode_t)0x1000)

/* File is huge (eg. /dev/kmem): treat loff_t as unsigned */
#define FMODE_UNSIGNED_OFFSET	((__force fmode_t)0x2000)

/* File is opened with O_PATH; almost nothing can be done with it */
#define FMODE_PATH		((__force fmode_t)0x4000)

/* File needs atomic accesses to f_pos */
#define FMODE_ATOMIC_POS	((__force fmode_t)0x8000)
/* Write access to underlying fs */
#define FMODE_WRITER		((__force fmode_t)0x10000)
/* Has read method(s) */
#define FMODE_CAN_READ          ((__force fmode_t)0x20000)
/* Has write method(s) */
#define FMODE_CAN_WRITE         ((__force fmode_t)0x40000)

<<<<<<< HEAD
/* File hasn't page cache and can't be mmaped, for stackable filesystem */
#define FMODE_NONMAPPABLE       ((__force fmode_t)0x400000)
=======
/* File is stream-like */
#define FMODE_STREAM		((__force fmode_t)0x200000)
>>>>>>> 3bc77a9b

/* File was opened by fanotify and shouldn't generate fanotify events */
#define FMODE_NONOTIFY		((__force fmode_t)0x4000000)

/* File is capable of returning -EAGAIN if I/O will block */
#define FMODE_NOWAIT		((__force fmode_t)0x8000000)

/*
 * Flag for rw_copy_check_uvector and compat_rw_copy_check_uvector
 * that indicates that they should check the contents of the iovec are
 * valid, but not check the memory that the iovec elements
 * points too.
 */
#define CHECK_IOVEC_ONLY -1

/*
 * The below are the various read and write flags that we support. Some of
 * them include behavioral modifiers that send information down to the
 * block layer and IO scheduler. They should be used along with a req_op.
 * Terminology:
 *
 *	The block layer uses device plugging to defer IO a little bit, in
 *	the hope that we will see more IO very shortly. This increases
 *	coalescing of adjacent IO and thus reduces the number of IOs we
 *	have to send to the device. It also allows for better queuing,
 *	if the IO isn't mergeable. If the caller is going to be waiting
 *	for the IO, then he must ensure that the device is unplugged so
 *	that the IO is dispatched to the driver.
 *
 *	All IO is handled async in Linux. This is fine for background
 *	writes, but for reads or writes that someone waits for completion
 *	on, we want to notify the block layer and IO scheduler so that they
 *	know about it. That allows them to make better scheduling
 *	decisions. So when the below references 'sync' and 'async', it
 *	is referencing this priority hint.
 *
 * With that in mind, the available types are:
 *
 * READ			A normal read operation. Device will be plugged.
 * READ_SYNC		A synchronous read. Device is not plugged, caller can
 *			immediately wait on this read without caring about
 *			unplugging.
 * WRITE		A normal async write. Device will be plugged.
 * WRITE_SYNC		Synchronous write. Identical to WRITE, but passes down
 *			the hint that someone will be waiting on this IO
 *			shortly. The write equivalent of READ_SYNC.
 * WRITE_ODIRECT	Special case write for O_DIRECT only.
 * WRITE_FLUSH		Like WRITE_SYNC but with preceding cache flush.
 * WRITE_FUA		Like WRITE_SYNC but data is guaranteed to be on
 *			non-volatile media on completion.
 * WRITE_FLUSH_FUA	Combination of WRITE_FLUSH and FUA. The IO is preceded
 *			by a cache flush and data is guaranteed to be on
 *			non-volatile media on completion.
 *
 */
#define RW_MASK			REQ_OP_WRITE

#define READ			REQ_OP_READ
#define WRITE			REQ_OP_WRITE

#define READ_SYNC		REQ_SYNC
#define WRITE_SYNC		(REQ_SYNC | REQ_NOIDLE)
#define WRITE_ODIRECT		REQ_SYNC
#define WRITE_FLUSH		(REQ_SYNC | REQ_NOIDLE | REQ_PREFLUSH)
#define WRITE_FUA		(REQ_SYNC | REQ_NOIDLE | REQ_FUA)
#define WRITE_FLUSH_FUA		(REQ_SYNC | REQ_NOIDLE | REQ_PREFLUSH | REQ_FUA)

/*
 * Attribute flags.  These should be or-ed together to figure out what
 * has been changed!
 */
#define ATTR_MODE	(1 << 0)
#define ATTR_UID	(1 << 1)
#define ATTR_GID	(1 << 2)
#define ATTR_SIZE	(1 << 3)
#define ATTR_ATIME	(1 << 4)
#define ATTR_MTIME	(1 << 5)
#define ATTR_CTIME	(1 << 6)
#define ATTR_ATIME_SET	(1 << 7)
#define ATTR_MTIME_SET	(1 << 8)
#define ATTR_FORCE	(1 << 9) /* Not a change, but a change it */
#define ATTR_ATTR_FLAG	(1 << 10)
#define ATTR_KILL_SUID	(1 << 11)
#define ATTR_KILL_SGID	(1 << 12)
#define ATTR_FILE	(1 << 13)
#define ATTR_KILL_PRIV	(1 << 14)
#define ATTR_OPEN	(1 << 15) /* Truncating from open(O_TRUNC) */
#define ATTR_TIMES_SET	(1 << 16)
#define ATTR_TOUCH	(1 << 17)

/*
 * Whiteout is represented by a char device.  The following constants define the
 * mode and device number to use.
 */
#define WHITEOUT_MODE 0
#define WHITEOUT_DEV 0

/*
 * This is the Inode Attributes structure, used for notify_change().  It
 * uses the above definitions as flags, to know which values have changed.
 * Also, in this manner, a Filesystem can look at only the values it cares
 * about.  Basically, these are the attributes that the VFS layer can
 * request to change from the FS layer.
 *
 * Derek Atkins <warlord@MIT.EDU> 94-10-20
 */
struct iattr {
	unsigned int	ia_valid;
	umode_t		ia_mode;
	kuid_t		ia_uid;
	kgid_t		ia_gid;
	loff_t		ia_size;
	struct timespec	ia_atime;
	struct timespec	ia_mtime;
	struct timespec	ia_ctime;

	/*
	 * Not an attribute, but an auxiliary info for filesystems wanting to
	 * implement an ftruncate() like method.  NOTE: filesystem should
	 * check for (ia_valid & ATTR_FILE), and not for (ia_file != NULL).
	 */
	struct file	*ia_file;
};

/*
 * Includes for diskquotas.
 */
#include <linux/quota.h>

/*
 * Maximum number of layers of fs stack.  Needs to be limited to
 * prevent kernel stack overflow
 */
#define FILESYSTEM_MAX_STACK_DEPTH 2

/** 
 * enum positive_aop_returns - aop return codes with specific semantics
 *
 * @AOP_WRITEPAGE_ACTIVATE: Informs the caller that page writeback has
 * 			    completed, that the page is still locked, and
 * 			    should be considered active.  The VM uses this hint
 * 			    to return the page to the active list -- it won't
 * 			    be a candidate for writeback again in the near
 * 			    future.  Other callers must be careful to unlock
 * 			    the page if they get this return.  Returned by
 * 			    writepage(); 
 *
 * @AOP_TRUNCATED_PAGE: The AOP method that was handed a locked page has
 *  			unlocked it and the page might have been truncated.
 *  			The caller should back up to acquiring a new page and
 *  			trying again.  The aop will be taking reasonable
 *  			precautions not to livelock.  If the caller held a page
 *  			reference, it should drop it before retrying.  Returned
 *  			by readpage().
 *
 * address_space_operation functions return these large constants to indicate
 * special semantics to the caller.  These are much larger than the bytes in a
 * page to allow for functions that return the number of bytes operated on in a
 * given page.
 */

enum positive_aop_returns {
	AOP_WRITEPAGE_ACTIVATE	= 0x80000,
	AOP_TRUNCATED_PAGE	= 0x80001,
};

#define AOP_FLAG_UNINTERRUPTIBLE	0x0001 /* will not do a short write */
#define AOP_FLAG_CONT_EXPAND		0x0002 /* called from cont_expand */
#define AOP_FLAG_NOFS			0x0004 /* used by filesystem to direct
						* helper code (eg buffer layer)
						* to clear GFP_FS from alloc */

/*
 * oh the beauties of C type declarations.
 */
struct page;
struct address_space;
struct writeback_control;

/*
 * Write life time hint values.
 */
enum rw_hint {
	WRITE_LIFE_NOT_SET	= 0,
	WRITE_LIFE_NONE		= RWH_WRITE_LIFE_NONE,
	WRITE_LIFE_SHORT	= RWH_WRITE_LIFE_SHORT,
	WRITE_LIFE_MEDIUM	= RWH_WRITE_LIFE_MEDIUM,
	WRITE_LIFE_LONG		= RWH_WRITE_LIFE_LONG,
	WRITE_LIFE_EXTREME	= RWH_WRITE_LIFE_EXTREME,
};

#define IOCB_EVENTFD		(1 << 0)
#define IOCB_APPEND		(1 << 1)
#define IOCB_DIRECT		(1 << 2)
#define IOCB_HIPRI		(1 << 3)
#define IOCB_DSYNC		(1 << 4)
#define IOCB_SYNC		(1 << 5)
#define IOCB_WRITE		(1 << 6)
#define IOCB_NOWAIT		(1 << 7)

struct kiocb {
	struct file		*ki_filp;
	loff_t			ki_pos;
	void (*ki_complete)(struct kiocb *iocb, long ret, long ret2);
	void			*private;
	int			ki_flags;
	enum rw_hint		ki_hint;
};

static inline bool is_sync_kiocb(struct kiocb *kiocb)
{
	return kiocb->ki_complete == NULL;
}

static inline int iocb_flags(struct file *file);

static inline void init_sync_kiocb(struct kiocb *kiocb, struct file *filp)
{
	*kiocb = (struct kiocb) {
		.ki_filp = filp,
		.ki_flags = iocb_flags(filp),
	};
}

/*
 * "descriptor" for what we're up to with a read.
 * This allows us to use the same read code yet
 * have multiple different users of the data that
 * we read from a file.
 *
 * The simplest case just copies the data to user
 * mode.
 */
typedef struct {
	size_t written;
	size_t count;
	union {
		char __user *buf;
		void *data;
	} arg;
	int error;
} read_descriptor_t;

typedef int (*read_actor_t)(read_descriptor_t *, struct page *,
		unsigned long, unsigned long);

struct address_space_operations {
	int (*writepage)(struct page *page, struct writeback_control *wbc);
	int (*readpage)(struct file *, struct page *);

	/* Write back some dirty pages from this mapping. */
	int (*writepages)(struct address_space *, struct writeback_control *);

	/* Set a page dirty.  Return true if this dirtied it */
	int (*set_page_dirty)(struct page *page);

	int (*readpages)(struct file *filp, struct address_space *mapping,
			struct list_head *pages, unsigned nr_pages);

	int (*write_begin)(struct file *, struct address_space *mapping,
				loff_t pos, unsigned len, unsigned flags,
				struct page **pagep, void **fsdata);
	int (*write_end)(struct file *, struct address_space *mapping,
				loff_t pos, unsigned len, unsigned copied,
				struct page *page, void *fsdata);

	/* Unfortunately this kludge is needed for FIBMAP. Don't use it */
	sector_t (*bmap)(struct address_space *, sector_t);
	void (*invalidatepage) (struct page *, unsigned int, unsigned int);
	int (*releasepage) (struct page *, gfp_t);
	void (*freepage)(struct page *);
	ssize_t (*direct_IO)(struct kiocb *, struct iov_iter *iter);
	/*
	 * migrate the contents of a page to the specified target. If
	 * migrate_mode is MIGRATE_ASYNC, it must not block.
	 */
	int (*migratepage) (struct address_space *,
			struct page *, struct page *, enum migrate_mode);
	bool (*isolate_page)(struct page *, isolate_mode_t);
	void (*putback_page)(struct page *);
	int (*launder_page) (struct page *);
	int (*is_partially_uptodate) (struct page *, unsigned long,
					unsigned long);
	void (*is_dirty_writeback) (struct page *, bool *, bool *);
	int (*error_remove_page)(struct address_space *, struct page *);

	/* swapfile support */
	int (*swap_activate)(struct swap_info_struct *sis, struct file *file,
				sector_t *span);
	void (*swap_deactivate)(struct file *file);
};

extern const struct address_space_operations empty_aops;

/*
 * pagecache_write_begin/pagecache_write_end must be used by general code
 * to write into the pagecache.
 */
int pagecache_write_begin(struct file *, struct address_space *mapping,
				loff_t pos, unsigned len, unsigned flags,
				struct page **pagep, void **fsdata);

int pagecache_write_end(struct file *, struct address_space *mapping,
				loff_t pos, unsigned len, unsigned copied,
				struct page *page, void *fsdata);

struct address_space {
	struct inode		*host;		/* owner: inode, block_device */
	struct radix_tree_root	page_tree;	/* radix tree of all pages */
	spinlock_t		tree_lock;	/* and lock protecting it */
	atomic_t		i_mmap_writable;/* count VM_SHARED mappings */
	struct rb_root		i_mmap;		/* tree of private and shared mappings */
	struct rw_semaphore	i_mmap_rwsem;	/* protect tree, count, list */
	/* Protected by tree_lock together with the radix tree */
	unsigned long		nrpages;	/* number of total pages */
	/* number of shadow or DAX exceptional entries */
	unsigned long		nrexceptional;
	pgoff_t			writeback_index;/* writeback starts here */
	const struct address_space_operations *a_ops;	/* methods */
	unsigned long		flags;		/* error bits */
	spinlock_t		private_lock;	/* for use by the address_space */
	gfp_t			gfp_mask;	/* implicit gfp mask for allocations */
	struct list_head	private_list;	/* ditto */
	void			*private_data;	/* ditto */
} __attribute__((aligned(sizeof(long))));
	/*
	 * On most architectures that alignment is already the case; but
	 * must be enforced here for CRIS, to let the least significant bit
	 * of struct page's "mapping" pointer be used for PAGE_MAPPING_ANON.
	 */
struct request_queue;

struct block_device {
	dev_t			bd_dev;  /* not a kdev_t - it's a search key */
	int			bd_openers;
	struct inode *		bd_inode;	/* will die */
	struct super_block *	bd_super;
	struct mutex		bd_mutex;	/* open/close mutex */
	void *			bd_claiming;
	void *			bd_holder;
	int			bd_holders;
	bool			bd_write_holder;
#ifdef CONFIG_SYSFS
	struct list_head	bd_holder_disks;
#endif
	struct block_device *	bd_contains;
	unsigned		bd_block_size;
	struct hd_struct *	bd_part;
	/* number of times partitions within this device have been opened. */
	unsigned		bd_part_count;
	int			bd_invalidated;
	struct gendisk *	bd_disk;
	struct request_queue *  bd_queue;
	struct backing_dev_info *bd_bdi;
	struct list_head	bd_list;
	/*
	 * Private data.  You must have bd_claim'ed the block_device
	 * to use this.  NOTE:  bd_claim allows an owner to claim
	 * the same device multiple times, the owner must take special
	 * care to not mess up bd_private for that case.
	 */
	unsigned long		bd_private;

	/* The counter of freeze processes */
	int			bd_fsfreeze_count;
	/* Mutex for freeze */
	struct mutex		bd_fsfreeze_mutex;
};

/*
 * Radix-tree tags, for tagging dirty and writeback pages within the pagecache
 * radix trees
 */
#define PAGECACHE_TAG_DIRTY	0
#define PAGECACHE_TAG_WRITEBACK	1
#define PAGECACHE_TAG_TOWRITE	2

int mapping_tagged(struct address_space *mapping, int tag);

static inline void i_mmap_lock_write(struct address_space *mapping)
{
	down_write(&mapping->i_mmap_rwsem);
}

static inline void i_mmap_unlock_write(struct address_space *mapping)
{
	up_write(&mapping->i_mmap_rwsem);
}

static inline void i_mmap_lock_read(struct address_space *mapping)
{
	down_read(&mapping->i_mmap_rwsem);
}

static inline void i_mmap_unlock_read(struct address_space *mapping)
{
	up_read(&mapping->i_mmap_rwsem);
}

/*
 * Might pages of this file be mapped into userspace?
 */
static inline int mapping_mapped(struct address_space *mapping)
{
	return	!RB_EMPTY_ROOT(&mapping->i_mmap);
}

/*
 * Might pages of this file have been modified in userspace?
 * Note that i_mmap_writable counts all VM_SHARED vmas: do_mmap_pgoff
 * marks vma as VM_SHARED if it is shared, and the file was opened for
 * writing i.e. vma may be mprotected writable even if now readonly.
 *
 * If i_mmap_writable is negative, no new writable mappings are allowed. You
 * can only deny writable mappings, if none exists right now.
 */
static inline int mapping_writably_mapped(struct address_space *mapping)
{
	return atomic_read(&mapping->i_mmap_writable) > 0;
}

static inline int mapping_map_writable(struct address_space *mapping)
{
	return atomic_inc_unless_negative(&mapping->i_mmap_writable) ?
		0 : -EPERM;
}

static inline void mapping_unmap_writable(struct address_space *mapping)
{
	atomic_dec(&mapping->i_mmap_writable);
}

static inline int mapping_deny_writable(struct address_space *mapping)
{
	return atomic_dec_unless_positive(&mapping->i_mmap_writable) ?
		0 : -EBUSY;
}

static inline void mapping_allow_writable(struct address_space *mapping)
{
	atomic_inc(&mapping->i_mmap_writable);
}

/*
 * Use sequence counter to get consistent i_size on 32-bit processors.
 */
#if BITS_PER_LONG==32 && defined(CONFIG_SMP)
#include <linux/seqlock.h>
#define __NEED_I_SIZE_ORDERED
#define i_size_ordered_init(inode) seqcount_init(&inode->i_size_seqcount)
#else
#define i_size_ordered_init(inode) do { } while (0)
#endif

struct posix_acl;
#define ACL_NOT_CACHED ((void *)(-1))
#define ACL_DONT_CACHE ((void *)(-3))

static inline struct posix_acl *
uncached_acl_sentinel(struct task_struct *task)
{
	return (void *)task + 1;
}

static inline bool
is_uncached_acl(struct posix_acl *acl)
{
	return (long)acl & 1;
}

#define IOP_FASTPERM	0x0001
#define IOP_LOOKUP	0x0002
#define IOP_NOFOLLOW	0x0004
#define IOP_XATTR	0x0008

/*
 * Keep mostly read-only and often accessed (especially for
 * the RCU path lookup and 'stat' data) fields at the beginning
 * of the 'struct inode'
 */
struct inode {
	umode_t			i_mode;
	unsigned short		i_opflags;
	kuid_t			i_uid;
	kgid_t			i_gid;
	unsigned int		i_flags;

#ifdef CONFIG_FS_POSIX_ACL
	struct posix_acl	*i_acl;
	struct posix_acl	*i_default_acl;
#endif

	const struct inode_operations	*i_op;
	struct super_block	*i_sb;
	struct address_space	*i_mapping;

#ifdef CONFIG_SECURITY
	void			*i_security;
#endif

	/* Stat data, not accessed from path walking */
	unsigned long		i_ino;
	/*
	 * Filesystems may only read i_nlink directly.  They shall use the
	 * following functions for modification:
	 *
	 *    (set|clear|inc|drop)_nlink
	 *    inode_(inc|dec)_link_count
	 */
	union {
		const unsigned int i_nlink;
		unsigned int __i_nlink;
	};
	dev_t			i_rdev;
	loff_t			i_size;
	struct timespec		i_atime;
	struct timespec		i_mtime;
	struct timespec		i_ctime;
	spinlock_t		i_lock;	/* i_blocks, i_bytes, maybe i_size */
	unsigned short          i_bytes;
	unsigned int		i_blkbits;
	enum rw_hint		i_write_hint;
	blkcnt_t		i_blocks;

#ifdef __NEED_I_SIZE_ORDERED
	seqcount_t		i_size_seqcount;
#endif

	/* Misc */
	unsigned long		i_state;
	struct rw_semaphore	i_rwsem;

	unsigned long		dirtied_when;	/* jiffies of first dirtying */
	unsigned long		dirtied_time_when;

	struct hlist_node	i_hash;
	struct list_head	i_io_list;	/* backing dev IO list */
#ifdef CONFIG_CGROUP_WRITEBACK
	struct bdi_writeback	*i_wb;		/* the associated cgroup wb */

	/* foreign inode detection, see wbc_detach_inode() */
	int			i_wb_frn_winner;
	u16			i_wb_frn_avg_time;
	u16			i_wb_frn_history;
#endif
	struct list_head	i_lru;		/* inode LRU list */
	struct list_head	i_sb_list;
	struct list_head	i_wb_list;	/* backing dev writeback list */
	union {
		struct hlist_head	i_dentry;
		struct rcu_head		i_rcu;
	};
	u64			i_version;
	atomic_t		i_count;
	atomic_t		i_dio_count;
	atomic_t		i_writecount;
#ifdef CONFIG_IMA
	atomic_t		i_readcount; /* struct files open RO */
#endif
	const struct file_operations	*i_fop;	/* former ->i_op->default_file_ops */
	struct file_lock_context	*i_flctx;
	struct address_space	i_data;
	struct list_head	i_devices;
	union {
		struct pipe_inode_info	*i_pipe;
		struct block_device	*i_bdev;
		struct cdev		*i_cdev;
		char			*i_link;
		unsigned		i_dir_seq;
	};

	__u32			i_generation;

#ifdef CONFIG_FSNOTIFY
	__u32			i_fsnotify_mask; /* all events this inode cares about */
	struct hlist_head	i_fsnotify_marks;
#endif

#if IS_ENABLED(CONFIG_FS_ENCRYPTION)
	struct fscrypt_info	*i_crypt_info;
#endif

#if IS_ENABLED(CONFIG_FS_VERITY)
	struct fsverity_info	*i_verity_info;
	/* TODO(mhalcrow): Not for upstream */
	struct list_head	i_fsverity_list;	/* Not for upstream */
#endif
	void			*i_private; /* fs or device private pointer */
};

static inline unsigned int i_blocksize(const struct inode *node)
{
	return (1 << node->i_blkbits);
}

static inline int inode_unhashed(struct inode *inode)
{
	return hlist_unhashed(&inode->i_hash);
}

/*
 * inode->i_mutex nesting subclasses for the lock validator:
 *
 * 0: the object of the current VFS operation
 * 1: parent
 * 2: child/target
 * 3: xattr
 * 4: second non-directory
 * 5: second parent (when locking independent directories in rename)
 *
 * I_MUTEX_NONDIR2 is for certain operations (such as rename) which lock two
 * non-directories at once.
 *
 * The locking order between these classes is
 * parent[2] -> child -> grandchild -> normal -> xattr -> second non-directory
 */
enum inode_i_mutex_lock_class
{
	I_MUTEX_NORMAL,
	I_MUTEX_PARENT,
	I_MUTEX_CHILD,
	I_MUTEX_XATTR,
	I_MUTEX_NONDIR2,
	I_MUTEX_PARENT2,
};

static inline void inode_lock(struct inode *inode)
{
	down_write(&inode->i_rwsem);
}

static inline void inode_unlock(struct inode *inode)
{
	up_write(&inode->i_rwsem);
}

static inline void inode_lock_shared(struct inode *inode)
{
	down_read(&inode->i_rwsem);
}

static inline void inode_unlock_shared(struct inode *inode)
{
	up_read(&inode->i_rwsem);
}

static inline int inode_trylock(struct inode *inode)
{
	return down_write_trylock(&inode->i_rwsem);
}

static inline int inode_trylock_shared(struct inode *inode)
{
	return down_read_trylock(&inode->i_rwsem);
}

static inline int inode_is_locked(struct inode *inode)
{
	return rwsem_is_locked(&inode->i_rwsem);
}

static inline void inode_lock_nested(struct inode *inode, unsigned subclass)
{
	down_write_nested(&inode->i_rwsem, subclass);
}

void lock_two_nondirectories(struct inode *, struct inode*);
void unlock_two_nondirectories(struct inode *, struct inode*);

/*
 * NOTE: in a 32bit arch with a preemptable kernel and
 * an UP compile the i_size_read/write must be atomic
 * with respect to the local cpu (unlike with preempt disabled),
 * but they don't need to be atomic with respect to other cpus like in
 * true SMP (so they need either to either locally disable irq around
 * the read or for example on x86 they can be still implemented as a
 * cmpxchg8b without the need of the lock prefix). For SMP compiles
 * and 64bit archs it makes no difference if preempt is enabled or not.
 */
static inline loff_t i_size_read(const struct inode *inode)
{
#if BITS_PER_LONG==32 && defined(CONFIG_SMP)
	loff_t i_size;
	unsigned int seq;

	do {
		seq = read_seqcount_begin(&inode->i_size_seqcount);
		i_size = inode->i_size;
	} while (read_seqcount_retry(&inode->i_size_seqcount, seq));
	return i_size;
#elif BITS_PER_LONG==32 && defined(CONFIG_PREEMPT)
	loff_t i_size;

	preempt_disable();
	i_size = inode->i_size;
	preempt_enable();
	return i_size;
#else
	return inode->i_size;
#endif
}

/*
 * NOTE: unlike i_size_read(), i_size_write() does need locking around it
 * (normally i_mutex), otherwise on 32bit/SMP an update of i_size_seqcount
 * can be lost, resulting in subsequent i_size_read() calls spinning forever.
 */
static inline void i_size_write(struct inode *inode, loff_t i_size)
{
#if BITS_PER_LONG==32 && defined(CONFIG_SMP)
	preempt_disable();
	write_seqcount_begin(&inode->i_size_seqcount);
	inode->i_size = i_size;
	write_seqcount_end(&inode->i_size_seqcount);
	preempt_enable();
#elif BITS_PER_LONG==32 && defined(CONFIG_PREEMPT)
	preempt_disable();
	inode->i_size = i_size;
	preempt_enable();
#else
	inode->i_size = i_size;
#endif
}

static inline unsigned iminor(const struct inode *inode)
{
	return MINOR(inode->i_rdev);
}

static inline unsigned imajor(const struct inode *inode)
{
	return MAJOR(inode->i_rdev);
}

extern struct block_device *I_BDEV(struct inode *inode);

struct fown_struct {
	rwlock_t lock;          /* protects pid, uid, euid fields */
	struct pid *pid;	/* pid or -pgrp where SIGIO should be sent */
	enum pid_type pid_type;	/* Kind of process group SIGIO should be sent to */
	kuid_t uid, euid;	/* uid/euid of process setting the owner */
	int signum;		/* posix.1b rt signal to be delivered on IO */
};

/*
 * Track a single file's readahead state
 */
struct file_ra_state {
	pgoff_t start;			/* where readahead started */
	unsigned int size;		/* # of readahead pages */
	unsigned int async_size;	/* do asynchronous readahead when
					   there are only # of pages ahead */

	unsigned int ra_pages;		/* Maximum readahead window */
	unsigned int mmap_miss;		/* Cache miss stat for mmap accesses */
	loff_t prev_pos;		/* Cache last read() position */
};

/*
 * Check if @index falls in the readahead windows.
 */
static inline int ra_has_index(struct file_ra_state *ra, pgoff_t index)
{
	return (index >= ra->start &&
		index <  ra->start + ra->size);
}

struct file {
	union {
		struct llist_node	fu_llist;
		struct rcu_head 	fu_rcuhead;
	} f_u;
	struct path		f_path;
	struct inode		*f_inode;	/* cached value */
	const struct file_operations	*f_op;

	/*
	 * Protects f_ep_links, f_flags.
	 * Must not be taken from IRQ context.
	 */
	spinlock_t		f_lock;
	atomic_long_t		f_count;
	unsigned int 		f_flags;
	fmode_t			f_mode;
	struct mutex		f_pos_lock;
	loff_t			f_pos;
	struct fown_struct	f_owner;
	const struct cred	*f_cred;
	struct file_ra_state	f_ra;

	u64			f_version;
#ifdef CONFIG_SECURITY
	void			*f_security;
#endif
	/* needed for tty driver, and maybe others */
	void			*private_data;

#ifdef CONFIG_EPOLL
	/* Used by fs/eventpoll.c to link all the hooks to this file */
	struct list_head	f_ep_links;
	struct list_head	f_tfile_llink;
#endif /* #ifdef CONFIG_EPOLL */
	struct address_space	*f_mapping;
} __attribute__((aligned(4)));	/* lest something weird decides that 2 is OK */

struct file_handle {
	__u32 handle_bytes;
	int handle_type;
	/* file identifier */
	unsigned char f_handle[0];
};

static inline struct file *get_file(struct file *f)
{
	atomic_long_inc(&f->f_count);
	return f;
}
#define get_file_rcu(x) atomic_long_inc_not_zero(&(x)->f_count)
#define fput_atomic(x)	atomic_long_add_unless(&(x)->f_count, -1, 1)
#define file_count(x)	atomic_long_read(&(x)->f_count)

#define	MAX_NON_LFS	((1UL<<31) - 1)

/* Page cache limit. The filesystems should put that into their s_maxbytes 
   limits, otherwise bad things can happen in VM. */ 
#if BITS_PER_LONG==32
#define MAX_LFS_FILESIZE	((loff_t)ULONG_MAX << PAGE_SHIFT)
#elif BITS_PER_LONG==64
#define MAX_LFS_FILESIZE 	((loff_t)LLONG_MAX)
#endif

#define FL_POSIX	1
#define FL_FLOCK	2
#define FL_DELEG	4	/* NFSv4 delegation */
#define FL_ACCESS	8	/* not trying to lock, just looking */
#define FL_EXISTS	16	/* when unlocking, test for existence */
#define FL_LEASE	32	/* lease held on this file */
#define FL_CLOSE	64	/* unlock on close */
#define FL_SLEEP	128	/* A blocking lock */
#define FL_DOWNGRADE_PENDING	256 /* Lease is being downgraded */
#define FL_UNLOCK_PENDING	512 /* Lease is being broken */
#define FL_OFDLCK	1024	/* lock is "owned" by struct file */
#define FL_LAYOUT	2048	/* outstanding pNFS layout */

/*
 * Special return value from posix_lock_file() and vfs_lock_file() for
 * asynchronous locking.
 */
#define FILE_LOCK_DEFERRED 1

/* legacy typedef, should eventually be removed */
typedef void *fl_owner_t;

struct file_lock;

struct file_lock_operations {
	void (*fl_copy_lock)(struct file_lock *, struct file_lock *);
	void (*fl_release_private)(struct file_lock *);
};

struct lock_manager_operations {
	int (*lm_compare_owner)(struct file_lock *, struct file_lock *);
	unsigned long (*lm_owner_key)(struct file_lock *);
	fl_owner_t (*lm_get_owner)(fl_owner_t);
	void (*lm_put_owner)(fl_owner_t);
	void (*lm_notify)(struct file_lock *);	/* unblock callback */
	int (*lm_grant)(struct file_lock *, int);
	bool (*lm_break)(struct file_lock *);
	int (*lm_change)(struct file_lock *, int, struct list_head *);
	void (*lm_setup)(struct file_lock *, void **);
};

struct lock_manager {
	struct list_head list;
	/*
	 * NFSv4 and up also want opens blocked during the grace period;
	 * NLM doesn't care:
	 */
	bool block_opens;
};

struct net;
void locks_start_grace(struct net *, struct lock_manager *);
void locks_end_grace(struct lock_manager *);
int locks_in_grace(struct net *);
int opens_in_grace(struct net *);

/* that will die - we need it for nfs_lock_info */
#include <linux/nfs_fs_i.h>

/*
 * struct file_lock represents a generic "file lock". It's used to represent
 * POSIX byte range locks, BSD (flock) locks, and leases. It's important to
 * note that the same struct is used to represent both a request for a lock and
 * the lock itself, but the same object is never used for both.
 *
 * FIXME: should we create a separate "struct lock_request" to help distinguish
 * these two uses?
 *
 * The varous i_flctx lists are ordered by:
 *
 * 1) lock owner
 * 2) lock range start
 * 3) lock range end
 *
 * Obviously, the last two criteria only matter for POSIX locks.
 */
struct file_lock {
	struct file_lock *fl_next;	/* singly linked list for this inode  */
	struct list_head fl_list;	/* link into file_lock_context */
	struct hlist_node fl_link;	/* node in global lists */
	struct list_head fl_block;	/* circular list of blocked processes */
	fl_owner_t fl_owner;
	unsigned int fl_flags;
	unsigned char fl_type;
	unsigned int fl_pid;
	int fl_link_cpu;		/* what cpu's list is this on? */
	struct pid *fl_nspid;
	wait_queue_head_t fl_wait;
	struct file *fl_file;
	loff_t fl_start;
	loff_t fl_end;

	struct fasync_struct *	fl_fasync; /* for lease break notifications */
	/* for lease breaks: */
	unsigned long fl_break_time;
	unsigned long fl_downgrade_time;

	const struct file_lock_operations *fl_ops;	/* Callbacks for filesystems */
	const struct lock_manager_operations *fl_lmops;	/* Callbacks for lockmanagers */
	union {
		struct nfs_lock_info	nfs_fl;
		struct nfs4_lock_info	nfs4_fl;
		struct {
			struct list_head link;	/* link in AFS vnode's pending_locks list */
			int state;		/* state of grant or error if -ve */
		} afs;
	} fl_u;
};

struct file_lock_context {
	spinlock_t		flc_lock;
	struct list_head	flc_flock;
	struct list_head	flc_posix;
	struct list_head	flc_lease;
};

/* The following constant reflects the upper bound of the file/locking space */
#ifndef OFFSET_MAX
#define INT_LIMIT(x)	(~((x)1 << (sizeof(x)*8 - 1)))
#define OFFSET_MAX	INT_LIMIT(loff_t)
#define OFFT_OFFSET_MAX	INT_LIMIT(off_t)
#endif

extern void send_sigio(struct fown_struct *fown, int fd, int band);

/*
 * Return the inode to use for locking
 *
 * For overlayfs this should be the overlay inode, not the real inode returned
 * by file_inode().  For any other fs file_inode(filp) and locks_inode(filp) are
 * equal.
 */
static inline struct inode *locks_inode(const struct file *f)
{
	return f->f_path.dentry->d_inode;
}

#ifdef CONFIG_FILE_LOCKING
extern int fcntl_getlk(struct file *, unsigned int, struct flock __user *);
extern int fcntl_setlk(unsigned int, struct file *, unsigned int,
			struct flock __user *);

#if BITS_PER_LONG == 32
extern int fcntl_getlk64(struct file *, unsigned int, struct flock64 __user *);
extern int fcntl_setlk64(unsigned int, struct file *, unsigned int,
			struct flock64 __user *);
#endif

extern int fcntl_setlease(unsigned int fd, struct file *filp, long arg);
extern int fcntl_getlease(struct file *filp);

/* fs/locks.c */
void locks_free_lock_context(struct inode *inode);
void locks_free_lock(struct file_lock *fl);
extern void locks_init_lock(struct file_lock *);
extern struct file_lock * locks_alloc_lock(void);
extern void locks_copy_lock(struct file_lock *, struct file_lock *);
extern void locks_copy_conflock(struct file_lock *, struct file_lock *);
extern void locks_remove_posix(struct file *, fl_owner_t);
extern void locks_remove_file(struct file *);
extern void locks_release_private(struct file_lock *);
extern void posix_test_lock(struct file *, struct file_lock *);
extern int posix_lock_file(struct file *, struct file_lock *, struct file_lock *);
extern int posix_unblock_lock(struct file_lock *);
extern int vfs_test_lock(struct file *, struct file_lock *);
extern int vfs_lock_file(struct file *, unsigned int, struct file_lock *, struct file_lock *);
extern int vfs_cancel_lock(struct file *filp, struct file_lock *fl);
extern int locks_lock_inode_wait(struct inode *inode, struct file_lock *fl);
extern int __break_lease(struct inode *inode, unsigned int flags, unsigned int type);
extern void lease_get_mtime(struct inode *, struct timespec *time);
extern int generic_setlease(struct file *, long, struct file_lock **, void **priv);
extern int vfs_setlease(struct file *, long, struct file_lock **, void **);
extern int lease_modify(struct file_lock *, int, struct list_head *);
struct files_struct;
extern void show_fd_locks(struct seq_file *f,
			 struct file *filp, struct files_struct *files);
#else /* !CONFIG_FILE_LOCKING */
static inline int fcntl_getlk(struct file *file, unsigned int cmd,
			      struct flock __user *user)
{
	return -EINVAL;
}

static inline int fcntl_setlk(unsigned int fd, struct file *file,
			      unsigned int cmd, struct flock __user *user)
{
	return -EACCES;
}

#if BITS_PER_LONG == 32
static inline int fcntl_getlk64(struct file *file, unsigned int cmd,
				struct flock64 __user *user)
{
	return -EINVAL;
}

static inline int fcntl_setlk64(unsigned int fd, struct file *file,
				unsigned int cmd, struct flock64 __user *user)
{
	return -EACCES;
}
#endif
static inline int fcntl_setlease(unsigned int fd, struct file *filp, long arg)
{
	return -EINVAL;
}

static inline int fcntl_getlease(struct file *filp)
{
	return F_UNLCK;
}

static inline void
locks_free_lock_context(struct inode *inode)
{
}

static inline void locks_init_lock(struct file_lock *fl)
{
	return;
}

static inline void locks_copy_conflock(struct file_lock *new, struct file_lock *fl)
{
	return;
}

static inline void locks_copy_lock(struct file_lock *new, struct file_lock *fl)
{
	return;
}

static inline void locks_remove_posix(struct file *filp, fl_owner_t owner)
{
	return;
}

static inline void locks_remove_file(struct file *filp)
{
	return;
}

static inline void posix_test_lock(struct file *filp, struct file_lock *fl)
{
	return;
}

static inline int posix_lock_file(struct file *filp, struct file_lock *fl,
				  struct file_lock *conflock)
{
	return -ENOLCK;
}

static inline int posix_unblock_lock(struct file_lock *waiter)
{
	return -ENOENT;
}

static inline int vfs_test_lock(struct file *filp, struct file_lock *fl)
{
	return 0;
}

static inline int vfs_lock_file(struct file *filp, unsigned int cmd,
				struct file_lock *fl, struct file_lock *conf)
{
	return -ENOLCK;
}

static inline int vfs_cancel_lock(struct file *filp, struct file_lock *fl)
{
	return 0;
}

static inline int locks_lock_inode_wait(struct inode *inode, struct file_lock *fl)
{
	return -ENOLCK;
}

static inline int __break_lease(struct inode *inode, unsigned int mode, unsigned int type)
{
	return 0;
}

static inline void lease_get_mtime(struct inode *inode, struct timespec *time)
{
	return;
}

static inline int generic_setlease(struct file *filp, long arg,
				    struct file_lock **flp, void **priv)
{
	return -EINVAL;
}

static inline int vfs_setlease(struct file *filp, long arg,
			       struct file_lock **lease, void **priv)
{
	return -EINVAL;
}

static inline int lease_modify(struct file_lock *fl, int arg,
			       struct list_head *dispose)
{
	return -EINVAL;
}

struct files_struct;
static inline void show_fd_locks(struct seq_file *f,
			struct file *filp, struct files_struct *files) {}
#endif /* !CONFIG_FILE_LOCKING */

static inline struct inode *file_inode(const struct file *f)
{
	return f->f_inode;
}

static inline struct dentry *file_dentry(const struct file *file)
{
	return d_real(file->f_path.dentry, file_inode(file), 0);
}

static inline int locks_lock_file_wait(struct file *filp, struct file_lock *fl)
{
	return locks_lock_inode_wait(locks_inode(filp), fl);
}

struct fasync_struct {
	spinlock_t		fa_lock;
	int			magic;
	int			fa_fd;
	struct fasync_struct	*fa_next; /* singly linked list */
	struct file		*fa_file;
	struct rcu_head		fa_rcu;
};

#define FASYNC_MAGIC 0x4601

/* SMP safe fasync helpers: */
extern int fasync_helper(int, struct file *, int, struct fasync_struct **);
extern struct fasync_struct *fasync_insert_entry(int, struct file *, struct fasync_struct **, struct fasync_struct *);
extern int fasync_remove_entry(struct file *, struct fasync_struct **);
extern struct fasync_struct *fasync_alloc(void);
extern void fasync_free(struct fasync_struct *);

/* can be called from interrupts */
extern void kill_fasync(struct fasync_struct **, int, int);

extern void __f_setown(struct file *filp, struct pid *, enum pid_type, int force);
extern void f_setown(struct file *filp, unsigned long arg, int force);
extern void f_delown(struct file *filp);
extern pid_t f_getown(struct file *filp);
extern int send_sigurg(struct fown_struct *fown);

struct mm_struct;

/*
 *	Umount options
 */

#define MNT_FORCE	0x00000001	/* Attempt to forcibily umount */
#define MNT_DETACH	0x00000002	/* Just detach from the tree */
#define MNT_EXPIRE	0x00000004	/* Mark for expiry */
#define UMOUNT_NOFOLLOW	0x00000008	/* Don't follow symlink on umount */
#define UMOUNT_UNUSED	0x80000000	/* Flag guaranteed to be unused */

/* sb->s_iflags */
#define SB_I_CGROUPWB	0x00000001	/* cgroup-aware writeback enabled */
#define SB_I_NOEXEC	0x00000002	/* Ignore executables on this fs */
#define SB_I_NODEV	0x00000004	/* Ignore devices on this fs */
#define SB_I_MULTIROOT	0x00000008	/* Multiple roots to the dentry tree */

/* sb->s_iflags to limit user namespace mounts */
#define SB_I_USERNS_VISIBLE		0x00000010 /* fstype already mounted */

/* Possible states of 'frozen' field */
enum {
	SB_UNFROZEN = 0,		/* FS is unfrozen */
	SB_FREEZE_WRITE	= 1,		/* Writes, dir ops, ioctls frozen */
	SB_FREEZE_PAGEFAULT = 2,	/* Page faults stopped as well */
	SB_FREEZE_FS = 3,		/* For internal FS use (e.g. to stop
					 * internal threads if needed) */
	SB_FREEZE_COMPLETE = 4,		/* ->freeze_fs finished successfully */
};

#define SB_FREEZE_LEVELS (SB_FREEZE_COMPLETE - 1)

struct sb_writers {
	int				frozen;		/* Is sb frozen? */
	wait_queue_head_t		wait_unfrozen;	/* for get_super_thawed() */
	struct percpu_rw_semaphore	rw_sem[SB_FREEZE_LEVELS];
};

struct super_block {
	struct list_head	s_list;		/* Keep this first */
	dev_t			s_dev;		/* search index; _not_ kdev_t */
	unsigned char		s_blocksize_bits;
	unsigned long		s_blocksize;
	loff_t			s_maxbytes;	/* Max file size */
	struct file_system_type	*s_type;
	const struct super_operations	*s_op;
	const struct dquot_operations	*dq_op;
	const struct quotactl_ops	*s_qcop;
	const struct export_operations *s_export_op;
	unsigned long		s_flags;
	unsigned long		s_iflags;	/* internal SB_I_* flags */
	unsigned long		s_magic;
	struct dentry		*s_root;
	struct rw_semaphore	s_umount;
	int			s_count;
	atomic_t		s_active;
#ifdef CONFIG_SECURITY
	void                    *s_security;
#endif
	const struct xattr_handler **s_xattr;

	const struct fscrypt_operations	*s_cop;

#if IS_ENABLED(CONFIG_FS_VERITY)
	const struct fsverity_operations *s_vop;
#endif

	struct hlist_bl_head	s_anon;		/* anonymous dentries for (nfs) exporting */
	struct list_head	s_mounts;	/* list of mounts; _not_ for fs use */
	struct block_device	*s_bdev;
	struct backing_dev_info *s_bdi;
	struct mtd_info		*s_mtd;
	struct hlist_node	s_instances;
	unsigned int		s_quota_types;	/* Bitmask of supported quota types */
	struct quota_info	s_dquot;	/* Diskquota specific options */

	struct sb_writers	s_writers;

	char s_id[32];				/* Informational name */
	u8 s_uuid[16];				/* UUID */

	void 			*s_fs_info;	/* Filesystem private info */
	unsigned int		s_max_links;
	fmode_t			s_mode;

	/* Granularity of c/m/atime in ns.
	   Cannot be worse than a second */
	u32		   s_time_gran;

	/*
	 * The next field is for VFS *only*. No filesystems have any business
	 * even looking at it. You had been warned.
	 */
	struct mutex s_vfs_rename_mutex;	/* Kludge */

	/*
	 * Filesystem subtype.  If non-empty the filesystem type field
	 * in /proc/mounts will be "type.subtype"
	 */
	char *s_subtype;

	/*
	 * Saved mount options for lazy filesystems using
	 * generic_show_options()
	 */
	char __rcu *s_options;
	const struct dentry_operations *s_d_op; /* default d_op for dentries */

	/*
	 * Saved pool identifier for cleancache (-1 means none)
	 */
	int cleancache_poolid;

	struct shrinker s_shrink;	/* per-sb shrinker handle */

	/* Number of inodes with nlink == 0 but still referenced */
	atomic_long_t s_remove_count;

	/* Being remounted read-only */
	int s_readonly_remount;

	/* AIO completions deferred from interrupt context */
	struct workqueue_struct *s_dio_done_wq;
	struct hlist_head s_pins;

	/*
	 * Owning user namespace and default context in which to
	 * interpret filesystem uids, gids, quotas, device nodes,
	 * xattrs and security labels.
	 */
	struct user_namespace *s_user_ns;

	/*
	 * Keep the lru lists last in the structure so they always sit on their
	 * own individual cachelines.
	 */
	struct list_lru		s_dentry_lru ____cacheline_aligned_in_smp;
	struct list_lru		s_inode_lru ____cacheline_aligned_in_smp;
	struct rcu_head		rcu;
	struct work_struct	destroy_work;

	struct mutex		s_sync_lock;	/* sync serialisation lock */

	/*
	 * Indicates how deep in a filesystem stack this SB is
	 */
	int s_stack_depth;

	/* s_inode_list_lock protects s_inodes */
	spinlock_t		s_inode_list_lock ____cacheline_aligned_in_smp;
	struct list_head	s_inodes;	/* all inodes */

	spinlock_t		s_inode_wblist_lock;
	struct list_head	s_inodes_wb;	/* writeback inodes */
#if IS_ENABLED(CONFIG_FS_VERITY)
	/* TODO(mhalcrow): Not for upstream */
	/* fs-verity inodes being pinned in memory */
	spinlock_t		s_inode_fsveritylist_lock;
	struct list_head	s_inodes_fsverity;
#endif
};

/* Helper functions so that in most cases filesystems will
 * not need to deal directly with kuid_t and kgid_t and can
 * instead deal with the raw numeric values that are stored
 * in the filesystem.
 */
static inline uid_t i_uid_read(const struct inode *inode)
{
	return from_kuid(inode->i_sb->s_user_ns, inode->i_uid);
}

static inline gid_t i_gid_read(const struct inode *inode)
{
	return from_kgid(inode->i_sb->s_user_ns, inode->i_gid);
}

static inline void i_uid_write(struct inode *inode, uid_t uid)
{
	inode->i_uid = make_kuid(inode->i_sb->s_user_ns, uid);
}

static inline void i_gid_write(struct inode *inode, gid_t gid)
{
	inode->i_gid = make_kgid(inode->i_sb->s_user_ns, gid);
}

extern struct timespec current_fs_time(struct super_block *sb);
extern struct timespec current_time(struct inode *inode);

/*
 * Snapshotting support.
 */

void __sb_end_write(struct super_block *sb, int level);
int __sb_start_write(struct super_block *sb, int level, bool wait);

#define __sb_writers_acquired(sb, lev)	\
	percpu_rwsem_acquire(&(sb)->s_writers.rw_sem[(lev)-1], 1, _THIS_IP_)
#define __sb_writers_release(sb, lev)	\
	percpu_rwsem_release(&(sb)->s_writers.rw_sem[(lev)-1], 1, _THIS_IP_)

/**
 * sb_end_write - drop write access to a superblock
 * @sb: the super we wrote to
 *
 * Decrement number of writers to the filesystem. Wake up possible waiters
 * wanting to freeze the filesystem.
 */
static inline void sb_end_write(struct super_block *sb)
{
	__sb_end_write(sb, SB_FREEZE_WRITE);
}

/**
 * sb_end_pagefault - drop write access to a superblock from a page fault
 * @sb: the super we wrote to
 *
 * Decrement number of processes handling write page fault to the filesystem.
 * Wake up possible waiters wanting to freeze the filesystem.
 */
static inline void sb_end_pagefault(struct super_block *sb)
{
	__sb_end_write(sb, SB_FREEZE_PAGEFAULT);
}

/**
 * sb_end_intwrite - drop write access to a superblock for internal fs purposes
 * @sb: the super we wrote to
 *
 * Decrement fs-internal number of writers to the filesystem.  Wake up possible
 * waiters wanting to freeze the filesystem.
 */
static inline void sb_end_intwrite(struct super_block *sb)
{
	__sb_end_write(sb, SB_FREEZE_FS);
}

/**
 * sb_start_write - get write access to a superblock
 * @sb: the super we write to
 *
 * When a process wants to write data or metadata to a file system (i.e. dirty
 * a page or an inode), it should embed the operation in a sb_start_write() -
 * sb_end_write() pair to get exclusion against file system freezing. This
 * function increments number of writers preventing freezing. If the file
 * system is already frozen, the function waits until the file system is
 * thawed.
 *
 * Since freeze protection behaves as a lock, users have to preserve
 * ordering of freeze protection and other filesystem locks. Generally,
 * freeze protection should be the outermost lock. In particular, we have:
 *
 * sb_start_write
 *   -> i_mutex			(write path, truncate, directory ops, ...)
 *   -> s_umount		(freeze_super, thaw_super)
 */
static inline void sb_start_write(struct super_block *sb)
{
	__sb_start_write(sb, SB_FREEZE_WRITE, true);
}

static inline int sb_start_write_trylock(struct super_block *sb)
{
	return __sb_start_write(sb, SB_FREEZE_WRITE, false);
}

/**
 * sb_start_pagefault - get write access to a superblock from a page fault
 * @sb: the super we write to
 *
 * When a process starts handling write page fault, it should embed the
 * operation into sb_start_pagefault() - sb_end_pagefault() pair to get
 * exclusion against file system freezing. This is needed since the page fault
 * is going to dirty a page. This function increments number of running page
 * faults preventing freezing. If the file system is already frozen, the
 * function waits until the file system is thawed.
 *
 * Since page fault freeze protection behaves as a lock, users have to preserve
 * ordering of freeze protection and other filesystem locks. It is advised to
 * put sb_start_pagefault() close to mmap_sem in lock ordering. Page fault
 * handling code implies lock dependency:
 *
 * mmap_sem
 *   -> sb_start_pagefault
 */
static inline void sb_start_pagefault(struct super_block *sb)
{
	__sb_start_write(sb, SB_FREEZE_PAGEFAULT, true);
}

/*
 * sb_start_intwrite - get write access to a superblock for internal fs purposes
 * @sb: the super we write to
 *
 * This is the third level of protection against filesystem freezing. It is
 * free for use by a filesystem. The only requirement is that it must rank
 * below sb_start_pagefault.
 *
 * For example filesystem can call sb_start_intwrite() when starting a
 * transaction which somewhat eases handling of freezing for internal sources
 * of filesystem changes (internal fs threads, discarding preallocation on file
 * close, etc.).
 */
static inline void sb_start_intwrite(struct super_block *sb)
{
	__sb_start_write(sb, SB_FREEZE_FS, true);
}


extern bool inode_owner_or_capable(const struct inode *inode);

/*
 * VFS helper functions..
 */
extern int vfs_create(struct inode *, struct dentry *, umode_t, bool);
extern int vfs_create2(struct vfsmount *, struct inode *, struct dentry *, umode_t, bool);
extern int vfs_mkdir(struct inode *, struct dentry *, umode_t);
extern int vfs_mkdir2(struct vfsmount *, struct inode *, struct dentry *, umode_t);
extern int vfs_mknod(struct inode *, struct dentry *, umode_t, dev_t);
extern int vfs_mknod2(struct vfsmount *, struct inode *, struct dentry *, umode_t, dev_t);
extern int vfs_symlink(struct inode *, struct dentry *, const char *);
extern int vfs_symlink2(struct vfsmount *, struct inode *, struct dentry *, const char *);
extern int vfs_link(struct dentry *, struct inode *, struct dentry *, struct inode **);
extern int vfs_link2(struct vfsmount *, struct dentry *, struct inode *, struct dentry *, struct inode **);
extern int vfs_rmdir(struct inode *, struct dentry *);
extern int vfs_rmdir2(struct vfsmount *, struct inode *, struct dentry *);
extern int vfs_unlink(struct inode *, struct dentry *, struct inode **);
extern int vfs_unlink2(struct vfsmount *, struct inode *, struct dentry *, struct inode **);
extern int vfs_rename(struct inode *, struct dentry *, struct inode *, struct dentry *, struct inode **, unsigned int);
extern int vfs_rename2(struct vfsmount *, struct inode *, struct dentry *, struct inode *, struct dentry *, struct inode **, unsigned int);
extern int vfs_whiteout(struct inode *, struct dentry *);

/*
 * VFS file helper functions.
 */
extern void inode_init_owner(struct inode *inode, const struct inode *dir,
			umode_t mode);
extern bool may_open_dev(const struct path *path);
/*
 * VFS FS_IOC_FIEMAP helper definitions.
 */
struct fiemap_extent_info {
	unsigned int fi_flags;		/* Flags as passed from user */
	unsigned int fi_extents_mapped;	/* Number of mapped extents */
	unsigned int fi_extents_max;	/* Size of fiemap_extent array */
	struct fiemap_extent __user *fi_extents_start; /* Start of
							fiemap_extent array */
};
int fiemap_fill_next_extent(struct fiemap_extent_info *info, u64 logical,
			    u64 phys, u64 len, u32 flags);
int fiemap_check_flags(struct fiemap_extent_info *fieinfo, u32 fs_flags);

/*
 * File types
 *
 * NOTE! These match bits 12..15 of stat.st_mode
 * (ie "(i_mode >> 12) & 15").
 */
#define DT_UNKNOWN	0
#define DT_FIFO		1
#define DT_CHR		2
#define DT_DIR		4
#define DT_BLK		6
#define DT_REG		8
#define DT_LNK		10
#define DT_SOCK		12
#define DT_WHT		14

/*
 * This is the "filldir" function type, used by readdir() to let
 * the kernel specify what kind of dirent layout it wants to have.
 * This allows the kernel to read directories into kernel space or
 * to have different dirent layouts depending on the binary type.
 */
struct dir_context;
typedef int (*filldir_t)(struct dir_context *, const char *, int, loff_t, u64,
			 unsigned);

struct dir_context {
	const filldir_t actor;
	loff_t pos;
};

struct block_device_operations;

/* These macros are for out of kernel modules to test that
 * the kernel supports the unlocked_ioctl and compat_ioctl
 * fields in struct file_operations. */
#define HAVE_COMPAT_IOCTL 1
#define HAVE_UNLOCKED_IOCTL 1

/*
 * These flags let !MMU mmap() govern direct device mapping vs immediate
 * copying more easily for MAP_PRIVATE, especially for ROM filesystems.
 *
 * NOMMU_MAP_COPY:	Copy can be mapped (MAP_PRIVATE)
 * NOMMU_MAP_DIRECT:	Can be mapped directly (MAP_SHARED)
 * NOMMU_MAP_READ:	Can be mapped for reading
 * NOMMU_MAP_WRITE:	Can be mapped for writing
 * NOMMU_MAP_EXEC:	Can be mapped for execution
 */
#define NOMMU_MAP_COPY		0x00000001
#define NOMMU_MAP_DIRECT	0x00000008
#define NOMMU_MAP_READ		VM_MAYREAD
#define NOMMU_MAP_WRITE		VM_MAYWRITE
#define NOMMU_MAP_EXEC		VM_MAYEXEC

#define NOMMU_VMFLAGS \
	(NOMMU_MAP_READ | NOMMU_MAP_WRITE | NOMMU_MAP_EXEC)


struct iov_iter;

struct file_operations {
	struct module *owner;
	loff_t (*llseek) (struct file *, loff_t, int);
	ssize_t (*read) (struct file *, char __user *, size_t, loff_t *);
	ssize_t (*write) (struct file *, const char __user *, size_t, loff_t *);
	ssize_t (*read_iter) (struct kiocb *, struct iov_iter *);
	ssize_t (*write_iter) (struct kiocb *, struct iov_iter *);
	int (*iterate) (struct file *, struct dir_context *);
	int (*iterate_shared) (struct file *, struct dir_context *);
	unsigned int (*poll) (struct file *, struct poll_table_struct *);
	long (*unlocked_ioctl) (struct file *, unsigned int, unsigned long);
	long (*compat_ioctl) (struct file *, unsigned int, unsigned long);
	int (*mmap) (struct file *, struct vm_area_struct *);
	int (*open) (struct inode *, struct file *);
	int (*flush) (struct file *, fl_owner_t id);
	int (*release) (struct inode *, struct file *);
	int (*fsync) (struct file *, loff_t, loff_t, int datasync);
	int (*fasync) (int, struct file *, int);
	int (*lock) (struct file *, int, struct file_lock *);
	ssize_t (*sendpage) (struct file *, struct page *, int, size_t, loff_t *, int);
	unsigned long (*get_unmapped_area)(struct file *, unsigned long, unsigned long, unsigned long, unsigned long);
	int (*check_flags)(int);
	int (*flock) (struct file *, int, struct file_lock *);
	ssize_t (*splice_write)(struct pipe_inode_info *, struct file *, loff_t *, size_t, unsigned int);
	ssize_t (*splice_read)(struct file *, loff_t *, struct pipe_inode_info *, size_t, unsigned int);
	int (*setlease)(struct file *, long, struct file_lock **, void **);
	long (*fallocate)(struct file *file, int mode, loff_t offset,
			  loff_t len);
	void (*show_fdinfo)(struct seq_file *m, struct file *f);
	struct file* (*get_lower_file)(struct file *f);
#ifndef CONFIG_MMU
	unsigned (*mmap_capabilities)(struct file *);
#endif
	ssize_t (*copy_file_range)(struct file *, loff_t, struct file *,
			loff_t, size_t, unsigned int);
	int (*clone_file_range)(struct file *, loff_t, struct file *, loff_t,
			u64);
	ssize_t (*dedupe_file_range)(struct file *, u64, u64, struct file *,
			u64);
};

struct inode_operations {
	struct dentry * (*lookup) (struct inode *,struct dentry *, unsigned int);
	const char * (*get_link) (struct dentry *, struct inode *, struct delayed_call *);
	int (*permission) (struct inode *, int);
	int (*permission2) (struct vfsmount *, struct inode *, int);
	struct posix_acl * (*get_acl)(struct inode *, int);

	int (*readlink) (struct dentry *, char __user *,int);

	int (*create) (struct inode *,struct dentry *, umode_t, bool);
	int (*link) (struct dentry *,struct inode *,struct dentry *);
	int (*unlink) (struct inode *,struct dentry *);
	int (*symlink) (struct inode *,struct dentry *,const char *);
	int (*mkdir) (struct inode *,struct dentry *,umode_t);
	int (*rmdir) (struct inode *,struct dentry *);
	int (*mknod) (struct inode *,struct dentry *,umode_t,dev_t);
	int (*rename) (struct inode *, struct dentry *,
			struct inode *, struct dentry *, unsigned int);
	int (*setattr) (struct dentry *, struct iattr *);
	int (*setattr2) (struct vfsmount *, struct dentry *, struct iattr *);
	int (*getattr) (struct vfsmount *mnt, struct dentry *, struct kstat *);
	ssize_t (*listxattr) (struct dentry *, char *, size_t);
	int (*fiemap)(struct inode *, struct fiemap_extent_info *, u64 start,
		      u64 len);
	int (*update_time)(struct inode *, struct timespec *, int);
	int (*atomic_open)(struct inode *, struct dentry *,
			   struct file *, unsigned open_flag,
			   umode_t create_mode, int *opened);
	int (*tmpfile) (struct inode *, struct dentry *, umode_t);
	int (*set_acl)(struct inode *, struct posix_acl *, int);
	/*Curtis, 2018/04/25 reset non-exist dcache*/
	void (*settag)(void);
	long long (*gettag)(void);
} ____cacheline_aligned;

ssize_t rw_copy_check_uvector(int type, const struct iovec __user * uvector,
			      unsigned long nr_segs, unsigned long fast_segs,
			      struct iovec *fast_pointer,
			      struct iovec **ret_pointer);

extern ssize_t __vfs_read(struct file *, char __user *, size_t, loff_t *);
extern ssize_t __vfs_write(struct file *, const char __user *, size_t, loff_t *);
extern ssize_t vfs_read(struct file *, char __user *, size_t, loff_t *);
extern ssize_t vfs_write(struct file *, const char __user *, size_t, loff_t *);
extern ssize_t vfs_readv(struct file *, const struct iovec __user *,
		unsigned long, loff_t *, int);
extern ssize_t vfs_writev(struct file *, const struct iovec __user *,
		unsigned long, loff_t *, int);
extern ssize_t vfs_copy_file_range(struct file *, loff_t , struct file *,
				   loff_t, size_t, unsigned int);
extern int vfs_clone_file_range(struct file *file_in, loff_t pos_in,
		struct file *file_out, loff_t pos_out, u64 len);
extern int vfs_dedupe_file_range(struct file *file,
				 struct file_dedupe_range *same);

struct super_operations {
   	struct inode *(*alloc_inode)(struct super_block *sb);
	void (*destroy_inode)(struct inode *);

   	void (*dirty_inode) (struct inode *, int flags);
	int (*write_inode) (struct inode *, struct writeback_control *wbc);
	int (*drop_inode) (struct inode *);
	void (*evict_inode) (struct inode *);
	void (*put_super) (struct super_block *);
	int (*sync_fs)(struct super_block *sb, int wait);
	int (*freeze_super) (struct super_block *);
	int (*freeze_fs) (struct super_block *);
	int (*thaw_super) (struct super_block *);
	int (*unfreeze_fs) (struct super_block *);
	int (*statfs) (struct dentry *, struct kstatfs *);
	int (*remount_fs) (struct super_block *, int *, char *);
	int (*remount_fs2) (struct vfsmount *, struct super_block *, int *, char *);
	void *(*clone_mnt_data) (void *);
	void (*copy_mnt_data) (void *, void *);
	void (*umount_begin) (struct super_block *);
	void (*umount_end) (struct super_block *, int);

	int (*show_options)(struct seq_file *, struct dentry *);
	int (*show_options2)(struct vfsmount *,struct seq_file *, struct dentry *);
	int (*show_devname)(struct seq_file *, struct dentry *);
	int (*show_path)(struct seq_file *, struct dentry *);
	int (*show_stats)(struct seq_file *, struct dentry *);
#ifdef CONFIG_QUOTA
	ssize_t (*quota_read)(struct super_block *, int, char *, size_t, loff_t);
	ssize_t (*quota_write)(struct super_block *, int, const char *, size_t, loff_t);
	struct dquot **(*get_dquots)(struct inode *);
#endif
	int (*bdev_try_to_free_page)(struct super_block*, struct page*, gfp_t);
	long (*nr_cached_objects)(struct super_block *,
				  struct shrink_control *);
	long (*free_cached_objects)(struct super_block *,
				    struct shrink_control *);
};

/*
 * Inode flags - they have no relation to superblock flags now
 */
#define S_SYNC		1	/* Writes are synced at once */
#define S_NOATIME	2	/* Do not update access times */
#define S_APPEND	4	/* Append-only file */
#define S_IMMUTABLE	8	/* Immutable file */
#define S_DEAD		16	/* removed, but still open directory */
#define S_NOQUOTA	32	/* Inode is not counted to quota */
#define S_DIRSYNC	64	/* Directory modifications are synchronous */
#define S_NOCMTIME	128	/* Do not update file c/mtime */
#define S_SWAPFILE	256	/* Do not truncate: swapon got its bmaps */
#define S_PRIVATE	512	/* Inode is fs-internal */
#define S_IMA		1024	/* Inode has an associated IMA struct */
#define S_AUTOMOUNT	2048	/* Automount/referral quasi-directory */
#define S_NOSEC		4096	/* no suid or xattr security attributes */
#ifdef CONFIG_FS_DAX
#define S_DAX		8192	/* Direct Access, avoiding the page cache */
#else
#define S_DAX		0	/* Make all the DAX code disappear */
#endif
#define S_ENCRYPTED	16384	/* Encrypted file (using fs/crypto/) */

/*
 * Note that nosuid etc flags are inode-specific: setting some file-system
 * flags just means all the inodes inherit those flags by default. It might be
 * possible to override it selectively if you really wanted to with some
 * ioctl() that is not currently implemented.
 *
 * Exception: MS_RDONLY is always applied to the entire file system.
 *
 * Unfortunately, it is possible to change a filesystems flags with it mounted
 * with files in use.  This means that all of the inodes will not have their
 * i_flags updated.  Hence, i_flags no longer inherit the superblock mount
 * flags, so these have to be checked separately. -- rmk@arm.uk.linux.org
 */
#define __IS_FLG(inode, flg)	((inode)->i_sb->s_flags & (flg))

#define IS_RDONLY(inode)	((inode)->i_sb->s_flags & MS_RDONLY)
#define IS_SYNC(inode)		(__IS_FLG(inode, MS_SYNCHRONOUS) || \
					((inode)->i_flags & S_SYNC))
#define IS_DIRSYNC(inode)	(__IS_FLG(inode, MS_SYNCHRONOUS|MS_DIRSYNC) || \
					((inode)->i_flags & (S_SYNC|S_DIRSYNC)))
#define IS_MANDLOCK(inode)	__IS_FLG(inode, MS_MANDLOCK)
#define IS_NOATIME(inode)	__IS_FLG(inode, MS_RDONLY|MS_NOATIME)
#define IS_I_VERSION(inode)	__IS_FLG(inode, MS_I_VERSION)

#define IS_NOQUOTA(inode)	((inode)->i_flags & S_NOQUOTA)
#define IS_APPEND(inode)	((inode)->i_flags & S_APPEND)
#define IS_IMMUTABLE(inode)	((inode)->i_flags & S_IMMUTABLE)
#define IS_POSIXACL(inode)	__IS_FLG(inode, MS_POSIXACL)

#define IS_DEADDIR(inode)	((inode)->i_flags & S_DEAD)
#define IS_NOCMTIME(inode)	((inode)->i_flags & S_NOCMTIME)
#define IS_SWAPFILE(inode)	((inode)->i_flags & S_SWAPFILE)
#define IS_PRIVATE(inode)	((inode)->i_flags & S_PRIVATE)
#define IS_IMA(inode)		((inode)->i_flags & S_IMA)
#define IS_AUTOMOUNT(inode)	((inode)->i_flags & S_AUTOMOUNT)
#define IS_NOSEC(inode)		((inode)->i_flags & S_NOSEC)
#define IS_DAX(inode)		((inode)->i_flags & S_DAX)
#define IS_ENCRYPTED(inode)	((inode)->i_flags & S_ENCRYPTED)

#define IS_WHITEOUT(inode)	(S_ISCHR(inode->i_mode) && \
				 (inode)->i_rdev == WHITEOUT_DEV)

static inline bool HAS_UNMAPPED_ID(struct inode *inode)
{
	return !uid_valid(inode->i_uid) || !gid_valid(inode->i_gid);
}

/*
 * Inode state bits.  Protected by inode->i_lock
 *
 * Three bits determine the dirty state of the inode, I_DIRTY_SYNC,
 * I_DIRTY_DATASYNC and I_DIRTY_PAGES.
 *
 * Four bits define the lifetime of an inode.  Initially, inodes are I_NEW,
 * until that flag is cleared.  I_WILL_FREE, I_FREEING and I_CLEAR are set at
 * various stages of removing an inode.
 *
 * Two bits are used for locking and completion notification, I_NEW and I_SYNC.
 *
 * I_DIRTY_SYNC		Inode is dirty, but doesn't have to be written on
 *			fdatasync().  i_atime is the usual cause.
 * I_DIRTY_DATASYNC	Data-related inode changes pending. We keep track of
 *			these changes separately from I_DIRTY_SYNC so that we
 *			don't have to write inode on fdatasync() when only
 *			mtime has changed in it.
 * I_DIRTY_PAGES	Inode has dirty pages.  Inode itself may be clean.
 * I_NEW		Serves as both a mutex and completion notification.
 *			New inodes set I_NEW.  If two processes both create
 *			the same inode, one of them will release its inode and
 *			wait for I_NEW to be released before returning.
 *			Inodes in I_WILL_FREE, I_FREEING or I_CLEAR state can
 *			also cause waiting on I_NEW, without I_NEW actually
 *			being set.  find_inode() uses this to prevent returning
 *			nearly-dead inodes.
 * I_WILL_FREE		Must be set when calling write_inode_now() if i_count
 *			is zero.  I_FREEING must be set when I_WILL_FREE is
 *			cleared.
 * I_FREEING		Set when inode is about to be freed but still has dirty
 *			pages or buffers attached or the inode itself is still
 *			dirty.
 * I_CLEAR		Added by clear_inode().  In this state the inode is
 *			clean and can be destroyed.  Inode keeps I_FREEING.
 *
 *			Inodes that are I_WILL_FREE, I_FREEING or I_CLEAR are
 *			prohibited for many purposes.  iget() must wait for
 *			the inode to be completely released, then create it
 *			anew.  Other functions will just ignore such inodes,
 *			if appropriate.  I_NEW is used for waiting.
 *
 * I_SYNC		Writeback of inode is running. The bit is set during
 *			data writeback, and cleared with a wakeup on the bit
 *			address once it is done. The bit is also used to pin
 *			the inode in memory for flusher thread.
 *
 * I_REFERENCED		Marks the inode as recently references on the LRU list.
 *
 * I_DIO_WAKEUP		Never set.  Only used as a key for wait_on_bit().
 *
 * I_WB_SWITCH		Cgroup bdi_writeback switching in progress.  Used to
 *			synchronize competing switching instances and to tell
 *			wb stat updates to grab mapping->tree_lock.  See
 *			inode_switch_wb_work_fn() for details.
 *
 * Q: What is the difference between I_WILL_FREE and I_FREEING?
 */
#define I_DIRTY_SYNC		(1 << 0)
#define I_DIRTY_DATASYNC	(1 << 1)
#define I_DIRTY_PAGES		(1 << 2)
#define __I_NEW			3
#define I_NEW			(1 << __I_NEW)
#define I_WILL_FREE		(1 << 4)
#define I_FREEING		(1 << 5)
#define I_CLEAR			(1 << 6)
#define __I_SYNC		7
#define I_SYNC			(1 << __I_SYNC)
#define I_REFERENCED		(1 << 8)
#define __I_DIO_WAKEUP		9
#define I_DIO_WAKEUP		(1 << __I_DIO_WAKEUP)
#define I_LINKABLE		(1 << 10)
#define I_DIRTY_TIME		(1 << 11)
#define __I_DIRTY_TIME_EXPIRED	12
#define I_DIRTY_TIME_EXPIRED	(1 << __I_DIRTY_TIME_EXPIRED)
#define I_WB_SWITCH		(1 << 13)

#define I_DIRTY (I_DIRTY_SYNC | I_DIRTY_DATASYNC | I_DIRTY_PAGES)
#define I_DIRTY_ALL (I_DIRTY | I_DIRTY_TIME)

extern void __mark_inode_dirty(struct inode *, int);
static inline void mark_inode_dirty(struct inode *inode)
{
	__mark_inode_dirty(inode, I_DIRTY);
}

static inline void mark_inode_dirty_sync(struct inode *inode)
{
	__mark_inode_dirty(inode, I_DIRTY_SYNC);
}

extern void inc_nlink(struct inode *inode);
extern void drop_nlink(struct inode *inode);
extern void clear_nlink(struct inode *inode);
extern void set_nlink(struct inode *inode, unsigned int nlink);

static inline void inode_inc_link_count(struct inode *inode)
{
	inc_nlink(inode);
	mark_inode_dirty(inode);
}

static inline void inode_dec_link_count(struct inode *inode)
{
	drop_nlink(inode);
	mark_inode_dirty(inode);
}

/**
 * inode_inc_iversion - increments i_version
 * @inode: inode that need to be updated
 *
 * Every time the inode is modified, the i_version field will be incremented.
 * The filesystem has to be mounted with i_version flag
 */

static inline void inode_inc_iversion(struct inode *inode)
{
       spin_lock(&inode->i_lock);
       inode->i_version++;
       spin_unlock(&inode->i_lock);
}

enum file_time_flags {
	S_ATIME = 1,
	S_MTIME = 2,
	S_CTIME = 4,
	S_VERSION = 8,
};

extern void touch_atime(const struct path *);
static inline void file_accessed(struct file *file)
{
	if (!(file->f_flags & O_NOATIME))
		touch_atime(&file->f_path);
}

int sync_inode(struct inode *inode, struct writeback_control *wbc);
int sync_inode_metadata(struct inode *inode, int wait);

struct file_system_type {
	const char *name;
	int fs_flags;
#define FS_REQUIRES_DEV		1 
#define FS_BINARY_MOUNTDATA	2
#define FS_HAS_SUBTYPE		4
#define FS_USERNS_MOUNT		8	/* Can be mounted by userns root */
#define FS_RENAME_DOES_D_MOVE	32768	/* FS will handle d_move() during rename() internally. */
	struct dentry *(*mount) (struct file_system_type *, int,
		       const char *, void *);
	struct dentry *(*mount2) (struct vfsmount *, struct file_system_type *, int,
			       const char *, void *);
	void *(*alloc_mnt_data) (void);
	void (*kill_sb) (struct super_block *);
	struct module *owner;
	struct file_system_type * next;
	struct hlist_head fs_supers;

	struct lock_class_key s_lock_key;
	struct lock_class_key s_umount_key;
	struct lock_class_key s_vfs_rename_key;
	struct lock_class_key s_writers_key[SB_FREEZE_LEVELS];

	struct lock_class_key i_lock_key;
	struct lock_class_key i_mutex_key;
	struct lock_class_key i_mutex_dir_key;
};

#define MODULE_ALIAS_FS(NAME) MODULE_ALIAS("fs-" NAME)

extern struct dentry *mount_ns(struct file_system_type *fs_type,
	int flags, void *data, void *ns, struct user_namespace *user_ns,
	int (*fill_super)(struct super_block *, void *, int));
extern struct dentry *mount_bdev(struct file_system_type *fs_type,
	int flags, const char *dev_name, void *data,
	int (*fill_super)(struct super_block *, void *, int));
extern struct dentry *mount_single(struct file_system_type *fs_type,
	int flags, void *data,
	int (*fill_super)(struct super_block *, void *, int));
extern struct dentry *mount_nodev(struct file_system_type *fs_type,
	int flags, void *data,
	int (*fill_super)(struct super_block *, void *, int));
extern struct dentry *mount_subtree(struct vfsmount *mnt, const char *path);
void generic_shutdown_super(struct super_block *sb);
void kill_block_super(struct super_block *sb);
void kill_anon_super(struct super_block *sb);
void kill_litter_super(struct super_block *sb);
void deactivate_super(struct super_block *sb);
void deactivate_locked_super(struct super_block *sb);
int set_anon_super(struct super_block *s, void *data);
int get_anon_bdev(dev_t *);
void free_anon_bdev(dev_t);
struct super_block *sget_userns(struct file_system_type *type,
			int (*test)(struct super_block *,void *),
			int (*set)(struct super_block *,void *),
			int flags, struct user_namespace *user_ns,
			void *data);
struct super_block *sget(struct file_system_type *type,
			int (*test)(struct super_block *,void *),
			int (*set)(struct super_block *,void *),
			int flags, void *data);
extern struct dentry *mount_pseudo_xattr(struct file_system_type *, char *,
					 const struct super_operations *ops,
					 const struct xattr_handler **xattr,
					 const struct dentry_operations *dops,
					 unsigned long);

static inline struct dentry *
mount_pseudo(struct file_system_type *fs_type, char *name,
	     const struct super_operations *ops,
	     const struct dentry_operations *dops, unsigned long magic)
{
	return mount_pseudo_xattr(fs_type, name, ops, NULL, dops, magic);
}

/* Alas, no aliases. Too much hassle with bringing module.h everywhere */
#define fops_get(fops) \
	(((fops) && try_module_get((fops)->owner) ? (fops) : NULL))
#define fops_put(fops) \
	do { if (fops) module_put((fops)->owner); } while(0)
/*
 * This one is to be used *ONLY* from ->open() instances.
 * fops must be non-NULL, pinned down *and* module dependencies
 * should be sufficient to pin the caller down as well.
 */
#define replace_fops(f, fops) \
	do {	\
		struct file *__file = (f); \
		fops_put(__file->f_op); \
		BUG_ON(!(__file->f_op = (fops))); \
	} while(0)

extern int register_filesystem(struct file_system_type *);
extern int unregister_filesystem(struct file_system_type *);
extern struct vfsmount *kern_mount_data(struct file_system_type *, void *data);
#define kern_mount(type) kern_mount_data(type, NULL)
extern void kern_unmount(struct vfsmount *mnt);
extern int may_umount_tree(struct vfsmount *);
extern int may_umount(struct vfsmount *);
extern long do_mount(const char *, const char __user *,
		     const char *, unsigned long, void *);
extern struct vfsmount *collect_mounts(struct path *);
extern void drop_collected_mounts(struct vfsmount *);
extern int iterate_mounts(int (*)(struct vfsmount *, void *), void *,
			  struct vfsmount *);
extern int vfs_statfs(struct path *, struct kstatfs *);
extern int user_statfs(const char __user *, struct kstatfs *);
extern int fd_statfs(int, struct kstatfs *);
extern int vfs_ustat(dev_t, struct kstatfs *);
extern int freeze_super(struct super_block *super);
extern int thaw_super(struct super_block *super);
extern bool our_mnt(struct vfsmount *mnt);

extern int current_umask(void);

extern void ihold(struct inode * inode);
extern void iput(struct inode *);
extern int generic_update_time(struct inode *, struct timespec *, int);

/* /sys/fs */
extern struct kobject *fs_kobj;

#define MAX_RW_COUNT (INT_MAX & PAGE_MASK)

#ifdef CONFIG_MANDATORY_FILE_LOCKING
extern int locks_mandatory_locked(struct file *);
extern int locks_mandatory_area(struct inode *, struct file *, loff_t, loff_t, unsigned char);

/*
 * Candidates for mandatory locking have the setgid bit set
 * but no group execute bit -  an otherwise meaningless combination.
 */

static inline int __mandatory_lock(struct inode *ino)
{
	return (ino->i_mode & (S_ISGID | S_IXGRP)) == S_ISGID;
}

/*
 * ... and these candidates should be on MS_MANDLOCK mounted fs,
 * otherwise these will be advisory locks
 */

static inline int mandatory_lock(struct inode *ino)
{
	return IS_MANDLOCK(ino) && __mandatory_lock(ino);
}

static inline int locks_verify_locked(struct file *file)
{
	if (mandatory_lock(locks_inode(file)))
		return locks_mandatory_locked(file);
	return 0;
}

static inline int locks_verify_truncate(struct inode *inode,
				    struct file *f,
				    loff_t size)
{
	if (!inode->i_flctx || !mandatory_lock(inode))
		return 0;

	if (size < inode->i_size) {
		return locks_mandatory_area(inode, f, size, inode->i_size - 1,
				F_WRLCK);
	} else {
		return locks_mandatory_area(inode, f, inode->i_size, size - 1,
				F_WRLCK);
	}
}

#else /* !CONFIG_MANDATORY_FILE_LOCKING */

static inline int locks_mandatory_locked(struct file *file)
{
	return 0;
}

static inline int locks_mandatory_area(struct inode *inode, struct file *filp,
                                       loff_t start, loff_t end, unsigned char type)
{
	return 0;
}

static inline int __mandatory_lock(struct inode *inode)
{
	return 0;
}

static inline int mandatory_lock(struct inode *inode)
{
	return 0;
}

static inline int locks_verify_locked(struct file *file)
{
	return 0;
}

static inline int locks_verify_truncate(struct inode *inode, struct file *filp,
					size_t size)
{
	return 0;
}

#endif /* CONFIG_MANDATORY_FILE_LOCKING */


#ifdef CONFIG_FILE_LOCKING
static inline int break_lease(struct inode *inode, unsigned int mode)
{
	/*
	 * Since this check is lockless, we must ensure that any refcounts
	 * taken are done before checking i_flctx->flc_lease. Otherwise, we
	 * could end up racing with tasks trying to set a new lease on this
	 * file.
	 */
	smp_mb();
	if (inode->i_flctx && !list_empty_careful(&inode->i_flctx->flc_lease))
		return __break_lease(inode, mode, FL_LEASE);
	return 0;
}

static inline int break_deleg(struct inode *inode, unsigned int mode)
{
	/*
	 * Since this check is lockless, we must ensure that any refcounts
	 * taken are done before checking i_flctx->flc_lease. Otherwise, we
	 * could end up racing with tasks trying to set a new lease on this
	 * file.
	 */
	smp_mb();
	if (inode->i_flctx && !list_empty_careful(&inode->i_flctx->flc_lease))
		return __break_lease(inode, mode, FL_DELEG);
	return 0;
}

static inline int try_break_deleg(struct inode *inode, struct inode **delegated_inode)
{
	int ret;

	ret = break_deleg(inode, O_WRONLY|O_NONBLOCK);
	if (ret == -EWOULDBLOCK && delegated_inode) {
		*delegated_inode = inode;
		ihold(inode);
	}
	return ret;
}

static inline int break_deleg_wait(struct inode **delegated_inode)
{
	int ret;

	ret = break_deleg(*delegated_inode, O_WRONLY);
	iput(*delegated_inode);
	*delegated_inode = NULL;
	return ret;
}

static inline int break_layout(struct inode *inode, bool wait)
{
	smp_mb();
	if (inode->i_flctx && !list_empty_careful(&inode->i_flctx->flc_lease))
		return __break_lease(inode,
				wait ? O_WRONLY : O_WRONLY | O_NONBLOCK,
				FL_LAYOUT);
	return 0;
}

#else /* !CONFIG_FILE_LOCKING */
static inline int break_lease(struct inode *inode, unsigned int mode)
{
	return 0;
}

static inline int break_deleg(struct inode *inode, unsigned int mode)
{
	return 0;
}

static inline int try_break_deleg(struct inode *inode, struct inode **delegated_inode)
{
	return 0;
}

static inline int break_deleg_wait(struct inode **delegated_inode)
{
	BUG();
	return 0;
}

static inline int break_layout(struct inode *inode, bool wait)
{
	return 0;
}

#endif /* CONFIG_FILE_LOCKING */

/* fs/open.c */
struct audit_names;
struct filename {
	const char		*name;	/* pointer to actual string */
	const __user char	*uptr;	/* original userland pointer */
	struct audit_names	*aname;
	int			refcnt;
	const char		iname[];
};

extern long vfs_truncate(const struct path *, loff_t);
extern int do_truncate(struct dentry *, loff_t start, unsigned int time_attrs,
		       struct file *filp);
extern int do_truncate2(struct vfsmount *, struct dentry *, loff_t start,
			unsigned int time_attrs, struct file *filp);
extern int vfs_fallocate(struct file *file, int mode, loff_t offset,
			loff_t len);
extern long do_sys_open(int dfd, const char __user *filename, int flags,
			umode_t mode);
extern struct file *file_open_name(struct filename *, int, umode_t);
extern struct file *filp_open(const char *, int, umode_t);
extern struct file *file_open_root(struct dentry *, struct vfsmount *,
				   const char *, int, umode_t);
extern struct file * dentry_open(const struct path *, int, const struct cred *);
extern int filp_close(struct file *, fl_owner_t id);

extern struct filename *getname_flags(const char __user *, int, int *);
extern struct filename *getname(const char __user *);
extern struct filename *getname_kernel(const char *);
extern void putname(struct filename *name);

enum {
	FILE_CREATED = 1,
	FILE_OPENED = 2
};
extern int finish_open(struct file *file, struct dentry *dentry,
			int (*open)(struct inode *, struct file *),
			int *opened);
extern int finish_no_open(struct file *file, struct dentry *dentry);

/* fs/ioctl.c */

extern int ioctl_preallocate(struct file *filp, void __user *argp);

/* fs/dcache.c */
extern void __init vfs_caches_init_early(void);
extern void __init vfs_caches_init(void);

extern struct kmem_cache *names_cachep;

#define __getname()		kmem_cache_alloc(names_cachep, GFP_KERNEL)
#define __putname(name)		kmem_cache_free(names_cachep, (void *)(name))

#ifdef CONFIG_BLOCK
extern int register_blkdev(unsigned int, const char *);
extern void unregister_blkdev(unsigned int, const char *);
extern void bdev_unhash_inode(dev_t dev);
extern struct block_device *bdget(dev_t);
extern struct block_device *bdgrab(struct block_device *bdev);
extern void bd_set_size(struct block_device *, loff_t size);
extern void bd_forget(struct inode *inode);
extern void bdput(struct block_device *);
extern void invalidate_bdev(struct block_device *);
extern void iterate_bdevs(void (*)(struct block_device *, void *), void *);
extern int sync_blockdev(struct block_device *bdev);
extern void kill_bdev(struct block_device *);
extern struct super_block *freeze_bdev(struct block_device *);
extern void emergency_thaw_all(void);
extern int thaw_bdev(struct block_device *bdev, struct super_block *sb);
extern int fsync_bdev(struct block_device *);

extern struct super_block *blockdev_superblock;

static inline bool sb_is_blkdev_sb(struct super_block *sb)
{
	return sb == blockdev_superblock;
}
#else
static inline void bd_forget(struct inode *inode) {}
static inline int sync_blockdev(struct block_device *bdev) { return 0; }
static inline void kill_bdev(struct block_device *bdev) {}
static inline void invalidate_bdev(struct block_device *bdev) {}

static inline struct super_block *freeze_bdev(struct block_device *sb)
{
	return NULL;
}

static inline int thaw_bdev(struct block_device *bdev, struct super_block *sb)
{
	return 0;
}

static inline void iterate_bdevs(void (*f)(struct block_device *, void *), void *arg)
{
}

static inline bool sb_is_blkdev_sb(struct super_block *sb)
{
	return false;
}
#endif
extern int sync_filesystem(struct super_block *);
extern const struct file_operations def_blk_fops;
extern const struct file_operations def_chr_fops;
#ifdef CONFIG_BLOCK
extern int ioctl_by_bdev(struct block_device *, unsigned, unsigned long);
extern int blkdev_ioctl(struct block_device *, fmode_t, unsigned, unsigned long);
extern long compat_blkdev_ioctl(struct file *, unsigned, unsigned long);
extern int blkdev_get(struct block_device *bdev, fmode_t mode, void *holder);
extern struct block_device *blkdev_get_by_path(const char *path, fmode_t mode,
					       void *holder);
extern struct block_device *blkdev_get_by_dev(dev_t dev, fmode_t mode,
					      void *holder);
extern void blkdev_put(struct block_device *bdev, fmode_t mode);
extern int __blkdev_reread_part(struct block_device *bdev);
extern int blkdev_reread_part(struct block_device *bdev);

#ifdef CONFIG_SYSFS
extern int bd_link_disk_holder(struct block_device *bdev, struct gendisk *disk);
extern void bd_unlink_disk_holder(struct block_device *bdev,
				  struct gendisk *disk);
#else
static inline int bd_link_disk_holder(struct block_device *bdev,
				      struct gendisk *disk)
{
	return 0;
}
static inline void bd_unlink_disk_holder(struct block_device *bdev,
					 struct gendisk *disk)
{
}
#endif
#endif

/* fs/char_dev.c */
#define CHRDEV_MAJOR_HASH_SIZE	255
/* Marks the bottom of the first segment of free char majors */
#define CHRDEV_MAJOR_DYN_END 234
extern int alloc_chrdev_region(dev_t *, unsigned, unsigned, const char *);
extern int register_chrdev_region(dev_t, unsigned, const char *);
extern int __register_chrdev(unsigned int major, unsigned int baseminor,
			     unsigned int count, const char *name,
			     const struct file_operations *fops);
extern void __unregister_chrdev(unsigned int major, unsigned int baseminor,
				unsigned int count, const char *name);
extern void unregister_chrdev_region(dev_t, unsigned);
extern void chrdev_show(struct seq_file *,off_t);

static inline int register_chrdev(unsigned int major, const char *name,
				  const struct file_operations *fops)
{
	return __register_chrdev(major, 0, 256, name, fops);
}

static inline void unregister_chrdev(unsigned int major, const char *name)
{
	__unregister_chrdev(major, 0, 256, name);
}

/* fs/block_dev.c */
#define BDEVNAME_SIZE	32	/* Largest string for a blockdev identifier */
#define BDEVT_SIZE	10	/* Largest string for MAJ:MIN for blkdev */

#ifdef CONFIG_BLOCK
#define BLKDEV_MAJOR_HASH_SIZE	255
extern const char *__bdevname(dev_t, char *buffer);
extern const char *bdevname(struct block_device *bdev, char *buffer);
extern struct block_device *lookup_bdev(const char *);
extern void blkdev_show(struct seq_file *,off_t);

#else
#define BLKDEV_MAJOR_HASH_SIZE	0
#endif

extern void init_special_inode(struct inode *, umode_t, dev_t);

/* Invalid inode operations -- fs/bad_inode.c */
extern void make_bad_inode(struct inode *);
extern bool is_bad_inode(struct inode *);

#ifdef CONFIG_BLOCK
static inline bool op_is_write(unsigned int op)
{
	return op == REQ_OP_READ ? false : true;
}

/*
 * return data direction, READ or WRITE
 */
static inline int bio_data_dir(struct bio *bio)
{
	return op_is_write(bio_op(bio)) ? WRITE : READ;
}

extern void check_disk_size_change(struct gendisk *disk,
				   struct block_device *bdev);
extern int revalidate_disk(struct gendisk *);
extern int check_disk_change(struct block_device *);
extern int __invalidate_device(struct block_device *, bool);
extern int invalidate_partition(struct gendisk *, int);
#endif
unsigned long invalidate_mapping_pages(struct address_space *mapping,
					pgoff_t start, pgoff_t end);
unsigned long invalidate_mapping_pages_without_uidlru(struct address_space *mapping,
					pgoff_t start, pgoff_t end);
static inline void invalidate_remote_inode(struct inode *inode)
{
	if (S_ISREG(inode->i_mode) || S_ISDIR(inode->i_mode) ||
	    S_ISLNK(inode->i_mode))
		invalidate_mapping_pages(inode->i_mapping, 0, -1);
}
extern int invalidate_inode_pages2(struct address_space *mapping);
extern int invalidate_inode_pages2_range(struct address_space *mapping,
					 pgoff_t start, pgoff_t end);
extern int write_inode_now(struct inode *, int);
extern int filemap_fdatawrite(struct address_space *);
extern int filemap_flush(struct address_space *);
extern int filemap_fdatawait(struct address_space *);
extern void filemap_fdatawait_keep_errors(struct address_space *);
extern int filemap_fdatawait_range(struct address_space *, loff_t lstart,
				   loff_t lend);
extern int filemap_write_and_wait(struct address_space *mapping);
extern int filemap_write_and_wait_range(struct address_space *mapping,
				        loff_t lstart, loff_t lend);
extern int __filemap_fdatawrite_range(struct address_space *mapping,
				loff_t start, loff_t end, int sync_mode);
extern int filemap_fdatawrite_range(struct address_space *mapping,
				loff_t start, loff_t end);
extern int filemap_check_errors(struct address_space *mapping);

extern int vfs_fsync_range(struct file *file, loff_t start, loff_t end,
			   int datasync);
extern int vfs_fsync(struct file *file, int datasync);

/*
 * Sync the bytes written if this was a synchronous write.  Expect ki_pos
 * to already be updated for the write, and will return either the amount
 * of bytes passed in, or an error if syncing the file failed.
 */
static inline ssize_t generic_write_sync(struct kiocb *iocb, ssize_t count)
{
	if (iocb->ki_flags & IOCB_DSYNC) {
		int ret = vfs_fsync_range(iocb->ki_filp,
				iocb->ki_pos - count, iocb->ki_pos - 1,
				(iocb->ki_flags & IOCB_SYNC) ? 0 : 1);
		if (ret)
			return ret;
	}

	return count;
}

extern void emergency_sync(void);
extern void emergency_remount(void);
#ifdef CONFIG_BLOCK
extern sector_t bmap(struct inode *, sector_t);
#endif
extern int notify_change(struct dentry *, struct iattr *, struct inode **);
extern int notify_change2(struct vfsmount *, struct dentry *, struct iattr *, struct inode **);
extern int inode_permission(struct inode *, int);
extern int inode_permission2(struct vfsmount *, struct inode *, int);
extern int __inode_permission(struct inode *, int);
extern int __inode_permission2(struct vfsmount *, struct inode *, int);
extern int generic_permission(struct inode *, int);
extern int __check_sticky(struct inode *dir, struct inode *inode);

static inline bool execute_ok(struct inode *inode)
{
	return (inode->i_mode & S_IXUGO) || S_ISDIR(inode->i_mode);
}

static inline void file_start_write(struct file *file)
{
	if (!S_ISREG(file_inode(file)->i_mode))
		return;
	__sb_start_write(file_inode(file)->i_sb, SB_FREEZE_WRITE, true);
}

static inline bool file_start_write_trylock(struct file *file)
{
	if (!S_ISREG(file_inode(file)->i_mode))
		return true;
	return __sb_start_write(file_inode(file)->i_sb, SB_FREEZE_WRITE, false);
}

static inline void file_end_write(struct file *file)
{
	if (!S_ISREG(file_inode(file)->i_mode))
		return;
	__sb_end_write(file_inode(file)->i_sb, SB_FREEZE_WRITE);
}

/*
 * get_write_access() gets write permission for a file.
 * put_write_access() releases this write permission.
 * This is used for regular files.
 * We cannot support write (and maybe mmap read-write shared) accesses and
 * MAP_DENYWRITE mmappings simultaneously. The i_writecount field of an inode
 * can have the following values:
 * 0: no writers, no VM_DENYWRITE mappings
 * < 0: (-i_writecount) vm_area_structs with VM_DENYWRITE set exist
 * > 0: (i_writecount) users are writing to the file.
 *
 * Normally we operate on that counter with atomic_{inc,dec} and it's safe
 * except for the cases where we don't hold i_writecount yet. Then we need to
 * use {get,deny}_write_access() - these functions check the sign and refuse
 * to do the change if sign is wrong.
 */
static inline int get_write_access(struct inode *inode)
{
	return atomic_inc_unless_negative(&inode->i_writecount) ? 0 : -ETXTBSY;
}
static inline int deny_write_access(struct file *file)
{
	struct inode *inode = file_inode(file);
	return atomic_dec_unless_positive(&inode->i_writecount) ? 0 : -ETXTBSY;
}
static inline void put_write_access(struct inode * inode)
{
	atomic_dec(&inode->i_writecount);
}
static inline void allow_write_access(struct file *file)
{
	if (file)
		atomic_inc(&file_inode(file)->i_writecount);
}
static inline bool inode_is_open_for_write(const struct inode *inode)
{
	return atomic_read(&inode->i_writecount) > 0;
}

#ifdef CONFIG_IMA
static inline void i_readcount_dec(struct inode *inode)
{
	BUG_ON(!atomic_read(&inode->i_readcount));
	atomic_dec(&inode->i_readcount);
}
static inline void i_readcount_inc(struct inode *inode)
{
	atomic_inc(&inode->i_readcount);
}
#else
static inline void i_readcount_dec(struct inode *inode)
{
	return;
}
static inline void i_readcount_inc(struct inode *inode)
{
	return;
}
#endif
extern int do_pipe_flags(int *, int);

#define __kernel_read_file_id(id) \
	id(UNKNOWN, unknown)		\
	id(FIRMWARE, firmware)		\
	id(FIRMWARE_PREALLOC_BUFFER, firmware)	\
	id(MODULE, kernel-module)		\
	id(KEXEC_IMAGE, kexec-image)		\
	id(KEXEC_INITRAMFS, kexec-initramfs)	\
	id(POLICY, security-policy)		\
	id(MAX_ID, )

#define __fid_enumify(ENUM, dummy) READING_ ## ENUM,
#define __fid_stringify(dummy, str) #str,

enum kernel_read_file_id {
	__kernel_read_file_id(__fid_enumify)
};

static const char * const kernel_read_file_str[] = {
	__kernel_read_file_id(__fid_stringify)
};

static inline const char *kernel_read_file_id_str(enum kernel_read_file_id id)
{
	if (id < 0 || id >= READING_MAX_ID)
		return kernel_read_file_str[READING_UNKNOWN];

	return kernel_read_file_str[id];
}

extern int kernel_read(struct file *, loff_t, char *, unsigned long);
extern int kernel_read_file(struct file *, void **, loff_t *, loff_t,
			    enum kernel_read_file_id);
extern int kernel_read_file_from_path(char *, void **, loff_t *, loff_t,
				      enum kernel_read_file_id);
extern int kernel_read_file_from_fd(int, void **, loff_t *, loff_t,
				    enum kernel_read_file_id);
extern ssize_t kernel_write(struct file *, const char *, size_t, loff_t);
extern ssize_t __kernel_write(struct file *, const char *, size_t, loff_t *);
extern struct file * open_exec(const char *);
 
/* fs/dcache.c -- generic fs support functions */
extern bool is_subdir(struct dentry *, struct dentry *);
extern bool path_is_under(struct path *, struct path *);

extern char *file_path(struct file *, char *, int);

#include <linux/err.h>

/* needed for stackable file system support */
extern loff_t default_llseek(struct file *file, loff_t offset, int whence);

extern loff_t vfs_llseek(struct file *file, loff_t offset, int whence);

extern int inode_init_always(struct super_block *, struct inode *);
extern void inode_init_once(struct inode *);
extern void address_space_init_once(struct address_space *mapping);
extern struct inode * igrab(struct inode *);
extern ino_t iunique(struct super_block *, ino_t);
extern int inode_needs_sync(struct inode *inode);
extern int generic_delete_inode(struct inode *inode);
static inline int generic_drop_inode(struct inode *inode)
{
	return !inode->i_nlink || inode_unhashed(inode);
}

extern struct inode *ilookup5_nowait(struct super_block *sb,
		unsigned long hashval, int (*test)(struct inode *, void *),
		void *data);
extern struct inode *ilookup5(struct super_block *sb, unsigned long hashval,
		int (*test)(struct inode *, void *), void *data);
extern struct inode *ilookup(struct super_block *sb, unsigned long ino);

extern struct inode * iget5_locked(struct super_block *, unsigned long, int (*test)(struct inode *, void *), int (*set)(struct inode *, void *), void *);
extern struct inode * iget_locked(struct super_block *, unsigned long);
extern struct inode *find_inode_nowait(struct super_block *,
				       unsigned long,
				       int (*match)(struct inode *,
						    unsigned long, void *),
				       void *data);
extern int insert_inode_locked4(struct inode *, unsigned long, int (*test)(struct inode *, void *), void *);
extern int insert_inode_locked(struct inode *);
#ifdef CONFIG_DEBUG_LOCK_ALLOC
extern void lockdep_annotate_inode_mutex_key(struct inode *inode);
#else
static inline void lockdep_annotate_inode_mutex_key(struct inode *inode) { };
#endif
extern void unlock_new_inode(struct inode *);
extern unsigned int get_next_ino(void);
extern void evict_inodes(struct super_block *sb);

extern void __iget(struct inode * inode);
extern void iget_failed(struct inode *);
extern void clear_inode(struct inode *);
extern void __destroy_inode(struct inode *);
extern struct inode *new_inode_pseudo(struct super_block *sb);
extern struct inode *new_inode(struct super_block *sb);
extern void free_inode_nonrcu(struct inode *inode);
extern int should_remove_suid(struct dentry *);
extern int file_remove_privs(struct file *);

extern void __insert_inode_hash(struct inode *, unsigned long hashval);
static inline void insert_inode_hash(struct inode *inode)
{
	__insert_inode_hash(inode, inode->i_ino);
}

extern void __remove_inode_hash(struct inode *);
static inline void remove_inode_hash(struct inode *inode)
{
	if (!inode_unhashed(inode) && !hlist_fake(&inode->i_hash))
		__remove_inode_hash(inode);
}

extern void inode_sb_list_add(struct inode *inode);

#ifdef CONFIG_BLOCK
extern blk_qc_t submit_bio(struct bio *);
extern int bdev_read_only(struct block_device *);
#endif
extern int set_blocksize(struct block_device *, int);
extern int sb_set_blocksize(struct super_block *, int);
extern int sb_min_blocksize(struct super_block *, int);

extern int generic_file_mmap(struct file *, struct vm_area_struct *);
extern int generic_file_readonly_mmap(struct file *, struct vm_area_struct *);
extern ssize_t generic_write_checks(struct kiocb *, struct iov_iter *);
extern ssize_t generic_file_read_iter(struct kiocb *, struct iov_iter *);
extern ssize_t __generic_file_write_iter(struct kiocb *, struct iov_iter *);
extern ssize_t generic_file_write_iter(struct kiocb *, struct iov_iter *);
extern ssize_t generic_file_direct_write(struct kiocb *, struct iov_iter *);
extern ssize_t generic_perform_write(struct file *, struct iov_iter *, loff_t);

ssize_t vfs_iter_read(struct file *file, struct iov_iter *iter, loff_t *ppos);
ssize_t vfs_iter_write(struct file *file, struct iov_iter *iter, loff_t *ppos);

/* fs/block_dev.c */
extern ssize_t blkdev_read_iter(struct kiocb *iocb, struct iov_iter *to);
extern ssize_t blkdev_write_iter(struct kiocb *iocb, struct iov_iter *from);
extern int blkdev_fsync(struct file *filp, loff_t start, loff_t end,
			int datasync);
extern void block_sync_page(struct page *page);

/* fs/splice.c */
extern ssize_t generic_file_splice_read(struct file *, loff_t *,
		struct pipe_inode_info *, size_t, unsigned int);
extern ssize_t iter_file_splice_write(struct pipe_inode_info *,
		struct file *, loff_t *, size_t, unsigned int);
extern ssize_t generic_splice_sendpage(struct pipe_inode_info *pipe,
		struct file *out, loff_t *, size_t len, unsigned int flags);
extern long do_splice_direct(struct file *in, loff_t *ppos, struct file *out,
		loff_t *opos, size_t len, unsigned int flags);


extern void
file_ra_state_init(struct file_ra_state *ra, struct address_space *mapping);
extern loff_t noop_llseek(struct file *file, loff_t offset, int whence);
extern loff_t no_llseek(struct file *file, loff_t offset, int whence);
extern loff_t vfs_setpos(struct file *file, loff_t offset, loff_t maxsize);
extern loff_t generic_file_llseek(struct file *file, loff_t offset, int whence);
extern loff_t generic_file_llseek_size(struct file *file, loff_t offset,
		int whence, loff_t maxsize, loff_t eof);
extern loff_t fixed_size_llseek(struct file *file, loff_t offset,
		int whence, loff_t size);
extern loff_t no_seek_end_llseek_size(struct file *, loff_t, int, loff_t);
extern loff_t no_seek_end_llseek(struct file *, loff_t, int);
extern int generic_file_open(struct inode * inode, struct file * filp);
extern int nonseekable_open(struct inode * inode, struct file * filp);
extern int stream_open(struct inode * inode, struct file * filp);

#ifdef CONFIG_BLOCK
typedef void (dio_submit_t)(struct bio *bio, struct inode *inode,
			    loff_t file_offset);

enum {
	/* need locking between buffered and direct access */
	DIO_LOCKING	= 0x01,

	/* filesystem does not support filling holes */
	DIO_SKIP_HOLES	= 0x02,

	/* filesystem can handle aio writes beyond i_size */
	DIO_ASYNC_EXTEND = 0x04,

	/* inode/fs/bdev does not need truncate protection */
	DIO_SKIP_DIO_COUNT = 0x08,
};

void dio_end_io(struct bio *bio, int error);

ssize_t __blockdev_direct_IO(struct kiocb *iocb, struct inode *inode,
			     struct block_device *bdev, struct iov_iter *iter,
			     get_block_t get_block,
			     dio_iodone_t end_io, dio_submit_t submit_io,
			     int flags);

static inline ssize_t blockdev_direct_IO(struct kiocb *iocb,
					 struct inode *inode,
					 struct iov_iter *iter,
					 get_block_t get_block)
{
	return __blockdev_direct_IO(iocb, inode, inode->i_sb->s_bdev, iter,
			get_block, NULL, NULL, DIO_LOCKING | DIO_SKIP_HOLES);
}
#endif

void inode_dio_wait(struct inode *inode);

/*
 * inode_dio_begin - signal start of a direct I/O requests
 * @inode: inode the direct I/O happens on
 *
 * This is called once we've finished processing a direct I/O request,
 * and is used to wake up callers waiting for direct I/O to be quiesced.
 */
static inline void inode_dio_begin(struct inode *inode)
{
	atomic_inc(&inode->i_dio_count);
}

/*
 * inode_dio_end - signal finish of a direct I/O requests
 * @inode: inode the direct I/O happens on
 *
 * This is called once we've finished processing a direct I/O request,
 * and is used to wake up callers waiting for direct I/O to be quiesced.
 */
static inline void inode_dio_end(struct inode *inode)
{
	if (atomic_dec_and_test(&inode->i_dio_count))
		wake_up_bit(&inode->i_state, __I_DIO_WAKEUP);
}

struct inode *dio_bio_get_inode(struct bio *bio);

extern void inode_set_flags(struct inode *inode, unsigned int flags,
			    unsigned int mask);

extern const struct file_operations generic_ro_fops;

#define special_file(m) (S_ISCHR(m)||S_ISBLK(m)||S_ISFIFO(m)||S_ISSOCK(m))

extern int readlink_copy(char __user *, int, const char *);
extern int page_readlink(struct dentry *, char __user *, int);
extern const char *page_get_link(struct dentry *, struct inode *,
				 struct delayed_call *);
extern void page_put_link(void *);
extern int __page_symlink(struct inode *inode, const char *symname, int len,
		int nofs);
extern int page_symlink(struct inode *inode, const char *symname, int len);
extern const struct inode_operations page_symlink_inode_operations;
extern void kfree_link(void *);
extern int generic_readlink(struct dentry *, char __user *, int);
extern void generic_fillattr(struct inode *, struct kstat *);
int vfs_getattr_nosec(struct path *path, struct kstat *stat);
extern int vfs_getattr(struct path *, struct kstat *);
void __inode_add_bytes(struct inode *inode, loff_t bytes);
void inode_add_bytes(struct inode *inode, loff_t bytes);
void __inode_sub_bytes(struct inode *inode, loff_t bytes);
void inode_sub_bytes(struct inode *inode, loff_t bytes);
loff_t inode_get_bytes(struct inode *inode);
void inode_set_bytes(struct inode *inode, loff_t bytes);
const char *simple_get_link(struct dentry *, struct inode *,
			    struct delayed_call *);
extern const struct inode_operations simple_symlink_inode_operations;

extern int iterate_dir(struct file *, struct dir_context *);

extern int vfs_stat(const char __user *, struct kstat *);
extern int vfs_lstat(const char __user *, struct kstat *);
extern int vfs_fstat(unsigned int, struct kstat *);
extern int vfs_fstatat(int , const char __user *, struct kstat *, int);
extern const char *vfs_get_link(struct dentry *, struct delayed_call *);

extern int __generic_block_fiemap(struct inode *inode,
				  struct fiemap_extent_info *fieinfo,
				  loff_t start, loff_t len,
				  get_block_t *get_block);
extern int generic_block_fiemap(struct inode *inode,
				struct fiemap_extent_info *fieinfo, u64 start,
				u64 len, get_block_t *get_block);

extern void get_filesystem(struct file_system_type *fs);
extern void put_filesystem(struct file_system_type *fs);
extern struct file_system_type *get_fs_type(const char *name);
extern struct super_block *get_super(struct block_device *);
extern struct super_block *get_super_thawed(struct block_device *);
extern struct super_block *get_active_super(struct block_device *bdev);
extern void drop_super(struct super_block *sb);
extern void iterate_supers(void (*)(struct super_block *, void *), void *);
extern void iterate_supers_type(struct file_system_type *,
			        void (*)(struct super_block *, void *), void *);

extern int dcache_dir_open(struct inode *, struct file *);
extern int dcache_dir_close(struct inode *, struct file *);
extern loff_t dcache_dir_lseek(struct file *, loff_t, int);
extern int dcache_readdir(struct file *, struct dir_context *);
extern int simple_setattr(struct dentry *, struct iattr *);
extern int simple_getattr(struct vfsmount *, struct dentry *, struct kstat *);
extern int simple_statfs(struct dentry *, struct kstatfs *);
extern int simple_open(struct inode *inode, struct file *file);
extern int simple_link(struct dentry *, struct inode *, struct dentry *);
extern int simple_unlink(struct inode *, struct dentry *);
extern int simple_rmdir(struct inode *, struct dentry *);
extern int simple_rename(struct inode *, struct dentry *,
			 struct inode *, struct dentry *, unsigned int);
extern int noop_fsync(struct file *, loff_t, loff_t, int);
extern int simple_empty(struct dentry *);
extern int simple_readpage(struct file *file, struct page *page);
extern int simple_write_begin(struct file *file, struct address_space *mapping,
			loff_t pos, unsigned len, unsigned flags,
			struct page **pagep, void **fsdata);
extern int simple_write_end(struct file *file, struct address_space *mapping,
			loff_t pos, unsigned len, unsigned copied,
			struct page *page, void *fsdata);
extern int always_delete_dentry(const struct dentry *);
extern struct inode *alloc_anon_inode(struct super_block *);
extern int simple_nosetlease(struct file *, long, struct file_lock **, void **);
extern const struct dentry_operations simple_dentry_operations;

extern struct dentry *simple_lookup(struct inode *, struct dentry *, unsigned int flags);
extern ssize_t generic_read_dir(struct file *, char __user *, size_t, loff_t *);
extern const struct file_operations simple_dir_operations;
extern const struct inode_operations simple_dir_inode_operations;
extern void make_empty_dir_inode(struct inode *inode);
extern bool is_empty_dir_inode(struct inode *inode);
struct tree_descr { char *name; const struct file_operations *ops; int mode; };
struct dentry *d_alloc_name(struct dentry *, const char *);
extern int simple_fill_super(struct super_block *, unsigned long, struct tree_descr *);
extern int simple_pin_fs(struct file_system_type *, struct vfsmount **mount, int *count);
extern void simple_release_fs(struct vfsmount **mount, int *count);

extern ssize_t simple_read_from_buffer(void __user *to, size_t count,
			loff_t *ppos, const void *from, size_t available);
extern ssize_t simple_write_to_buffer(void *to, size_t available, loff_t *ppos,
		const void __user *from, size_t count);

extern int __generic_file_fsync(struct file *, loff_t, loff_t, int);
extern int generic_file_fsync(struct file *, loff_t, loff_t, int);

extern int generic_check_addressable(unsigned, u64);

#ifdef CONFIG_MIGRATION
extern int buffer_migrate_page(struct address_space *,
				struct page *, struct page *,
				enum migrate_mode);
#else
#define buffer_migrate_page NULL
#endif

extern int setattr_prepare(struct dentry *, struct iattr *);
extern int inode_newsize_ok(const struct inode *, loff_t offset);
extern void setattr_copy(struct inode *inode, const struct iattr *attr);

extern int file_update_time(struct file *file);

extern int generic_show_options(struct seq_file *m, struct dentry *root);
extern void save_mount_options(struct super_block *sb, char *options);
extern void replace_mount_options(struct super_block *sb, char *options);

static inline bool io_is_direct(struct file *filp)
{
	return (filp->f_flags & O_DIRECT) || IS_DAX(filp->f_mapping->host);
}

static inline bool vma_is_dax(struct vm_area_struct *vma)
{
	return vma->vm_file && IS_DAX(vma->vm_file->f_mapping->host);
}

static inline bool vma_is_fsdax(struct vm_area_struct *vma)
{
	struct inode *inode;

	if (!vma->vm_file)
		return false;
	if (!vma_is_dax(vma))
		return false;
	inode = file_inode(vma->vm_file);
	if (S_ISCHR(inode->i_mode))
		return false; /* device-dax */
	return true;
}

static inline int iocb_flags(struct file *file)
{
	int res = 0;
	if (file->f_flags & O_APPEND)
		res |= IOCB_APPEND;
	if (io_is_direct(file))
		res |= IOCB_DIRECT;
	if ((file->f_flags & O_DSYNC) || IS_SYNC(file->f_mapping->host))
		res |= IOCB_DSYNC;
	if (file->f_flags & __O_SYNC)
		res |= IOCB_SYNC;
	return res;
}

static inline ino_t parent_ino(struct dentry *dentry)
{
	ino_t res;

	/*
	 * Don't strictly need d_lock here? If the parent ino could change
	 * then surely we'd have a deeper race in the caller?
	 */
	spin_lock(&dentry->d_lock);
	res = dentry->d_parent->d_inode->i_ino;
	spin_unlock(&dentry->d_lock);
	return res;
}

/* Transaction based IO helpers */

/*
 * An argresp is stored in an allocated page and holds the
 * size of the argument or response, along with its content
 */
struct simple_transaction_argresp {
	ssize_t size;
	char data[0];
};

#define SIMPLE_TRANSACTION_LIMIT (PAGE_SIZE - sizeof(struct simple_transaction_argresp))

char *simple_transaction_get(struct file *file, const char __user *buf,
				size_t size);
ssize_t simple_transaction_read(struct file *file, char __user *buf,
				size_t size, loff_t *pos);
int simple_transaction_release(struct inode *inode, struct file *file);

void simple_transaction_set(struct file *file, size_t n);

/*
 * simple attribute files
 *
 * These attributes behave similar to those in sysfs:
 *
 * Writing to an attribute immediately sets a value, an open file can be
 * written to multiple times.
 *
 * Reading from an attribute creates a buffer from the value that might get
 * read with multiple read calls. When the attribute has been read
 * completely, no further read calls are possible until the file is opened
 * again.
 *
 * All attributes contain a text representation of a numeric value
 * that are accessed with the get() and set() functions.
 */
#define DEFINE_SIMPLE_ATTRIBUTE(__fops, __get, __set, __fmt)		\
static int __fops ## _open(struct inode *inode, struct file *file)	\
{									\
	__simple_attr_check_format(__fmt, 0ull);			\
	return simple_attr_open(inode, file, __get, __set, __fmt);	\
}									\
static const struct file_operations __fops = {				\
	.owner	 = THIS_MODULE,						\
	.open	 = __fops ## _open,					\
	.release = simple_attr_release,					\
	.read	 = simple_attr_read,					\
	.write	 = simple_attr_write,					\
	.llseek	 = generic_file_llseek,					\
}

static inline __printf(1, 2)
void __simple_attr_check_format(const char *fmt, ...)
{
	/* don't do anything, just let the compiler check the arguments; */
}

int simple_attr_open(struct inode *inode, struct file *file,
		     int (*get)(void *, u64 *), int (*set)(void *, u64),
		     const char *fmt);
int simple_attr_release(struct inode *inode, struct file *file);
ssize_t simple_attr_read(struct file *file, char __user *buf,
			 size_t len, loff_t *ppos);
ssize_t simple_attr_write(struct file *file, const char __user *buf,
			  size_t len, loff_t *ppos);

struct ctl_table;
int proc_nr_files(struct ctl_table *table, int write,
		  void __user *buffer, size_t *lenp, loff_t *ppos);
int proc_nr_dentry(struct ctl_table *table, int write,
		  void __user *buffer, size_t *lenp, loff_t *ppos);
int proc_nr_inodes(struct ctl_table *table, int write,
		   void __user *buffer, size_t *lenp, loff_t *ppos);
int __init get_filesystem_list(char *buf);

#define __FMODE_EXEC		((__force int) FMODE_EXEC)
#define __FMODE_NONOTIFY	((__force int) FMODE_NONOTIFY)

#define ACC_MODE(x) ("\004\002\006\006"[(x)&O_ACCMODE])
#define OPEN_FMODE(flag) ((__force fmode_t)(((flag + 1) & O_ACCMODE) | \
					    (flag & __FMODE_NONOTIFY)))

static inline bool is_sxid(umode_t mode)
{
	return (mode & S_ISUID) || ((mode & S_ISGID) && (mode & S_IXGRP));
}

static inline int check_sticky(struct inode *dir, struct inode *inode)
{
	if (!(dir->i_mode & S_ISVTX))
		return 0;

	return __check_sticky(dir, inode);
}

static inline void inode_has_no_xattr(struct inode *inode)
{
	if (!is_sxid(inode->i_mode) && (inode->i_sb->s_flags & MS_NOSEC))
		inode->i_flags |= S_NOSEC;
}

static inline bool is_root_inode(struct inode *inode)
{
	return inode == inode->i_sb->s_root->d_inode;
}

static inline bool dir_emit(struct dir_context *ctx,
			    const char *name, int namelen,
			    u64 ino, unsigned type)
{
	return ctx->actor(ctx, name, namelen, ctx->pos, ino, type) == 0;
}
static inline bool dir_emit_dot(struct file *file, struct dir_context *ctx)
{
	return ctx->actor(ctx, ".", 1, ctx->pos,
			  file->f_path.dentry->d_inode->i_ino, DT_DIR) == 0;
}
static inline bool dir_emit_dotdot(struct file *file, struct dir_context *ctx)
{
	return ctx->actor(ctx, "..", 2, ctx->pos,
			  parent_ino(file->f_path.dentry), DT_DIR) == 0;
}
static inline bool dir_emit_dots(struct file *file, struct dir_context *ctx)
{
	if (ctx->pos == 0) {
		if (!dir_emit_dot(file, ctx))
			return false;
		ctx->pos = 1;
	}
	if (ctx->pos == 1) {
		if (!dir_emit_dotdot(file, ctx))
			return false;
		ctx->pos = 2;
	}
	return true;
}
static inline bool dir_relax(struct inode *inode)
{
	inode_unlock(inode);
	inode_lock(inode);
	return !IS_DEADDIR(inode);
}

static inline bool dir_relax_shared(struct inode *inode)
{
	inode_unlock_shared(inode);
	inode_lock_shared(inode);
	return !IS_DEADDIR(inode);
}

extern bool path_noexec(const struct path *path);
extern void inode_nohighmem(struct inode *inode);

#endif /* _LINUX_FS_H */<|MERGE_RESOLUTION|>--- conflicted
+++ resolved
@@ -146,13 +146,11 @@
 /* Has write method(s) */
 #define FMODE_CAN_WRITE         ((__force fmode_t)0x40000)
 
-<<<<<<< HEAD
 /* File hasn't page cache and can't be mmaped, for stackable filesystem */
 #define FMODE_NONMAPPABLE       ((__force fmode_t)0x400000)
-=======
+
 /* File is stream-like */
 #define FMODE_STREAM		((__force fmode_t)0x200000)
->>>>>>> 3bc77a9b
 
 /* File was opened by fanotify and shouldn't generate fanotify events */
 #define FMODE_NONOTIFY		((__force fmode_t)0x4000000)
