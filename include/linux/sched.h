--- conflicted
+++ resolved
@@ -1540,15 +1540,9 @@
 	 *
 	 * 'prev_window_cpu' represents task's contribution to cpu busy time on
 	 * various CPUs in the previous window
-<<<<<<< HEAD
 	 *
 	 * 'curr_window' represents the sum of all entries in curr_window_cpu
 	 *
-=======
-	 *
-	 * 'curr_window' represents the sum of all entries in curr_window_cpu
-	 *
->>>>>>> 90f68500
 	 * 'prev_window' represents the sum of all entries in prev_window_cpu
 	 *
 	 * 'pred_demand' represents task's current predicted cpu busy time
