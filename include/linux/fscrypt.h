/*
 * fscrypt.h: declarations for per-file encryption
 *
 * Filesystems that implement per-file encryption must include this header
 * file.
 *
 * Copyright (C) 2015, Google, Inc.
 *
 * Written by Michael Halcrow, 2015.
 * Modified by Jaegeuk Kim, 2015.
 */
#ifndef _LINUX_FSCRYPT_H
#define _LINUX_FSCRYPT_H

#include <linux/fs.h>
#include <linux/mm.h>
#include <linux/slab.h>

#define FS_CRYPTO_BLOCK_SIZE		16

struct fscrypt_ctx;

/* iv sector for security/pfe/pfk_fscrypt.c and f2fs */
#define PG_DUN(i, p)                                            \
	(((((u64)(i)->i_ino) & 0xffffffff) << 32) | ((p)->index & 0xffffffff))

struct fscrypt_info;

struct fscrypt_str {
	unsigned char *name;
	u32 len;
};

struct fscrypt_name {
	const struct qstr *usr_fname;
	struct fscrypt_str disk_name;
	u32 hash;
	u32 minor_hash;
	struct fscrypt_str crypto_buf;
	bool is_ciphertext_name;
};

#define FSTR_INIT(n, l)		{ .name = n, .len = l }
#define FSTR_TO_QSTR(f)		QSTR_INIT((f)->name, (f)->len)
#define fname_name(p)		((p)->disk_name.name)
#define fname_len(p)		((p)->disk_name.len)

#ifdef CONFIG_FS_ENCRYPTION
/*
 * fscrypt superblock flags
 */
#define FS_CFLG_OWN_PAGES (1U << 1)

/*
 * crypto operations for filesystems
 */
struct fscrypt_operations {
	unsigned int flags;
	const char *key_prefix;
	int (*get_context)(struct inode *, void *, size_t);
	int (*set_context)(struct inode *, const void *, size_t, void *);
	bool (*dummy_context)(struct inode *);
	bool (*empty_dir)(struct inode *);
	unsigned int max_namelen;
};

/* Decryption work */
struct fscrypt_ctx {
	union {
		struct {
			struct bio *bio;
			struct work_struct work;
		};
		struct list_head free_list;	/* Free list */
	};
	u8 flags;				/* Flags */
};

static inline bool fscrypt_has_encryption_key(const struct inode *inode)
{
	/* pairs with cmpxchg_release() in fscrypt_get_encryption_info() */
	return READ_ONCE(inode->i_crypt_info) != NULL;
}

static inline bool fscrypt_dummy_context_enabled(struct inode *inode)
{
	return inode->i_sb->s_cop->dummy_context &&
		inode->i_sb->s_cop->dummy_context(inode);
}

/*
 * When d_splice_alias() moves a directory's encrypted alias to its decrypted
 * alias as a result of the encryption key being added, DCACHE_ENCRYPTED_NAME
 * must be cleared.  Note that we don't have to support arbitrary moves of this
 * flag because fscrypt doesn't allow encrypted aliases to be the source or
 * target of a rename().
 */
static inline void fscrypt_handle_d_move(struct dentry *dentry)
{
	dentry->d_flags &= ~DCACHE_ENCRYPTED_NAME;
}

/* crypto.c */
extern void fscrypt_enqueue_decrypt_work(struct work_struct *);
extern struct fscrypt_ctx *fscrypt_get_ctx(gfp_t);
extern void fscrypt_release_ctx(struct fscrypt_ctx *);

extern struct page *fscrypt_encrypt_pagecache_blocks(struct page *page,
						     unsigned int len,
						     unsigned int offs,
						     gfp_t gfp_flags);
extern int fscrypt_encrypt_block_inplace(const struct inode *inode,
					 struct page *page, unsigned int len,
					 unsigned int offs, u64 lblk_num,
					 gfp_t gfp_flags);

extern int fscrypt_decrypt_pagecache_blocks(struct page *page, unsigned int len,
					    unsigned int offs);
extern int fscrypt_decrypt_block_inplace(const struct inode *inode,
					 struct page *page, unsigned int len,
					 unsigned int offs, u64 lblk_num);

static inline bool fscrypt_is_bounce_page(struct page *page)
{
	return page->mapping == NULL;
}

static inline struct page *fscrypt_pagecache_page(struct page *bounce_page)
{
	return (struct page *)page_private(bounce_page);
}

extern void fscrypt_free_bounce_page(struct page *bounce_page);

/* policy.c */
extern int fscrypt_ioctl_set_policy(struct file *, const void __user *);
extern int fscrypt_ioctl_get_policy(struct file *, void __user *);
extern int fscrypt_has_permitted_context(struct inode *, struct inode *);
extern int fscrypt_inherit_context(struct inode *, struct inode *,
					void *, bool);
/* keyinfo.c */
extern int fscrypt_get_encryption_info(struct inode *);
extern void fscrypt_put_encryption_info(struct inode *);
extern void fscrypt_free_inode(struct inode *);

/* fname.c */
extern int fscrypt_setup_filename(struct inode *, const struct qstr *,
				int lookup, struct fscrypt_name *);

static inline void fscrypt_free_filename(struct fscrypt_name *fname)
{
	kfree(fname->crypto_buf.name);
}

extern int fscrypt_fname_alloc_buffer(const struct inode *, u32,
				struct fscrypt_str *);
extern void fscrypt_fname_free_buffer(struct fscrypt_str *);
extern int fscrypt_fname_disk_to_usr(struct inode *, u32, u32,
			const struct fscrypt_str *, struct fscrypt_str *);

#define FSCRYPT_FNAME_MAX_UNDIGESTED_SIZE	32

/* Extracts the second-to-last ciphertext block; see explanation below */
#define FSCRYPT_FNAME_DIGEST(name, len)	\
	((name) + round_down((len) - FS_CRYPTO_BLOCK_SIZE - 1, \
			     FS_CRYPTO_BLOCK_SIZE))

#define FSCRYPT_FNAME_DIGEST_SIZE	FS_CRYPTO_BLOCK_SIZE

/**
 * fscrypt_digested_name - alternate identifier for an on-disk filename
 *
 * When userspace lists an encrypted directory without access to the key,
 * filenames whose ciphertext is longer than FSCRYPT_FNAME_MAX_UNDIGESTED_SIZE
 * bytes are shown in this abbreviated form (base64-encoded) rather than as the
 * full ciphertext (base64-encoded).  This is necessary to allow supporting
 * filenames up to NAME_MAX bytes, since base64 encoding expands the length.
 *
 * To make it possible for filesystems to still find the correct directory entry
 * despite not knowing the full on-disk name, we encode any filesystem-specific
 * 'hash' and/or 'minor_hash' which the filesystem may need for its lookups,
 * followed by the second-to-last ciphertext block of the filename.  Due to the
 * use of the CBC-CTS encryption mode, the second-to-last ciphertext block
 * depends on the full plaintext.  (Note that ciphertext stealing causes the
 * last two blocks to appear "flipped".)  This makes accidental collisions very
 * unlikely: just a 1 in 2^128 chance for two filenames to collide even if they
 * share the same filesystem-specific hashes.
 *
 * However, this scheme isn't immune to intentional collisions, which can be
 * created by anyone able to create arbitrary plaintext filenames and view them
 * without the key.  Making the "digest" be a real cryptographic hash like
 * SHA-256 over the full ciphertext would prevent this, although it would be
 * less efficient and harder to implement, especially since the filesystem would
 * need to calculate it for each directory entry examined during a search.
 */
struct fscrypt_digested_name {
	u32 hash;
	u32 minor_hash;
	u8 digest[FSCRYPT_FNAME_DIGEST_SIZE];
};

/**
 * fscrypt_match_name() - test whether the given name matches a directory entry
 * @fname: the name being searched for
 * @de_name: the name from the directory entry
 * @de_name_len: the length of @de_name in bytes
 *
 * Normally @fname->disk_name will be set, and in that case we simply compare
 * that to the name stored in the directory entry.  The only exception is that
 * if we don't have the key for an encrypted directory and a filename in it is
 * very long, then we won't have the full disk_name and we'll instead need to
 * match against the fscrypt_digested_name.
 *
 * Return: %true if the name matches, otherwise %false.
 */
static inline bool fscrypt_match_name(const struct fscrypt_name *fname,
				      const u8 *de_name, u32 de_name_len)
{
	if (unlikely(!fname->disk_name.name)) {
		const struct fscrypt_digested_name *n =
			(const void *)fname->crypto_buf.name;
		if (WARN_ON_ONCE(fname->usr_fname->name[0] != '_'))
			return false;
		if (de_name_len <= FSCRYPT_FNAME_MAX_UNDIGESTED_SIZE)
			return false;
		return !memcmp(FSCRYPT_FNAME_DIGEST(de_name, de_name_len),
			       n->digest, FSCRYPT_FNAME_DIGEST_SIZE);
	}

	if (de_name_len != fname->disk_name.len)
		return false;
	return !memcmp(de_name, fname->disk_name.name, fname->disk_name.len);
}

/* bio.c */
extern void fscrypt_decrypt_bio(struct bio *);
extern void fscrypt_enqueue_decrypt_bio(struct fscrypt_ctx *ctx,
					struct bio *bio);
extern int fscrypt_zeroout_range(const struct inode *, pgoff_t, sector_t,
				 unsigned int);

/* hooks.c */
extern int fscrypt_file_open(struct inode *inode, struct file *filp);
extern int __fscrypt_prepare_link(struct inode *inode, struct inode *dir,
				  struct dentry *dentry);
extern int __fscrypt_prepare_rename(struct inode *old_dir,
				    struct dentry *old_dentry,
				    struct inode *new_dir,
				    struct dentry *new_dentry,
				    unsigned int flags);
extern int __fscrypt_prepare_lookup(struct inode *dir, struct dentry *dentry,
				    struct fscrypt_name *fname);
extern int __fscrypt_prepare_symlink(struct inode *dir, unsigned int len,
				     unsigned int max_len,
				     struct fscrypt_str *disk_link);
extern int __fscrypt_encrypt_symlink(struct inode *inode, const char *target,
				     unsigned int len,
				     struct fscrypt_str *disk_link);
extern const char *fscrypt_get_symlink(struct inode *inode, const void *caddr,
				       unsigned int max_size,
				       struct delayed_call *done);
#else  /* !CONFIG_FS_ENCRYPTION */

static inline bool fscrypt_has_encryption_key(const struct inode *inode)
{
	return false;
}

static inline bool fscrypt_dummy_context_enabled(struct inode *inode)
{
	return false;
}

static inline void fscrypt_handle_d_move(struct dentry *dentry)
{
}

/* crypto.c */
static inline void fscrypt_enqueue_decrypt_work(struct work_struct *work)
{
}

static inline struct fscrypt_ctx *fscrypt_get_ctx(gfp_t gfp_flags)
{
	return ERR_PTR(-EOPNOTSUPP);
}

static inline void fscrypt_release_ctx(struct fscrypt_ctx *ctx)
{
	return;
}

static inline struct page *fscrypt_encrypt_pagecache_blocks(struct page *page,
							    unsigned int len,
							    unsigned int offs,
							    gfp_t gfp_flags)
{
	return ERR_PTR(-EOPNOTSUPP);
}

static inline int fscrypt_encrypt_block_inplace(const struct inode *inode,
						struct page *page,
						unsigned int len,
						unsigned int offs, u64 lblk_num,
						gfp_t gfp_flags)
{
	return -EOPNOTSUPP;
}

static inline int fscrypt_decrypt_pagecache_blocks(struct page *page,
						   unsigned int len,
						   unsigned int offs)
{
	return -EOPNOTSUPP;
}

static inline int fscrypt_decrypt_block_inplace(const struct inode *inode,
						struct page *page,
						unsigned int len,
						unsigned int offs, u64 lblk_num)
{
	return -EOPNOTSUPP;
}

static inline bool fscrypt_is_bounce_page(struct page *page)
{
	return false;
}

static inline struct page *fscrypt_pagecache_page(struct page *bounce_page)
{
	WARN_ON_ONCE(1);
	return ERR_PTR(-EINVAL);
}

static inline void fscrypt_free_bounce_page(struct page *bounce_page)
{
}

/* policy.c */
static inline int fscrypt_ioctl_set_policy(struct file *filp,
					   const void __user *arg)
{
	return -EOPNOTSUPP;
}

static inline int fscrypt_ioctl_get_policy(struct file *filp, void __user *arg)
{
	return -EOPNOTSUPP;
}

static inline int fscrypt_has_permitted_context(struct inode *parent,
						struct inode *child)
{
	return 0;
}

static inline int fscrypt_inherit_context(struct inode *parent,
					  struct inode *child,
					  void *fs_data, bool preload)
{
	return -EOPNOTSUPP;
}

/* keyinfo.c */
static inline int fscrypt_get_encryption_info(struct inode *inode)
{
	return -EOPNOTSUPP;
}

static inline void fscrypt_put_encryption_info(struct inode *inode)
{
	return;
}

static inline void fscrypt_free_inode(struct inode *inode)
{
}

 /* fname.c */
static inline int fscrypt_setup_filename(struct inode *dir,
					 const struct qstr *iname,
					 int lookup, struct fscrypt_name *fname)
{
	if (IS_ENCRYPTED(dir))
		return -EOPNOTSUPP;

	memset(fname, 0, sizeof(*fname));
	fname->usr_fname = iname;
	fname->disk_name.name = (unsigned char *)iname->name;
	fname->disk_name.len = iname->len;
	return 0;
}

static inline void fscrypt_free_filename(struct fscrypt_name *fname)
{
	return;
}

static inline int fscrypt_fname_alloc_buffer(const struct inode *inode,
					     u32 max_encrypted_len,
					     struct fscrypt_str *crypto_str)
{
	return -EOPNOTSUPP;
}

static inline void fscrypt_fname_free_buffer(struct fscrypt_str *crypto_str)
{
	return;
}

static inline int fscrypt_fname_disk_to_usr(struct inode *inode,
					    u32 hash, u32 minor_hash,
					    const struct fscrypt_str *iname,
					    struct fscrypt_str *oname)
{
	return -EOPNOTSUPP;
}

static inline bool fscrypt_match_name(const struct fscrypt_name *fname,
				      const u8 *de_name, u32 de_name_len)
{
	/* Encryption support disabled; use standard comparison */
	if (de_name_len != fname->disk_name.len)
		return false;
	return !memcmp(de_name, fname->disk_name.name, fname->disk_name.len);
}

/* bio.c */
static inline void fscrypt_decrypt_bio(struct bio *bio)
{
}

static inline void fscrypt_enqueue_decrypt_bio(struct fscrypt_ctx *ctx,
					       struct bio *bio)
{
}

static inline int fscrypt_zeroout_range(const struct inode *inode, pgoff_t lblk,
					sector_t pblk, unsigned int len)
{
	return -EOPNOTSUPP;
}

/* hooks.c */

static inline int fscrypt_file_open(struct inode *inode, struct file *filp)
{
	if (IS_ENCRYPTED(inode))
		return -EOPNOTSUPP;
	return 0;
}

static inline int __fscrypt_prepare_link(struct inode *inode, struct inode *dir,
					 struct dentry *dentry)
{
	return -EOPNOTSUPP;
}

static inline int __fscrypt_prepare_rename(struct inode *old_dir,
					   struct dentry *old_dentry,
					   struct inode *new_dir,
					   struct dentry *new_dentry,
					   unsigned int flags)
{
	return -EOPNOTSUPP;
}

static inline int __fscrypt_prepare_lookup(struct inode *dir,
					   struct dentry *dentry,
					   struct fscrypt_name *fname)
{
	return -EOPNOTSUPP;
}

static inline int __fscrypt_prepare_symlink(struct inode *dir,
					    unsigned int len,
					    unsigned int max_len,
					    struct fscrypt_str *disk_link)
{
	return -EOPNOTSUPP;
}


static inline int __fscrypt_encrypt_symlink(struct inode *inode,
					    const char *target,
					    unsigned int len,
					    struct fscrypt_str *disk_link)
{
	return -EOPNOTSUPP;
}

static inline const char *fscrypt_get_symlink(struct inode *inode,
					      const void *caddr,
					      unsigned int max_size,
					      struct delayed_call *done)
{
	return ERR_PTR(-EOPNOTSUPP);
}
#endif	/* !CONFIG_FS_ENCRYPTION */

/**
 * fscrypt_require_key - require an inode's encryption key
 * @inode: the inode we need the key for
 *
 * If the inode is encrypted, set up its encryption key if not already done.
 * Then require that the key be present and return -ENOKEY otherwise.
 *
 * No locks are needed, and the key will live as long as the struct inode --- so
 * it won't go away from under you.
 *
 * Return: 0 on success, -ENOKEY if the key is missing, or another -errno code
 * if a problem occurred while setting up the encryption key.
 */
static inline int fscrypt_require_key(struct inode *inode)
{
	if (IS_ENCRYPTED(inode)) {
		int err = fscrypt_get_encryption_info(inode);

		if (err)
			return err;
		if (!fscrypt_has_encryption_key(inode))
			return -ENOKEY;
	}
	return 0;
}

/**
 * fscrypt_prepare_link - prepare to link an inode into a possibly-encrypted directory
 * @old_dentry: an existing dentry for the inode being linked
 * @dir: the target directory
 * @dentry: negative dentry for the target filename
 *
 * A new link can only be added to an encrypted directory if the directory's
 * encryption key is available --- since otherwise we'd have no way to encrypt
 * the filename.  Therefore, we first set up the directory's encryption key (if
 * not already done) and return an error if it's unavailable.
 *
 * We also verify that the link will not violate the constraint that all files
 * in an encrypted directory tree use the same encryption policy.
 *
 * Return: 0 on success, -ENOKEY if the directory's encryption key is missing,
 * -EXDEV if the link would result in an inconsistent encryption policy, or
 * another -errno code.
 */
static inline int fscrypt_prepare_link(struct dentry *old_dentry,
				       struct inode *dir,
				       struct dentry *dentry)
{
	if (IS_ENCRYPTED(dir))
		return __fscrypt_prepare_link(d_inode(old_dentry), dir, dentry);
	return 0;
}

/**
 * fscrypt_prepare_rename - prepare for a rename between possibly-encrypted directories
 * @old_dir: source directory
 * @old_dentry: dentry for source file
 * @new_dir: target directory
 * @new_dentry: dentry for target location (may be negative unless exchanging)
 * @flags: rename flags (we care at least about %RENAME_EXCHANGE)
 *
 * Prepare for ->rename() where the source and/or target directories may be
 * encrypted.  A new link can only be added to an encrypted directory if the
 * directory's encryption key is available --- since otherwise we'd have no way
 * to encrypt the filename.  A rename to an existing name, on the other hand,
 * *is* cryptographically possible without the key.  However, we take the more
 * conservative approach and just forbid all no-key renames.
 *
 * We also verify that the rename will not violate the constraint that all files
 * in an encrypted directory tree use the same encryption policy.
 *
 * Return: 0 on success, -ENOKEY if an encryption key is missing, -EXDEV if the
 * rename would cause inconsistent encryption policies, or another -errno code.
 */
static inline int fscrypt_prepare_rename(struct inode *old_dir,
					 struct dentry *old_dentry,
					 struct inode *new_dir,
					 struct dentry *new_dentry,
					 unsigned int flags)
{
	if (IS_ENCRYPTED(old_dir) || IS_ENCRYPTED(new_dir))
		return __fscrypt_prepare_rename(old_dir, old_dentry,
						new_dir, new_dentry, flags);
	return 0;
}

/**
 * fscrypt_prepare_lookup - prepare to lookup a name in a possibly-encrypted directory
 * @dir: directory being searched
 * @dentry: filename being looked up
 * @fname: (output) the name to use to search the on-disk directory
 *
 * Prepare for ->lookup() in a directory which may be encrypted by determining
 * the name that will actually be used to search the directory on-disk.  Lookups
 * can be done with or without the directory's encryption key; without the key,
 * filenames are presented in encrypted form.  Therefore, we'll try to set up
 * the directory's encryption key, but even without it the lookup can continue.
 *
 * This also installs a custom ->d_revalidate() method which will invalidate the
 * dentry if it was created without the key and the key is later added.
 *
 * Return: 0 on success; -ENOENT if key is unavailable but the filename isn't a
 * correctly formed encoded ciphertext name, so a negative dentry should be
 * created; or another -errno code.
 */
static inline int fscrypt_prepare_lookup(struct inode *dir,
					 struct dentry *dentry,
					 struct fscrypt_name *fname)
{
	if (IS_ENCRYPTED(dir))
		return __fscrypt_prepare_lookup(dir, dentry, fname);

	memset(fname, 0, sizeof(*fname));
	fname->usr_fname = &dentry->d_name;
	fname->disk_name.name = (unsigned char *)dentry->d_name.name;
	fname->disk_name.len = dentry->d_name.len;
	return 0;
}

/**
 * fscrypt_prepare_setattr - prepare to change a possibly-encrypted inode's attributes
 * @dentry: dentry through which the inode is being changed
 * @attr: attributes to change
 *
 * Prepare for ->setattr() on a possibly-encrypted inode.  On an encrypted file,
 * most attribute changes are allowed even without the encryption key.  However,
 * without the encryption key we do have to forbid truncates.  This is needed
 * because the size being truncated to may not be a multiple of the filesystem
 * block size, and in that case we'd have to decrypt the final block, zero the
 * portion past i_size, and re-encrypt it.  (We *could* allow truncating to a
 * filesystem block boundary, but it's simpler to just forbid all truncates ---
 * and we already forbid all other contents modifications without the key.)
 *
 * Return: 0 on success, -ENOKEY if the key is missing, or another -errno code
 * if a problem occurred while setting up the encryption key.
 */
static inline int fscrypt_prepare_setattr(struct dentry *dentry,
					  struct iattr *attr)
{
	if (attr->ia_valid & ATTR_SIZE)
		return fscrypt_require_key(d_inode(dentry));
	return 0;
}

/**
 * fscrypt_prepare_symlink - prepare to create a possibly-encrypted symlink
 * @dir: directory in which the symlink is being created
 * @target: plaintext symlink target
 * @len: length of @target excluding null terminator
 * @max_len: space the filesystem has available to store the symlink target
 * @disk_link: (out) the on-disk symlink target being prepared
 *
 * This function computes the size the symlink target will require on-disk,
 * stores it in @disk_link->len, and validates it against @max_len.  An
 * encrypted symlink may be longer than the original.
 *
 * Additionally, @disk_link->name is set to @target if the symlink will be
 * unencrypted, but left NULL if the symlink will be encrypted.  For encrypted
 * symlinks, the filesystem must call fscrypt_encrypt_symlink() to create the
 * on-disk target later.  (The reason for the two-step process is that some
 * filesystems need to know the size of the symlink target before creating the
 * inode, e.g. to determine whether it will be a "fast" or "slow" symlink.)
 *
 * Return: 0 on success, -ENAMETOOLONG if the symlink target is too long,
 * -ENOKEY if the encryption key is missing, or another -errno code if a problem
 * occurred while setting up the encryption key.
 */
static inline int fscrypt_prepare_symlink(struct inode *dir,
					  const char *target,
					  unsigned int len,
					  unsigned int max_len,
					  struct fscrypt_str *disk_link)
{
	if (IS_ENCRYPTED(dir) || fscrypt_dummy_context_enabled(dir))
		return __fscrypt_prepare_symlink(dir, len, max_len, disk_link);

	disk_link->name = (unsigned char *)target;
	disk_link->len = len + 1;
	if (disk_link->len > max_len)
		return -ENAMETOOLONG;
	return 0;
}

/**
 * fscrypt_encrypt_symlink - encrypt the symlink target if needed
 * @inode: symlink inode
 * @target: plaintext symlink target
 * @len: length of @target excluding null terminator
 * @disk_link: (in/out) the on-disk symlink target being prepared
 *
 * If the symlink target needs to be encrypted, then this function encrypts it
 * into @disk_link->name.  fscrypt_prepare_symlink() must have been called
 * previously to compute @disk_link->len.  If the filesystem did not allocate a
 * buffer for @disk_link->name after calling fscrypt_prepare_link(), then one
 * will be kmalloc()'ed and the filesystem will be responsible for freeing it.
 *
 * Return: 0 on success, -errno on failure
 */
static inline int fscrypt_encrypt_symlink(struct inode *inode,
					  const char *target,
					  unsigned int len,
					  struct fscrypt_str *disk_link)
{
	if (IS_ENCRYPTED(inode))
		return __fscrypt_encrypt_symlink(inode, target, len, disk_link);
	return 0;
}

<<<<<<< HEAD
/* fscrypt_ice.c */
#ifdef CONFIG_PFK
extern int fscrypt_using_hardware_encryption(const struct inode *inode);
extern void fscrypt_set_ice_dun(const struct inode *inode,
	struct bio *bio, u64 dun);
extern bool fscrypt_mergeable_bio(struct bio *bio, u64 dun, bool bio_encrypted,
		int bi_crypt_skip);
extern void fscrypt_set_ice_skip(struct bio *bio, int bi_crypt_skip);
#else
static inline int fscrypt_using_hardware_encryption(const struct inode *inode)
{
	return 0;
}

static inline void fscrypt_set_ice_dun(const struct inode *inode,
	struct bio *bio, u64 dun)
{
	return;
}

static inline void fscrypt_set_ice_skip(struct bio *bio, int bi_crypt_skip)
{
}

static inline bool fscrypt_mergeable_bio(struct bio *bio,
	u64 dun, bool bio_encrypted, int bi_crypt_skip)
{
	return true;
}
#endif
=======
/* If *pagep is a bounce page, free it and set *pagep to the pagecache page */
static inline void fscrypt_finalize_bounce_page(struct page **pagep)
{
	struct page *page = *pagep;

	if (fscrypt_is_bounce_page(page)) {
		*pagep = fscrypt_pagecache_page(page);
		fscrypt_free_bounce_page(page);
	}
}
>>>>>>> 844149d0

#endif	/* _LINUX_FSCRYPT_H */<|MERGE_RESOLUTION|>--- conflicted
+++ resolved
@@ -707,7 +707,6 @@
 	return 0;
 }
 
-<<<<<<< HEAD
 /* fscrypt_ice.c */
 #ifdef CONFIG_PFK
 extern int fscrypt_using_hardware_encryption(const struct inode *inode);
@@ -738,7 +737,7 @@
 	return true;
 }
 #endif
-=======
+
 /* If *pagep is a bounce page, free it and set *pagep to the pagecache page */
 static inline void fscrypt_finalize_bounce_page(struct page **pagep)
 {
@@ -749,6 +748,5 @@
 		fscrypt_free_bounce_page(page);
 	}
 }
->>>>>>> 844149d0
 
 #endif	/* _LINUX_FSCRYPT_H */