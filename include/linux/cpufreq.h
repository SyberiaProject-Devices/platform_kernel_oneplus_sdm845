/*
 * linux/include/linux/cpufreq.h
 *
 * Copyright (C) 2001 Russell King
 *           (C) 2002 - 2003 Dominik Brodowski <linux@brodo.de>
 *
 * This program is free software; you can redistribute it and/or modify
 * it under the terms of the GNU General Public License version 2 as
 * published by the Free Software Foundation.
 */
#ifndef _LINUX_CPUFREQ_H
#define _LINUX_CPUFREQ_H

#include <linux/clk.h>
#include <linux/cpumask.h>
#include <linux/completion.h>
#include <linux/kobject.h>
#include <linux/notifier.h>
#include <linux/spinlock.h>
#include <linux/sysfs.h>

/*********************************************************************
 *                        CPUFREQ INTERFACE                          *
 *********************************************************************/
/*
 * Frequency values here are CPU kHz
 *
 * Maximum transition latency is in nanoseconds - if it's unknown,
 * CPUFREQ_ETERNAL shall be used.
 */

#define CPUFREQ_ETERNAL			(-1)
#define CPUFREQ_NAME_LEN		16
/* Print length for names. Extra 1 space for accomodating '\n' in prints */
#define CPUFREQ_NAME_PLEN		(CPUFREQ_NAME_LEN + 1)

struct cpufreq_governor;

enum cpufreq_table_sorting {
	CPUFREQ_TABLE_UNSORTED,
	CPUFREQ_TABLE_SORTED_ASCENDING,
	CPUFREQ_TABLE_SORTED_DESCENDING
};

struct cpufreq_freqs {
	unsigned int cpu;	/* cpu nr */
	unsigned int old;
	unsigned int new;
	u8 flags;		/* flags of cpufreq_driver, see below. */
};

struct cpufreq_cpuinfo {
	unsigned int		max_freq;
	unsigned int		min_freq;

	/* in 10^(-9) s = nanoseconds */
	unsigned int		transition_latency;
};

struct cpufreq_user_policy {
	unsigned int		min;    /* in kHz */
	unsigned int		max;    /* in kHz */
};

struct cpufreq_policy {
	/* CPUs sharing clock, require sw coordination */
	cpumask_var_t		cpus;	/* Online CPUs only */
	cpumask_var_t		related_cpus; /* Online + Offline CPUs */
	cpumask_var_t		real_cpus; /* Related and present */

	unsigned int		shared_type; /* ACPI: ANY or ALL affected CPUs
						should set cpufreq */
	unsigned int		cpu;    /* cpu managing this policy, must be online */

	struct clk		*clk;
	struct cpufreq_cpuinfo	cpuinfo;/* see above */

	unsigned int		min;    /* in kHz */
	unsigned int		max;    /* in kHz */
	unsigned int		cur;    /* in kHz, only needed if cpufreq
					 * governors are used */
	unsigned int		restore_freq; /* = policy->cur before transition */
	unsigned int		suspend_freq; /* freq to set during suspend */

	unsigned int		policy; /* see above */
	unsigned int		last_policy; /* policy before unplug */
	struct cpufreq_governor	*governor; /* see below */
	void			*governor_data;
	char			last_governor[CPUFREQ_NAME_LEN]; /* last governor used */

	struct work_struct	update; /* if update_policy() needs to be
					 * called, but you're in IRQ context */

	struct cpufreq_user_policy user_policy;
	struct cpufreq_frequency_table	*freq_table;
	enum cpufreq_table_sorting freq_table_sorted;

	struct list_head        policy_list;
	struct kobject		kobj;
	struct completion	kobj_unregister;

	/*
	 * The rules for this semaphore:
	 * - Any routine that wants to read from the policy structure will
	 *   do a down_read on this semaphore.
	 * - Any routine that will write to the policy structure and/or may take away
	 *   the policy altogether (eg. CPU hotplug), will hold this lock in write
	 *   mode before doing so.
	 */
	struct rw_semaphore	rwsem;

	/*
	 * Fast switch flags:
	 * - fast_switch_possible should be set by the driver if it can
	 *   guarantee that frequency can be changed on any CPU sharing the
	 *   policy and that the change will affect all of the policy CPUs then.
	 * - fast_switch_enabled is to be set by governors that support fast
	 *   freqnency switching with the help of cpufreq_enable_fast_switch().
	 */
	bool			fast_switch_possible;
	bool			fast_switch_enabled;

<<<<<<< HEAD
=======
	/*
	 * Remote DVFS flag (Not added to the driver structure as we don't want
	 * to access another structure from scheduler hotpath).
	 *
	 * Should be set if CPUs can do DVFS on behalf of other CPUs from
	 * different cpufreq policies.
	 */
	bool			dvfs_possible_from_any_cpu;

>>>>>>> 90f68500
	 /* Cached frequency lookup from cpufreq_driver_resolve_freq. */
	unsigned int cached_target_freq;
	int cached_resolved_idx;

	/* Synchronization for frequency transitions */
	bool			transition_ongoing; /* Tracks transition status */
	spinlock_t		transition_lock;
	wait_queue_head_t	transition_wait;
	struct task_struct	*transition_task; /* Task which is doing the transition */

	/* cpufreq-stats */
	struct cpufreq_stats	*stats;

	/* For cpufreq driver's internal use */
	void			*driver_data;
};

/* Only for ACPI */
#define CPUFREQ_SHARED_TYPE_NONE (0) /* None */
#define CPUFREQ_SHARED_TYPE_HW	 (1) /* HW does needed coordination */
#define CPUFREQ_SHARED_TYPE_ALL	 (2) /* All dependent CPUs should set freq */
#define CPUFREQ_SHARED_TYPE_ANY	 (3) /* Freq can be set from any dependent CPU*/

#ifdef CONFIG_CPU_FREQ
struct cpufreq_policy *cpufreq_cpu_get_raw(unsigned int cpu);
struct cpufreq_policy *cpufreq_cpu_get(unsigned int cpu);
void cpufreq_cpu_put(struct cpufreq_policy *policy);
#else
static inline struct cpufreq_policy *cpufreq_cpu_get_raw(unsigned int cpu)
{
	return NULL;
}
static inline struct cpufreq_policy *cpufreq_cpu_get(unsigned int cpu)
{
	return NULL;
}
static inline void cpufreq_cpu_put(struct cpufreq_policy *policy) { }
#endif

static inline bool policy_is_shared(struct cpufreq_policy *policy)
{
	return cpumask_weight(policy->cpus) > 1;
}

/* /sys/devices/system/cpu/cpufreq: entry point for global variables */
extern struct kobject *cpufreq_global_kobject;

#ifdef CONFIG_CPU_FREQ
unsigned int cpufreq_get(unsigned int cpu);
unsigned int cpufreq_quick_get(unsigned int cpu);
unsigned int cpufreq_quick_get_max(unsigned int cpu);
void disable_cpufreq(void);

u64 get_cpu_idle_time(unsigned int cpu, u64 *wall, int io_busy);
int cpufreq_get_policy(struct cpufreq_policy *policy, unsigned int cpu);
int cpufreq_update_policy(unsigned int cpu);
bool have_governor_per_policy(void);
bool cpufreq_driver_is_slow(void);
struct kobject *get_governor_parent_kobj(struct cpufreq_policy *policy);
void cpufreq_enable_fast_switch(struct cpufreq_policy *policy);
void cpufreq_disable_fast_switch(struct cpufreq_policy *policy);
#else
static inline unsigned int cpufreq_get(unsigned int cpu)
{
	return 0;
}
static inline unsigned int cpufreq_quick_get(unsigned int cpu)
{
	return 0;
}
static inline unsigned int cpufreq_quick_get_max(unsigned int cpu)
{
	return 0;
}
static inline void disable_cpufreq(void) { }
#endif

#ifdef CONFIG_CPU_FREQ_STAT
void cpufreq_stats_create_table(struct cpufreq_policy *policy);
void cpufreq_stats_free_table(struct cpufreq_policy *policy);
void cpufreq_stats_record_transition(struct cpufreq_policy *policy,
				     unsigned int new_freq);
#else
static inline void cpufreq_stats_create_table(struct cpufreq_policy *policy) { }
static inline void cpufreq_stats_free_table(struct cpufreq_policy *policy) { }
static inline void cpufreq_stats_record_transition(struct cpufreq_policy *policy,
						   unsigned int new_freq) { }
#endif /* CONFIG_CPU_FREQ_STAT */

/*********************************************************************
 *                      CPUFREQ DRIVER INTERFACE                     *
 *********************************************************************/

#define CPUFREQ_RELATION_L 0  /* lowest frequency at or above target */
#define CPUFREQ_RELATION_H 1  /* highest frequency below or at target */
#define CPUFREQ_RELATION_C 2  /* closest frequency to target */

struct freq_attr {
	struct attribute attr;
	ssize_t (*show)(struct cpufreq_policy *, char *);
	ssize_t (*store)(struct cpufreq_policy *, const char *, size_t count);
};

#define cpufreq_freq_attr_ro(_name)		\
static struct freq_attr _name =			\
__ATTR(_name, 0444, show_##_name, NULL)

#define cpufreq_freq_attr_ro_perm(_name, _perm)	\
static struct freq_attr _name =			\
__ATTR(_name, _perm, show_##_name, NULL)

#define cpufreq_freq_attr_rw(_name)		\
static struct freq_attr _name =			\
__ATTR(_name, 0644, show_##_name, store_##_name)

#define define_one_global_ro(_name)		\
static struct kobj_attribute _name =		\
__ATTR(_name, 0444, show_##_name, NULL)

#define define_one_global_rw(_name)		\
static struct kobj_attribute _name =		\
__ATTR(_name, 0644, show_##_name, store_##_name)


struct cpufreq_driver {
	char		name[CPUFREQ_NAME_LEN];
	u8		flags;
	void		*driver_data;

	/* needed by all drivers */
	int		(*init)(struct cpufreq_policy *policy);
	int		(*verify)(struct cpufreq_policy *policy);

	/* define one out of two */
	int		(*setpolicy)(struct cpufreq_policy *policy);

	/*
	 * On failure, should always restore frequency to policy->restore_freq
	 * (i.e. old freq).
	 */
	int		(*target)(struct cpufreq_policy *policy,
				  unsigned int target_freq,
				  unsigned int relation);	/* Deprecated */
	int		(*target_index)(struct cpufreq_policy *policy,
					unsigned int index);
	unsigned int	(*fast_switch)(struct cpufreq_policy *policy,
				       unsigned int target_freq);

	/*
	 * Caches and returns the lowest driver-supported frequency greater than
	 * or equal to the target frequency, subject to any driver limitations.
	 * Does not set the frequency. Only to be implemented for drivers with
	 * target().
	 */
	unsigned int	(*resolve_freq)(struct cpufreq_policy *policy,
					unsigned int target_freq);

	/*
	 * Only for drivers with target_index() and CPUFREQ_ASYNC_NOTIFICATION
	 * unset.
	 *
	 * get_intermediate should return a stable intermediate frequency
	 * platform wants to switch to and target_intermediate() should set CPU
	 * to to that frequency, before jumping to the frequency corresponding
	 * to 'index'. Core will take care of sending notifications and driver
	 * doesn't have to handle them in target_intermediate() or
	 * target_index().
	 *
	 * Drivers can return '0' from get_intermediate() in case they don't
	 * wish to switch to intermediate frequency for some target frequency.
	 * In that case core will directly call ->target_index().
	 */
	unsigned int	(*get_intermediate)(struct cpufreq_policy *policy,
					    unsigned int index);
	int		(*target_intermediate)(struct cpufreq_policy *policy,
					       unsigned int index);

	/* should be defined, if possible */
	unsigned int	(*get)(unsigned int cpu);

	/* optional */
	int		(*bios_limit)(int cpu, unsigned int *limit);

	int		(*exit)(struct cpufreq_policy *policy);
	void		(*stop_cpu)(struct cpufreq_policy *policy);
	int		(*suspend)(struct cpufreq_policy *policy);
	int		(*resume)(struct cpufreq_policy *policy);

	/* Will be called after the driver is fully initialized */
	void		(*ready)(struct cpufreq_policy *policy);

	struct freq_attr **attr;

	/* platform specific boost support code */
	bool		boost_enabled;
	int		(*set_boost)(int state);
};

/* flags */
#define CPUFREQ_STICKY		(1 << 0)	/* driver isn't removed even if
						   all ->init() calls failed */
#define CPUFREQ_CONST_LOOPS	(1 << 1)	/* loops_per_jiffy or other
						   kernel "constants" aren't
						   affected by frequency
						   transitions */
#define CPUFREQ_PM_NO_WARN	(1 << 2)	/* don't warn on suspend/resume
						   speed mismatches */

/*
 * This should be set by platforms having multiple clock-domains, i.e.
 * supporting multiple policies. With this sysfs directories of governor would
 * be created in cpu/cpu<num>/cpufreq/ directory and so they can use the same
 * governor with different tunables for different clusters.
 */
#define CPUFREQ_HAVE_GOVERNOR_PER_POLICY (1 << 3)

/*
 * Driver will do POSTCHANGE notifications from outside of their ->target()
 * routine and so must set cpufreq_driver->flags with this flag, so that core
 * can handle them specially.
 */
#define CPUFREQ_ASYNC_NOTIFICATION  (1 << 4)

/*
 * Set by drivers which want cpufreq core to check if CPU is running at a
 * frequency present in freq-table exposed by the driver. For these drivers if
 * CPU is found running at an out of table freq, we will try to set it to a freq
 * from the table. And if that fails, we will stop further boot process by
 * issuing a BUG_ON().
 */
#define CPUFREQ_NEED_INITIAL_FREQ_CHECK	(1 << 5)

/*
 * Indicates that it is safe to call cpufreq_driver_target from
 * non-interruptable context in scheduler hot paths.  Drivers must
 * opt-in to this flag, as the safe default is that they might sleep
 * or be too slow for hot path use.
 */
#define CPUFREQ_DRIVER_FAST		(1 << 6)

int cpufreq_register_driver(struct cpufreq_driver *driver_data);
int cpufreq_unregister_driver(struct cpufreq_driver *driver_data);

const char *cpufreq_get_current_driver(void);
void *cpufreq_get_driver_data(void);

static inline void cpufreq_verify_within_limits(struct cpufreq_policy *policy,
		unsigned int min, unsigned int max)
{
	if (policy->min < min)
		policy->min = min;
	if (policy->max < min)
		policy->max = min;
	if (policy->min > max)
		policy->min = max;
	if (policy->max > max)
		policy->max = max;
	if (policy->min > policy->max)
		policy->min = policy->max;
	return;
}

static inline void
cpufreq_verify_within_cpu_limits(struct cpufreq_policy *policy)
{
	cpufreq_verify_within_limits(policy, policy->cpuinfo.min_freq,
			policy->cpuinfo.max_freq);
}

#ifdef CONFIG_CPU_FREQ
void cpufreq_suspend(void);
void cpufreq_resume(void);
int cpufreq_generic_suspend(struct cpufreq_policy *policy);
#else
static inline void cpufreq_suspend(void) {}
static inline void cpufreq_resume(void) {}
#endif

/*********************************************************************
 *                     CPUFREQ NOTIFIER INTERFACE                    *
 *********************************************************************/

#define CPUFREQ_TRANSITION_NOTIFIER	(0)
#define CPUFREQ_POLICY_NOTIFIER		(1)
#define CPUFREQ_GOVINFO_NOTIFIER	(2)

/* Transition notifiers */
#define CPUFREQ_PRECHANGE		(0)
#define CPUFREQ_POSTCHANGE		(1)

/* Policy Notifiers  */
#define CPUFREQ_ADJUST			(0)
#define CPUFREQ_NOTIFY			(1)
#define CPUFREQ_START			(2)
#define CPUFREQ_CREATE_POLICY		(3)
#define CPUFREQ_REMOVE_POLICY		(4)
#define CPUFREQ_STOP			(5)
#define CPUFREQ_INCOMPATIBLE		(6)

/* Govinfo Notifiers */
#define CPUFREQ_LOAD_CHANGE		(0)

#ifdef CONFIG_CPU_FREQ
int cpufreq_register_notifier(struct notifier_block *nb, unsigned int list);
int cpufreq_unregister_notifier(struct notifier_block *nb, unsigned int list);

void cpufreq_freq_transition_begin(struct cpufreq_policy *policy,
		struct cpufreq_freqs *freqs);
void cpufreq_freq_transition_end(struct cpufreq_policy *policy,
		struct cpufreq_freqs *freqs, int transition_failed);
/*
 * Governor specific info that can be passed to modules that subscribe
 * to CPUFREQ_GOVINFO_NOTIFIER
 */
struct cpufreq_govinfo {
	unsigned int cpu;
	unsigned int load;
	unsigned int sampling_rate_us;
};
extern struct atomic_notifier_head cpufreq_govinfo_notifier_list;

#else /* CONFIG_CPU_FREQ */
static inline int cpufreq_register_notifier(struct notifier_block *nb,
						unsigned int list)
{
	return 0;
}
static inline int cpufreq_unregister_notifier(struct notifier_block *nb,
						unsigned int list)
{
	return 0;
}
#endif /* !CONFIG_CPU_FREQ */

/**
 * cpufreq_scale - "old * mult / div" calculation for large values (32-bit-arch
 * safe)
 * @old:   old value
 * @div:   divisor
 * @mult:  multiplier
 *
 *
 * new = old * mult / div
 */
static inline unsigned long cpufreq_scale(unsigned long old, u_int div,
		u_int mult)
{
#if BITS_PER_LONG == 32
	u64 result = ((u64) old) * ((u64) mult);
	do_div(result, div);
	return (unsigned long) result;

#elif BITS_PER_LONG == 64
	unsigned long result = old * ((u64) mult);
	result /= div;
	return result;
#endif
}

/*********************************************************************
 *                          CPUFREQ GOVERNORS                        *
 *********************************************************************/

/*
 * If (cpufreq_driver->target) exists, the ->governor decides what frequency
 * within the limits is used. If (cpufreq_driver->setpolicy> exists, these
 * two generic policies are available:
 */
#define CPUFREQ_POLICY_POWERSAVE	(1)
#define CPUFREQ_POLICY_PERFORMANCE	(2)

/*
 * The polling frequency depends on the capability of the processor. Default
 * polling frequency is 1000 times the transition latency of the processor. The
 * ondemand governor will work on any processor with transition latency <= 10ms,
 * using appropriate sampling rate.
 *
 * For CPUs with transition latency > 10ms (mostly drivers with CPUFREQ_ETERNAL)
 * the ondemand governor will not work. All times here are in us (microseconds).
 */
#define MIN_SAMPLING_RATE_RATIO		(2)
#define LATENCY_MULTIPLIER		(1000)
#define MIN_LATENCY_MULTIPLIER		(20)
#define TRANSITION_LATENCY_LIMIT	(10 * 1000 * 1000)

struct cpufreq_governor {
	char	name[CPUFREQ_NAME_LEN];
	int	(*init)(struct cpufreq_policy *policy);
	void	(*exit)(struct cpufreq_policy *policy);
	int	(*start)(struct cpufreq_policy *policy);
	void	(*stop)(struct cpufreq_policy *policy);
	void	(*limits)(struct cpufreq_policy *policy);
	ssize_t	(*show_setspeed)	(struct cpufreq_policy *policy,
					 char *buf);
	int	(*store_setspeed)	(struct cpufreq_policy *policy,
					 unsigned int freq);
	unsigned int max_transition_latency; /* HW must be able to switch to
			next freq faster than this value in nano secs or we
			will fallback to performance governor */
	struct list_head	governor_list;
	struct module		*owner;
};

/* Pass a target to the cpufreq driver */
unsigned int cpufreq_driver_fast_switch(struct cpufreq_policy *policy,
					unsigned int target_freq);
int cpufreq_driver_target(struct cpufreq_policy *policy,
				 unsigned int target_freq,
				 unsigned int relation);
int __cpufreq_driver_target(struct cpufreq_policy *policy,
				   unsigned int target_freq,
				   unsigned int relation);
unsigned int cpufreq_driver_resolve_freq(struct cpufreq_policy *policy,
					 unsigned int target_freq);
int cpufreq_register_governor(struct cpufreq_governor *governor);
void cpufreq_unregister_governor(struct cpufreq_governor *governor);

struct cpufreq_governor *cpufreq_default_governor(void);
struct cpufreq_governor *cpufreq_fallback_governor(void);

static inline void cpufreq_policy_apply_limits(struct cpufreq_policy *policy)
{
	if (policy->max < policy->cur)
		__cpufreq_driver_target(policy, policy->max, CPUFREQ_RELATION_H);
	else if (policy->min > policy->cur)
		__cpufreq_driver_target(policy, policy->min, CPUFREQ_RELATION_L);
}

static inline unsigned int
cpufreq_policy_apply_limits_fast(struct cpufreq_policy *policy)
{
	unsigned int ret = 0;

	if (policy->max < policy->cur)
		ret = cpufreq_driver_fast_switch(policy, policy->max);
	else if (policy->min > policy->cur)
		ret = cpufreq_driver_fast_switch(policy, policy->min);

	return ret;
}

/* Governor attribute set */
struct gov_attr_set {
	struct kobject kobj;
	struct list_head policy_list;
	struct mutex update_lock;
	int usage_count;
};

/* sysfs ops for cpufreq governors */
extern const struct sysfs_ops governor_sysfs_ops;

void gov_attr_set_init(struct gov_attr_set *attr_set, struct list_head *list_node);
void gov_attr_set_get(struct gov_attr_set *attr_set, struct list_head *list_node);
unsigned int gov_attr_set_put(struct gov_attr_set *attr_set, struct list_head *list_node);

/* Governor sysfs attribute */
struct governor_attr {
	struct attribute attr;
	ssize_t (*show)(struct gov_attr_set *attr_set, char *buf);
	ssize_t (*store)(struct gov_attr_set *attr_set, const char *buf,
			 size_t count);
};
/* CPUFREQ DEFAULT GOVERNOR */
/*
 * Performance governor is fallback governor if any other gov failed to auto
 * load due latency restrictions
 */
#ifdef CONFIG_CPU_FREQ_GOV_PERFORMANCE
extern struct cpufreq_governor cpufreq_gov_performance;
#endif
#ifdef CONFIG_CPU_FREQ_DEFAULT_GOV_PERFORMANCE
#define CPUFREQ_DEFAULT_GOVERNOR	(&cpufreq_gov_performance)
#elif defined(CONFIG_CPU_FREQ_DEFAULT_GOV_POWERSAVE)
extern struct cpufreq_governor cpufreq_gov_powersave;
#define CPUFREQ_DEFAULT_GOVERNOR	(&cpufreq_gov_powersave)
#elif defined(CONFIG_CPU_FREQ_DEFAULT_GOV_USERSPACE)
extern struct cpufreq_governor cpufreq_gov_userspace;
#define CPUFREQ_DEFAULT_GOVERNOR	(&cpufreq_gov_userspace)
#elif defined(CONFIG_CPU_FREQ_DEFAULT_GOV_ONDEMAND)
extern struct cpufreq_governor cpufreq_gov_ondemand;
#define CPUFREQ_DEFAULT_GOVERNOR	(&cpufreq_gov_ondemand)
#elif defined(CONFIG_CPU_FREQ_DEFAULT_GOV_CONSERVATIVE)
extern struct cpufreq_governor cpufreq_gov_conservative;
#define CPUFREQ_DEFAULT_GOVERNOR	(&cpufreq_gov_conservative)
#elif defined(CONFIG_CPU_FREQ_DEFAULT_GOV_INTERACTIVE)
extern struct cpufreq_governor cpufreq_gov_interactive;
#define CPUFREQ_DEFAULT_GOVERNOR	(&cpufreq_gov_interactive)
#elif defined(CONFIG_CPU_FREQ_DEFAULT_GOV_SCHED)
extern struct cpufreq_governor cpufreq_gov_sched;
#define CPUFREQ_DEFAULT_GOVERNOR	(&cpufreq_gov_sched)
#endif

static inline bool cpufreq_can_do_remote_dvfs(struct cpufreq_policy *policy)
{
	/*
	 * Allow remote callbacks if:
	 * - dvfs_possible_from_any_cpu flag is set
	 * - the local and remote CPUs share cpufreq policy
	 */
	return policy->dvfs_possible_from_any_cpu ||
		cpumask_test_cpu(smp_processor_id(), policy->cpus);
}

/*********************************************************************
 *                     FREQUENCY TABLE HELPERS                       *
 *********************************************************************/

/* Special Values of .frequency field */
#define CPUFREQ_ENTRY_INVALID	~0u
#define CPUFREQ_TABLE_END	~1u
/* Special Values of .flags field */
#define CPUFREQ_BOOST_FREQ	(1 << 0)

struct cpufreq_frequency_table {
	unsigned int	flags;
	unsigned int	driver_data; /* driver specific data, not used by core */
	unsigned int	frequency; /* kHz - doesn't need to be in ascending
				    * order */
};

#if defined(CONFIG_CPU_FREQ) && defined(CONFIG_PM_OPP)
int dev_pm_opp_init_cpufreq_table(struct device *dev,
				  struct cpufreq_frequency_table **table);
void dev_pm_opp_free_cpufreq_table(struct device *dev,
				   struct cpufreq_frequency_table **table);
#else
static inline int dev_pm_opp_init_cpufreq_table(struct device *dev,
						struct cpufreq_frequency_table
						**table)
{
	return -EINVAL;
}

static inline void dev_pm_opp_free_cpufreq_table(struct device *dev,
						 struct cpufreq_frequency_table
						 **table)
{
}
#endif

/*
 * cpufreq_for_each_entry -	iterate over a cpufreq_frequency_table
 * @pos:	the cpufreq_frequency_table * to use as a loop cursor.
 * @table:	the cpufreq_frequency_table * to iterate over.
 */

#define cpufreq_for_each_entry(pos, table)	\
	for (pos = table; pos->frequency != CPUFREQ_TABLE_END; pos++)

/*
 * cpufreq_for_each_valid_entry -     iterate over a cpufreq_frequency_table
 *	excluding CPUFREQ_ENTRY_INVALID frequencies.
 * @pos:        the cpufreq_frequency_table * to use as a loop cursor.
 * @table:      the cpufreq_frequency_table * to iterate over.
 */

#define cpufreq_for_each_valid_entry(pos, table)			\
	for (pos = table; pos->frequency != CPUFREQ_TABLE_END; pos++)	\
		if (pos->frequency == CPUFREQ_ENTRY_INVALID)		\
			continue;					\
		else

int cpufreq_frequency_table_cpuinfo(struct cpufreq_policy *policy,
				    struct cpufreq_frequency_table *table);

int cpufreq_frequency_table_verify(struct cpufreq_policy *policy,
				   struct cpufreq_frequency_table *table);
int cpufreq_generic_frequency_table_verify(struct cpufreq_policy *policy);

int cpufreq_table_index_unsorted(struct cpufreq_policy *policy,
				 unsigned int target_freq,
				 unsigned int relation);
int cpufreq_frequency_table_get_index(struct cpufreq_policy *policy,
		unsigned int freq);

ssize_t cpufreq_show_cpus(const struct cpumask *mask, char *buf);

#ifdef CONFIG_CPU_FREQ
int cpufreq_boost_trigger_state(int state);
int cpufreq_boost_enabled(void);
int cpufreq_enable_boost_support(void);
bool policy_has_boost_freq(struct cpufreq_policy *policy);

/* Find lowest freq at or above target in a table in ascending order */
static inline int cpufreq_table_find_index_al(struct cpufreq_policy *policy,
					      unsigned int target_freq)
{
	struct cpufreq_frequency_table *table = policy->freq_table;
	struct cpufreq_frequency_table *pos, *best = table - 1;
	unsigned int freq;

	cpufreq_for_each_valid_entry(pos, table) {
		freq = pos->frequency;

		if (freq >= target_freq)
			return pos - table;

		best = pos;
	}

	return best - table;
}

/* Find lowest freq at or above target in a table in descending order */
static inline int cpufreq_table_find_index_dl(struct cpufreq_policy *policy,
					      unsigned int target_freq)
{
	struct cpufreq_frequency_table *table = policy->freq_table;
	struct cpufreq_frequency_table *pos, *best = table - 1;
	unsigned int freq;

	cpufreq_for_each_valid_entry(pos, table) {
		freq = pos->frequency;

		if (freq == target_freq)
			return pos - table;

		if (freq > target_freq) {
			best = pos;
			continue;
		}

		/* No freq found above target_freq */
		if (best == table - 1)
			return pos - table;

		return best - table;
	}

	return best - table;
}

/* Works only on sorted freq-tables */
static inline int cpufreq_table_find_index_l(struct cpufreq_policy *policy,
					     unsigned int target_freq)
{
	target_freq = clamp_val(target_freq, policy->min, policy->max);

	if (policy->freq_table_sorted == CPUFREQ_TABLE_SORTED_ASCENDING)
		return cpufreq_table_find_index_al(policy, target_freq);
	else
		return cpufreq_table_find_index_dl(policy, target_freq);
}

/* Find highest freq at or below target in a table in ascending order */
static inline int cpufreq_table_find_index_ah(struct cpufreq_policy *policy,
					      unsigned int target_freq)
{
	struct cpufreq_frequency_table *table = policy->freq_table;
	struct cpufreq_frequency_table *pos, *best = table - 1;
	unsigned int freq;

	cpufreq_for_each_valid_entry(pos, table) {
		freq = pos->frequency;

		if (freq == target_freq)
			return pos - table;

		if (freq < target_freq) {
			best = pos;
			continue;
		}

		/* No freq found below target_freq */
		if (best == table - 1)
			return pos - table;

		return best - table;
	}

	return best - table;
}

/* Find highest freq at or below target in a table in descending order */
static inline int cpufreq_table_find_index_dh(struct cpufreq_policy *policy,
					      unsigned int target_freq)
{
	struct cpufreq_frequency_table *table = policy->freq_table;
	struct cpufreq_frequency_table *pos, *best = table - 1;
	unsigned int freq;

	cpufreq_for_each_valid_entry(pos, table) {
		freq = pos->frequency;

		if (freq <= target_freq)
			return pos - table;

		best = pos;
	}

	return best - table;
}

/* Works only on sorted freq-tables */
static inline int cpufreq_table_find_index_h(struct cpufreq_policy *policy,
					     unsigned int target_freq)
{
	target_freq = clamp_val(target_freq, policy->min, policy->max);

	if (policy->freq_table_sorted == CPUFREQ_TABLE_SORTED_ASCENDING)
		return cpufreq_table_find_index_ah(policy, target_freq);
	else
		return cpufreq_table_find_index_dh(policy, target_freq);
}

/* Find closest freq to target in a table in ascending order */
static inline int cpufreq_table_find_index_ac(struct cpufreq_policy *policy,
					      unsigned int target_freq)
{
	struct cpufreq_frequency_table *table = policy->freq_table;
	struct cpufreq_frequency_table *pos, *best = table - 1;
	unsigned int freq;

	cpufreq_for_each_valid_entry(pos, table) {
		freq = pos->frequency;

		if (freq == target_freq)
			return pos - table;

		if (freq < target_freq) {
			best = pos;
			continue;
		}

		/* No freq found below target_freq */
		if (best == table - 1)
			return pos - table;

		/* Choose the closest freq */
		if (target_freq - best->frequency > freq - target_freq)
			return pos - table;

		return best - table;
	}

	return best - table;
}

/* Find closest freq to target in a table in descending order */
static inline int cpufreq_table_find_index_dc(struct cpufreq_policy *policy,
					      unsigned int target_freq)
{
	struct cpufreq_frequency_table *table = policy->freq_table;
	struct cpufreq_frequency_table *pos, *best = table - 1;
	unsigned int freq;

	cpufreq_for_each_valid_entry(pos, table) {
		freq = pos->frequency;

		if (freq == target_freq)
			return pos - table;

		if (freq > target_freq) {
			best = pos;
			continue;
		}

		/* No freq found above target_freq */
		if (best == table - 1)
			return pos - table;

		/* Choose the closest freq */
		if (best->frequency - target_freq > target_freq - freq)
			return pos - table;

		return best - table;
	}

	return best - table;
}

/* Works only on sorted freq-tables */
static inline int cpufreq_table_find_index_c(struct cpufreq_policy *policy,
					     unsigned int target_freq)
{
	target_freq = clamp_val(target_freq, policy->min, policy->max);

	if (policy->freq_table_sorted == CPUFREQ_TABLE_SORTED_ASCENDING)
		return cpufreq_table_find_index_ac(policy, target_freq);
	else
		return cpufreq_table_find_index_dc(policy, target_freq);
}

static inline int cpufreq_frequency_table_target(struct cpufreq_policy *policy,
						 unsigned int target_freq,
						 unsigned int relation)
{
	if (unlikely(policy->freq_table_sorted == CPUFREQ_TABLE_UNSORTED))
		return cpufreq_table_index_unsorted(policy, target_freq,
						    relation);

	switch (relation) {
	case CPUFREQ_RELATION_L:
		return cpufreq_table_find_index_l(policy, target_freq);
	case CPUFREQ_RELATION_H:
		return cpufreq_table_find_index_h(policy, target_freq);
	case CPUFREQ_RELATION_C:
		return cpufreq_table_find_index_c(policy, target_freq);
	default:
		pr_err("%s: Invalid relation: %d\n", __func__, relation);
		return -EINVAL;
	}
}
#else
static inline int cpufreq_boost_trigger_state(int state)
{
	return 0;
}
static inline int cpufreq_boost_enabled(void)
{
	return 0;
}

static inline int cpufreq_enable_boost_support(void)
{
	return -EINVAL;
}

static inline bool policy_has_boost_freq(struct cpufreq_policy *policy)
{
	return false;
}
#endif

/* the following are really really optional */
extern struct freq_attr cpufreq_freq_attr_scaling_available_freqs;
extern struct freq_attr cpufreq_freq_attr_scaling_boost_freqs;
extern struct freq_attr *cpufreq_generic_attr[];
int cpufreq_table_validate_and_show(struct cpufreq_policy *policy,
				      struct cpufreq_frequency_table *table);

unsigned int cpufreq_generic_get(unsigned int cpu);
int cpufreq_generic_init(struct cpufreq_policy *policy,
		struct cpufreq_frequency_table *table,
		unsigned int transition_latency);

void scale_freq_capacity(const cpumask_t *cpus, unsigned long cur_freq,
			 unsigned long max_freq);

struct sched_domain;
unsigned long cpufreq_scale_freq_capacity(struct sched_domain *sd, int cpu);
unsigned long cpufreq_scale_max_freq_capacity(struct sched_domain *sd, int cpu);
unsigned long cpufreq_scale_min_freq_capacity(struct sched_domain *sd, int cpu);
#endif /* _LINUX_CPUFREQ_H */<|MERGE_RESOLUTION|>--- conflicted
+++ resolved
@@ -120,8 +120,6 @@
 	bool			fast_switch_possible;
 	bool			fast_switch_enabled;
 
-<<<<<<< HEAD
-=======
 	/*
 	 * Remote DVFS flag (Not added to the driver structure as we don't want
 	 * to access another structure from scheduler hotpath).
@@ -131,7 +129,6 @@
 	 */
 	bool			dvfs_possible_from_any_cpu;
 
->>>>>>> 90f68500
 	 /* Cached frequency lookup from cpufreq_driver_resolve_freq. */
 	unsigned int cached_target_freq;
 	int cached_resolved_idx;
