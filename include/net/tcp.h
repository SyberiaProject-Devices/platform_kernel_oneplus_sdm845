--- conflicted
+++ resolved
@@ -372,7 +372,6 @@
 			struct pipe_inode_info *pipe, size_t len,
 			unsigned int flags);
 
-<<<<<<< HEAD
 /* sysctl master controller */
 extern int tcp_use_userconfig_sysctl_handler(struct ctl_table *table,
 				int write, void __user *buffer, size_t *length,
@@ -380,9 +379,8 @@
 extern int tcp_proc_delayed_ack_control(struct ctl_table *table, int write,
 				void __user *buffer, size_t *length,
 				loff_t *ppos);
-=======
+
 void tcp_enter_quickack_mode(struct sock *sk);
->>>>>>> 94c67449
 static inline void tcp_dec_quickack_mode(struct sock *sk,
 					 const unsigned int pkts)
 {
