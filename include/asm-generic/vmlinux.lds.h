/*
 * Helper macros to support writing architecture specific
 * linker scripts.
 *
 * A minimal linker scripts has following content:
 * [This is a sample, architectures may have special requiriements]
 *
 * OUTPUT_FORMAT(...)
 * OUTPUT_ARCH(...)
 * ENTRY(...)
 * SECTIONS
 * {
 *	. = START;
 *	__init_begin = .;
 *	HEAD_TEXT_SECTION
 *	INIT_TEXT_SECTION(PAGE_SIZE)
 *	INIT_DATA_SECTION(...)
 *	PERCPU_SECTION(CACHELINE_SIZE)
 *	__init_end = .;
 *
 *	_stext = .;
 *	TEXT_SECTION = 0
 *	_etext = .;
 *
 *      _sdata = .;
 *	RO_DATA_SECTION(PAGE_SIZE)
 *	RW_DATA_SECTION(...)
 *	_edata = .;
 *
 *	EXCEPTION_TABLE(...)
 *	NOTES
 *
 *	BSS_SECTION(0, 0, 0)
 *	_end = .;
 *
 *	STABS_DEBUG
 *	DWARF_DEBUG
 *
 *	DISCARDS		// must be the last
 * }
 *
 * [__init_begin, __init_end] is the init section that may be freed after init
 * 	// __init_begin and __init_end should be page aligned, so that we can
 *	// free the whole .init memory
 * [_stext, _etext] is the text section
 * [_sdata, _edata] is the data section
 *
 * Some of the included output section have their own set of constants.
 * Examples are: [__initramfs_start, __initramfs_end] for initramfs and
 *               [__nosave_begin, __nosave_end] for the nosave data
 */

#ifndef LOAD_OFFSET
#define LOAD_OFFSET 0
#endif

#include <linux/export.h>

/* Align . to a 8 byte boundary equals to maximum function alignment. */
#define ALIGN_FUNCTION()  . = ALIGN(8)

/*
 * LD_DEAD_CODE_DATA_ELIMINATION option enables -fdata-sections, which
 * generates .data.identifier sections, which need to be pulled in with
 * .data. We don't want to pull in .data..other sections, which Linux
 * has defined. Same for text and bss.
 */
#ifdef CONFIG_LD_DEAD_CODE_DATA_ELIMINATION
#define TEXT_MAIN .text .text.[0-9a-zA-Z_]*
#define TEXT_CFI_MAIN .text.cfi .text.[0-9a-zA-Z_]*.cfi
#define DATA_MAIN .data .data.[0-9a-zA-Z_]*
#define BSS_MAIN .bss .bss.[0-9a-zA-Z_]*
#else
#define TEXT_MAIN .text
#define TEXT_CFI_MAIN .text.cfi
#define DATA_MAIN .data
#define BSS_MAIN .bss
#endif

/*
 * Align to a 32 byte boundary equal to the
 * alignment gcc 4.5 uses for a struct
 */
#define STRUCT_ALIGNMENT 32
#define STRUCT_ALIGN() . = ALIGN(STRUCT_ALIGNMENT)

/* The actual configuration determine if the init/exit sections
 * are handled as text/data or they can be discarded (which
 * often happens at runtime)
 */
#ifdef CONFIG_HOTPLUG_CPU
#define CPU_KEEP(sec)    *(.cpu##sec)
#define CPU_DISCARD(sec)
#else
#define CPU_KEEP(sec)
#define CPU_DISCARD(sec) *(.cpu##sec)
#endif

#if defined(CONFIG_MEMORY_HOTPLUG)
#define MEM_KEEP(sec)    *(.mem##sec)
#define MEM_DISCARD(sec)
#else
#define MEM_KEEP(sec)
#define MEM_DISCARD(sec) *(.mem##sec)
#endif

#ifdef CONFIG_FTRACE_MCOUNT_RECORD
#define MCOUNT_REC()	. = ALIGN(8);				\
			VMLINUX_SYMBOL(__start_mcount_loc) = .; \
			KEEP(*(__mcount_loc))			\
			VMLINUX_SYMBOL(__stop_mcount_loc) = .;
#else
#define MCOUNT_REC()
#endif

#ifdef CONFIG_TRACE_BRANCH_PROFILING
#define LIKELY_PROFILE()	VMLINUX_SYMBOL(__start_annotated_branch_profile) = .; \
				*(_ftrace_annotated_branch)			      \
				VMLINUX_SYMBOL(__stop_annotated_branch_profile) = .;
#else
#define LIKELY_PROFILE()
#endif

#ifdef CONFIG_PROFILE_ALL_BRANCHES
#define BRANCH_PROFILE()	VMLINUX_SYMBOL(__start_branch_profile) = .;   \
				*(_ftrace_branch)			      \
				VMLINUX_SYMBOL(__stop_branch_profile) = .;
#else
#define BRANCH_PROFILE()
#endif

#ifdef CONFIG_KPROBES
#define KPROBE_BLACKLIST()	. = ALIGN(8);				      \
				VMLINUX_SYMBOL(__start_kprobe_blacklist) = .; \
				*(_kprobe_blacklist)			      \
				VMLINUX_SYMBOL(__stop_kprobe_blacklist) = .;
#else
#define KPROBE_BLACKLIST()
#endif

#ifdef CONFIG_EVENT_TRACING
#define FTRACE_EVENTS()	. = ALIGN(8);					\
			VMLINUX_SYMBOL(__start_ftrace_events) = .;	\
			KEEP(*(_ftrace_events))				\
			VMLINUX_SYMBOL(__stop_ftrace_events) = .;	\
			VMLINUX_SYMBOL(__start_ftrace_enum_maps) = .;	\
			KEEP(*(_ftrace_enum_map))			\
			VMLINUX_SYMBOL(__stop_ftrace_enum_maps) = .;
#else
#define FTRACE_EVENTS()
#endif

#ifdef CONFIG_TRACING
#define TRACE_PRINTKS() VMLINUX_SYMBOL(__start___trace_bprintk_fmt) = .;      \
			 *(__trace_printk_fmt) /* Trace_printk fmt' pointer */ \
			 VMLINUX_SYMBOL(__stop___trace_bprintk_fmt) = .;
#define TRACEPOINT_STR() VMLINUX_SYMBOL(__start___tracepoint_str) = .;	\
			 *(__tracepoint_str) /* Trace_printk fmt' pointer */ \
			 VMLINUX_SYMBOL(__stop___tracepoint_str) = .;
#else
#define TRACE_PRINTKS()
#define TRACEPOINT_STR()
#endif

#ifdef CONFIG_FTRACE_SYSCALLS
#define TRACE_SYSCALLS() . = ALIGN(8);					\
			 VMLINUX_SYMBOL(__start_syscalls_metadata) = .;	\
			 *(__syscalls_metadata)				\
			 VMLINUX_SYMBOL(__stop_syscalls_metadata) = .;
#else
#define TRACE_SYSCALLS()
#endif

#ifdef CONFIG_SERIAL_EARLYCON
#define EARLYCON_TABLE() . = ALIGN(8);				\
			 VMLINUX_SYMBOL(__earlycon_table) = .;	\
			 *(__earlycon_table)			\
			 VMLINUX_SYMBOL(__earlycon_table_end) = .;
#else
#define EARLYCON_TABLE()
#endif

#define ___OF_TABLE(cfg, name)	_OF_TABLE_##cfg(name)
#define __OF_TABLE(cfg, name)	___OF_TABLE(cfg, name)
#define OF_TABLE(cfg, name)	__OF_TABLE(IS_ENABLED(cfg), name)
#define _OF_TABLE_0(name)
#define _OF_TABLE_1(name)						\
	. = ALIGN(8);							\
	VMLINUX_SYMBOL(__##name##_of_table) = .;			\
	KEEP(*(__##name##_of_table))					\
	KEEP(*(__##name##_of_table_end))

#define CLKSRC_OF_TABLES()	OF_TABLE(CONFIG_CLKSRC_OF, clksrc)
#define IRQCHIP_OF_MATCH_TABLE() OF_TABLE(CONFIG_IRQCHIP, irqchip)
#define CLK_OF_TABLES()		OF_TABLE(CONFIG_COMMON_CLK, clk)
#define IOMMU_OF_TABLES()	OF_TABLE(CONFIG_OF_IOMMU, iommu)
#define RESERVEDMEM_OF_TABLES()	OF_TABLE(CONFIG_OF_RESERVED_MEM, reservedmem)
#define CPU_METHOD_OF_TABLES()	OF_TABLE(CONFIG_SMP, cpu_method)
#define CPUIDLE_METHOD_OF_TABLES() OF_TABLE(CONFIG_CPU_IDLE, cpuidle_method)

#ifdef CONFIG_ACPI
#define ACPI_PROBE_TABLE(name)						\
	. = ALIGN(8);							\
	VMLINUX_SYMBOL(__##name##_acpi_probe_table) = .;		\
	*(__##name##_acpi_probe_table)					\
	VMLINUX_SYMBOL(__##name##_acpi_probe_table_end) = .;
#else
#define ACPI_PROBE_TABLE(name)
#endif

#define KERNEL_DTB()							\
	STRUCT_ALIGN();							\
	VMLINUX_SYMBOL(__dtb_start) = .;				\
	*(.dtb.init.rodata)						\
	VMLINUX_SYMBOL(__dtb_end) = .;

/*
 * .data section
 */
#define DATA_DATA							\
	*(DATA_MAIN)							\
	*(.ref.data)							\
	*(.data..shared_aligned) /* percpu related */			\
	MEM_KEEP(init.data)						\
	MEM_KEEP(exit.data)						\
	*(.data.unlikely)						\
	STRUCT_ALIGN();							\
	*(__tracepoints)						\
	/* implement dynamic printk debug */				\
	. = ALIGN(8);                                                   \
	VMLINUX_SYMBOL(__start___jump_table) = .;                       \
	*(__jump_table)                                                 \
	VMLINUX_SYMBOL(__stop___jump_table) = .;                        \
	. = ALIGN(8);							\
	VMLINUX_SYMBOL(__start___verbose) = .;                          \
	*(__verbose)                                                    \
	VMLINUX_SYMBOL(__stop___verbose) = .;				\
	LIKELY_PROFILE()		       				\
	BRANCH_PROFILE()						\
	TRACE_PRINTKS()							\
	TRACEPOINT_STR()

/*
 * Data section helpers
 */
#define NOSAVE_DATA							\
	. = ALIGN(PAGE_SIZE);						\
	VMLINUX_SYMBOL(__nosave_begin) = .;				\
	*(.data..nosave)						\
	. = ALIGN(PAGE_SIZE);						\
	VMLINUX_SYMBOL(__nosave_end) = .;

#define PAGE_ALIGNED_DATA(page_align)					\
	. = ALIGN(page_align);						\
	*(.data..page_aligned)						\
	. = ALIGN(page_align);

#define READ_MOSTLY_DATA(align)						\
	. = ALIGN(align);						\
	*(.data..read_mostly)						\
	. = ALIGN(align);

#define CACHELINE_ALIGNED_DATA(align)					\
	. = ALIGN(align);						\
	*(.data..cacheline_aligned)

#define INIT_TASK_DATA(align)						\
	. = ALIGN(align);						\
	VMLINUX_SYMBOL(__start_init_task) = .;				\
	*(.data..init_task)						\
	VMLINUX_SYMBOL(__end_init_task) = .;

/*
 * Allow architectures to handle ro_after_init data on their
 * own by defining an empty RO_AFTER_INIT_DATA.
 */
#ifndef RO_AFTER_INIT_DATA
#define RO_AFTER_INIT_DATA						\
	__start_data_ro_after_init = .;					\
	*(.data..ro_after_init)						\
	__end_data_ro_after_init = .;
#endif

/*
 * Read only Data
 */
#define RO_DATA_SECTION(align)						\
	. = ALIGN((align));						\
	.rodata           : AT(ADDR(.rodata) - LOAD_OFFSET) {		\
		VMLINUX_SYMBOL(__start_rodata) = .;			\
		*(.rodata) *(.rodata.*)					\
		RO_AFTER_INIT_DATA	/* Read only after init */	\
		*(__vermagic)		/* Kernel version magic */	\
		. = ALIGN(8);						\
		VMLINUX_SYMBOL(__start___tracepoints_ptrs) = .;		\
		*(__tracepoints_ptrs)	/* Tracepoints: pointer array */\
		VMLINUX_SYMBOL(__stop___tracepoints_ptrs) = .;		\
		*(__tracepoints_strings)/* Tracepoints: strings */	\
	}								\
									\
	.rodata1          : AT(ADDR(.rodata1) - LOAD_OFFSET) {		\
		*(.rodata1)						\
	}								\
									\
	BUG_TABLE							\
									\
	/* PCI quirks */						\
	.pci_fixup        : AT(ADDR(.pci_fixup) - LOAD_OFFSET) {	\
		VMLINUX_SYMBOL(__start_pci_fixups_early) = .;		\
		KEEP(*(.pci_fixup_early))				\
		VMLINUX_SYMBOL(__end_pci_fixups_early) = .;		\
		VMLINUX_SYMBOL(__start_pci_fixups_header) = .;		\
		KEEP(*(.pci_fixup_header))				\
		VMLINUX_SYMBOL(__end_pci_fixups_header) = .;		\
		VMLINUX_SYMBOL(__start_pci_fixups_final) = .;		\
		KEEP(*(.pci_fixup_final))				\
		VMLINUX_SYMBOL(__end_pci_fixups_final) = .;		\
		VMLINUX_SYMBOL(__start_pci_fixups_enable) = .;		\
		KEEP(*(.pci_fixup_enable))				\
		VMLINUX_SYMBOL(__end_pci_fixups_enable) = .;		\
		VMLINUX_SYMBOL(__start_pci_fixups_resume) = .;		\
		KEEP(*(.pci_fixup_resume))				\
		VMLINUX_SYMBOL(__end_pci_fixups_resume) = .;		\
		VMLINUX_SYMBOL(__start_pci_fixups_resume_early) = .;	\
		KEEP(*(.pci_fixup_resume_early))			\
		VMLINUX_SYMBOL(__end_pci_fixups_resume_early) = .;	\
		VMLINUX_SYMBOL(__start_pci_fixups_suspend) = .;		\
		KEEP(*(.pci_fixup_suspend))				\
		VMLINUX_SYMBOL(__end_pci_fixups_suspend) = .;		\
		VMLINUX_SYMBOL(__start_pci_fixups_suspend_late) = .;	\
		KEEP(*(.pci_fixup_suspend_late))			\
		VMLINUX_SYMBOL(__end_pci_fixups_suspend_late) = .;	\
	}								\
									\
	/* Built-in firmware blobs */					\
	.builtin_fw        : AT(ADDR(.builtin_fw) - LOAD_OFFSET) {	\
		VMLINUX_SYMBOL(__start_builtin_fw) = .;			\
		*(.builtin_fw)						\
		VMLINUX_SYMBOL(__end_builtin_fw) = .;			\
	}								\
									\
	TRACEDATA							\
									\
	/* Kernel symbol table: Normal symbols */			\
	__ksymtab         : AT(ADDR(__ksymtab) - LOAD_OFFSET) {		\
		VMLINUX_SYMBOL(__start___ksymtab) = .;			\
		KEEP(*(SORT(___ksymtab+*)))				\
		VMLINUX_SYMBOL(__stop___ksymtab) = .;			\
	}								\
									\
	/* Kernel symbol table: GPL-only symbols */			\
	__ksymtab_gpl     : AT(ADDR(__ksymtab_gpl) - LOAD_OFFSET) {	\
		VMLINUX_SYMBOL(__start___ksymtab_gpl) = .;		\
		KEEP(*(SORT(___ksymtab_gpl+*)))				\
		VMLINUX_SYMBOL(__stop___ksymtab_gpl) = .;		\
	}								\
									\
	/* Kernel symbol table: Normal unused symbols */		\
	__ksymtab_unused  : AT(ADDR(__ksymtab_unused) - LOAD_OFFSET) {	\
		VMLINUX_SYMBOL(__start___ksymtab_unused) = .;		\
		KEEP(*(SORT(___ksymtab_unused+*)))			\
		VMLINUX_SYMBOL(__stop___ksymtab_unused) = .;		\
	}								\
									\
	/* Kernel symbol table: GPL-only unused symbols */		\
	__ksymtab_unused_gpl : AT(ADDR(__ksymtab_unused_gpl) - LOAD_OFFSET) { \
		VMLINUX_SYMBOL(__start___ksymtab_unused_gpl) = .;	\
		KEEP(*(SORT(___ksymtab_unused_gpl+*)))			\
		VMLINUX_SYMBOL(__stop___ksymtab_unused_gpl) = .;	\
	}								\
									\
	/* Kernel symbol table: GPL-future-only symbols */		\
	__ksymtab_gpl_future : AT(ADDR(__ksymtab_gpl_future) - LOAD_OFFSET) { \
		VMLINUX_SYMBOL(__start___ksymtab_gpl_future) = .;	\
		KEEP(*(SORT(___ksymtab_gpl_future+*)))			\
		VMLINUX_SYMBOL(__stop___ksymtab_gpl_future) = .;	\
	}								\
									\
	/* Kernel symbol table: Normal symbols */			\
	__kcrctab         : AT(ADDR(__kcrctab) - LOAD_OFFSET) {		\
		VMLINUX_SYMBOL(__start___kcrctab) = .;			\
		KEEP(*(SORT(___kcrctab+*)))				\
		VMLINUX_SYMBOL(__stop___kcrctab) = .;			\
	}								\
									\
	/* Kernel symbol table: GPL-only symbols */			\
	__kcrctab_gpl     : AT(ADDR(__kcrctab_gpl) - LOAD_OFFSET) {	\
		VMLINUX_SYMBOL(__start___kcrctab_gpl) = .;		\
		KEEP(*(SORT(___kcrctab_gpl+*)))				\
		VMLINUX_SYMBOL(__stop___kcrctab_gpl) = .;		\
	}								\
									\
	/* Kernel symbol table: Normal unused symbols */		\
	__kcrctab_unused  : AT(ADDR(__kcrctab_unused) - LOAD_OFFSET) {	\
		VMLINUX_SYMBOL(__start___kcrctab_unused) = .;		\
		KEEP(*(SORT(___kcrctab_unused+*)))			\
		VMLINUX_SYMBOL(__stop___kcrctab_unused) = .;		\
	}								\
									\
	/* Kernel symbol table: GPL-only unused symbols */		\
	__kcrctab_unused_gpl : AT(ADDR(__kcrctab_unused_gpl) - LOAD_OFFSET) { \
		VMLINUX_SYMBOL(__start___kcrctab_unused_gpl) = .;	\
		KEEP(*(SORT(___kcrctab_unused_gpl+*)))			\
		VMLINUX_SYMBOL(__stop___kcrctab_unused_gpl) = .;	\
	}								\
									\
	/* Kernel symbol table: GPL-future-only symbols */		\
	__kcrctab_gpl_future : AT(ADDR(__kcrctab_gpl_future) - LOAD_OFFSET) { \
		VMLINUX_SYMBOL(__start___kcrctab_gpl_future) = .;	\
		KEEP(*(SORT(___kcrctab_gpl_future+*)))			\
		VMLINUX_SYMBOL(__stop___kcrctab_gpl_future) = .;	\
	}								\
									\
	/* Kernel symbol table: strings */				\
        __ksymtab_strings : AT(ADDR(__ksymtab_strings) - LOAD_OFFSET) {	\
		KEEP(*(__ksymtab_strings))				\
	}								\
									\
	/* __*init sections */						\
	__init_rodata : AT(ADDR(__init_rodata) - LOAD_OFFSET) {		\
		*(.ref.rodata)						\
		MEM_KEEP(init.rodata)					\
		MEM_KEEP(exit.rodata)					\
	}								\
									\
	/* Built-in module parameters. */				\
	__param : AT(ADDR(__param) - LOAD_OFFSET) {			\
		VMLINUX_SYMBOL(__start___param) = .;			\
		KEEP(*(__param))					\
		VMLINUX_SYMBOL(__stop___param) = .;			\
	}								\
									\
	/* Built-in module versions. */					\
	__modver : AT(ADDR(__modver) - LOAD_OFFSET) {			\
		VMLINUX_SYMBOL(__start___modver) = .;			\
		*(__modver)						\
		VMLINUX_SYMBOL(__stop___modver) = .;			\
		. = ALIGN((align));					\
		VMLINUX_SYMBOL(__end_rodata) = .;			\
	}								\
	. = ALIGN((align));

/* RODATA & RO_DATA provided for backward compatibility.
 * All archs are supposed to use RO_DATA() */
#define RODATA          RO_DATA_SECTION(4096)
#define RO_DATA(align)  RO_DATA_SECTION(align)

#define SECURITY_INIT							\
	.security_initcall.init : AT(ADDR(.security_initcall.init) - LOAD_OFFSET) { \
		VMLINUX_SYMBOL(__security_initcall_start) = .;		\
		KEEP(*(.security_initcall.init))			\
		VMLINUX_SYMBOL(__security_initcall_end) = .;		\
	}

/*
 * .text section. Map to function alignment to avoid address changes
 * during second ld run in second ld pass when generating System.map
 *
 * TEXT_MAIN here will match .text.fixup and .text.unlikely if dead
 * code elimination is enabled, so these sections should be converted
 * to use ".." first.
 */
#define TEXT_TEXT							\
		ALIGN_FUNCTION();					\
<<<<<<< HEAD
		*(.text.hot TEXT_MAIN .text.fixup .text.unlikely)	\
		*(.text..ftrace)					\
		*(TEXT_CFI_MAIN) 					\
=======
		*(.text.hot .text.hot.*)				\
		*(TEXT_MAIN .text.fixup)				\
		*(.text.unlikely .text.unlikely.*)			\
		*(.text.unknown .text.unknown.*)			\
>>>>>>> 10161a5e
		*(.ref.text)						\
	MEM_KEEP(init.text)						\
	MEM_KEEP(exit.text)						\


/* sched.text is aling to function alignment to secure we have same
 * address even at second ld pass when generating System.map */
#define SCHED_TEXT							\
		ALIGN_FUNCTION();					\
		VMLINUX_SYMBOL(__sched_text_start) = .;			\
		*(.sched.text)						\
		VMLINUX_SYMBOL(__sched_text_end) = .;

/* spinlock.text is aling to function alignment to secure we have same
 * address even at second ld pass when generating System.map */
#define LOCK_TEXT							\
		ALIGN_FUNCTION();					\
		VMLINUX_SYMBOL(__lock_text_start) = .;			\
		*(.spinlock.text)					\
		VMLINUX_SYMBOL(__lock_text_end) = .;

#define CPUIDLE_TEXT							\
		ALIGN_FUNCTION();					\
		VMLINUX_SYMBOL(__cpuidle_text_start) = .;		\
		*(.cpuidle.text)					\
		VMLINUX_SYMBOL(__cpuidle_text_end) = .;

#define KPROBES_TEXT							\
		ALIGN_FUNCTION();					\
		VMLINUX_SYMBOL(__kprobes_text_start) = .;		\
		*(.kprobes.text)					\
		VMLINUX_SYMBOL(__kprobes_text_end) = .;

#define ENTRY_TEXT							\
		ALIGN_FUNCTION();					\
		VMLINUX_SYMBOL(__entry_text_start) = .;			\
		*(.entry.text)						\
		VMLINUX_SYMBOL(__entry_text_end) = .;

#define IRQENTRY_TEXT							\
		ALIGN_FUNCTION();					\
		VMLINUX_SYMBOL(__irqentry_text_start) = .;		\
		*(.irqentry.text)					\
		VMLINUX_SYMBOL(__irqentry_text_end) = .;

#define SOFTIRQENTRY_TEXT						\
		ALIGN_FUNCTION();					\
		VMLINUX_SYMBOL(__softirqentry_text_start) = .;		\
		*(.softirqentry.text)					\
		VMLINUX_SYMBOL(__softirqentry_text_end) = .;

/* Section used for early init (in .S files) */
#define HEAD_TEXT  KEEP(*(.head.text))

#define HEAD_TEXT_SECTION							\
	.head.text : AT(ADDR(.head.text) - LOAD_OFFSET) {		\
		HEAD_TEXT						\
	}

/*
 * Exception table
 */
#define EXCEPTION_TABLE(align)						\
	. = ALIGN(align);						\
	__ex_table : AT(ADDR(__ex_table) - LOAD_OFFSET) {		\
		VMLINUX_SYMBOL(__start___ex_table) = .;			\
		KEEP(*(__ex_table))					\
		VMLINUX_SYMBOL(__stop___ex_table) = .;			\
	}

/*
 * Init task
 */
#define INIT_TASK_DATA_SECTION(align)					\
	. = ALIGN(align);						\
	.data..init_task :  AT(ADDR(.data..init_task) - LOAD_OFFSET) {	\
		INIT_TASK_DATA(align)					\
	}

#ifdef CONFIG_CONSTRUCTORS
#define KERNEL_CTORS()	. = ALIGN(8);			   \
			VMLINUX_SYMBOL(__ctors_start) = .; \
			*(.ctors)			   \
			*(SORT(.init_array.*))		   \
			*(.init_array)			   \
			VMLINUX_SYMBOL(__ctors_end) = .;
#else
#define KERNEL_CTORS()
#endif

/* init and exit section handling */
#define INIT_DATA							\
	KEEP(*(SORT(___kentry+*)))					\
	*(.init.data)							\
	MEM_DISCARD(init.data)						\
	KERNEL_CTORS()							\
	MCOUNT_REC()							\
	*(.init.rodata .init.rodata.*)					\
	FTRACE_EVENTS()							\
	TRACE_SYSCALLS()						\
	KPROBE_BLACKLIST()						\
	MEM_DISCARD(init.rodata)					\
	CLK_OF_TABLES()							\
	RESERVEDMEM_OF_TABLES()						\
	CLKSRC_OF_TABLES()						\
	IOMMU_OF_TABLES()						\
	CPU_METHOD_OF_TABLES()						\
	CPUIDLE_METHOD_OF_TABLES()					\
	KERNEL_DTB()							\
	IRQCHIP_OF_MATCH_TABLE()					\
	ACPI_PROBE_TABLE(irqchip)					\
	ACPI_PROBE_TABLE(clksrc)					\
	EARLYCON_TABLE()

#define INIT_TEXT							\
	*(.init.text .init.text.*)					\
	*(.text.startup)						\
	MEM_DISCARD(init.text)

#define EXIT_DATA							\
	*(.exit.data)							\
	*(.fini_array)							\
	*(.dtors)							\
	MEM_DISCARD(exit.data)						\
	MEM_DISCARD(exit.rodata)

#define EXIT_TEXT							\
	*(.exit.text)							\
	*(.text.exit)							\
	MEM_DISCARD(exit.text)

#define EXIT_CALL							\
	KEEP(*(.exitcall.exit))

/*
 * bss (Block Started by Symbol) - uninitialized data
 * zeroed during startup
 */
#define SBSS(sbss_align)						\
	. = ALIGN(sbss_align);						\
	.sbss : AT(ADDR(.sbss) - LOAD_OFFSET) {				\
		*(.sbss)						\
		*(.scommon)						\
	}

/*
 * Allow archectures to redefine BSS_FIRST_SECTIONS to add extra
 * sections to the front of bss.
 */
#ifndef BSS_FIRST_SECTIONS
#define BSS_FIRST_SECTIONS
#endif

#define BSS(bss_align)							\
	. = ALIGN(bss_align);						\
	.bss : AT(ADDR(.bss) - LOAD_OFFSET) {				\
		BSS_FIRST_SECTIONS					\
		. = ALIGN(PAGE_SIZE);					\
		*(.bss..page_aligned)					\
		. = ALIGN(PAGE_SIZE);					\
		*(.dynbss)						\
		*(BSS_MAIN)						\
		*(COMMON)						\
	}

/*
 * DWARF debug sections.
 * Symbols in the DWARF debugging sections are relative to
 * the beginning of the section so we begin them at 0.
 */
#define DWARF_DEBUG							\
		/* DWARF 1 */						\
		.debug          0 : { *(.debug) }			\
		.line           0 : { *(.line) }			\
		/* GNU DWARF 1 extensions */				\
		.debug_srcinfo  0 : { *(.debug_srcinfo) }		\
		.debug_sfnames  0 : { *(.debug_sfnames) }		\
		/* DWARF 1.1 and DWARF 2 */				\
		.debug_aranges  0 : { *(.debug_aranges) }		\
		.debug_pubnames 0 : { *(.debug_pubnames) }		\
		/* DWARF 2 */						\
		.debug_info     0 : { *(.debug_info			\
				.gnu.linkonce.wi.*) }			\
		.debug_abbrev   0 : { *(.debug_abbrev) }		\
		.debug_line     0 : { *(.debug_line) }			\
		.debug_frame    0 : { *(.debug_frame) }			\
		.debug_str      0 : { *(.debug_str) }			\
		.debug_loc      0 : { *(.debug_loc) }			\
		.debug_macinfo  0 : { *(.debug_macinfo) }		\
		/* SGI/MIPS DWARF 2 extensions */			\
		.debug_weaknames 0 : { *(.debug_weaknames) }		\
		.debug_funcnames 0 : { *(.debug_funcnames) }		\
		.debug_typenames 0 : { *(.debug_typenames) }		\
		.debug_varnames  0 : { *(.debug_varnames) }		\

		/* Stabs debugging sections.  */
#define STABS_DEBUG							\
		.stab 0 : { *(.stab) }					\
		.stabstr 0 : { *(.stabstr) }				\
		.stab.excl 0 : { *(.stab.excl) }			\
		.stab.exclstr 0 : { *(.stab.exclstr) }			\
		.stab.index 0 : { *(.stab.index) }			\
		.stab.indexstr 0 : { *(.stab.indexstr) }		\
		.comment 0 : { *(.comment) }

#ifdef CONFIG_GENERIC_BUG
#define BUG_TABLE							\
	. = ALIGN(8);							\
	__bug_table : AT(ADDR(__bug_table) - LOAD_OFFSET) {		\
		VMLINUX_SYMBOL(__start___bug_table) = .;		\
		KEEP(*(__bug_table))					\
		VMLINUX_SYMBOL(__stop___bug_table) = .;			\
	}
#else
#define BUG_TABLE
#endif

#ifdef CONFIG_PM_TRACE
#define TRACEDATA							\
	. = ALIGN(4);							\
	.tracedata : AT(ADDR(.tracedata) - LOAD_OFFSET) {		\
		VMLINUX_SYMBOL(__tracedata_start) = .;			\
		*(.tracedata)						\
		VMLINUX_SYMBOL(__tracedata_end) = .;			\
	}
#else
#define TRACEDATA
#endif

#define NOTES								\
	.notes : AT(ADDR(.notes) - LOAD_OFFSET) {			\
		VMLINUX_SYMBOL(__start_notes) = .;			\
		*(.note.*)						\
		VMLINUX_SYMBOL(__stop_notes) = .;			\
	}

#define INIT_SETUP(initsetup_align)					\
		. = ALIGN(initsetup_align);				\
		VMLINUX_SYMBOL(__setup_start) = .;			\
		KEEP(*(.init.setup))					\
		VMLINUX_SYMBOL(__setup_end) = .;

#define INIT_CALLS_LEVEL(level)						\
		VMLINUX_SYMBOL(__initcall##level##_start) = .;		\
		KEEP(*(.initcall##level##.init))			\
		KEEP(*(.initcall##level##s.init))			\

#define INIT_CALLS							\
		VMLINUX_SYMBOL(__initcall_start) = .;			\
		KEEP(*(.initcallearly.init))				\
		INIT_CALLS_LEVEL(0)					\
		INIT_CALLS_LEVEL(1)					\
		INIT_CALLS_LEVEL(2)					\
		INIT_CALLS_LEVEL(3)					\
		INIT_CALLS_LEVEL(4)					\
		INIT_CALLS_LEVEL(5)					\
		INIT_CALLS_LEVEL(rootfs)				\
		INIT_CALLS_LEVEL(6)					\
		INIT_CALLS_LEVEL(7)					\
		VMLINUX_SYMBOL(__initcall_end) = .;

#define CON_INITCALL							\
		VMLINUX_SYMBOL(__con_initcall_start) = .;		\
		KEEP(*(.con_initcall.init))				\
		VMLINUX_SYMBOL(__con_initcall_end) = .;

#define SECURITY_INITCALL						\
		VMLINUX_SYMBOL(__security_initcall_start) = .;		\
		KEEP(*(.security_initcall.init))			\
		VMLINUX_SYMBOL(__security_initcall_end) = .;

#ifdef CONFIG_BLK_DEV_INITRD
#define INIT_RAM_FS							\
	. = ALIGN(4);							\
	VMLINUX_SYMBOL(__initramfs_start) = .;				\
	KEEP(*(.init.ramfs))						\
	. = ALIGN(8);							\
	KEEP(*(.init.ramfs.info))
#else
#define INIT_RAM_FS
#endif

/*
 * Default discarded sections.
 *
 * Some archs want to discard exit text/data at runtime rather than
 * link time due to cross-section references such as alt instructions,
 * bug table, eh_frame, etc.  DISCARDS must be the last of output
 * section definitions so that such archs put those in earlier section
 * definitions.
 */
#define DISCARDS							\
	/DISCARD/ : {							\
	EXIT_TEXT							\
	EXIT_DATA							\
	EXIT_CALL							\
	*(.discard)							\
	*(.discard.*)							\
	}

/**
 * PERCPU_INPUT - the percpu input sections
 * @cacheline: cacheline size
 *
 * The core percpu section names and core symbols which do not rely
 * directly upon load addresses.
 *
 * @cacheline is used to align subsections to avoid false cacheline
 * sharing between subsections for different purposes.
 */
#define PERCPU_INPUT(cacheline)						\
	VMLINUX_SYMBOL(__per_cpu_start) = .;				\
	VMLINUX_SYMBOL(__per_cpu_user_mapped_start) = .;		\
	*(.data..percpu..first)						\
	. = ALIGN(cacheline);						\
	*(.data..percpu..user_mapped)					\
	*(.data..percpu..user_mapped..shared_aligned)			\
	. = ALIGN(PAGE_SIZE);						\
	*(.data..percpu..user_mapped..page_aligned)			\
	VMLINUX_SYMBOL(__per_cpu_user_mapped_end) = .;			\
	. = ALIGN(PAGE_SIZE);						\
	*(.data..percpu..page_aligned)					\
	. = ALIGN(cacheline);						\
	*(.data..percpu..read_mostly)					\
	. = ALIGN(cacheline);						\
	*(.data..percpu)						\
	*(.data..percpu..shared_aligned)				\
	VMLINUX_SYMBOL(__per_cpu_end) = .;

/**
 * PERCPU_VADDR - define output section for percpu area
 * @cacheline: cacheline size
 * @vaddr: explicit base address (optional)
 * @phdr: destination PHDR (optional)
 *
 * Macro which expands to output section for percpu area.
 *
 * @cacheline is used to align subsections to avoid false cacheline
 * sharing between subsections for different purposes.
 *
 * If @vaddr is not blank, it specifies explicit base address and all
 * percpu symbols will be offset from the given address.  If blank,
 * @vaddr always equals @laddr + LOAD_OFFSET.
 *
 * @phdr defines the output PHDR to use if not blank.  Be warned that
 * output PHDR is sticky.  If @phdr is specified, the next output
 * section in the linker script will go there too.  @phdr should have
 * a leading colon.
 *
 * Note that this macros defines __per_cpu_load as an absolute symbol.
 * If there is no need to put the percpu section at a predetermined
 * address, use PERCPU_SECTION.
 */
#define PERCPU_VADDR(cacheline, vaddr, phdr)				\
	VMLINUX_SYMBOL(__per_cpu_load) = .;				\
	.data..percpu vaddr : AT(VMLINUX_SYMBOL(__per_cpu_load)		\
				- LOAD_OFFSET) {			\
		PERCPU_INPUT(cacheline)					\
	} phdr								\
	. = VMLINUX_SYMBOL(__per_cpu_load) + SIZEOF(.data..percpu);

/**
 * PERCPU_SECTION - define output section for percpu area, simple version
 * @cacheline: cacheline size
 *
 * Align to PAGE_SIZE and outputs output section for percpu area.  This
 * macro doesn't manipulate @vaddr or @phdr and __per_cpu_load and
 * __per_cpu_start will be identical.
 *
 * This macro is equivalent to ALIGN(PAGE_SIZE); PERCPU_VADDR(@cacheline,,)
 * except that __per_cpu_load is defined as a relative symbol against
 * .data..percpu which is required for relocatable x86_32 configuration.
 */
#define PERCPU_SECTION(cacheline)					\
	. = ALIGN(PAGE_SIZE);						\
	.data..percpu	: AT(ADDR(.data..percpu) - LOAD_OFFSET) {	\
		VMLINUX_SYMBOL(__per_cpu_load) = .;			\
		PERCPU_INPUT(cacheline)					\
	}


/*
 * Definition of the high level *_SECTION macros
 * They will fit only a subset of the architectures
 */


/*
 * Writeable data.
 * All sections are combined in a single .data section.
 * The sections following CONSTRUCTORS are arranged so their
 * typical alignment matches.
 * A cacheline is typical/always less than a PAGE_SIZE so
 * the sections that has this restriction (or similar)
 * is located before the ones requiring PAGE_SIZE alignment.
 * NOSAVE_DATA starts and ends with a PAGE_SIZE alignment which
 * matches the requirement of PAGE_ALIGNED_DATA.
 *
 * use 0 as page_align if page_aligned data is not used */
#define RW_DATA_SECTION(cacheline, pagealigned, inittask)		\
	. = ALIGN(PAGE_SIZE);						\
	.data : AT(ADDR(.data) - LOAD_OFFSET) {				\
		INIT_TASK_DATA(inittask)				\
		NOSAVE_DATA						\
		PAGE_ALIGNED_DATA(pagealigned)				\
		CACHELINE_ALIGNED_DATA(cacheline)			\
		READ_MOSTLY_DATA(cacheline)				\
		DATA_DATA						\
		CONSTRUCTORS						\
	}

#define INIT_TEXT_SECTION(inittext_align)				\
	. = ALIGN(inittext_align);					\
	.init.text : AT(ADDR(.init.text) - LOAD_OFFSET) {		\
		VMLINUX_SYMBOL(_sinittext) = .;				\
		INIT_TEXT						\
		VMLINUX_SYMBOL(_einittext) = .;				\
	}

#define INIT_DATA_SECTION(initsetup_align)				\
	.init.data : AT(ADDR(.init.data) - LOAD_OFFSET) {		\
		INIT_DATA						\
		INIT_SETUP(initsetup_align)				\
		INIT_CALLS						\
		CON_INITCALL						\
		SECURITY_INITCALL					\
		INIT_RAM_FS						\
	}

#define BSS_SECTION(sbss_align, bss_align, stop_align)			\
	. = ALIGN(sbss_align);						\
	VMLINUX_SYMBOL(__bss_start) = .;				\
	SBSS(sbss_align)						\
	BSS(bss_align)							\
	. = ALIGN(stop_align);						\
	VMLINUX_SYMBOL(__bss_stop) = .;<|MERGE_RESOLUTION|>--- conflicted
+++ resolved
@@ -462,16 +462,12 @@
  */
 #define TEXT_TEXT							\
 		ALIGN_FUNCTION();					\
-<<<<<<< HEAD
-		*(.text.hot TEXT_MAIN .text.fixup .text.unlikely)	\
-		*(.text..ftrace)					\
-		*(TEXT_CFI_MAIN) 					\
-=======
 		*(.text.hot .text.hot.*)				\
 		*(TEXT_MAIN .text.fixup)				\
 		*(.text.unlikely .text.unlikely.*)			\
 		*(.text.unknown .text.unknown.*)			\
->>>>>>> 10161a5e
+		*(.text..ftrace)					\
+		*(TEXT_CFI_MAIN) 					\
 		*(.ref.text)						\
 	MEM_KEEP(init.text)						\
 	MEM_KEEP(exit.text)						\
