#
# arch/arm64/Makefile
#
# This file is included by the global makefile so that you can add your own
# architecture-specific flags and dependencies.
#
# This file is subject to the terms and conditions of the GNU General Public
# License.  See the file "COPYING" in the main directory of this archive
# for more details.
#
# Copyright (C) 1995-2001 by Russell King

LDFLAGS_vmlinux	:=--no-undefined -X
CPPFLAGS_vmlinux.lds = -DTEXT_OFFSET=$(TEXT_OFFSET)
GZFLAGS		:=-9

ifeq ($(CONFIG_RELOCATABLE), y)
# Pass --no-apply-dynamic-relocs to restore pre-binutils-2.27 behaviour
# for relative relocs, since this leads to better Image compression
# with the relocation offsets always being zero.
LDFLAGS_vmlinux		+= -shared -Bsymbolic -z notext -z norelro \
			$(call ld-option, --no-apply-dynamic-relocs)
endif

ifeq ($(CONFIG_ARM64_ERRATUM_843419),y)
  ifeq ($(call ld-option, --fix-cortex-a53-843419),)
$(warning ld does not support --fix-cortex-a53-843419; kernel may be susceptible to erratum)
  else
    ifeq ($(call gold-ifversion, -lt, 114000000, y), y)
$(warning This version of GNU gold may generate incorrect code with --fix-cortex-a53-843419;\
	see https://sourceware.org/bugzilla/show_bug.cgi?id=21491)
    endif
LDFLAGS_vmlinux	+= --fix-cortex-a53-843419
  endif
else
  ifeq ($(ld-name),gold)
# Pass --no-fix-cortex-a53-843419 to ensure the erratum fix is disabled
LDFLAGS	+= --no-fix-cortex-a53-843419
  endif
endif

KBUILD_DEFCONFIG := defconfig

# Check for binutils support for specific extensions
lseinstr := $(call as-instr,.arch_extension lse,-DCONFIG_AS_LSE=1)

ifeq ($(CONFIG_ARM64_LSE_ATOMICS), y)
  ifeq ($(lseinstr),)
$(warning LSE atomics not supported by binutils)
  endif
endif

ifeq ($(cc-name),clang)
# This is a workaround for https://bugs.llvm.org/show_bug.cgi?id=30792.
# TODO: revert when this is fixed in LLVM.
KBUILD_CFLAGS	+= -mno-implicit-float
else
KBUILD_CFLAGS	+= -mgeneral-regs-only
endif
KBUILD_CFLAGS	+= $(lseinstr)
KBUILD_CFLAGS	+= -fno-asynchronous-unwind-tables
KBUILD_CFLAGS	+= $(call cc-option, -mpc-relative-literal-loads)
KBUILD_CFLAGS	+= -fno-pic
KBUILD_AFLAGS	+= $(lseinstr)

KBUILD_CFLAGS	+= $(call cc-ifversion, -ge, 0500, -DCONFIG_ARCH_SUPPORTS_INT128)

ifeq ($(CONFIG_CPU_BIG_ENDIAN), y)
KBUILD_CPPFLAGS	+= -mbig-endian
AS		+= -EB
LD		+= -EB
UTS_MACHINE	:= aarch64_be
else
KBUILD_CPPFLAGS	+= -mlittle-endian
AS		+= -EL
LD		+= -EL
UTS_MACHINE	:= aarch64
endif

# SDM845 Optimization
ifeq ($(cc-name),clang)
KBUILD_CFLAGS	+=	$(call cc-option,-mcpu=cortex-a55,) \
					$(call cc-option,-march=armv8.2-a,) \
					$(call cc-option,-mtune=cortex-a55,)

KBUILD_AFLAGS	+=	$(call cc-option,-mcpu=cortex-a55,) \
					$(call cc-option,-march=armv8.2-a,) \
					$(call cc-option,-mtune=cortex-a55,)
else
KBUILD_CFLAGS	+=	$(call cc-option,-mcpu=cortex-a75.cortex-a55,) \
					$(call cc-option,-march=armv8.2-a,) \
					$(call cc-option,-mtune=cortex-a75.cortex-a55,)

KBUILD_AFLAGS	+=	$(call cc-option,-mcpu=cortex-a75.cortex-a55,) \
					$(call cc-option,-march=armv8.2-a,) \
					$(call cc-option,-mtune=cortex-a75.cortex-a55,)
endif

CHECKFLAGS	+= -D__aarch64__

ifeq ($(CONFIG_ARM64_MODULE_CMODEL_LARGE), y)
KBUILD_CFLAGS_MODULE	+= -mcmodel=large
ifeq ($(CONFIG_LTO_CLANG), y)
# Code model is not stored in LLVM IR, so we need to pass it also to LLVMgold
KBUILD_LDFLAGS_MODULE	+= -plugin-opt=-code-model=large
endif
endif

ifeq ($(CONFIG_ARM64_MODULE_PLTS),y)
KBUILD_LDFLAGS_MODULE	+= -T $(srctree)/arch/arm64/kernel/module.lds
endif

# Default value
head-y		:= arch/arm64/kernel/head.o

# The byte offset of the kernel image in RAM from the start of RAM.
ifeq ($(CONFIG_ARM64_RANDOMIZE_TEXT_OFFSET), y)
TEXT_OFFSET := $(shell awk "BEGIN {srand(); printf \"0x%06x\n\", \
		 int(2 * 1024 * 1024 / (2 ^ $(CONFIG_ARM64_PAGE_SHIFT)) * \
		 rand()) * (2 ^ $(CONFIG_ARM64_PAGE_SHIFT))}")
else
TEXT_OFFSET := 0x00080000
endif

ifeq ($(cc-name),clang)
KBUILD_CFLAGS += $(call cc-disable-warning, asm-operand-widths)
endif

# KASAN_SHADOW_OFFSET = VA_START + (1 << (VA_BITS - 3)) - (1 << 61)
# in 32-bit arithmetic
KASAN_SHADOW_OFFSET := $(shell printf "0x%08x00000000\n" $$(( \
			(0xffffffff & (-1 << ($(CONFIG_ARM64_VA_BITS) - 32))) \
			+ (1 << ($(CONFIG_ARM64_VA_BITS) - 32 - 3)) \
			- (1 << (64 - 32 - 3)) )) )

export	TEXT_OFFSET GZFLAGS

core-y		+= arch/arm64/kernel/ arch/arm64/mm/
core-$(CONFIG_NET) += arch/arm64/net/
core-$(CONFIG_KVM) += arch/arm64/kvm/
core-$(CONFIG_XEN) += arch/arm64/xen/
core-$(CONFIG_CRYPTO) += arch/arm64/crypto/
libs-y		:= arch/arm64/lib/ $(libs-y)
core-$(CONFIG_EFI_STUB) += $(objtree)/drivers/firmware/efi/libstub/lib.a

ifeq ($(CONFIG_BUILD_ARM64_KERNEL_COMPRESSION_GZIP),y)
KBUILD_IMAGE   := Image.gz
else
KBUILD_IMAGE   := Image
endif

# Default target when executing plain make
ifeq ($(CONFIG_BUILD_ARM64_APPENDED_DTB_IMAGE),y)
<<<<<<< HEAD
KBUILD_IMAGE	:=  $(addsuffix -dtb,$(KBUILD_IMAGE))
=======
KBUILD_IMAGE	:= $(subst $\",,$(CONFIG_BUILD_ARM64_APPENDED_KERNEL_IMAGE_NAME))
else
KBUILD_IMAGE	:= Image.gz
>>>>>>> a36b5017
endif

KBUILD_DTBS	:= dtbs

ifeq ($(CONFIG_BUILD_ARM64_DT_OVERLAY),y)
export DTC_FLAGS := -@
endif

all:	$(KBUILD_IMAGE) $(KBUILD_DTBS)

boot := arch/arm64/boot

Image: vmlinux
	$(Q)$(MAKE) $(build)=$(boot) $(boot)/$@

Image.%: Image
	$(Q)$(MAKE) $(build)=$(boot) $(boot)/$@

zinstall install:
	$(Q)$(MAKE) $(build)=$(boot) $@

%.dtb: scripts
	$(Q)$(MAKE) $(build)=$(boot)/dts $(boot)/dts/$@

PHONY += dtbs dtbs_install

dtbs: prepare scripts
	$(Q)$(MAKE) $(build)=$(boot)/dts

dtbs_install:
	$(Q)$(MAKE) $(dtbinst)=$(boot)/dts

Image-dtb Image.gz-dtb: vmlinux scripts dtbs
	$(Q)$(MAKE) $(build)=$(boot) $(boot)/$@

PHONY += vdso_install
vdso_install:
	$(Q)$(MAKE) $(build)=arch/arm64/kernel/vdso $@

# We use MRPROPER_FILES and CLEAN_FILES now
archclean:
	$(Q)$(MAKE) $(clean)=$(boot)
	$(Q)$(MAKE) $(clean)=$(boot)/dts

ifeq ($(KBUILD_EXTMOD),)
# We need to generate vdso-offsets.h before compiling certain files in kernel/.
# In order to do that, we should use the archprepare target, but we can't since
# asm-offsets.h is included in some files used to generate vdso-offsets.h, and
# asm-offsets.h is built in prepare0, for which archprepare is a dependency.
# Therefore we need to generate the header after prepare0 has been made, hence
# this hack.
prepare: vdso_prepare
vdso_prepare: prepare0
	$(Q)$(MAKE) $(build)=arch/arm64/kernel/vdso include/generated/vdso-offsets.h
endif

define archhelp
  echo  '* Image.gz      - Compressed kernel image (arch/$(ARCH)/boot/Image.gz)'
  echo  '  Image         - Uncompressed kernel image (arch/$(ARCH)/boot/Image)'
  echo  '* dtbs          - Build device tree blobs for enabled boards'
  echo  '  dtbs_install  - Install dtbs to $(INSTALL_DTBS_PATH)'
  echo  '  install       - Install uncompressed kernel'
  echo  '  zinstall      - Install compressed kernel'
  echo  '                  Install using (your) ~/bin/installkernel or'
  echo  '                  (distribution) /sbin/installkernel or'
  echo  '                  install to $$(INSTALL_PATH) and run lilo'
endef<|MERGE_RESOLUTION|>--- conflicted
+++ resolved
@@ -151,13 +151,7 @@
 
 # Default target when executing plain make
 ifeq ($(CONFIG_BUILD_ARM64_APPENDED_DTB_IMAGE),y)
-<<<<<<< HEAD
 KBUILD_IMAGE	:=  $(addsuffix -dtb,$(KBUILD_IMAGE))
-=======
-KBUILD_IMAGE	:= $(subst $\",,$(CONFIG_BUILD_ARM64_APPENDED_KERNEL_IMAGE_NAME))
-else
-KBUILD_IMAGE	:= Image.gz
->>>>>>> a36b5017
 endif
 
 KBUILD_DTBS	:= dtbs
