/*
 * Contains CPU specific errata definitions
 *
 * Copyright (C) 2014 ARM Ltd.
 *
 * This program is free software; you can redistribute it and/or modify
 * it under the terms of the GNU General Public License version 2 as
 * published by the Free Software Foundation.
 *
 * This program is distributed in the hope that it will be useful,
 * but WITHOUT ANY WARRANTY; without even the implied warranty of
 * MERCHANTABILITY or FITNESS FOR A PARTICULAR PURPOSE.  See the
 * GNU General Public License for more details.
 *
 * You should have received a copy of the GNU General Public License
 * along with this program.  If not, see <http://www.gnu.org/licenses/>.
 */

#include <linux/arm-smccc.h>
#include <linux/psci.h>
#include <linux/types.h>
#include <asm/cachetype.h>
#include <asm/cpu.h>
#include <asm/cputype.h>
#include <asm/cpufeature.h>
<<<<<<< HEAD
#include <uapi/linux/psci.h>
#include <linux/arm-smccc.h>
#include <linux/psci.h>
=======
#include <asm/vectors.h>
>>>>>>> 28d13395

static bool __maybe_unused
is_affected_midr_range(const struct arm64_cpu_capabilities *entry, int scope)
{
	u32 midr = read_cpuid_id();

	WARN_ON(scope != SCOPE_LOCAL_CPU || preemptible());
	return is_midr_in_range(midr, &entry->midr_range);
}

static bool __maybe_unused
is_affected_midr_range_list(const struct arm64_cpu_capabilities *entry,
			    int scope)
{
	WARN_ON(scope != SCOPE_LOCAL_CPU || preemptible());
	return is_midr_in_range_list(read_cpuid_id(), entry->midr_range_list);
}

static bool
has_mismatched_cache_type(const struct arm64_cpu_capabilities *entry,
			  int scope)
{
	u64 mask = CTR_CACHE_MINLINE_MASK;

	/* Skip matching the min line sizes for cache type check */
	if (entry->capability == ARM64_MISMATCHED_CACHE_TYPE)
		mask ^= arm64_ftr_reg_ctrel0.strict_mask;

	WARN_ON(scope != SCOPE_LOCAL_CPU || preemptible());
	return (read_cpuid_cachetype() & mask) !=
	       (arm64_ftr_reg_ctrel0.sys_val & mask);
}

static void
cpu_enable_trap_ctr_access(const struct arm64_cpu_capabilities *__unused)
{
	/* Clear SCTLR_EL1.UCT */
	config_sctlr_el1(SCTLR_EL1_UCT, 0);
}

#ifdef CONFIG_HARDEN_BRANCH_PREDICTOR
#include <asm/mmu_context.h>
#include <asm/cacheflush.h>

static bool __hardenbp_enab;
DEFINE_PER_CPU_READ_MOSTLY(struct bp_hardening_data, bp_hardening_data);

#ifdef CONFIG_KVM
extern char __psci_hyp_bp_inval_start[], __psci_hyp_bp_inval_end[];
extern char __smccc_workaround_1_smc_start[];
extern char __smccc_workaround_1_smc_end[];
extern char __smccc_workaround_1_hvc_start[];
extern char __smccc_workaround_1_hvc_end[];
extern char __smccc_workaround_3_smc_start[];
extern char __smccc_workaround_3_smc_end[];
extern char __spectre_bhb_loop_k8_start[];
extern char __spectre_bhb_loop_k8_end[];
extern char __spectre_bhb_loop_k24_start[];
extern char __spectre_bhb_loop_k24_end[];
extern char __spectre_bhb_loop_k32_start[];
extern char __spectre_bhb_loop_k32_end[];
extern char __spectre_bhb_clearbhb_start[];
extern char __spectre_bhb_clearbhb_end[];

static void __copy_hyp_vect_bpi(int slot, const char *hyp_vecs_start,
				const char *hyp_vecs_end)
{
	void *dst = __bp_harden_hyp_vecs_start + slot * SZ_2K;
	int i;

	for (i = 0; i < SZ_2K; i += 0x80)
		memcpy(dst + i, hyp_vecs_start, hyp_vecs_end - hyp_vecs_start);

	flush_icache_range((uintptr_t)dst, (uintptr_t)dst + SZ_2K);
}

static DEFINE_SPINLOCK(bp_lock);
static int last_slot = -1;

static void __install_bp_hardening_cb(bp_hardening_cb_t fn,
				      const char *hyp_vecs_start,
				      const char *hyp_vecs_end)
{

	int cpu, slot = -1;

	spin_lock(&bp_lock);
	for_each_possible_cpu(cpu) {
		if (per_cpu(bp_hardening_data.fn, cpu) == fn) {
			slot = per_cpu(bp_hardening_data.hyp_vectors_slot, cpu);
			break;
		}
	}

	if (slot == -1) {
		last_slot++;
		BUG_ON(((__bp_harden_hyp_vecs_end - __bp_harden_hyp_vecs_start)
			/ SZ_2K) <= last_slot);
		slot = last_slot;
		__copy_hyp_vect_bpi(slot, hyp_vecs_start, hyp_vecs_end);
	}

	__this_cpu_write(bp_hardening_data.hyp_vectors_slot, slot);
	__this_cpu_write(bp_hardening_data.fn, fn);
	__this_cpu_write(bp_hardening_data.template_start, hyp_vecs_start);
	__hardenbp_enab = true;
	spin_unlock(&bp_lock);
}
#else
#define __psci_hyp_bp_inval_start	NULL
#define __psci_hyp_bp_inval_end		NULL
#define __smccc_workaround_1_smc_start		NULL
#define __smccc_workaround_1_smc_end		NULL
#define __smccc_workaround_1_hvc_start		NULL
#define __smccc_workaround_1_hvc_end		NULL

static void __install_bp_hardening_cb(bp_hardening_cb_t fn,
				      const char *hyp_vecs_start,
				      const char *hyp_vecs_end)
{
	__this_cpu_write(bp_hardening_data.fn, fn);
	__hardenbp_enab = true;
}
#endif	/* CONFIG_KVM */

static void  install_bp_hardening_cb(const struct arm64_cpu_capabilities *entry,
				     bp_hardening_cb_t fn,
				     const char *hyp_vecs_start,
				     const char *hyp_vecs_end)
{
	u64 pfr0;

	if (!entry->matches(entry, SCOPE_LOCAL_CPU))
		return;

	pfr0 = read_cpuid(ID_AA64PFR0_EL1);
	if (cpuid_feature_extract_unsigned_field(pfr0, ID_AA64PFR0_CSV2_SHIFT))
		return;

	__install_bp_hardening_cb(fn, hyp_vecs_start, hyp_vecs_end);
}

#ifdef CONFIG_PSCI_BP_HARDENING
static int enable_psci_bp_hardening(void *data)
{
	const struct arm64_cpu_capabilities *entry = data;

	if (psci_ops.get_version)
		install_bp_hardening_cb(entry,
				       (bp_hardening_cb_t)psci_ops.get_version,
				       __psci_hyp_bp_inval_start,
				       __psci_hyp_bp_inval_end);
	return 0;
}
#endif

static void call_smc_arch_workaround_1(void)
{
	arm_smccc_1_1_smc(ARM_SMCCC_ARCH_WORKAROUND_1, NULL);
}

static void call_hvc_arch_workaround_1(void)
{
	arm_smccc_1_1_hvc(ARM_SMCCC_ARCH_WORKAROUND_1, NULL);
}

static void
enable_smccc_arch_workaround_1(const struct arm64_cpu_capabilities *entry)
{
	bp_hardening_cb_t cb;
	void *smccc_start, *smccc_end;
	struct arm_smccc_res res;

	if (!entry->matches(entry, SCOPE_LOCAL_CPU))
		return;

	if (psci_ops.smccc_version == SMCCC_VERSION_1_0)
		return;

	switch (psci_ops.conduit) {
	case PSCI_CONDUIT_HVC:
		arm_smccc_1_1_hvc(ARM_SMCCC_ARCH_FEATURES_FUNC_ID,
				  ARM_SMCCC_ARCH_WORKAROUND_1, &res);
		if ((int)res.a0 < 0)
			return;
		cb = call_hvc_arch_workaround_1;
		smccc_start = __smccc_workaround_1_hvc_start;
		smccc_end = __smccc_workaround_1_hvc_end;
		break;

	case PSCI_CONDUIT_SMC:
		arm_smccc_1_1_smc(ARM_SMCCC_ARCH_FEATURES_FUNC_ID,
				  ARM_SMCCC_ARCH_WORKAROUND_1, &res);
		if ((int)res.a0 < 0)
			return;
		cb = call_smc_arch_workaround_1;
		smccc_start = __smccc_workaround_1_smc_start;
		smccc_end = __smccc_workaround_1_smc_end;
		break;

	default:
		return;
	}

	install_bp_hardening_cb(entry, cb, smccc_start, smccc_end);

	return;
}
#endif	/* CONFIG_HARDEN_BRANCH_PREDICTOR */

void __init arm64_update_smccc_conduit(struct alt_instr *alt,
				       __le32 *origptr, __le32 *updptr,
				       int nr_inst)
{
	u32 insn;

	BUG_ON(nr_inst != 1);

	switch (psci_ops.conduit) {
	case PSCI_CONDUIT_HVC:
		insn = aarch64_insn_get_hvc_value();
		break;
	case PSCI_CONDUIT_SMC:
		insn = aarch64_insn_get_smc_value();
		break;
	default:
		return;
	}

	*updptr = cpu_to_le32(insn);
}

#ifdef CONFIG_ARM64_SSBD
DEFINE_PER_CPU_READ_MOSTLY(u64, arm64_ssbd_callback_required);

int ssbd_state __read_mostly = ARM64_SSBD_KERNEL;

static const struct ssbd_options {
	const char	*str;
	int		state;
} ssbd_options[] = {
	{ "force-on",	ARM64_SSBD_FORCE_ENABLE, },
	{ "force-off",	ARM64_SSBD_FORCE_DISABLE, },
	{ "kernel",	ARM64_SSBD_KERNEL, },
};

static int __init ssbd_cfg(char *buf)
{
	int i;

	if (!buf || !buf[0])
		return -EINVAL;

	for (i = 0; i < ARRAY_SIZE(ssbd_options); i++) {
		int len = strlen(ssbd_options[i].str);

		if (strncmp(buf, ssbd_options[i].str, len))
			continue;

		ssbd_state = ssbd_options[i].state;
		return 0;
	}

	return -EINVAL;
}
early_param("ssbd", ssbd_cfg);

void __init arm64_enable_wa2_handling(struct alt_instr *alt,
				      __le32 *origptr, __le32 *updptr,
				      int nr_inst)
{
	BUG_ON(nr_inst != 1);
	/*
	 * Only allow mitigation on EL1 entry/exit and guest
	 * ARCH_WORKAROUND_2 handling if the SSBD state allows it to
	 * be flipped.
	 */
	if (arm64_get_ssbd_state() == ARM64_SSBD_KERNEL)
		*updptr = cpu_to_le32(aarch64_insn_gen_nop());
}

void arm64_set_ssbd_mitigation(bool state)
{
	switch (psci_ops.conduit) {
	case PSCI_CONDUIT_HVC:
		arm_smccc_1_1_hvc(ARM_SMCCC_ARCH_WORKAROUND_2, state, NULL);
		break;

	case PSCI_CONDUIT_SMC:
		arm_smccc_1_1_smc(ARM_SMCCC_ARCH_WORKAROUND_2, state, NULL);
		break;

	default:
		WARN_ON_ONCE(1);
		break;
	}
}

static bool has_ssbd_mitigation(const struct arm64_cpu_capabilities *entry,
				    int scope)
{
	struct arm_smccc_res res;
	bool required = true;
	s32 val;

	WARN_ON(scope != SCOPE_LOCAL_CPU || preemptible());

	if (psci_ops.smccc_version == SMCCC_VERSION_1_0) {
		ssbd_state = ARM64_SSBD_UNKNOWN;
		return false;
	}

	switch (psci_ops.conduit) {
	case PSCI_CONDUIT_HVC:
		arm_smccc_1_1_hvc(ARM_SMCCC_ARCH_FEATURES_FUNC_ID,
				  ARM_SMCCC_ARCH_WORKAROUND_2, &res);
		break;

	case PSCI_CONDUIT_SMC:
		arm_smccc_1_1_smc(ARM_SMCCC_ARCH_FEATURES_FUNC_ID,
				  ARM_SMCCC_ARCH_WORKAROUND_2, &res);
		break;

	default:
		ssbd_state = ARM64_SSBD_UNKNOWN;
		return false;
	}

	val = (s32)res.a0;

	switch (val) {
	case SMCCC_RET_NOT_SUPPORTED:
		ssbd_state = ARM64_SSBD_UNKNOWN;
		return false;

	case SMCCC_RET_NOT_REQUIRED:
		pr_info_once("%s mitigation not required\n", entry->desc);
		ssbd_state = ARM64_SSBD_MITIGATED;
		return false;

	case SMCCC_RET_SUCCESS:
		required = true;
		break;

	case 1:	/* Mitigation not required on this CPU */
		required = false;
		break;

	default:
		WARN_ON(1);
		return false;
	}

	switch (ssbd_state) {
	case ARM64_SSBD_FORCE_DISABLE:
		pr_info_once("%s disabled from command-line\n", entry->desc);
		arm64_set_ssbd_mitigation(false);
		required = false;
		break;

	case ARM64_SSBD_KERNEL:
		if (required) {
			__this_cpu_write(arm64_ssbd_callback_required, 1);
			arm64_set_ssbd_mitigation(true);
		}
		break;

	case ARM64_SSBD_FORCE_ENABLE:
		pr_info_once("%s forced from command-line\n", entry->desc);
		arm64_set_ssbd_mitigation(true);
		required = true;
		break;

	default:
		WARN_ON(1);
		break;
	}

	return required;
}
#endif	/* CONFIG_ARM64_SSBD */

#define CAP_MIDR_RANGE(model, v_min, r_min, v_max, r_max)	\
	.matches = is_affected_midr_range,			\
	.midr_range = MIDR_RANGE(model, v_min, r_min, v_max, r_max)

#define CAP_MIDR_ALL_VERSIONS(model)					\
	.matches = is_affected_midr_range,				\
	.midr_range = MIDR_ALL_VERSIONS(model)

#define MIDR_FIXED(rev, revidr_mask) \
	.fixed_revs = (struct arm64_midr_revidr[]){{ (rev), (revidr_mask) }, {}}

#define ERRATA_MIDR_RANGE(model, v_min, r_min, v_max, r_max)		\
	.type = ARM64_CPUCAP_LOCAL_CPU_ERRATUM,				\
	CAP_MIDR_RANGE(model, v_min, r_min, v_max, r_max)

#define CAP_MIDR_RANGE_LIST(list)				\
	.matches = is_affected_midr_range_list,			\
	.midr_range_list = list

/* Errata affecting a range of revisions of  given model variant */
#define ERRATA_MIDR_REV_RANGE(m, var, r_min, r_max)	 \
	ERRATA_MIDR_RANGE(m, var, r_min, var, r_max)

/* Errata affecting a single variant/revision of a model */
#define ERRATA_MIDR_REV(model, var, rev)	\
	ERRATA_MIDR_RANGE(model, var, rev, var, rev)

/* Errata affecting all variants/revisions of a given a model */
#define ERRATA_MIDR_ALL_VERSIONS(model)				\
	.type = ARM64_CPUCAP_LOCAL_CPU_ERRATUM,			\
	CAP_MIDR_ALL_VERSIONS(model)

/* Errata affecting a list of midr ranges, with same work around */
#define ERRATA_MIDR_RANGE_LIST(midr_list)			\
	.type = ARM64_CPUCAP_LOCAL_CPU_ERRATUM,			\
	CAP_MIDR_RANGE_LIST(midr_list)

#ifdef CONFIG_HARDEN_BRANCH_PREDICTOR

/*
 * List of CPUs where we need to issue a psci call to
 * harden the branch predictor.
 */
static const struct midr_range arm64_bp_harden_smccc_cpus[] = {
	MIDR_ALL_VERSIONS(MIDR_CORTEX_A57),
	MIDR_ALL_VERSIONS(MIDR_CORTEX_A72),
	MIDR_ALL_VERSIONS(MIDR_CORTEX_A73),
	MIDR_ALL_VERSIONS(MIDR_CORTEX_A75),
	MIDR_ALL_VERSIONS(MIDR_BRCM_VULCAN),
	MIDR_ALL_VERSIONS(MIDR_CAVIUM_THUNDERX2),
	{},
};

#endif

const struct arm64_cpu_capabilities arm64_errata[] = {
#if	defined(CONFIG_ARM64_ERRATUM_826319) || \
	defined(CONFIG_ARM64_ERRATUM_827319) || \
	defined(CONFIG_ARM64_ERRATUM_824069)
	{
	/* Cortex-A53 r0p[012] */
		.desc = "ARM errata 826319, 827319, 824069",
		.capability = ARM64_WORKAROUND_CLEAN_CACHE,
		ERRATA_MIDR_REV_RANGE(MIDR_CORTEX_A53, 0, 0, 2),
		.cpu_enable = cpu_enable_cache_maint_trap,
	},
#endif
#ifdef CONFIG_ARM64_ERRATUM_819472
	{
	/* Cortex-A53 r0p[01] */
		.desc = "ARM errata 819472",
		.capability = ARM64_WORKAROUND_CLEAN_CACHE,
		ERRATA_MIDR_REV_RANGE(MIDR_CORTEX_A53, 0, 0, 1),
		.cpu_enable = cpu_enable_cache_maint_trap,
	},
#endif
#ifdef CONFIG_ARM64_ERRATUM_832075
	{
	/* Cortex-A57 r0p0 - r1p2 */
		.desc = "ARM erratum 832075",
		.capability = ARM64_WORKAROUND_DEVICE_LOAD_ACQUIRE,
<<<<<<< HEAD
		MIDR_RANGE(MIDR_CORTEX_A57,
			   MIDR_CPU_VAR_REV(0, 0),
			   MIDR_CPU_VAR_REV(1, 2)),
=======
		ERRATA_MIDR_RANGE(MIDR_CORTEX_A57,
				  0, 0,
				  1, 2),
>>>>>>> 28d13395
	},
#endif
#ifdef CONFIG_ARM64_ERRATUM_834220
	{
	/* Cortex-A57 r0p0 - r1p2 */
		.desc = "ARM erratum 834220",
		.capability = ARM64_WORKAROUND_834220,
<<<<<<< HEAD
		MIDR_RANGE(MIDR_CORTEX_A57,
			   MIDR_CPU_VAR_REV(0, 0),
			   MIDR_CPU_VAR_REV(1, 2)),
=======
		ERRATA_MIDR_RANGE(MIDR_CORTEX_A57,
				  0, 0,
				  1, 2),
>>>>>>> 28d13395
	},
#endif
#ifdef CONFIG_ARM64_ERRATUM_845719
	{
	/* Cortex-A53 r0p[01234] */
		.desc = "ARM erratum 845719",
		.capability = ARM64_WORKAROUND_845719,
		ERRATA_MIDR_REV_RANGE(MIDR_CORTEX_A53, 0, 0, 4),
	},
#endif
#ifdef CONFIG_CAVIUM_ERRATUM_23154
	{
	/* Cavium ThunderX, pass 1.x */
		.desc = "Cavium erratum 23154",
		.capability = ARM64_WORKAROUND_CAVIUM_23154,
		ERRATA_MIDR_REV_RANGE(MIDR_THUNDERX, 0, 0, 1),
	},
#endif
#ifdef CONFIG_CAVIUM_ERRATUM_27456
	{
	/* Cavium ThunderX, T88 pass 1.x - 2.1 */
		.desc = "Cavium erratum 27456",
		.capability = ARM64_WORKAROUND_CAVIUM_27456,
<<<<<<< HEAD
		MIDR_RANGE(MIDR_THUNDERX,
			   MIDR_CPU_VAR_REV(0, 0),
			   MIDR_CPU_VAR_REV(1, 1)),
=======
		ERRATA_MIDR_RANGE(MIDR_THUNDERX,
				  0, 0,
				  1, 1),
>>>>>>> 28d13395
	},
	{
	/* Cavium ThunderX, T81 pass 1.0 */
		.desc = "Cavium erratum 27456",
		.capability = ARM64_WORKAROUND_CAVIUM_27456,
		ERRATA_MIDR_REV(MIDR_THUNDERX_81XX, 0, 0),
	},
#endif
	{
		.desc = "Mismatched cache line size",
		.capability = ARM64_MISMATCHED_CACHE_LINE_SIZE,
		.matches = has_mismatched_cache_type,
		.type = ARM64_CPUCAP_LOCAL_CPU_ERRATUM,
		.cpu_enable = cpu_enable_trap_ctr_access,
	},
	{
		.desc = "Mismatched cache type",
		.capability = ARM64_MISMATCHED_CACHE_TYPE,
		.matches = has_mismatched_cache_type,
		.type = ARM64_CPUCAP_LOCAL_CPU_ERRATUM,
		.cpu_enable = cpu_enable_trap_ctr_access,
	},
#ifdef CONFIG_HARDEN_BRANCH_PREDICTOR
	{
		.capability = ARM64_HARDEN_BRANCH_PREDICTOR,
<<<<<<< HEAD
		MIDR_ALL_VERSIONS(MIDR_CORTEX_A57),
		.enable = enable_smccc_arch_workaround_1,
	},
	{
		.capability = ARM64_HARDEN_BRANCH_PREDICTOR,
		MIDR_ALL_VERSIONS(MIDR_CORTEX_A72),
		.enable = enable_smccc_arch_workaround_1,
	},
	{
		.capability = ARM64_HARDEN_BRANCH_PREDICTOR,
		MIDR_ALL_VERSIONS(MIDR_CORTEX_A73),
		.enable = enable_smccc_arch_workaround_1,
	},
	{
		.capability = ARM64_HARDEN_BRANCH_PREDICTOR,
		MIDR_ALL_VERSIONS(MIDR_CORTEX_A75),
		.enable = enable_smccc_arch_workaround_1,
	},
	{
		.capability = ARM64_HARDEN_BRANCH_PREDICTOR,
		MIDR_ALL_VERSIONS(MIDR_KRYO3G),
#ifdef CONFIG_PSCI_BP_HARDENING
		.enable = enable_psci_bp_hardening,
#else
		.enable = enable_smccc_arch_workaround_1,
#endif
	},
	{
		.capability = ARM64_HARDEN_BRANCH_PREDICTOR,
		MIDR_ALL_VERSIONS(MIDR_KRYO2XX_GOLD),
#ifdef CONFIG_PSCI_BP_HARDENING
		.enable = enable_psci_bp_hardening,
#else
		.enable = enable_smccc_arch_workaround_1,
#endif
	},
	{
		.capability = ARM64_HARDEN_BRANCH_PREDICTOR,
		MIDR_ALL_VERSIONS(MIDR_BRCM_VULCAN),
		.enable = enable_smccc_arch_workaround_1,
	},
	{
		.capability = ARM64_HARDEN_BRANCH_PREDICTOR,
		MIDR_ALL_VERSIONS(MIDR_CAVIUM_THUNDERX2),
		.enable = enable_smccc_arch_workaround_1,
=======
		ERRATA_MIDR_RANGE_LIST(arm64_bp_harden_smccc_cpus),
		.cpu_enable = enable_smccc_arch_workaround_1,
>>>>>>> 28d13395
	},
#endif
#ifdef CONFIG_ARM64_SSBD
	{
		.desc = "Speculative Store Bypass Disable",
		.type = ARM64_CPUCAP_LOCAL_CPU_ERRATUM,
		.capability = ARM64_SSBD,
		.matches = has_ssbd_mitigation,
	},
#endif
#ifdef CONFIG_ARM64_ERRATUM_1188873
	{
		/* Cortex-A76 r0p0 to r2p0 */
		.desc = "ARM erratum 1188873",
		.capability = ARM64_WORKAROUND_1188873,
		ERRATA_MIDR_RANGE(MIDR_CORTEX_A76, 0, 0, 2, 0),
	},
#endif
	{
		.desc = "Spectre-BHB",
		.type = ARM64_CPUCAP_LOCAL_CPU_ERRATUM,
		.capability = ARM64_SPECTRE_BHB,
		.matches = is_spectre_bhb_affected,
#ifdef CONFIG_MITIGATE_SPECTRE_BRANCH_HISTORY
		.cpu_enable = spectre_bhb_enable_mitigation,
#endif
	},
	{
	}
};

/*
 * We try to ensure that the mitigation state can never change as the result of
 * onlining a late CPU.
 */
static void __maybe_unused update_mitigation_state(enum mitigation_state *oldp,
						   enum mitigation_state new)
{
	enum mitigation_state state;

	do {
		state = READ_ONCE(*oldp);
		if (new <= state)
			break;
	} while (cmpxchg_relaxed(oldp, state, new) != state);
}

/*
 * Spectre BHB.
 *
 * A CPU is either:
 * - Mitigated by a branchy loop a CPU specific number of times, and listed
 *   in our "loop mitigated list".
 * - Mitigated in software by the firmware Spectre v2 call.
 * - Has the ClearBHB instruction to perform the mitigation.
 * - Has the 'Exception Clears Branch History Buffer' (ECBHB) feature, so no
 *   software mitigation in the vectors is needed.
 * - Has CSV2.3, so is unaffected.
 */
static enum mitigation_state spectre_bhb_state;

enum mitigation_state arm64_get_spectre_bhb_state(void)
{
	return spectre_bhb_state;
}

/*
 * This must be called with SCOPE_LOCAL_CPU for each type of CPU, before any
 * SCOPE_SYSTEM call will give the right answer.
 */
u8 spectre_bhb_loop_affected(int scope)
{
	u8 k = 0;
	static u8 max_bhb_k;

	if (scope == SCOPE_LOCAL_CPU) {
		static const struct midr_range spectre_bhb_k32_list[] = {
			MIDR_ALL_VERSIONS(MIDR_CORTEX_A78),
			MIDR_ALL_VERSIONS(MIDR_CORTEX_A78C),
			MIDR_ALL_VERSIONS(MIDR_CORTEX_X1),
			MIDR_ALL_VERSIONS(MIDR_CORTEX_A710),
			MIDR_ALL_VERSIONS(MIDR_CORTEX_X2),
			MIDR_ALL_VERSIONS(MIDR_NEOVERSE_N2),
			MIDR_ALL_VERSIONS(MIDR_NEOVERSE_V1),
			{},
		};
		static const struct midr_range spectre_bhb_k24_list[] = {
			MIDR_ALL_VERSIONS(MIDR_CORTEX_A77),
			MIDR_ALL_VERSIONS(MIDR_CORTEX_A76),
			MIDR_ALL_VERSIONS(MIDR_NEOVERSE_N1),
			{},
		};
		static const struct midr_range spectre_bhb_k8_list[] = {
			MIDR_ALL_VERSIONS(MIDR_CORTEX_A72),
			MIDR_ALL_VERSIONS(MIDR_CORTEX_A57),
			{},
		};

		if (is_midr_in_range_list(read_cpuid_id(), spectre_bhb_k32_list))
			k = 32;
		else if (is_midr_in_range_list(read_cpuid_id(), spectre_bhb_k24_list))
			k = 24;
		else if (is_midr_in_range_list(read_cpuid_id(), spectre_bhb_k8_list))
			k =  8;

		max_bhb_k = max(max_bhb_k, k);
	} else {
		k = max_bhb_k;
	}

	return k;
}

static enum mitigation_state spectre_bhb_get_cpu_fw_mitigation_state(void)
{
	int ret;
	struct arm_smccc_res res;

	if (psci_ops.smccc_version == SMCCC_VERSION_1_0)
		return SPECTRE_VULNERABLE;

	switch (psci_ops.conduit) {
	case PSCI_CONDUIT_HVC:
		arm_smccc_1_1_hvc(ARM_SMCCC_ARCH_FEATURES_FUNC_ID,
				  ARM_SMCCC_ARCH_WORKAROUND_3, &res);
		break;

	case PSCI_CONDUIT_SMC:
		arm_smccc_1_1_smc(ARM_SMCCC_ARCH_FEATURES_FUNC_ID,
				  ARM_SMCCC_ARCH_WORKAROUND_3, &res);
		break;

	default:
		return SPECTRE_VULNERABLE;
	}

	ret = res.a0;
	switch (ret) {
	case SMCCC_RET_SUCCESS:
		return SPECTRE_MITIGATED;
	case SMCCC_ARCH_WORKAROUND_RET_UNAFFECTED:
		return SPECTRE_UNAFFECTED;
	default:
	case SMCCC_RET_NOT_SUPPORTED:
		return SPECTRE_VULNERABLE;
	}
}

static bool is_spectre_bhb_fw_affected(int scope)
{
	static bool system_affected;
	enum mitigation_state fw_state;
	bool has_smccc = (psci_ops.smccc_version >= SMCCC_VERSION_1_1);
	static const struct midr_range spectre_bhb_firmware_mitigated_list[] = {
		MIDR_ALL_VERSIONS(MIDR_CORTEX_A73),
		MIDR_ALL_VERSIONS(MIDR_CORTEX_A75),
		{},
	};
	bool cpu_in_list = is_midr_in_range_list(read_cpuid_id(),
					 spectre_bhb_firmware_mitigated_list);

	if (scope != SCOPE_LOCAL_CPU)
		return system_affected;

	fw_state = spectre_bhb_get_cpu_fw_mitigation_state();
	if (cpu_in_list || (has_smccc && fw_state == SPECTRE_MITIGATED)) {
		system_affected = true;
		return true;
	}

	return false;
}

static bool __maybe_unused supports_ecbhb(int scope)
{
	u64 mmfr1;

	if (scope == SCOPE_LOCAL_CPU)
		mmfr1 = read_sysreg_s(SYS_ID_AA64MMFR1_EL1);
	else
		mmfr1 = read_system_reg(SYS_ID_AA64MMFR1_EL1);

	return cpuid_feature_extract_unsigned_field(mmfr1,
						    ID_AA64MMFR1_ECBHB_SHIFT);
}

bool is_spectre_bhb_affected(const struct arm64_cpu_capabilities *entry,
			     int scope)
{
	WARN_ON(scope != SCOPE_LOCAL_CPU || preemptible());

	if (supports_csv2p3(scope))
		return false;

	if (supports_clearbhb(scope))
		return true;

	if (spectre_bhb_loop_affected(scope))
		return true;

	if (is_spectre_bhb_fw_affected(scope))
		return true;

	return false;
}

#ifdef CONFIG_HARDEN_BRANCH_PREDICTOR
static void this_cpu_set_vectors(enum arm64_bp_harden_el1_vectors slot)
{
	const char *v = arm64_get_bp_hardening_vector(slot);

	if (slot < 0)
		return;

	__this_cpu_write(this_cpu_vector, v);

	/*
	 * When KPTI is in use, the vectors are switched when exiting to
	 * user-space.
	 */
	if (arm64_kernel_unmapped_at_el0())
		return;

	write_sysreg(v, vbar_el1);
	isb();
}

#ifdef CONFIG_KVM
static const char *kvm_bhb_get_vecs_end(const char *start)
{
	if (start == __smccc_workaround_3_smc_start)
		return __smccc_workaround_3_smc_end;
	else if (start == __spectre_bhb_loop_k8_start)
		return __spectre_bhb_loop_k8_end;
	else if (start == __spectre_bhb_loop_k24_start)
		return __spectre_bhb_loop_k24_end;
	else if (start == __spectre_bhb_loop_k32_start)
		return __spectre_bhb_loop_k32_end;
	else if (start == __spectre_bhb_clearbhb_start)
		return __spectre_bhb_clearbhb_end;

	return NULL;
}

static void kvm_setup_bhb_slot(const char *hyp_vecs_start)
{
	int cpu, slot = -1;
	const char *hyp_vecs_end;

	if (!IS_ENABLED(CONFIG_KVM) || !is_hyp_mode_available())
		return;

	hyp_vecs_end = kvm_bhb_get_vecs_end(hyp_vecs_start);
	if (WARN_ON_ONCE(!hyp_vecs_start || !hyp_vecs_end))
		return;

	spin_lock(&bp_lock);
	for_each_possible_cpu(cpu) {
		if (per_cpu(bp_hardening_data.template_start, cpu) == hyp_vecs_start) {
			slot = per_cpu(bp_hardening_data.hyp_vectors_slot, cpu);
			break;
		}
	}

	if (slot == -1) {
		last_slot++;
		BUG_ON(((__bp_harden_hyp_vecs_end - __bp_harden_hyp_vecs_start)
			/ SZ_2K) <= last_slot);
		slot = last_slot;
		__copy_hyp_vect_bpi(slot, hyp_vecs_start, hyp_vecs_end);
	}

	__this_cpu_write(bp_hardening_data.hyp_vectors_slot, slot);
	__this_cpu_write(bp_hardening_data.template_start, hyp_vecs_start);
	spin_unlock(&bp_lock);
}
#else
#define __smccc_workaround_3_smc_start NULL
#define __spectre_bhb_loop_k8_start NULL
#define __spectre_bhb_loop_k24_start NULL
#define __spectre_bhb_loop_k32_start NULL
#define __spectre_bhb_clearbhb_start NULL

static void kvm_setup_bhb_slot(const char *hyp_vecs_start) { };
#endif /* CONFIG_KVM */

static bool is_spectrev2_safe(void)
{
	return !is_midr_in_range_list(read_cpuid_id(),
				      arm64_bp_harden_smccc_cpus);
}

void spectre_bhb_enable_mitigation(const struct arm64_cpu_capabilities *entry)
{
	enum mitigation_state fw_state, state = SPECTRE_VULNERABLE;

	if (!is_spectre_bhb_affected(entry, SCOPE_LOCAL_CPU))
		return;

	if (!is_spectrev2_safe() &&  !__hardenbp_enab) {
		/* No point mitigating Spectre-BHB alone. */
	} else if (!IS_ENABLED(CONFIG_MITIGATE_SPECTRE_BRANCH_HISTORY)) {
		pr_info_once("spectre-bhb mitigation disabled by compile time option\n");
	} else if (cpu_mitigations_off()) {
		pr_info_once("spectre-bhb mitigation disabled by command line option\n");
	} else if (supports_ecbhb(SCOPE_LOCAL_CPU)) {
		state = SPECTRE_MITIGATED;
	} else if (supports_clearbhb(SCOPE_LOCAL_CPU)) {
		kvm_setup_bhb_slot(__spectre_bhb_clearbhb_start);
		this_cpu_set_vectors(EL1_VECTOR_BHB_CLEAR_INSN);

		state = SPECTRE_MITIGATED;
	} else if (spectre_bhb_loop_affected(SCOPE_LOCAL_CPU)) {
		switch (spectre_bhb_loop_affected(SCOPE_SYSTEM)) {
		case 8:
			kvm_setup_bhb_slot(__spectre_bhb_loop_k8_start);
			break;
		case 24:
			kvm_setup_bhb_slot(__spectre_bhb_loop_k24_start);
			break;
		case 32:
			kvm_setup_bhb_slot(__spectre_bhb_loop_k32_start);
			break;
		default:
			WARN_ON_ONCE(1);
		}
		this_cpu_set_vectors(EL1_VECTOR_BHB_LOOP);

		state = SPECTRE_MITIGATED;
	} else if (is_spectre_bhb_fw_affected(SCOPE_LOCAL_CPU)) {
		fw_state = spectre_bhb_get_cpu_fw_mitigation_state();
		if (fw_state == SPECTRE_MITIGATED) {
			kvm_setup_bhb_slot(__smccc_workaround_3_smc_start);
			this_cpu_set_vectors(EL1_VECTOR_BHB_FW);

			/*
			 * With WA3 in the vectors, the WA1 calls can be
			 * removed.
			 */
			__this_cpu_write(bp_hardening_data.fn, NULL);

			state = SPECTRE_MITIGATED;
		}
	}

	update_mitigation_state(&spectre_bhb_state, state);
}

/* Patched to correct the immediate */
void __init spectre_bhb_patch_loop_iter(struct alt_instr *alt,
					__le32 *origptr, __le32 *updptr, int nr_inst)
{
	u8 rd;
	u32 insn;
	u16 loop_count = spectre_bhb_loop_affected(SCOPE_SYSTEM);

	BUG_ON(nr_inst != 1); /* MOV -> MOV */

	if (!IS_ENABLED(CONFIG_MITIGATE_SPECTRE_BRANCH_HISTORY))
		return;

	insn = le32_to_cpu(*origptr);
	rd = aarch64_insn_decode_register(AARCH64_INSN_REGTYPE_RD, insn);
	insn = aarch64_insn_gen_movewide(rd, loop_count, 0,
					 AARCH64_INSN_VARIANT_64BIT,
					 AARCH64_INSN_MOVEWIDE_ZERO);
	*updptr++ = cpu_to_le32(insn);
}
#endif /* CONFIG_HARDEN_BRANCH_PREDICTOR */<|MERGE_RESOLUTION|>--- conflicted
+++ resolved
@@ -23,13 +23,10 @@
 #include <asm/cpu.h>
 #include <asm/cputype.h>
 #include <asm/cpufeature.h>
-<<<<<<< HEAD
+#include <asm/vectors.h>
 #include <uapi/linux/psci.h>
 #include <linux/arm-smccc.h>
 #include <linux/psci.h>
-=======
-#include <asm/vectors.h>
->>>>>>> 28d13395
 
 static bool __maybe_unused
 is_affected_midr_range(const struct arm64_cpu_capabilities *entry, int scope)
@@ -493,15 +490,9 @@
 	/* Cortex-A57 r0p0 - r1p2 */
 		.desc = "ARM erratum 832075",
 		.capability = ARM64_WORKAROUND_DEVICE_LOAD_ACQUIRE,
-<<<<<<< HEAD
-		MIDR_RANGE(MIDR_CORTEX_A57,
-			   MIDR_CPU_VAR_REV(0, 0),
-			   MIDR_CPU_VAR_REV(1, 2)),
-=======
 		ERRATA_MIDR_RANGE(MIDR_CORTEX_A57,
 				  0, 0,
 				  1, 2),
->>>>>>> 28d13395
 	},
 #endif
 #ifdef CONFIG_ARM64_ERRATUM_834220
@@ -509,15 +500,9 @@
 	/* Cortex-A57 r0p0 - r1p2 */
 		.desc = "ARM erratum 834220",
 		.capability = ARM64_WORKAROUND_834220,
-<<<<<<< HEAD
-		MIDR_RANGE(MIDR_CORTEX_A57,
-			   MIDR_CPU_VAR_REV(0, 0),
-			   MIDR_CPU_VAR_REV(1, 2)),
-=======
 		ERRATA_MIDR_RANGE(MIDR_CORTEX_A57,
 				  0, 0,
 				  1, 2),
->>>>>>> 28d13395
 	},
 #endif
 #ifdef CONFIG_ARM64_ERRATUM_845719
@@ -541,15 +526,9 @@
 	/* Cavium ThunderX, T88 pass 1.x - 2.1 */
 		.desc = "Cavium erratum 27456",
 		.capability = ARM64_WORKAROUND_CAVIUM_27456,
-<<<<<<< HEAD
-		MIDR_RANGE(MIDR_THUNDERX,
-			   MIDR_CPU_VAR_REV(0, 0),
-			   MIDR_CPU_VAR_REV(1, 1)),
-=======
 		ERRATA_MIDR_RANGE(MIDR_THUNDERX,
 				  0, 0,
 				  1, 1),
->>>>>>> 28d13395
 	},
 	{
 	/* Cavium ThunderX, T81 pass 1.0 */
@@ -575,56 +554,12 @@
 #ifdef CONFIG_HARDEN_BRANCH_PREDICTOR
 	{
 		.capability = ARM64_HARDEN_BRANCH_PREDICTOR,
-<<<<<<< HEAD
-		MIDR_ALL_VERSIONS(MIDR_CORTEX_A57),
-		.enable = enable_smccc_arch_workaround_1,
-	},
-	{
-		.capability = ARM64_HARDEN_BRANCH_PREDICTOR,
-		MIDR_ALL_VERSIONS(MIDR_CORTEX_A72),
-		.enable = enable_smccc_arch_workaround_1,
-	},
-	{
-		.capability = ARM64_HARDEN_BRANCH_PREDICTOR,
-		MIDR_ALL_VERSIONS(MIDR_CORTEX_A73),
-		.enable = enable_smccc_arch_workaround_1,
-	},
-	{
-		.capability = ARM64_HARDEN_BRANCH_PREDICTOR,
-		MIDR_ALL_VERSIONS(MIDR_CORTEX_A75),
-		.enable = enable_smccc_arch_workaround_1,
-	},
-	{
-		.capability = ARM64_HARDEN_BRANCH_PREDICTOR,
-		MIDR_ALL_VERSIONS(MIDR_KRYO3G),
+		ERRATA_MIDR_RANGE_LIST(arm64_bp_harden_smccc_cpus),
 #ifdef CONFIG_PSCI_BP_HARDENING
-		.enable = enable_psci_bp_hardening,
+		.cpu_enable = enable_psci_bp_hardening,
 #else
-		.enable = enable_smccc_arch_workaround_1,
-#endif
-	},
-	{
-		.capability = ARM64_HARDEN_BRANCH_PREDICTOR,
-		MIDR_ALL_VERSIONS(MIDR_KRYO2XX_GOLD),
-#ifdef CONFIG_PSCI_BP_HARDENING
-		.enable = enable_psci_bp_hardening,
-#else
-		.enable = enable_smccc_arch_workaround_1,
-#endif
-	},
-	{
-		.capability = ARM64_HARDEN_BRANCH_PREDICTOR,
-		MIDR_ALL_VERSIONS(MIDR_BRCM_VULCAN),
-		.enable = enable_smccc_arch_workaround_1,
-	},
-	{
-		.capability = ARM64_HARDEN_BRANCH_PREDICTOR,
-		MIDR_ALL_VERSIONS(MIDR_CAVIUM_THUNDERX2),
-		.enable = enable_smccc_arch_workaround_1,
-=======
-		ERRATA_MIDR_RANGE_LIST(arm64_bp_harden_smccc_cpus),
 		.cpu_enable = enable_smccc_arch_workaround_1,
->>>>>>> 28d13395
+#endif
 	},
 #endif
 #ifdef CONFIG_ARM64_SSBD
