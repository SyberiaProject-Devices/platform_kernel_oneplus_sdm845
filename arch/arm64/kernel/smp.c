--- conflicted
+++ resolved
@@ -54,10 +54,7 @@
 #include <asm/tlbflush.h>
 #include <asm/ptrace.h>
 #include <asm/virt.h>
-<<<<<<< HEAD
 #include <soc/qcom/lpm_levels.h>
-=======
->>>>>>> d6d7f6f8
 #include <soc/qcom/minidump.h>
 
 #define CREATE_TRACE_POINTS
@@ -860,15 +857,9 @@
 		dump_stack_minidump(regs->sp);
 		raw_spin_unlock(&stop_lock);
 	}
-<<<<<<< HEAD
 
 	set_cpu_active(cpu, false);
 
-=======
-
-	set_cpu_active(cpu, false);
-
->>>>>>> d6d7f6f8
 	flush_cache_all();
 	local_irq_disable();
 
@@ -1014,10 +1005,7 @@
 void smp_send_reschedule(int cpu)
 {
 	BUG_ON(cpu_is_offline(cpu));
-<<<<<<< HEAD
 	update_ipi_history(cpu);
-=======
->>>>>>> d6d7f6f8
 	smp_cross_call_common(cpumask_of(cpu), IPI_RESCHEDULE);
 }
 
@@ -1064,11 +1052,10 @@
 
 	/* Wait up to one second for other CPUs to stop */
 	timeout = USEC_PER_SEC;
-
-	while (num_other_active_cpus() && timeout--)
+	while (num_other_online_cpus() && timeout--)
 		udelay(1);
 
-	if (num_other_active_cpus())
+	if (num_other_online_cpus())
 		pr_warning("SMP: failed to stop secondary CPUs %*pbl\n",
 			   cpumask_pr_args(cpu_online_mask));
 }
