--- conflicted
+++ resolved
@@ -98,9 +98,7 @@
 ENTRY(__smccc_workaround_1_hvc_start)
 	smccc_workaround_1	hvc
 ENTRY(__smccc_workaround_1_hvc_end)
-<<<<<<< HEAD
 .#endif
-=======
 
 ENTRY(__smccc_workaround_3_smc_start)
 	sub     sp, sp, #(8 * 4)
@@ -155,5 +153,4 @@
 ENTRY(__spectre_bhb_clearbhb_start)
 	hint	#22	/* aka clearbhb */
 	isb
-ENTRY(__spectre_bhb_clearbhb_end)
->>>>>>> 28d13395
+ENTRY(__spectre_bhb_clearbhb_end)