--- conflicted
+++ resolved
@@ -269,7 +269,6 @@
 
 static unsigned long oops_begin(void)
 {
-<<<<<<< HEAD
 	int cpu;
 	unsigned long flags;
 
@@ -286,15 +285,6 @@
 	}
 	die_nest_count++;
 	die_owner = cpu;
-=======
-	int ret;
-	unsigned long flags;
-
-	raw_spin_lock_irqsave(&die_lock, flags);
-
-	oops_enter();
-
->>>>>>> 0166b9e3
 	console_verbose();
 	bust_spinlocks(1);
 	return flags;
@@ -308,28 +298,18 @@
 	bust_spinlocks(0);
 	die_owner = -1;
 	add_taint(TAINT_DIE, LOCKDEP_NOW_UNRELIABLE);
-<<<<<<< HEAD
 	die_nest_count--;
 	if (!die_nest_count)
 		/* Nest count reaches zero, release the lock. */
 		arch_spin_unlock(&die_lock);
 	raw_local_irq_restore(flags);
-=======
->>>>>>> 0166b9e3
 	oops_exit();
 
 	if (in_interrupt())
 		panic("Fatal exception in interrupt");
 	if (panic_on_oops)
 		panic("Fatal exception");
-<<<<<<< HEAD
 	if (notify != NOTIFY_STOP)
-=======
-
-	raw_spin_unlock_irqrestore(&die_lock, flags);
-
-	if (ret != NOTIFY_STOP)
->>>>>>> 0166b9e3
 		do_exit(SIGSEGV);
 }
 
