--- conflicted
+++ resolved
@@ -440,12 +440,11 @@
 static inline void arm64_set_ssbd_mitigation(bool state) {}
 #endif
 
-<<<<<<< HEAD
 static inline bool system_supports_fpsimd(void)
 {
 	return !cpus_have_const_cap(ARM64_HAS_NO_FPSIMD);
 }
-=======
+
 /* Watch out, ordering is important here. */
 enum mitigation_state {
 	SPECTRE_UNAFFECTED,
@@ -457,7 +456,6 @@
 bool is_spectre_bhb_affected(const struct arm64_cpu_capabilities *entry, int scope);
 u8 spectre_bhb_loop_affected(int scope);
 void spectre_bhb_enable_mitigation(const struct arm64_cpu_capabilities *entry);
->>>>>>> 28d13395
 
 #endif /* __ASSEMBLY__ */
 
