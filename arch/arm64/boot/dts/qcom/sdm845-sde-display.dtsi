--- conflicted
+++ resolved
@@ -502,8 +502,6 @@
 		oled-vdda-supply = <&pm8998_l22>;
 	};
 
-<<<<<<< HEAD
-=======
 	dsi_r63417_truly_1080_cmd_display: qcom,dsi-display@18 {
 		compatible = "qcom,dsi-display";
 		label = "dsi_r63417_truly_1080_cmd_display";
@@ -551,7 +549,6 @@
 		};
 	};
 
->>>>>>> 0c755962
 	sde_wb: qcom,wb-display@0 {
 		compatible = "qcom,wb-display";
 		cell-index = <0>;
