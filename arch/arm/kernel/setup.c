/*
 *  linux/arch/arm/kernel/setup.c
 *
 *  Copyright (C) 1995-2001 Russell King
 *
 * This program is free software; you can redistribute it and/or modify
 * it under the terms of the GNU General Public License version 2 as
 * published by the Free Software Foundation.
 */
#include <linux/efi.h>
#include <linux/export.h>
#include <linux/kernel.h>
#include <linux/stddef.h>
#include <linux/ioport.h>
#include <linux/delay.h>
#include <linux/utsname.h>
#include <linux/initrd.h>
#include <linux/console.h>
#include <linux/bootmem.h>
#include <linux/seq_file.h>
#include <linux/screen_info.h>
#include <linux/of_platform.h>
#include <linux/init.h>
#include <linux/kexec.h>
#include <linux/of_fdt.h>
#include <linux/cpu.h>
#include <linux/interrupt.h>
#include <linux/smp.h>
#include <linux/proc_fs.h>
#include <linux/memblock.h>
#include <linux/bug.h>
#include <linux/compiler.h>
#include <linux/sort.h>
#include <linux/psci.h>

#include <asm/unified.h>
#include <asm/cp15.h>
#include <asm/cpu.h>
#include <asm/cputype.h>
#include <asm/efi.h>
#include <asm/elf.h>
#include <asm/early_ioremap.h>
#include <asm/fixmap.h>
#include <asm/procinfo.h>
#include <asm/psci.h>
#include <asm/sections.h>
#include <asm/setup.h>
#include <asm/smp_plat.h>
#include <asm/mach-types.h>
#include <asm/cacheflush.h>
#include <asm/cachetype.h>
#include <asm/tlbflush.h>
#include <asm/xen/hypervisor.h>

#include <asm/prom.h>
#include <asm/mach/arch.h>
#include <asm/mach/irq.h>
#include <asm/mach/time.h>
#include <asm/system_info.h>
#include <asm/system_misc.h>
#include <asm/traps.h>
#include <asm/unwind.h>
#include <asm/memblock.h>
#include <asm/virt.h>

#include "atags.h"


#if defined(CONFIG_FPE_NWFPE) || defined(CONFIG_FPE_FASTFPE)
char fpe_type[8];

static int __init fpe_setup(char *line)
{
	memcpy(fpe_type, line, 8);
	return 1;
}

__setup("fpe=", fpe_setup);
#endif

extern void init_default_cache_policy(unsigned long);
extern void paging_init(const struct machine_desc *desc);
extern void early_paging_init(const struct machine_desc *);
extern void adjust_lowmem_bounds(void);
extern enum reboot_mode reboot_mode;
extern void setup_dma_zone(const struct machine_desc *desc);

unsigned int processor_id;
EXPORT_SYMBOL(processor_id);
unsigned int __machine_arch_type __read_mostly;
EXPORT_SYMBOL(__machine_arch_type);
unsigned int cacheid __read_mostly;
EXPORT_SYMBOL(cacheid);

unsigned int __atags_pointer __initdata;

unsigned int system_rev;
EXPORT_SYMBOL(system_rev);

const char *system_serial;
EXPORT_SYMBOL(system_serial);

unsigned int system_serial_low;
EXPORT_SYMBOL(system_serial_low);

unsigned int system_serial_high;
EXPORT_SYMBOL(system_serial_high);

unsigned int elf_hwcap __read_mostly;
EXPORT_SYMBOL(elf_hwcap);

unsigned int elf_hwcap2 __read_mostly;
EXPORT_SYMBOL(elf_hwcap2);


char* (*arch_read_hardware_id)(void);
EXPORT_SYMBOL(arch_read_hardware_id);

unsigned int boot_reason;
EXPORT_SYMBOL(boot_reason);

unsigned int cold_boot;
EXPORT_SYMBOL(cold_boot);

#ifdef MULTI_CPU
struct processor processor __ro_after_init;
#if defined(CONFIG_BIG_LITTLE) && defined(CONFIG_HARDEN_BRANCH_PREDICTOR)
struct processor *cpu_vtable[NR_CPUS] = {
	[0] = &processor,
};
#endif
#endif
#ifdef MULTI_TLB
struct cpu_tlb_fns cpu_tlb __ro_after_init;
#endif
#ifdef MULTI_USER
struct cpu_user_fns cpu_user __ro_after_init;
#endif
#ifdef MULTI_CACHE
struct cpu_cache_fns cpu_cache __ro_after_init;
#endif
#ifdef CONFIG_OUTER_CACHE
struct outer_cache_fns outer_cache __ro_after_init;
EXPORT_SYMBOL(outer_cache);
#endif

/*
 * Cached cpu_architecture() result for use by assembler code.
 * C code should use the cpu_architecture() function instead of accessing this
 * variable directly.
 */
int __cpu_architecture __read_mostly = CPU_ARCH_UNKNOWN;

struct stack {
	u32 irq[3];
	u32 abt[3];
	u32 und[3];
	u32 fiq[3];
} ____cacheline_aligned;

#ifndef CONFIG_CPU_V7M
static struct stack stacks[NR_CPUS];
#endif

char elf_platform[ELF_PLATFORM_SIZE];
EXPORT_SYMBOL(elf_platform);

static const char *cpu_name;
static const char *machine_name;
static char __initdata cmd_line[COMMAND_LINE_SIZE];
const struct machine_desc *machine_desc __initdata;

static union { char c[4]; unsigned long l; } endian_test __initdata = { { 'l', '?', '?', 'b' } };
#define ENDIANNESS ((char)endian_test.l)

DEFINE_PER_CPU(struct cpuinfo_arm, cpu_data);

/*
 * Standard memory resources
 */
static struct resource mem_res[] = {
	{
		.name = "Video RAM",
		.start = 0,
		.end = 0,
		.flags = IORESOURCE_MEM
	},
	{
		.name = "Kernel code",
		.start = 0,
		.end = 0,
		.flags = IORESOURCE_SYSTEM_RAM
	},
	{
		.name = "Kernel data",
		.start = 0,
		.end = 0,
		.flags = IORESOURCE_SYSTEM_RAM
	}
};

#define video_ram   mem_res[0]
#define kernel_code mem_res[1]
#define kernel_data mem_res[2]

static struct resource io_res[] = {
	{
		.name = "reserved",
		.start = 0x3bc,
		.end = 0x3be,
		.flags = IORESOURCE_IO | IORESOURCE_BUSY
	},
	{
		.name = "reserved",
		.start = 0x378,
		.end = 0x37f,
		.flags = IORESOURCE_IO | IORESOURCE_BUSY
	},
	{
		.name = "reserved",
		.start = 0x278,
		.end = 0x27f,
		.flags = IORESOURCE_IO | IORESOURCE_BUSY
	}
};

#define lp0 io_res[0]
#define lp1 io_res[1]
#define lp2 io_res[2]

static const char *proc_arch[] = {
	"undefined/unknown",
	"3",
	"4",
	"4T",
	"5",
	"5T",
	"5TE",
	"5TEJ",
	"6TEJ",
	"7",
	"7M",
	"?(12)",
	"?(13)",
	"?(14)",
	"?(15)",
	"?(16)",
	"?(17)",
};

#ifdef CONFIG_HARDEN_BRANCH_PREDICTOR
struct arm_btbinv {
	void (*apply_bp_hardening)(void);
};
static DEFINE_PER_CPU_READ_MOSTLY(struct arm_btbinv, arm_btbinv);

static void arm_a73_apply_bp_hardening(void)
{
	asm("mov        r2, #0");
	asm("mcr        p15, 0, r2, c7, c5, 6");
}

void arm_apply_bp_hardening(void)
{
	if (this_cpu_ptr(&arm_btbinv)->apply_bp_hardening)
		this_cpu_ptr(&arm_btbinv)->apply_bp_hardening();
}

void arm_init_bp_hardening(void)
{
	switch (read_cpuid_part()) {
	case ARM_CPU_PART_CORTEX_A73:
	case ARM_CPU_PART_KRYO2XX_GOLD:
		per_cpu(arm_btbinv.apply_bp_hardening, raw_smp_processor_id())
			  = arm_a73_apply_bp_hardening;
		break;
	default:
		per_cpu(arm_btbinv.apply_bp_hardening, raw_smp_processor_id())
			  = NULL;
		break;
	}
}
#endif

#ifdef CONFIG_CPU_V7M
static int __get_cpu_architecture(void)
{
	return CPU_ARCH_ARMv7M;
}
#else
static int __get_cpu_architecture(void)
{
	int cpu_arch;

	if ((read_cpuid_id() & 0x0008f000) == 0) {
		cpu_arch = CPU_ARCH_UNKNOWN;
	} else if ((read_cpuid_id() & 0x0008f000) == 0x00007000) {
		cpu_arch = (read_cpuid_id() & (1 << 23)) ? CPU_ARCH_ARMv4T : CPU_ARCH_ARMv3;
	} else if ((read_cpuid_id() & 0x00080000) == 0x00000000) {
		cpu_arch = (read_cpuid_id() >> 16) & 7;
		if (cpu_arch)
			cpu_arch += CPU_ARCH_ARMv3;
	} else if ((read_cpuid_id() & 0x000f0000) == 0x000f0000) {
		/* Revised CPUID format. Read the Memory Model Feature
		 * Register 0 and check for VMSAv7 or PMSAv7 */
		unsigned int mmfr0 = read_cpuid_ext(CPUID_EXT_MMFR0);
		if ((mmfr0 & 0x0000000f) >= 0x00000003 ||
		    (mmfr0 & 0x000000f0) >= 0x00000030)
			cpu_arch = CPU_ARCH_ARMv7;
		else if ((mmfr0 & 0x0000000f) == 0x00000002 ||
			 (mmfr0 & 0x000000f0) == 0x00000020)
			cpu_arch = CPU_ARCH_ARMv6;
		else
			cpu_arch = CPU_ARCH_UNKNOWN;
	} else
		cpu_arch = CPU_ARCH_UNKNOWN;

	return cpu_arch;
}
#endif

int __pure cpu_architecture(void)
{
	BUG_ON(__cpu_architecture == CPU_ARCH_UNKNOWN);

	return __cpu_architecture;
}

static int cpu_has_aliasing_icache(unsigned int arch)
{
	int aliasing_icache;
	unsigned int id_reg, num_sets, line_size;

	/* PIPT caches never alias. */
	if (icache_is_pipt())
		return 0;

	/* arch specifies the register format */
	switch (arch) {
	case CPU_ARCH_ARMv7:
		set_csselr(CSSELR_ICACHE | CSSELR_L1);
		isb();
		id_reg = read_ccsidr();
		line_size = 4 << ((id_reg & 0x7) + 2);
		num_sets = ((id_reg >> 13) & 0x7fff) + 1;
		aliasing_icache = (line_size * num_sets) > PAGE_SIZE;
		break;
	case CPU_ARCH_ARMv6:
		aliasing_icache = read_cpuid_cachetype() & (1 << 11);
		break;
	default:
		/* I-cache aliases will be handled by D-cache aliasing code */
		aliasing_icache = 0;
	}

	return aliasing_icache;
}

static void __init cacheid_init(void)
{
	unsigned int arch = cpu_architecture();

	if (arch >= CPU_ARCH_ARMv6) {
		unsigned int cachetype = read_cpuid_cachetype();

		if ((arch == CPU_ARCH_ARMv7M) && !cachetype) {
			cacheid = 0;
		} else if ((cachetype & (7 << 29)) == 4 << 29) {
			/* ARMv7 register format */
			arch = CPU_ARCH_ARMv7;
			cacheid = CACHEID_VIPT_NONALIASING;
			switch (cachetype & (3 << 14)) {
			case (1 << 14):
				cacheid |= CACHEID_ASID_TAGGED;
				break;
			case (3 << 14):
				cacheid |= CACHEID_PIPT;
				break;
			}
		} else {
			arch = CPU_ARCH_ARMv6;
			if (cachetype & (1 << 23))
				cacheid = CACHEID_VIPT_ALIASING;
			else
				cacheid = CACHEID_VIPT_NONALIASING;
		}
		if (cpu_has_aliasing_icache(arch))
			cacheid |= CACHEID_VIPT_I_ALIASING;
	} else {
		cacheid = CACHEID_VIVT;
	}

	pr_info("CPU: %s data cache, %s instruction cache\n",
		cache_is_vivt() ? "VIVT" :
		cache_is_vipt_aliasing() ? "VIPT aliasing" :
		cache_is_vipt_nonaliasing() ? "PIPT / VIPT nonaliasing" : "unknown",
		cache_is_vivt() ? "VIVT" :
		icache_is_vivt_asid_tagged() ? "VIVT ASID tagged" :
		icache_is_vipt_aliasing() ? "VIPT aliasing" :
		icache_is_pipt() ? "PIPT" :
		cache_is_vipt_nonaliasing() ? "VIPT nonaliasing" : "unknown");
}

/*
 * These functions re-use the assembly code in head.S, which
 * already provide the required functionality.
 */
extern struct proc_info_list *lookup_processor_type(unsigned int);

void __init early_print(const char *str, ...)
{
	extern void printascii(const char *);
	char buf[256];
	va_list ap;

	va_start(ap, str);
	vsnprintf(buf, sizeof(buf), str, ap);
	va_end(ap);

#ifdef CONFIG_DEBUG_LL
	printascii(buf);
#endif
	printk("%s", buf);
}

#ifdef CONFIG_ARM_PATCH_IDIV

static inline u32 __attribute_const__ sdiv_instruction(void)
{
	if (IS_ENABLED(CONFIG_THUMB2_KERNEL)) {
		/* "sdiv r0, r0, r1" */
		u32 insn = __opcode_thumb32_compose(0xfb90, 0xf0f1);
		return __opcode_to_mem_thumb32(insn);
	}

	/* "sdiv r0, r0, r1" */
	return __opcode_to_mem_arm(0xe710f110);
}

static inline u32 __attribute_const__ udiv_instruction(void)
{
	if (IS_ENABLED(CONFIG_THUMB2_KERNEL)) {
		/* "udiv r0, r0, r1" */
		u32 insn = __opcode_thumb32_compose(0xfbb0, 0xf0f1);
		return __opcode_to_mem_thumb32(insn);
	}

	/* "udiv r0, r0, r1" */
	return __opcode_to_mem_arm(0xe730f110);
}

static inline u32 __attribute_const__ bx_lr_instruction(void)
{
	if (IS_ENABLED(CONFIG_THUMB2_KERNEL)) {
		/* "bx lr; nop" */
		u32 insn = __opcode_thumb32_compose(0x4770, 0x46c0);
		return __opcode_to_mem_thumb32(insn);
	}

	/* "bx lr" */
	return __opcode_to_mem_arm(0xe12fff1e);
}

static void __init patch_aeabi_idiv(void)
{
	extern void __aeabi_uidiv(void);
	extern void __aeabi_idiv(void);
	uintptr_t fn_addr;
	unsigned int mask;

	mask = IS_ENABLED(CONFIG_THUMB2_KERNEL) ? HWCAP_IDIVT : HWCAP_IDIVA;
	if (!(elf_hwcap & mask))
		return;

	pr_info("CPU: div instructions available: patching division code\n");

	fn_addr = ((uintptr_t)&__aeabi_uidiv) & ~1;
	asm ("" : "+g" (fn_addr));
	((u32 *)fn_addr)[0] = udiv_instruction();
	((u32 *)fn_addr)[1] = bx_lr_instruction();
	flush_icache_range(fn_addr, fn_addr + 8);

	fn_addr = ((uintptr_t)&__aeabi_idiv) & ~1;
	asm ("" : "+g" (fn_addr));
	((u32 *)fn_addr)[0] = sdiv_instruction();
	((u32 *)fn_addr)[1] = bx_lr_instruction();
	flush_icache_range(fn_addr, fn_addr + 8);
}

#else
static inline void patch_aeabi_idiv(void) { }
#endif

static void __init cpuid_init_hwcaps(void)
{
	int block;
	u32 isar5;

	if (cpu_architecture() < CPU_ARCH_ARMv7)
		return;

	block = cpuid_feature_extract(CPUID_EXT_ISAR0, 24);
	if (block >= 2)
		elf_hwcap |= HWCAP_IDIVA;
	if (block >= 1)
		elf_hwcap |= HWCAP_IDIVT;

	/* LPAE implies atomic ldrd/strd instructions */
	block = cpuid_feature_extract(CPUID_EXT_MMFR0, 0);
	if (block >= 5)
		elf_hwcap |= HWCAP_LPAE;

	/* check for supported v8 Crypto instructions */
	isar5 = read_cpuid_ext(CPUID_EXT_ISAR5);

	block = cpuid_feature_extract_field(isar5, 4);
	if (block >= 2)
		elf_hwcap2 |= HWCAP2_PMULL;
	if (block >= 1)
		elf_hwcap2 |= HWCAP2_AES;

	block = cpuid_feature_extract_field(isar5, 8);
	if (block >= 1)
		elf_hwcap2 |= HWCAP2_SHA1;

	block = cpuid_feature_extract_field(isar5, 12);
	if (block >= 1)
		elf_hwcap2 |= HWCAP2_SHA2;

	block = cpuid_feature_extract_field(isar5, 16);
	if (block >= 1)
		elf_hwcap2 |= HWCAP2_CRC32;
}

static void __init elf_hwcap_fixup(void)
{
	unsigned id = read_cpuid_id();

	/*
	 * HWCAP_TLS is available only on 1136 r1p0 and later,
	 * see also kuser_get_tls_init.
	 */
	if (read_cpuid_part() == ARM_CPU_PART_ARM1136 &&
	    ((id >> 20) & 3) == 0) {
		elf_hwcap &= ~HWCAP_TLS;
		return;
	}

	/* Verify if CPUID scheme is implemented */
	if ((id & 0x000f0000) != 0x000f0000)
		return;

	/*
	 * If the CPU supports LDREX/STREX and LDREXB/STREXB,
	 * avoid advertising SWP; it may not be atomic with
	 * multiprocessing cores.
	 */
	if (cpuid_feature_extract(CPUID_EXT_ISAR3, 12) > 1 ||
	    (cpuid_feature_extract(CPUID_EXT_ISAR3, 12) == 1 &&
	     cpuid_feature_extract(CPUID_EXT_ISAR4, 20) >= 3))
		elf_hwcap &= ~HWCAP_SWP;
}

/*
 * cpu_init - initialise one CPU.
 *
 * cpu_init sets up the per-CPU stacks.
 */
void notrace cpu_init(void)
{
#ifndef CONFIG_CPU_V7M
	unsigned int cpu = smp_processor_id();
	struct stack *stk = &stacks[cpu];

	if (cpu >= NR_CPUS) {
		pr_crit("CPU%u: bad primary CPU number\n", cpu);
		BUG();
	}

	/*
	 * This only works on resume and secondary cores. For booting on the
	 * boot cpu, smp_prepare_boot_cpu is called after percpu area setup.
	 */
	set_my_cpu_offset(per_cpu_offset(cpu));

	cpu_proc_init();

	/*
	 * Define the placement constraint for the inline asm directive below.
	 * In Thumb-2, msr with an immediate value is not allowed.
	 */
#ifdef CONFIG_THUMB2_KERNEL
#define PLC	"r"
#else
#define PLC	"I"
#endif

	/*
	 * setup stacks for re-entrant exception handlers
	 */
	__asm__ (
	"msr	cpsr_c, %1\n\t"
	"add	r14, %0, %2\n\t"
	"mov	sp, r14\n\t"
	"msr	cpsr_c, %3\n\t"
	"add	r14, %0, %4\n\t"
	"mov	sp, r14\n\t"
	"msr	cpsr_c, %5\n\t"
	"add	r14, %0, %6\n\t"
	"mov	sp, r14\n\t"
	"msr	cpsr_c, %7\n\t"
	"add	r14, %0, %8\n\t"
	"mov	sp, r14\n\t"
	"msr	cpsr_c, %9"
	    :
	    : "r" (stk),
	      PLC (PSR_F_BIT | PSR_I_BIT | IRQ_MODE),
	      "I" (offsetof(struct stack, irq[0])),
	      PLC (PSR_F_BIT | PSR_I_BIT | ABT_MODE),
	      "I" (offsetof(struct stack, abt[0])),
	      PLC (PSR_F_BIT | PSR_I_BIT | UND_MODE),
	      "I" (offsetof(struct stack, und[0])),
	      PLC (PSR_F_BIT | PSR_I_BIT | FIQ_MODE),
	      "I" (offsetof(struct stack, fiq[0])),
	      PLC (PSR_F_BIT | PSR_I_BIT | SVC_MODE)
	    : "r14");
#endif
}

u32 __cpu_logical_map[NR_CPUS] = { [0 ... NR_CPUS-1] = MPIDR_INVALID };

void __init smp_setup_processor_id(void)
{
	int i;
	u32 mpidr = is_smp() ? read_cpuid_mpidr() & MPIDR_HWID_BITMASK : 0;
	u32 cpu = MPIDR_AFFINITY_LEVEL(mpidr, 0);

	cpu_logical_map(0) = cpu;
	for (i = 1; i < nr_cpu_ids; ++i)
		cpu_logical_map(i) = i == cpu ? 0 : i;

	/*
	 * clear __my_cpu_offset on boot CPU to avoid hang caused by
	 * using percpu variable early, for example, lockdep will
	 * access percpu variable inside lock_release
	 */
	set_my_cpu_offset(0);

	pr_info("Booting Linux on physical CPU 0x%x\n", mpidr);
}

struct mpidr_hash mpidr_hash;
#ifdef CONFIG_SMP
/**
 * smp_build_mpidr_hash - Pre-compute shifts required at each affinity
 *			  level in order to build a linear index from an
 *			  MPIDR value. Resulting algorithm is a collision
 *			  free hash carried out through shifting and ORing
 */
static void __init smp_build_mpidr_hash(void)
{
	u32 i, affinity;
	u32 fs[3], bits[3], ls, mask = 0;
	/*
	 * Pre-scan the list of MPIDRS and filter out bits that do
	 * not contribute to affinity levels, ie they never toggle.
	 */
	for_each_possible_cpu(i)
		mask |= (cpu_logical_map(i) ^ cpu_logical_map(0));
	pr_debug("mask of set bits 0x%x\n", mask);
	/*
	 * Find and stash the last and first bit set at all affinity levels to
	 * check how many bits are required to represent them.
	 */
	for (i = 0; i < 3; i++) {
		affinity = MPIDR_AFFINITY_LEVEL(mask, i);
		/*
		 * Find the MSB bit and LSB bits position
		 * to determine how many bits are required
		 * to express the affinity level.
		 */
		ls = fls(affinity);
		fs[i] = affinity ? ffs(affinity) - 1 : 0;
		bits[i] = ls - fs[i];
	}
	/*
	 * An index can be created from the MPIDR by isolating the
	 * significant bits at each affinity level and by shifting
	 * them in order to compress the 24 bits values space to a
	 * compressed set of values. This is equivalent to hashing
	 * the MPIDR through shifting and ORing. It is a collision free
	 * hash though not minimal since some levels might contain a number
	 * of CPUs that is not an exact power of 2 and their bit
	 * representation might contain holes, eg MPIDR[7:0] = {0x2, 0x80}.
	 */
	mpidr_hash.shift_aff[0] = fs[0];
	mpidr_hash.shift_aff[1] = MPIDR_LEVEL_BITS + fs[1] - bits[0];
	mpidr_hash.shift_aff[2] = 2*MPIDR_LEVEL_BITS + fs[2] -
						(bits[1] + bits[0]);
	mpidr_hash.mask = mask;
	mpidr_hash.bits = bits[2] + bits[1] + bits[0];
	pr_debug("MPIDR hash: aff0[%u] aff1[%u] aff2[%u] mask[0x%x] bits[%u]\n",
				mpidr_hash.shift_aff[0],
				mpidr_hash.shift_aff[1],
				mpidr_hash.shift_aff[2],
				mpidr_hash.mask,
				mpidr_hash.bits);
	/*
	 * 4x is an arbitrary value used to warn on a hash table much bigger
	 * than expected on most systems.
	 */
	if (mpidr_hash_size() > 4 * num_possible_cpus())
		pr_warn("Large number of MPIDR hash buckets detected\n");
	sync_cache_w(&mpidr_hash);
}
#endif

/*
 * locate processor in the list of supported processor types.  The linker
 * builds this table for us from the entries in arch/arm/mm/proc-*.S
 */
struct proc_info_list *lookup_processor(u32 midr)
{
	struct proc_info_list *list = lookup_processor_type(midr);

<<<<<<< HEAD
	/*
	 * locate processor in the list of supported processor
	 * types.  The linker builds this table for us from the
	 * entries in arch/arm/mm/proc-*.S
	 */
	arm_init_bp_hardening();
	list = lookup_processor_type(read_cpuid_id());
=======
>>>>>>> b9d7a53e
	if (!list) {
		pr_err("CPU%u: configuration botched (ID %08x), CPU halted\n",
		       smp_processor_id(), midr);
		while (1)
		/* can't use cpu_relax() here as it may require MMU setup */;
	}

	return list;
}

static void __init setup_processor(void)
{
	unsigned int midr = read_cpuid_id();
	struct proc_info_list *list = lookup_processor(midr);

	cpu_name = list->cpu_name;
	__cpu_architecture = __get_cpu_architecture();

	init_proc_vtable(list->proc);
#ifdef MULTI_TLB
	cpu_tlb = *list->tlb;
#endif
#ifdef MULTI_USER
	cpu_user = *list->user;
#endif
#ifdef MULTI_CACHE
	cpu_cache = *list->cache;
#endif

	pr_info("CPU: %s [%08x] revision %d (ARMv%s), cr=%08lx\n",
		list->cpu_name, midr, midr & 15,
		proc_arch[cpu_architecture()], get_cr());

	snprintf(init_utsname()->machine, __NEW_UTS_LEN + 1, "%s%c",
		 list->arch_name, ENDIANNESS);
	snprintf(elf_platform, ELF_PLATFORM_SIZE, "%s%c",
		 list->elf_name, ENDIANNESS);
	elf_hwcap = list->elf_hwcap;

	cpuid_init_hwcaps();
	patch_aeabi_idiv();

#ifndef CONFIG_ARM_THUMB
	elf_hwcap &= ~(HWCAP_THUMB | HWCAP_IDIVT);
#endif
#ifdef CONFIG_MMU
	init_default_cache_policy(list->__cpu_mm_mmu_flags);
#endif
	erratum_a15_798181_init();

	elf_hwcap_fixup();

	cacheid_init();
	cpu_init();
}

void __init dump_machine_table(void)
{
	const struct machine_desc *p;

	early_print("Available machine support:\n\nID (hex)\tNAME\n");
	for_each_machine_desc(p)
		early_print("%08x\t%s\n", p->nr, p->name);

	early_print("\nPlease check your kernel config and/or bootloader.\n");

	while (true)
		/* can't use cpu_relax() here as it may require MMU setup */;
}

int __init arm_add_memory(u64 start, u64 size)
{
	u64 aligned_start;

	/*
	 * Ensure that start/size are aligned to a page boundary.
	 * Size is rounded down, start is rounded up.
	 */
	aligned_start = PAGE_ALIGN(start);
	if (aligned_start > start + size)
		size = 0;
	else
		size -= aligned_start - start;

#ifndef CONFIG_ARCH_PHYS_ADDR_T_64BIT
	if (aligned_start > ULONG_MAX) {
		pr_crit("Ignoring memory at 0x%08llx outside 32-bit physical address space\n",
			(long long)start);
		return -EINVAL;
	}

	if (aligned_start + size > ULONG_MAX) {
		pr_crit("Truncating memory at 0x%08llx to fit in 32-bit physical address space\n",
			(long long)start);
		/*
		 * To ensure bank->start + bank->size is representable in
		 * 32 bits, we use ULONG_MAX as the upper limit rather than 4GB.
		 * This means we lose a page after masking.
		 */
		size = ULONG_MAX - aligned_start;
	}
#endif

	if (aligned_start < PHYS_OFFSET) {
		if (aligned_start + size <= PHYS_OFFSET) {
			pr_info("Ignoring memory below PHYS_OFFSET: 0x%08llx-0x%08llx\n",
				aligned_start, aligned_start + size);
			return -EINVAL;
		}

		pr_info("Ignoring memory below PHYS_OFFSET: 0x%08llx-0x%08llx\n",
			aligned_start, (u64)PHYS_OFFSET);

		size -= PHYS_OFFSET - aligned_start;
		aligned_start = PHYS_OFFSET;
	}

	start = aligned_start;
	size = size & ~(phys_addr_t)(PAGE_SIZE - 1);

	/*
	 * Check whether this memory region has non-zero size or
	 * invalid node number.
	 */
	if (size == 0)
		return -EINVAL;

	memblock_add(start, size);
	return 0;
}

/*
 * Pick out the memory size.  We look for mem=size@start,
 * where start and size are "size[KkMm]"
 */

static int __init early_mem(char *p)
{
	static int usermem __initdata = 0;
	u64 size;
	u64 start;
	char *endp;

	/*
	 * If the user specifies memory size, we
	 * blow away any automatically generated
	 * size.
	 */
	if (usermem == 0) {
		usermem = 1;
		memblock_remove(memblock_start_of_DRAM(),
			memblock_end_of_DRAM() - memblock_start_of_DRAM());
	}

	start = PHYS_OFFSET;
	size  = memparse(p, &endp);
	if (*endp == '@')
		start = memparse(endp + 1, NULL);

	arm_add_memory(start, size);

	return 0;
}
early_param("mem", early_mem);

static void __init request_standard_resources(const struct machine_desc *mdesc)
{
	struct memblock_region *region;
	struct resource *res;

	kernel_code.start   = virt_to_phys(_text);
	kernel_code.end     = virt_to_phys(__init_begin - 1);
	kernel_data.start   = virt_to_phys(_sdata);
	kernel_data.end     = virt_to_phys(_end - 1);

	for_each_memblock(memory, region) {
		phys_addr_t start = __pfn_to_phys(memblock_region_memory_base_pfn(region));
		phys_addr_t end = __pfn_to_phys(memblock_region_memory_end_pfn(region)) - 1;
		unsigned long boot_alias_start;

		/*
		 * Some systems have a special memory alias which is only
		 * used for booting.  We need to advertise this region to
		 * kexec-tools so they know where bootable RAM is located.
		 */
		boot_alias_start = phys_to_idmap(start);
		if (arm_has_idmap_alias() && boot_alias_start != IDMAP_INVALID_ADDR) {
			res = memblock_virt_alloc(sizeof(*res), 0);
			res->name = "System RAM (boot alias)";
			res->start = boot_alias_start;
			res->end = phys_to_idmap(end);
			res->flags = IORESOURCE_MEM | IORESOURCE_BUSY;
			request_resource(&iomem_resource, res);
		}

		res = memblock_virt_alloc(sizeof(*res), 0);
		res->name  = "System RAM";
		res->start = start;
		res->end = end;
		res->flags = IORESOURCE_SYSTEM_RAM | IORESOURCE_BUSY;

		request_resource(&iomem_resource, res);

		if (kernel_code.start >= res->start &&
		    kernel_code.end <= res->end)
			request_resource(res, &kernel_code);
		if (kernel_data.start >= res->start &&
		    kernel_data.end <= res->end)
			request_resource(res, &kernel_data);
	}

	if (mdesc->video_start) {
		video_ram.start = mdesc->video_start;
		video_ram.end   = mdesc->video_end;
		request_resource(&iomem_resource, &video_ram);
	}

	/*
	 * Some machines don't have the possibility of ever
	 * possessing lp0, lp1 or lp2
	 */
	if (mdesc->reserve_lp0)
		request_resource(&ioport_resource, &lp0);
	if (mdesc->reserve_lp1)
		request_resource(&ioport_resource, &lp1);
	if (mdesc->reserve_lp2)
		request_resource(&ioport_resource, &lp2);
}

#if defined(CONFIG_VGA_CONSOLE) || defined(CONFIG_DUMMY_CONSOLE) || \
    defined(CONFIG_EFI)
struct screen_info screen_info = {
 .orig_video_lines	= 30,
 .orig_video_cols	= 80,
 .orig_video_mode	= 0,
 .orig_video_ega_bx	= 0,
 .orig_video_isVGA	= 1,
 .orig_video_points	= 8
};
#endif

static int __init customize_machine(void)
{
	/*
	 * customizes platform devices, or adds new ones
	 * On DT based machines, we fall back to populating the
	 * machine from the device tree, if no callback is provided,
	 * otherwise we would always need an init_machine callback.
	 */
	if (machine_desc->init_machine)
		machine_desc->init_machine();

	return 0;
}
arch_initcall(customize_machine);

static int __init init_machine_late(void)
{
	struct device_node *root;
	int ret;

	if (machine_desc->init_late)
		machine_desc->init_late();

	root = of_find_node_by_path("/");
	if (root) {
		ret = of_property_read_string(root, "serial-number",
					      &system_serial);
		if (ret)
			system_serial = NULL;
	}

	if (!system_serial)
		system_serial = kasprintf(GFP_KERNEL, "%08x%08x",
					  system_serial_high,
					  system_serial_low);

	return 0;
}
late_initcall(init_machine_late);

#ifdef CONFIG_KEXEC
/*
 * The crash region must be aligned to 128MB to avoid
 * zImage relocating below the reserved region.
 */
#define CRASH_ALIGN	(128 << 20)

static inline unsigned long long get_total_mem(void)
{
	unsigned long total;

	total = max_low_pfn - min_low_pfn;
	return total << PAGE_SHIFT;
}

/**
 * reserve_crashkernel() - reserves memory are for crash kernel
 *
 * This function reserves memory area given in "crashkernel=" kernel command
 * line parameter. The memory reserved is used by a dump capture kernel when
 * primary kernel is crashing.
 */
static void __init reserve_crashkernel(void)
{
	unsigned long long crash_size, crash_base;
	unsigned long long total_mem;
	int ret;

	total_mem = get_total_mem();
	ret = parse_crashkernel(boot_command_line, total_mem,
				&crash_size, &crash_base);
	if (ret)
		return;

	if (crash_base <= 0) {
		unsigned long long crash_max = idmap_to_phys((u32)~0);
		crash_base = memblock_find_in_range(CRASH_ALIGN, crash_max,
						    crash_size, CRASH_ALIGN);
		if (!crash_base) {
			pr_err("crashkernel reservation failed - No suitable area found.\n");
			return;
		}
	} else {
		unsigned long long start;

		start = memblock_find_in_range(crash_base,
					       crash_base + crash_size,
					       crash_size, SECTION_SIZE);
		if (start != crash_base) {
			pr_err("crashkernel reservation failed - memory is in use.\n");
			return;
		}
	}

	ret = memblock_reserve(crash_base, crash_size);
	if (ret < 0) {
		pr_warn("crashkernel reservation failed - memory is in use (0x%lx)\n",
			(unsigned long)crash_base);
		return;
	}

	pr_info("Reserving %ldMB of memory at %ldMB for crashkernel (System RAM: %ldMB)\n",
		(unsigned long)(crash_size >> 20),
		(unsigned long)(crash_base >> 20),
		(unsigned long)(total_mem >> 20));

	/* The crashk resource must always be located in normal mem */
	crashk_res.start = crash_base;
	crashk_res.end = crash_base + crash_size - 1;
	insert_resource(&iomem_resource, &crashk_res);

	if (arm_has_idmap_alias()) {
		/*
		 * If we have a special RAM alias for use at boot, we
		 * need to advertise to kexec tools where the alias is.
		 */
		static struct resource crashk_boot_res = {
			.name = "Crash kernel (boot alias)",
			.flags = IORESOURCE_BUSY | IORESOURCE_MEM,
		};

		crashk_boot_res.start = phys_to_idmap(crash_base);
		crashk_boot_res.end = crashk_boot_res.start + crash_size - 1;
		insert_resource(&iomem_resource, &crashk_boot_res);
	}
}
#else
static inline void reserve_crashkernel(void) {}
#endif /* CONFIG_KEXEC */

void __init hyp_mode_check(void)
{
#ifdef CONFIG_ARM_VIRT_EXT
	sync_boot_mode();

	if (is_hyp_mode_available()) {
		pr_info("CPU: All CPU(s) started in HYP mode.\n");
		pr_info("CPU: Virtualization extensions available.\n");
	} else if (is_hyp_mode_mismatched()) {
		pr_warn("CPU: WARNING: CPU(s) started in wrong/inconsistent modes (primary CPU mode 0x%x)\n",
			__boot_cpu_mode & MODE_MASK);
		pr_warn("CPU: This may indicate a broken bootloader or firmware.\n");
	} else
		pr_info("CPU: All CPU(s) started in SVC mode.\n");
#endif
}

void __init __weak init_random_pool(void) { }

void __init setup_arch(char **cmdline_p)
{
	const struct machine_desc *mdesc;

	setup_processor();
	mdesc = setup_machine_fdt(__atags_pointer);
	if (!mdesc)
		mdesc = setup_machine_tags(__atags_pointer, __machine_arch_type);
	machine_desc = mdesc;
	machine_name = mdesc->name;
	dump_stack_set_arch_desc("%s", mdesc->name);

	if (mdesc->reboot_mode != REBOOT_HARD)
		reboot_mode = mdesc->reboot_mode;

	init_mm.start_code = (unsigned long) _text;
	init_mm.end_code   = (unsigned long) _etext;
	init_mm.end_data   = (unsigned long) _edata;
	init_mm.brk	   = (unsigned long) _end;

	/* populate cmd_line too for later use, preserving boot_command_line */
	strlcpy(cmd_line, boot_command_line, COMMAND_LINE_SIZE);
	*cmdline_p = cmd_line;

	early_fixmap_init();
	early_ioremap_init();

	parse_early_param();

#ifdef CONFIG_MMU
	early_paging_init(mdesc);
#endif
	setup_dma_zone(mdesc);
	xen_early_init();
	efi_init();
	/*
	 * Make sure the calculation for lowmem/highmem is set appropriately
	 * before reserving/allocating any mmeory
	 */
	adjust_lowmem_bounds();
	arm_memblock_init(mdesc);
	/* Memory may have been removed so recalculate the bounds. */
	adjust_lowmem_bounds();

	early_ioremap_reset();

	paging_init(mdesc);
	request_standard_resources(mdesc);

	if (mdesc->restart)
		arm_pm_restart = mdesc->restart;

	unflatten_device_tree();

	arm_dt_init_cpu_maps();
	psci_dt_init();
#ifdef CONFIG_SMP
	if (is_smp()) {
		if (!mdesc->smp_init || !mdesc->smp_init()) {
			if (psci_smp_available())
				smp_set_ops(&psci_smp_ops);
			else if (mdesc->smp)
				smp_set_ops(mdesc->smp);
		}
		smp_init_cpus();
		smp_build_mpidr_hash();
	}
#endif

	if (!is_smp())
		hyp_mode_check();

	reserve_crashkernel();

#ifdef CONFIG_MULTI_IRQ_HANDLER
	handle_arch_irq = mdesc->handle_irq;
#endif

#ifdef CONFIG_VT
#if defined(CONFIG_VGA_CONSOLE)
	conswitchp = &vga_con;
#elif defined(CONFIG_DUMMY_CONSOLE)
	conswitchp = &dummy_con;
#endif
#endif

	if (mdesc->init_early)
		mdesc->init_early();

	init_random_pool();
}


static int __init topology_init(void)
{
	int cpu;

	for_each_possible_cpu(cpu) {
		struct cpuinfo_arm *cpuinfo = &per_cpu(cpu_data, cpu);
		cpuinfo->cpu.hotpluggable = platform_can_hotplug_cpu(cpu);
		register_cpu(&cpuinfo->cpu, cpu);
	}

	return 0;
}
postcore_initcall(topology_init);

#ifdef CONFIG_HAVE_PROC_CPU
static int __init proc_cpu_init(void)
{
	struct proc_dir_entry *res;

	res = proc_mkdir("cpu", NULL);
	if (!res)
		return -ENOMEM;
	return 0;
}
fs_initcall(proc_cpu_init);
#endif

static const char *hwcap_str[] = {
	"swp",
	"half",
	"thumb",
	"26bit",
	"fastmult",
	"fpa",
	"vfp",
	"edsp",
	"java",
	"iwmmxt",
	"crunch",
	"thumbee",
	"neon",
	"vfpv3",
	"vfpv3d16",
	"tls",
	"vfpv4",
	"idiva",
	"idivt",
	"vfpd32",
	"lpae",
	"evtstrm",
	NULL
};

static const char *hwcap2_str[] = {
	"aes",
	"pmull",
	"sha1",
	"sha2",
	"crc32",
	NULL
};

static int c_show(struct seq_file *m, void *v)
{
	int i, j;
	u32 cpuid;

	for_each_online_cpu(i) {
		/*
		 * glibc reads /proc/cpuinfo to determine the number of
		 * online processors, looking for lines beginning with
		 * "processor".  Give glibc what it expects.
		 */
		seq_printf(m, "processor\t: %d\n", i);
		cpuid = is_smp() ? per_cpu(cpu_data, i).cpuid : read_cpuid_id();
		seq_printf(m, "model name\t: %s rev %d (%s)\n",
			   cpu_name, cpuid & 15, elf_platform);

#if defined(CONFIG_SMP)
		seq_printf(m, "BogoMIPS\t: %lu.%02lu\n",
			   per_cpu(cpu_data, i).loops_per_jiffy / (500000UL/HZ),
			   (per_cpu(cpu_data, i).loops_per_jiffy / (5000UL/HZ)) % 100);
#else
		seq_printf(m, "BogoMIPS\t: %lu.%02lu\n",
			   loops_per_jiffy / (500000/HZ),
			   (loops_per_jiffy / (5000/HZ)) % 100);
#endif
		/* dump out the processor features */
		seq_puts(m, "Features\t: ");

		for (j = 0; hwcap_str[j]; j++)
			if (elf_hwcap & (1 << j))
				seq_printf(m, "%s ", hwcap_str[j]);

		for (j = 0; hwcap2_str[j]; j++)
			if (elf_hwcap2 & (1 << j))
				seq_printf(m, "%s ", hwcap2_str[j]);

		seq_printf(m, "\nCPU implementer\t: 0x%02x\n", cpuid >> 24);
		seq_printf(m, "CPU architecture: %s\n",
			   proc_arch[cpu_architecture()]);

		if ((cpuid & 0x0008f000) == 0x00000000) {
			/* pre-ARM7 */
			seq_printf(m, "CPU part\t: %07x\n", cpuid >> 4);
		} else {
			if ((cpuid & 0x0008f000) == 0x00007000) {
				/* ARM7 */
				seq_printf(m, "CPU variant\t: 0x%02x\n",
					   (cpuid >> 16) & 127);
			} else {
				/* post-ARM7 */
				seq_printf(m, "CPU variant\t: 0x%x\n",
					   (cpuid >> 20) & 15);
			}
			seq_printf(m, "CPU part\t: 0x%03x\n",
				   (cpuid >> 4) & 0xfff);
		}
		seq_printf(m, "CPU revision\t: %d\n\n", cpuid & 15);
	}

	if (!arch_read_hardware_id)
		seq_printf(m, "Hardware\t: %s\n", machine_name);
	else
		seq_printf(m, "Hardware\t: %s\n", arch_read_hardware_id());
	seq_printf(m, "Revision\t: %04x\n", system_rev);
	seq_printf(m, "Serial\t\t: %s\n", system_serial);

	return 0;
}

static void *c_start(struct seq_file *m, loff_t *pos)
{
	return *pos < 1 ? (void *)1 : NULL;
}

static void *c_next(struct seq_file *m, void *v, loff_t *pos)
{
	++*pos;
	return NULL;
}

static void c_stop(struct seq_file *m, void *v)
{
}

const struct seq_operations cpuinfo_op = {
	.start	= c_start,
	.next	= c_next,
	.stop	= c_stop,
	.show	= c_show
};<|MERGE_RESOLUTION|>--- conflicted
+++ resolved
@@ -721,18 +721,10 @@
  */
 struct proc_info_list *lookup_processor(u32 midr)
 {
-	struct proc_info_list *list = lookup_processor_type(midr);
-
-<<<<<<< HEAD
-	/*
-	 * locate processor in the list of supported processor
-	 * types.  The linker builds this table for us from the
-	 * entries in arch/arm/mm/proc-*.S
-	 */
+	struct proc_info_list *list;
+
 	arm_init_bp_hardening();
-	list = lookup_processor_type(read_cpuid_id());
-=======
->>>>>>> b9d7a53e
+	list = lookup_processor_type(midr);
 	if (!list) {
 		pr_err("CPU%u: configuration botched (ID %08x), CPU halted\n",
 		       smp_processor_id(), midr);
