/*
 *  linux/arch/arm/kernel/setup.c
 *
 *  Copyright (C) 1995-2001 Russell King
 *
 * This program is free software; you can redistribute it and/or modify
 * it under the terms of the GNU General Public License version 2 as
 * published by the Free Software Foundation.
 */
#include <linux/efi.h>
#include <linux/export.h>
#include <linux/kernel.h>
#include <linux/stddef.h>
#include <linux/ioport.h>
#include <linux/delay.h>
#include <linux/utsname.h>
#include <linux/initrd.h>
#include <linux/console.h>
#include <linux/bootmem.h>
#include <linux/seq_file.h>
#include <linux/screen_info.h>
#include <linux/of_platform.h>
#include <linux/init.h>
#include <linux/kexec.h>
#include <linux/of_fdt.h>
#include <linux/cpu.h>
#include <linux/interrupt.h>
#include <linux/smp.h>
#include <linux/proc_fs.h>
#include <linux/memblock.h>
#include <linux/bug.h>
#include <linux/compiler.h>
#include <linux/sort.h>
#include <linux/psci.h>

#include <asm/unified.h>
#include <asm/cp15.h>
#include <asm/cpu.h>
#include <asm/cputype.h>
#include <asm/efi.h>
#include <asm/elf.h>
#include <asm/early_ioremap.h>
#include <asm/fixmap.h>
#include <asm/procinfo.h>
#include <asm/psci.h>
#include <asm/sections.h>
#include <asm/setup.h>
#include <asm/smp_plat.h>
#include <asm/mach-types.h>
#include <asm/cacheflush.h>
#include <asm/cachetype.h>
#include <asm/tlbflush.h>
#include <asm/xen/hypervisor.h>

#include <asm/prom.h>
#include <asm/mach/arch.h>
#include <asm/mach/irq.h>
#include <asm/mach/time.h>
#include <asm/system_info.h>
#include <asm/system_misc.h>
#include <asm/traps.h>
#include <asm/unwind.h>
#include <asm/memblock.h>
#include <asm/virt.h>

#include "atags.h"


#if defined(CONFIG_FPE_NWFPE) || defined(CONFIG_FPE_FASTFPE)
char fpe_type[8];

static int __init fpe_setup(char *line)
{
	memcpy(fpe_type, line, 8);
	return 1;
}

__setup("fpe=", fpe_setup);
#endif

extern void init_default_cache_policy(unsigned long);
extern void paging_init(const struct machine_desc *desc);
extern void early_paging_init(const struct machine_desc *);
extern void adjust_lowmem_bounds(void);
extern enum reboot_mode reboot_mode;
extern void setup_dma_zone(const struct machine_desc *desc);

unsigned int processor_id;
EXPORT_SYMBOL(processor_id);
unsigned int __machine_arch_type __read_mostly;
EXPORT_SYMBOL(__machine_arch_type);
unsigned int cacheid __read_mostly;
EXPORT_SYMBOL(cacheid);

unsigned int __atags_pointer __initdata;

unsigned int system_rev;
EXPORT_SYMBOL(system_rev);

const char *system_serial;
EXPORT_SYMBOL(system_serial);

unsigned int system_serial_low;
EXPORT_SYMBOL(system_serial_low);

unsigned int system_serial_high;
EXPORT_SYMBOL(system_serial_high);

unsigned int elf_hwcap __read_mostly;
EXPORT_SYMBOL(elf_hwcap);

unsigned int elf_hwcap2 __read_mostly;
EXPORT_SYMBOL(elf_hwcap2);


char* (*arch_read_hardware_id)(void);
EXPORT_SYMBOL(arch_read_hardware_id);

unsigned int boot_reason;
EXPORT_SYMBOL(boot_reason);

unsigned int cold_boot;
EXPORT_SYMBOL(cold_boot);

#ifdef MULTI_CPU
struct processor processor __ro_after_init;
#if defined(CONFIG_BIG_LITTLE) && defined(CONFIG_HARDEN_BRANCH_PREDICTOR)
struct processor *cpu_vtable[NR_CPUS] = {
	[0] = &processor,
};
#endif
#endif
#ifdef MULTI_TLB
struct cpu_tlb_fns cpu_tlb __ro_after_init;
#endif
#ifdef MULTI_USER
struct cpu_user_fns cpu_user __ro_after_init;
#endif
#ifdef MULTI_CACHE
struct cpu_cache_fns cpu_cache __ro_after_init;
#endif
#ifdef CONFIG_OUTER_CACHE
struct outer_cache_fns outer_cache __ro_after_init;
EXPORT_SYMBOL(outer_cache);
#endif

/*
 * Cached cpu_architecture() result for use by assembler code.
 * C code should use the cpu_architecture() function instead of accessing this
 * variable directly.
 */
int __cpu_architecture __read_mostly = CPU_ARCH_UNKNOWN;

struct stack {
	u32 irq[3];
	u32 abt[3];
	u32 und[3];
	u32 fiq[3];
} ____cacheline_aligned;

#ifndef CONFIG_CPU_V7M
static struct stack stacks[NR_CPUS];
#endif

char elf_platform[ELF_PLATFORM_SIZE];
EXPORT_SYMBOL(elf_platform);

static const char *cpu_name;
static const char *machine_name;
static char __initdata cmd_line[COMMAND_LINE_SIZE];
const struct machine_desc *machine_desc __initdata;

static union { char c[4]; unsigned long l; } endian_test __initdata = { { 'l', '?', '?', 'b' } };
#define ENDIANNESS ((char)endian_test.l)

DEFINE_PER_CPU(struct cpuinfo_arm, cpu_data);

/*
 * Standard memory resources
 */
static struct resource mem_res[] = {
	{
		.name = "Video RAM",
		.start = 0,
		.end = 0,
		.flags = IORESOURCE_MEM
	},
	{
		.name = "Kernel code",
		.start = 0,
		.end = 0,
		.flags = IORESOURCE_SYSTEM_RAM
	},
	{
		.name = "Kernel data",
		.start = 0,
		.end = 0,
		.flags = IORESOURCE_SYSTEM_RAM
	}
};

#define video_ram   mem_res[0]
#define kernel_code mem_res[1]
#define kernel_data mem_res[2]

static struct resource io_res[] = {
	{
		.name = "reserved",
		.start = 0x3bc,
		.end = 0x3be,
		.flags = IORESOURCE_IO | IORESOURCE_BUSY
	},
	{
		.name = "reserved",
		.start = 0x378,
		.end = 0x37f,
		.flags = IORESOURCE_IO | IORESOURCE_BUSY
	},
	{
		.name = "reserved",
		.start = 0x278,
		.end = 0x27f,
		.flags = IORESOURCE_IO | IORESOURCE_BUSY
	}
};

#define lp0 io_res[0]
#define lp1 io_res[1]
#define lp2 io_res[2]

static const char *proc_arch[] = {
	"undefined/unknown",
	"3",
	"4",
	"4T",
	"5",
	"5T",
	"5TE",
	"5TEJ",
	"6TEJ",
	"7",
	"7M",
	"?(12)",
	"?(13)",
	"?(14)",
	"?(15)",
	"?(16)",
	"?(17)",
};

#ifdef CONFIG_HARDEN_BRANCH_PREDICTOR
struct arm_btbinv {
	void (*apply_bp_hardening)(void);
};
static DEFINE_PER_CPU_READ_MOSTLY(struct arm_btbinv, arm_btbinv);

static void arm_a73_apply_bp_hardening(void)
{
	asm("mov        r2, #0");
	asm("mcr        p15, 0, r2, c7, c5, 6");
}

void arm_apply_bp_hardening(void)
{
	if (this_cpu_ptr(&arm_btbinv)->apply_bp_hardening)
		this_cpu_ptr(&arm_btbinv)->apply_bp_hardening();
}

void arm_init_bp_hardening(void)
{
	switch (read_cpuid_part()) {
	case ARM_CPU_PART_CORTEX_A73:
	case ARM_CPU_PART_KRYO2XX_GOLD:
		per_cpu(arm_btbinv.apply_bp_hardening, raw_smp_processor_id())
			  = arm_a73_apply_bp_hardening;
		break;
	default:
		per_cpu(arm_btbinv.apply_bp_hardening, raw_smp_processor_id())
			  = NULL;
		break;
	}
}
#endif

#ifdef CONFIG_CPU_V7M
static int __get_cpu_architecture(void)
{
	return CPU_ARCH_ARMv7M;
}
#else
static int __get_cpu_architecture(void)
{
	int cpu_arch;

	if ((read_cpuid_id() & 0x0008f000) == 0) {
		cpu_arch = CPU_ARCH_UNKNOWN;
	} else if ((read_cpuid_id() & 0x0008f000) == 0x00007000) {
		cpu_arch = (read_cpuid_id() & (1 << 23)) ? CPU_ARCH_ARMv4T : CPU_ARCH_ARMv3;
	} else if ((read_cpuid_id() & 0x00080000) == 0x00000000) {
		cpu_arch = (read_cpuid_id() >> 16) & 7;
		if (cpu_arch)
			cpu_arch += CPU_ARCH_ARMv3;
	} else if ((read_cpuid_id() & 0x000f0000) == 0x000f0000) {
		/* Revised CPUID format. Read the Memory Model Feature
		 * Register 0 and check for VMSAv7 or PMSAv7 */
		unsigned int mmfr0 = read_cpuid_ext(CPUID_EXT_MMFR0);
		if ((mmfr0 & 0x0000000f) >= 0x00000003 ||
		    (mmfr0 & 0x000000f0) >= 0x00000030)
			cpu_arch = CPU_ARCH_ARMv7;
		else if ((mmfr0 & 0x0000000f) == 0x00000002 ||
			 (mmfr0 & 0x000000f0) == 0x00000020)
			cpu_arch = CPU_ARCH_ARMv6;
		else
			cpu_arch = CPU_ARCH_UNKNOWN;
	} else
		cpu_arch = CPU_ARCH_UNKNOWN;

	return cpu_arch;
}
#endif

int __pure cpu_architecture(void)
{
	BUG_ON(__cpu_architecture == CPU_ARCH_UNKNOWN);

	return __cpu_architecture;
}

static int cpu_has_aliasing_icache(unsigned int arch)
{
	int aliasing_icache;
	unsigned int id_reg, num_sets, line_size;

	/* PIPT caches never alias. */
	if (icache_is_pipt())
		return 0;

	/* arch specifies the register format */
	switch (arch) {
	case CPU_ARCH_ARMv7:
		set_csselr(CSSELR_ICACHE | CSSELR_L1);
		isb();
		id_reg = read_ccsidr();
		line_size = 4 << ((id_reg & 0x7) + 2);
		num_sets = ((id_reg >> 13) & 0x7fff) + 1;
		aliasing_icache = (line_size * num_sets) > PAGE_SIZE;
		break;
	case CPU_ARCH_ARMv6:
		aliasing_icache = read_cpuid_cachetype() & (1 << 11);
		break;
	default:
		/* I-cache aliases will be handled by D-cache aliasing code */
		aliasing_icache = 0;
	}

	return aliasing_icache;
}

static void __init cacheid_init(void)
{
	unsigned int arch = cpu_architecture();

	if (arch >= CPU_ARCH_ARMv6) {
		unsigned int cachetype = read_cpuid_cachetype();

		if ((arch == CPU_ARCH_ARMv7M) && !cachetype) {
			cacheid = 0;
		} else if ((cachetype & (7 << 29)) == 4 << 29) {
			/* ARMv7 register format */
			arch = CPU_ARCH_ARMv7;
			cacheid = CACHEID_VIPT_NONALIASING;
			switch (cachetype & (3 << 14)) {
			case (1 << 14):
				cacheid |= CACHEID_ASID_TAGGED;
				break;
			case (3 << 14):
				cacheid |= CACHEID_PIPT;
				break;
			}
		} else {
			arch = CPU_ARCH_ARMv6;
			if (cachetype & (1 << 23))
				cacheid = CACHEID_VIPT_ALIASING;
			else
				cacheid = CACHEID_VIPT_NONALIASING;
		}
		if (cpu_has_aliasing_icache(arch))
			cacheid |= CACHEID_VIPT_I_ALIASING;
	} else {
		cacheid = CACHEID_VIVT;
	}

	pr_info("CPU: %s data cache, %s instruction cache\n",
		cache_is_vivt() ? "VIVT" :
		cache_is_vipt_aliasing() ? "VIPT aliasing" :
		cache_is_vipt_nonaliasing() ? "PIPT / VIPT nonaliasing" : "unknown",
		cache_is_vivt() ? "VIVT" :
		icache_is_vivt_asid_tagged() ? "VIVT ASID tagged" :
		icache_is_vipt_aliasing() ? "VIPT aliasing" :
		icache_is_pipt() ? "PIPT" :
		cache_is_vipt_nonaliasing() ? "VIPT nonaliasing" : "unknown");
}

/*
 * These functions re-use the assembly code in head.S, which
 * already provide the required functionality.
 */
extern struct proc_info_list *lookup_processor_type(unsigned int);

void __init early_print(const char *str, ...)
{
	extern void printascii(const char *);
	char buf[256];
	va_list ap;

	va_start(ap, str);
	vsnprintf(buf, sizeof(buf), str, ap);
	va_end(ap);

#ifdef CONFIG_DEBUG_LL
	printascii(buf);
#endif
	printk("%s", buf);
}

#ifdef CONFIG_ARM_PATCH_IDIV

static inline u32 __attribute_const__ sdiv_instruction(void)
{
	if (IS_ENABLED(CONFIG_THUMB2_KERNEL)) {
		/* "sdiv r0, r0, r1" */
		u32 insn = __opcode_thumb32_compose(0xfb90, 0xf0f1);
		return __opcode_to_mem_thumb32(insn);
	}

	/* "sdiv r0, r0, r1" */
	return __opcode_to_mem_arm(0xe710f110);
}

static inline u32 __attribute_const__ udiv_instruction(void)
{
	if (IS_ENABLED(CONFIG_THUMB2_KERNEL)) {
		/* "udiv r0, r0, r1" */
		u32 insn = __opcode_thumb32_compose(0xfbb0, 0xf0f1);
		return __opcode_to_mem_thumb32(insn);
	}

	/* "udiv r0, r0, r1" */
	return __opcode_to_mem_arm(0xe730f110);
}

static inline u32 __attribute_const__ bx_lr_instruction(void)
{
	if (IS_ENABLED(CONFIG_THUMB2_KERNEL)) {
		/* "bx lr; nop" */
		u32 insn = __opcode_thumb32_compose(0x4770, 0x46c0);
		return __opcode_to_mem_thumb32(insn);
	}

	/* "bx lr" */
	return __opcode_to_mem_arm(0xe12fff1e);
}

static void __init patch_aeabi_idiv(void)
{
	extern void __aeabi_uidiv(void);
	extern void __aeabi_idiv(void);
	uintptr_t fn_addr;
	unsigned int mask;

	mask = IS_ENABLED(CONFIG_THUMB2_KERNEL) ? HWCAP_IDIVT : HWCAP_IDIVA;
	if (!(elf_hwcap & mask))
		return;

	pr_info("CPU: div instructions available: patching division code\n");

	fn_addr = ((uintptr_t)&__aeabi_uidiv) & ~1;
	asm ("" : "+g" (fn_addr));
	((u32 *)fn_addr)[0] = udiv_instruction();
	((u32 *)fn_addr)[1] = bx_lr_instruction();
	flush_icache_range(fn_addr, fn_addr + 8);

	fn_addr = ((uintptr_t)&__aeabi_idiv) & ~1;
	asm ("" : "+g" (fn_addr));
	((u32 *)fn_addr)[0] = sdiv_instruction();
	((u32 *)fn_addr)[1] = bx_lr_instruction();
	flush_icache_range(fn_addr, fn_addr + 8);
}

#else
static inline void patch_aeabi_idiv(void) { }
#endif

static void __init cpuid_init_hwcaps(void)
{
	int block;
	u32 isar5;

	if (cpu_architecture() < CPU_ARCH_ARMv7)
		return;

	block = cpuid_feature_extract(CPUID_EXT_ISAR0, 24);
	if (block >= 2)
		elf_hwcap |= HWCAP_IDIVA;
	if (block >= 1)
		elf_hwcap |= HWCAP_IDIVT;

	/* LPAE implies atomic ldrd/strd instructions */
	block = cpuid_feature_extract(CPUID_EXT_MMFR0, 0);
	if (block >= 5)
		elf_hwcap |= HWCAP_LPAE;

	/* check for supported v8 Crypto instructions */
	isar5 = read_cpuid_ext(CPUID_EXT_ISAR5);

	block = cpuid_feature_extract_field(isar5, 4);
	if (block >= 2)
		elf_hwcap2 |= HWCAP2_PMULL;
	if (block >= 1)
		elf_hwcap2 |= HWCAP2_AES;

	block = cpuid_feature_extract_field(isar5, 8);
	if (block >= 1)
		elf_hwcap2 |= HWCAP2_SHA1;

	block = cpuid_feature_extract_field(isar5, 12);
	if (block >= 1)
		elf_hwcap2 |= HWCAP2_SHA2;

	block = cpuid_feature_extract_field(isar5, 16);
	if (block >= 1)
		elf_hwcap2 |= HWCAP2_CRC32;
}

static void __init elf_hwcap_fixup(void)
{
	unsigned id = read_cpuid_id();

	/*
	 * HWCAP_TLS is available only on 1136 r1p0 and later,
	 * see also kuser_get_tls_init.
	 */
	if (read_cpuid_part() == ARM_CPU_PART_ARM1136 &&
	    ((id >> 20) & 3) == 0) {
		elf_hwcap &= ~HWCAP_TLS;
		return;
	}

	/* Verify if CPUID scheme is implemented */
	if ((id & 0x000f0000) != 0x000f0000)
		return;

	/*
	 * If the CPU supports LDREX/STREX and LDREXB/STREXB,
	 * avoid advertising SWP; it may not be atomic with
	 * multiprocessing cores.
	 */
	if (cpuid_feature_extract(CPUID_EXT_ISAR3, 12) > 1 ||
	    (cpuid_feature_extract(CPUID_EXT_ISAR3, 12) == 1 &&
	     cpuid_feature_extract(CPUID_EXT_ISAR4, 20) >= 3))
		elf_hwcap &= ~HWCAP_SWP;
}

/*
 * cpu_init - initialise one CPU.
 *
 * cpu_init sets up the per-CPU stacks.
 */
void notrace cpu_init(void)
{
#ifndef CONFIG_CPU_V7M
	unsigned int cpu = smp_processor_id();
	struct stack *stk = &stacks[cpu];

	if (cpu >= NR_CPUS) {
		pr_crit("CPU%u: bad primary CPU number\n", cpu);
		BUG();
	}

	/*
	 * This only works on resume and secondary cores. For booting on the
	 * boot cpu, smp_prepare_boot_cpu is called after percpu area setup.
	 */
	set_my_cpu_offset(per_cpu_offset(cpu));

	cpu_proc_init();

	/*
	 * Define the placement constraint for the inline asm directive below.
	 * In Thumb-2, msr with an immediate value is not allowed.
	 */
#ifdef CONFIG_THUMB2_KERNEL
#define PLC	"r"
#else
#define PLC	"I"
#endif

	/*
	 * setup stacks for re-entrant exception handlers
	 */
	__asm__ (
	"msr	cpsr_c, %1\n\t"
	"add	r14, %0, %2\n\t"
	"mov	sp, r14\n\t"
	"msr	cpsr_c, %3\n\t"
	"add	r14, %0, %4\n\t"
	"mov	sp, r14\n\t"
	"msr	cpsr_c, %5\n\t"
	"add	r14, %0, %6\n\t"
	"mov	sp, r14\n\t"
	"msr	cpsr_c, %7\n\t"
	"add	r14, %0, %8\n\t"
	"mov	sp, r14\n\t"
	"msr	cpsr_c, %9"
	    :
	    : "r" (stk),
	      PLC (PSR_F_BIT | PSR_I_BIT | IRQ_MODE),
	      "I" (offsetof(struct stack, irq[0])),
	      PLC (PSR_F_BIT | PSR_I_BIT | ABT_MODE),
	      "I" (offsetof(struct stack, abt[0])),
	      PLC (PSR_F_BIT | PSR_I_BIT | UND_MODE),
	      "I" (offsetof(struct stack, und[0])),
	      PLC (PSR_F_BIT | PSR_I_BIT | FIQ_MODE),
	      "I" (offsetof(struct stack, fiq[0])),
	      PLC (PSR_F_BIT | PSR_I_BIT | SVC_MODE)
	    : "r14");
#endif
}

u32 __cpu_logical_map[NR_CPUS] = { [0 ... NR_CPUS-1] = MPIDR_INVALID };

void __init smp_setup_processor_id(void)
{
	int i;
	u32 mpidr = is_smp() ? read_cpuid_mpidr() & MPIDR_HWID_BITMASK : 0;
	u32 cpu = MPIDR_AFFINITY_LEVEL(mpidr, 0);

	cpu_logical_map(0) = cpu;
	for (i = 1; i < nr_cpu_ids; ++i)
		cpu_logical_map(i) = i == cpu ? 0 : i;

	/*
	 * clear __my_cpu_offset on boot CPU to avoid hang caused by
	 * using percpu variable early, for example, lockdep will
	 * access percpu variable inside lock_release
	 */
	set_my_cpu_offset(0);

	pr_info("Booting Linux on physical CPU 0x%x\n", mpidr);
}

struct mpidr_hash mpidr_hash;
#ifdef CONFIG_SMP
/**
 * smp_build_mpidr_hash - Pre-compute shifts required at each affinity
 *			  level in order to build a linear index from an
 *			  MPIDR value. Resulting algorithm is a collision
 *			  free hash carried out through shifting and ORing
 */
static void __init smp_build_mpidr_hash(void)
{
	u32 i, affinity;
	u32 fs[3], bits[3], ls, mask = 0;
	/*
	 * Pre-scan the list of MPIDRS and filter out bits that do
	 * not contribute to affinity levels, ie they never toggle.
	 */
	for_each_possible_cpu(i)
		mask |= (cpu_logical_map(i) ^ cpu_logical_map(0));
	pr_debug("mask of set bits 0x%x\n", mask);
	/*
	 * Find and stash the last and first bit set at all affinity levels to
	 * check how many bits are required to represent them.
	 */
	for (i = 0; i < 3; i++) {
		affinity = MPIDR_AFFINITY_LEVEL(mask, i);
		/*
		 * Find the MSB bit and LSB bits position
		 * to determine how many bits are required
		 * to express the affinity level.
		 */
		ls = fls(affinity);
		fs[i] = affinity ? ffs(affinity) - 1 : 0;
		bits[i] = ls - fs[i];
	}
	/*
	 * An index can be created from the MPIDR by isolating the
	 * significant bits at each affinity level and by shifting
	 * them in order to compress the 24 bits values space to a
	 * compressed set of values. This is equivalent to hashing
	 * the MPIDR through shifting and ORing. It is a collision free
	 * hash though not minimal since some levels might contain a number
	 * of CPUs that is not an exact power of 2 and their bit
	 * representation might contain holes, eg MPIDR[7:0] = {0x2, 0x80}.
	 */
	mpidr_hash.shift_aff[0] = fs[0];
	mpidr_hash.shift_aff[1] = MPIDR_LEVEL_BITS + fs[1] - bits[0];
	mpidr_hash.shift_aff[2] = 2*MPIDR_LEVEL_BITS + fs[2] -
						(bits[1] + bits[0]);
	mpidr_hash.mask = mask;
	mpidr_hash.bits = bits[2] + bits[1] + bits[0];
	pr_debug("MPIDR hash: aff0[%u] aff1[%u] aff2[%u] mask[0x%x] bits[%u]\n",
				mpidr_hash.shift_aff[0],
				mpidr_hash.shift_aff[1],
				mpidr_hash.shift_aff[2],
				mpidr_hash.mask,
				mpidr_hash.bits);
	/*
	 * 4x is an arbitrary value used to warn on a hash table much bigger
	 * than expected on most systems.
	 */
	if (mpidr_hash_size() > 4 * num_possible_cpus())
		pr_warn("Large number of MPIDR hash buckets detected\n");
	sync_cache_w(&mpidr_hash);
}
#endif

/*
 * locate processor in the list of supported processor types.  The linker
 * builds this table for us from the entries in arch/arm/mm/proc-*.S
 */
struct proc_info_list *lookup_processor(u32 midr)
{
	struct proc_info_list *list;

<<<<<<< HEAD
	/*
	 * locate processor in the list of supported processor
	 * types.  The linker builds this table for us from the
	 * entries in arch/arm/mm/proc-*.S
	 */
	arm_init_bp_hardening();
	list = lookup_processor_type(read_cpuid_id());
=======
	arm_init_bp_hardening();
	list = lookup_processor_type(midr);
>>>>>>> cda50d36
	if (!list) {
		pr_err("CPU%u: configuration botched (ID %08x), CPU halted\n",
		       smp_processor_id(), midr);
		while (1)
		/* can't use cpu_relax() here as it may require MMU setup */;
	}

	return list;
}

static void __init setup_processor(void)
{
	unsigned int midr = read_cpuid_id();
	struct proc_info_list *list = lookup_processor(midr);

	cpu_name = list->cpu_name;
	__cpu_architecture = __get_cpu_architecture();

	init_proc_vtable(list->proc);
#ifdef MULTI_TLB
	cpu_tlb = *list->tlb;
#endif
#ifdef MULTI_USER
	cpu_user = *list->user;
#endif
#ifdef MULTI_CACHE
	cpu_cache = *list->cache;
#endif

	pr_info("CPU: %s [%08x] revision %d (ARMv%s), cr=%08lx\n",
		list->cpu_name, midr, midr & 15,
		proc_arch[cpu_architecture()], get_cr());

	snprintf(init_utsname()->machine, __NEW_UTS_LEN + 1, "%s%c",
		 list->arch_name, ENDIANNESS);
	snprintf(elf_platform, ELF_PLATFORM_SIZE, "%s%c",
		 list->elf_name, ENDIANNESS);
	elf_hwcap = list->elf_hwcap;

	cpuid_init_hwcaps();
	patch_aeabi_idiv();

#ifndef CONFIG_ARM_THUMB
	elf_hwcap &= ~(HWCAP_THUMB | HWCAP_IDIVT);
#endif
#ifdef CONFIG_MMU
	init_default_cache_policy(list->__cpu_mm_mmu_flags);
#endif
	erratum_a15_798181_init();

	elf_hwcap_fixup();

	cacheid_init();
	cpu_init();
}

void __init dump_machine_table(void)
{
	const struct machine_desc *p;

	early_print("Available machine support:\n\nID (hex)\tNAME\n");
	for_each_machine_desc(p)
		early_print("%08x\t%s\n", p->nr, p->name);

	early_print("\nPlease check your kernel config and/or bootloader.\n");

	while (true)
		/* can't use cpu_relax() here as it may require MMU setup */;
}

int __init arm_add_memory(u64 start, u64 size)
{
	u64 aligned_start;

	/*
	 * Ensure that start/size are aligned to a page boundary.
	 * Size is rounded down, start is rounded up.
	 */
	aligned_start = PAGE_ALIGN(start);
	if (aligned_start > start + size)
		size = 0;
	else
		size -= aligned_start - start;

#ifndef CONFIG_ARCH_PHYS_ADDR_T_64BIT
	if (aligned_start > ULONG_MAX) {
		pr_crit("Ignoring memory at 0x%08llx outside 32-bit physical address space\n",
			(long long)start);
		return -EINVAL;
	}

	if (aligned_start + size > ULONG_MAX) {
		pr_crit("Truncating memory at 0x%08llx to fit in 32-bit physical address space\n",
			(long long)start);
		/*
		 * To ensure bank->start + bank->size is representable in
		 * 32 bits, we use ULONG_MAX as the upper limit rather than 4GB.
		 * This means we lose a page after masking.
		 */
		size = ULONG_MAX - aligned_start;
	}
#endif

	if (aligned_start < PHYS_OFFSET) {
		if (aligned_start + size <= PHYS_OFFSET) {
			pr_info("Ignoring memory below PHYS_OFFSET: 0x%08llx-0x%08llx\n",
				aligned_start, aligned_start + size);
			return -EINVAL;
		}

		pr_info("Ignoring memory below PHYS_OFFSET: 0x%08llx-0x%08llx\n",
			aligned_start, (u64)PHYS_OFFSET);

		size -= PHYS_OFFSET - aligned_start;
		aligned_start = PHYS_OFFSET;
	}

	start = aligned_start;
	size = size & ~(phys_addr_t)(PAGE_SIZE - 1);

	/*
	 * Check whether this memory region has non-zero size or
	 * invalid node number.
	 */
	if (size == 0)
		return -EINVAL;

	memblock_add(start, size);
	return 0;
}

/*
 * Pick out the memory size.  We look for mem=size@start,
 * where start and size are "size[KkMm]"
 */

static int __init early_mem(char *p)
{
	static int usermem __initdata = 0;
	u64 size;
	u64 start;
	char *endp;

	/*
	 * If the user specifies memory size, we
	 * blow away any automatically generated
	 * size.
	 */
	if (usermem == 0) {
		usermem = 1;
		memblock_remove(memblock_start_of_DRAM(),
			memblock_end_of_DRAM() - memblock_start_of_DRAM());
	}

	start = PHYS_OFFSET;
	size  = memparse(p, &endp);
	if (*endp == '@')
		start = memparse(endp + 1, NULL);

	arm_add_memory(start, size);

	return 0;
}
early_param("mem", early_mem);

static void __init request_standard_resources(const struct machine_desc *mdesc)
{
	struct memblock_region *region;
	struct resource *res;

	kernel_code.start   = virt_to_phys(_text);
	kernel_code.end     = virt_to_phys(__init_begin - 1);
	kernel_data.start   = virt_to_phys(_sdata);
	kernel_data.end     = virt_to_phys(_end - 1);

	for_each_memblock(memory, region) {
		phys_addr_t start = __pfn_to_phys(memblock_region_memory_base_pfn(region));
		phys_addr_t end = __pfn_to_phys(memblock_region_memory_end_pfn(region)) - 1;
		unsigned long boot_alias_start;

		/*
		 * Some systems have a special memory alias which is only
		 * used for booting.  We need to advertise this region to
		 * kexec-tools so they know where bootable RAM is located.
		 */
		boot_alias_start = phys_to_idmap(start);
		if (arm_has_idmap_alias() && boot_alias_start != IDMAP_INVALID_ADDR) {
			res = memblock_virt_alloc(sizeof(*res), 0);
			res->name = "System RAM (boot alias)";
			res->start = boot_alias_start;
			res->end = phys_to_idmap(end);
			res->flags = IORESOURCE_MEM | IORESOURCE_BUSY;
			request_resource(&iomem_resource, res);
		}

		res = memblock_virt_alloc(sizeof(*res), 0);
		res->name  = "System RAM";
		res->start = start;
		res->end = end;
		res->flags = IORESOURCE_SYSTEM_RAM | IORESOURCE_BUSY;

		request_resource(&iomem_resource, res);

		if (kernel_code.start >= res->start &&
		    kernel_code.end <= res->end)
			request_resource(res, &kernel_code);
		if (kernel_data.start >= res->start &&
		    kernel_data.end <= res->end)
			request_resource(res, &kernel_data);
	}

	if (mdesc->video_start) {
		video_ram.start = mdesc->video_start;
		video_ram.end   = mdesc->video_end;
		request_resource(&iomem_resource, &video_ram);
	}

	/*
	 * Some machines don't have the possibility of ever
	 * possessing lp0, lp1 or lp2
	 */
	if (mdesc->reserve_lp0)
		request_resource(&ioport_resource, &lp0);
	if (mdesc->reserve_lp1)
		request_resource(&ioport_resource, &lp1);
	if (mdesc->reserve_lp2)
		request_resource(&ioport_resource, &lp2);
}

#if defined(CONFIG_VGA_CONSOLE) || defined(CONFIG_DUMMY_CONSOLE) || \
    defined(CONFIG_EFI)
struct screen_info screen_info = {
 .orig_video_lines	= 30,
 .orig_video_cols	= 80,
 .orig_video_mode	= 0,
 .orig_video_ega_bx	= 0,
 .orig_video_isVGA	= 1,
 .orig_video_points	= 8
};
#endif

static int __init customize_machine(void)
{
	/*
	 * customizes platform devices, or adds new ones
	 * On DT based machines, we fall back to populating the
	 * machine from the device tree, if no callback is provided,
	 * otherwise we would always need an init_machine callback.
	 */
	if (machine_desc->init_machine)
		machine_desc->init_machine();

	return 0;
}
arch_initcall(customize_machine);

static int __init init_machine_late(void)
{
	struct device_node *root;
	int ret;

	if (machine_desc->init_late)
		machine_desc->init_late();

	root = of_find_node_by_path("/");
	if (root) {
		ret = of_property_read_string(root, "serial-number",
					      &system_serial);
		if (ret)
			system_serial = NULL;
	}

	if (!system_serial)
		system_serial = kasprintf(GFP_KERNEL, "%08x%08x",
					  system_serial_high,
					  system_serial_low);

	return 0;
}
late_initcall(init_machine_late);

#ifdef CONFIG_KEXEC
/*
 * The crash region must be aligned to 128MB to avoid
 * zImage relocating below the reserved region.
 */
#define CRASH_ALIGN	(128 << 20)

static inline unsigned long long get_total_mem(void)
{
	unsigned long total;

	total = max_low_pfn - min_low_pfn;
	return total << PAGE_SHIFT;
}

/**
 * reserve_crashkernel() - reserves memory are for crash kernel
 *
 * This function reserves memory area given in "crashkernel=" kernel command
 * line parameter. The memory reserved is used by a dump capture kernel when
 * primary kernel is crashing.
 */
static void __init reserve_crashkernel(void)
{
	unsigned long long crash_size, crash_base;
	unsigned long long total_mem;
	int ret;

	total_mem = get_total_mem();
	ret = parse_crashkernel(boot_command_line, total_mem,
				&crash_size, &crash_base);
	if (ret)
		return;

	if (crash_base <= 0) {
		unsigned long long crash_max = idmap_to_phys((u32)~0);
		crash_base = memblock_find_in_range(CRASH_ALIGN, crash_max,
						    crash_size, CRASH_ALIGN);
		if (!crash_base) {
			pr_err("crashkernel reservation failed - No suitable area found.\n");
			return;
		}
	} else {
		unsigned long long start;

		start = memblock_find_in_range(crash_base,
					       crash_base + crash_size,
					       crash_size, SECTION_SIZE);
		if (start != crash_base) {
			pr_err("crashkernel reservation failed - memory is in use.\n");
			return;
		}
	}

	ret = memblock_reserve(crash_base, crash_size);
	if (ret < 0) {
		pr_warn("crashkernel reservation failed - memory is in use (0x%lx)\n",
			(unsigned long)crash_base);
		return;
	}

	pr_info("Reserving %ldMB of memory at %ldMB for crashkernel (System RAM: %ldMB)\n",
		(unsigned long)(crash_size >> 20),
		(unsigned long)(crash_base >> 20),
		(unsigned long)(total_mem >> 20));

	/* The crashk resource must always be located in normal mem */
	crashk_res.start = crash_base;
	crashk_res.end = crash_base + crash_size - 1;
	insert_resource(&iomem_resource, &crashk_res);

	if (arm_has_idmap_alias()) {
		/*
		 * If we have a special RAM alias for use at boot, we
		 * need to advertise to kexec tools where the alias is.
		 */
		static struct resource crashk_boot_res = {
			.name = "Crash kernel (boot alias)",
			.flags = IORESOURCE_BUSY | IORESOURCE_MEM,
		};

		crashk_boot_res.start = phys_to_idmap(crash_base);
		crashk_boot_res.end = crashk_boot_res.start + crash_size - 1;
		insert_resource(&iomem_resource, &crashk_boot_res);
	}
}
#else
static inline void reserve_crashkernel(void) {}
#endif /* CONFIG_KEXEC */

void __init hyp_mode_check(void)
{
#ifdef CONFIG_ARM_VIRT_EXT
	sync_boot_mode();

	if (is_hyp_mode_available()) {
		pr_info("CPU: All CPU(s) started in HYP mode.\n");
		pr_info("CPU: Virtualization extensions available.\n");
	} else if (is_hyp_mode_mismatched()) {
		pr_warn("CPU: WARNING: CPU(s) started in wrong/inconsistent modes (primary CPU mode 0x%x)\n",
			__boot_cpu_mode & MODE_MASK);
		pr_warn("CPU: This may indicate a broken bootloader or firmware.\n");
	} else
		pr_info("CPU: All CPU(s) started in SVC mode.\n");
#endif
}

void __init __weak init_random_pool(void) { }

void __init setup_arch(char **cmdline_p)
{
	const struct machine_desc *mdesc;

	setup_processor();
	mdesc = setup_machine_fdt(__atags_pointer);
	if (!mdesc)
		mdesc = setup_machine_tags(__atags_pointer, __machine_arch_type);
	machine_desc = mdesc;
	machine_name = mdesc->name;
	dump_stack_set_arch_desc("%s", mdesc->name);

	if (mdesc->reboot_mode != REBOOT_HARD)
		reboot_mode = mdesc->reboot_mode;

	init_mm.start_code = (unsigned long) _text;
	init_mm.end_code   = (unsigned long) _etext;
	init_mm.end_data   = (unsigned long) _edata;
	init_mm.brk	   = (unsigned long) _end;

	/* populate cmd_line too for later use, preserving boot_command_line */
	strlcpy(cmd_line, boot_command_line, COMMAND_LINE_SIZE);
	*cmdline_p = cmd_line;

	early_fixmap_init();
	early_ioremap_init();

	parse_early_param();

#ifdef CONFIG_MMU
	early_paging_init(mdesc);
#endif
	setup_dma_zone(mdesc);
	xen_early_init();
	efi_init();
	/*
	 * Make sure the calculation for lowmem/highmem is set appropriately
	 * before reserving/allocating any mmeory
	 */
	adjust_lowmem_bounds();
	arm_memblock_init(mdesc);
	/* Memory may have been removed so recalculate the bounds. */
	adjust_lowmem_bounds();

	early_ioremap_reset();

	paging_init(mdesc);
	request_standard_resources(mdesc);

	if (mdesc->restart)
		arm_pm_restart = mdesc->restart;

	unflatten_device_tree();

	arm_dt_init_cpu_maps();
	psci_dt_init();
#ifdef CONFIG_SMP
	if (is_smp()) {
		if (!mdesc->smp_init || !mdesc->smp_init()) {
			if (psci_smp_available())
				smp_set_ops(&psci_smp_ops);
			else if (mdesc->smp)
				smp_set_ops(mdesc->smp);
		}
		smp_init_cpus();
		smp_build_mpidr_hash();
	}
#endif

	if (!is_smp())
		hyp_mode_check();

	reserve_crashkernel();

#ifdef CONFIG_MULTI_IRQ_HANDLER
	handle_arch_irq = mdesc->handle_irq;
#endif

#ifdef CONFIG_VT
#if defined(CONFIG_VGA_CONSOLE)
	conswitchp = &vga_con;
#elif defined(CONFIG_DUMMY_CONSOLE)
	conswitchp = &dummy_con;
#endif
#endif

	if (mdesc->init_early)
		mdesc->init_early();

	init_random_pool();
}


static int __init topology_init(void)
{
	int cpu;

	for_each_possible_cpu(cpu) {
		struct cpuinfo_arm *cpuinfo = &per_cpu(cpu_data, cpu);
		cpuinfo->cpu.hotpluggable = platform_can_hotplug_cpu(cpu);
		register_cpu(&cpuinfo->cpu, cpu);
	}

	return 0;
}
postcore_initcall(topology_init);

#ifdef CONFIG_HAVE_PROC_CPU
static int __init proc_cpu_init(void)
{
	struct proc_dir_entry *res;

	res = proc_mkdir("cpu", NULL);
	if (!res)
		return -ENOMEM;
	return 0;
}
fs_initcall(proc_cpu_init);
#endif

static const char *hwcap_str[] = {
	"swp",
	"half",
	"thumb",
	"26bit",
	"fastmult",
	"fpa",
	"vfp",
	"edsp",
	"java",
	"iwmmxt",
	"crunch",
	"thumbee",
	"neon",
	"vfpv3",
	"vfpv3d16",
	"tls",
	"vfpv4",
	"idiva",
	"idivt",
	"vfpd32",
	"lpae",
	"evtstrm",
	NULL
};

static const char *hwcap2_str[] = {
	"aes",
	"pmull",
	"sha1",
	"sha2",
	"crc32",
	NULL
};

static int c_show(struct seq_file *m, void *v)
{
	int i, j;
	u32 cpuid;

	for_each_online_cpu(i) {
		/*
		 * glibc reads /proc/cpuinfo to determine the number of
		 * online processors, looking for lines beginning with
		 * "processor".  Give glibc what it expects.
		 */
		seq_printf(m, "processor\t: %d\n", i);
		cpuid = is_smp() ? per_cpu(cpu_data, i).cpuid : read_cpuid_id();
		seq_printf(m, "model name\t: %s rev %d (%s)\n",
			   cpu_name, cpuid & 15, elf_platform);

#if defined(CONFIG_SMP)
		seq_printf(m, "BogoMIPS\t: %lu.%02lu\n",
			   per_cpu(cpu_data, i).loops_per_jiffy / (500000UL/HZ),
			   (per_cpu(cpu_data, i).loops_per_jiffy / (5000UL/HZ)) % 100);
#else
		seq_printf(m, "BogoMIPS\t: %lu.%02lu\n",
			   loops_per_jiffy / (500000/HZ),
			   (loops_per_jiffy / (5000/HZ)) % 100);
#endif
		/* dump out the processor features */
		seq_puts(m, "Features\t: ");

		for (j = 0; hwcap_str[j]; j++)
			if (elf_hwcap & (1 << j))
				seq_printf(m, "%s ", hwcap_str[j]);

		for (j = 0; hwcap2_str[j]; j++)
			if (elf_hwcap2 & (1 << j))
				seq_printf(m, "%s ", hwcap2_str[j]);

		seq_printf(m, "\nCPU implementer\t: 0x%02x\n", cpuid >> 24);
		seq_printf(m, "CPU architecture: %s\n",
			   proc_arch[cpu_architecture()]);

		if ((cpuid & 0x0008f000) == 0x00000000) {
			/* pre-ARM7 */
			seq_printf(m, "CPU part\t: %07x\n", cpuid >> 4);
		} else {
			if ((cpuid & 0x0008f000) == 0x00007000) {
				/* ARM7 */
				seq_printf(m, "CPU variant\t: 0x%02x\n",
					   (cpuid >> 16) & 127);
			} else {
				/* post-ARM7 */
				seq_printf(m, "CPU variant\t: 0x%x\n",
					   (cpuid >> 20) & 15);
			}
			seq_printf(m, "CPU part\t: 0x%03x\n",
				   (cpuid >> 4) & 0xfff);
		}
		seq_printf(m, "CPU revision\t: %d\n\n", cpuid & 15);
	}

	if (!arch_read_hardware_id)
		seq_printf(m, "Hardware\t: %s\n", machine_name);
	else
		seq_printf(m, "Hardware\t: %s\n", arch_read_hardware_id());
	seq_printf(m, "Revision\t: %04x\n", system_rev);
	seq_printf(m, "Serial\t\t: %s\n", system_serial);

	return 0;
}

static void *c_start(struct seq_file *m, loff_t *pos)
{
	return *pos < 1 ? (void *)1 : NULL;
}

static void *c_next(struct seq_file *m, void *v, loff_t *pos)
{
	++*pos;
	return NULL;
}

static void c_stop(struct seq_file *m, void *v)
{
}

const struct seq_operations cpuinfo_op = {
	.start	= c_start,
	.next	= c_next,
	.stop	= c_stop,
	.show	= c_show
};<|MERGE_RESOLUTION|>--- conflicted
+++ resolved
@@ -723,18 +723,8 @@
 {
 	struct proc_info_list *list;
 
-<<<<<<< HEAD
-	/*
-	 * locate processor in the list of supported processor
-	 * types.  The linker builds this table for us from the
-	 * entries in arch/arm/mm/proc-*.S
-	 */
-	arm_init_bp_hardening();
-	list = lookup_processor_type(read_cpuid_id());
-=======
 	arm_init_bp_hardening();
 	list = lookup_processor_type(midr);
->>>>>>> cda50d36
 	if (!list) {
 		pr_err("CPU%u: configuration botched (ID %08x), CPU halted\n",
 		       smp_processor_id(), midr);
