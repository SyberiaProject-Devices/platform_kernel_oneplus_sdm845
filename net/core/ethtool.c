--- conflicted
+++ resolved
@@ -1904,17 +1904,10 @@
 		return -EFAULT;
 
 	stats.n_stats = n_stats;
-<<<<<<< HEAD
-	data = kmalloc_array(n_stats, sizeof(u64), GFP_USER);
-	if (!data)
-		return -ENOMEM;
-=======
 	if (n_stats) {
-		data = kmalloc(n_stats * sizeof(u64), GFP_USER);
+		data = kmalloc_array(n_stats, sizeof(u64), GFP_USER);
 		if (!data)
 			return -ENOMEM;
->>>>>>> df62169c
-
 		ops->get_ethtool_stats(dev, &stats, data);
 	} else {
 		data = NULL;
