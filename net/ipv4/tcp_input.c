/*
 * INET		An implementation of the TCP/IP protocol suite for the LINUX
 *		operating system.  INET is implemented using the  BSD Socket
 *		interface as the means of communication with the user level.
 *
 *		Implementation of the Transmission Control Protocol(TCP).
 *
 * Authors:	Ross Biro
 *		Fred N. van Kempen, <waltje@uWalt.NL.Mugnet.ORG>
 *		Mark Evans, <evansmp@uhura.aston.ac.uk>
 *		Corey Minyard <wf-rch!minyard@relay.EU.net>
 *		Florian La Roche, <flla@stud.uni-sb.de>
 *		Charles Hedrick, <hedrick@klinzhai.rutgers.edu>
 *		Linus Torvalds, <torvalds@cs.helsinki.fi>
 *		Alan Cox, <gw4pts@gw4pts.ampr.org>
 *		Matthew Dillon, <dillon@apollo.west.oic.com>
 *		Arnt Gulbrandsen, <agulbra@nvg.unit.no>
 *		Jorge Cwik, <jorge@laser.satlink.net>
 */

/*
 * Changes:
 *		Pedro Roque	:	Fast Retransmit/Recovery.
 *					Two receive queues.
 *					Retransmit queue handled by TCP.
 *					Better retransmit timer handling.
 *					New congestion avoidance.
 *					Header prediction.
 *					Variable renaming.
 *
 *		Eric		:	Fast Retransmit.
 *		Randy Scott	:	MSS option defines.
 *		Eric Schenk	:	Fixes to slow start algorithm.
 *		Eric Schenk	:	Yet another double ACK bug.
 *		Eric Schenk	:	Delayed ACK bug fixes.
 *		Eric Schenk	:	Floyd style fast retrans war avoidance.
 *		David S. Miller	:	Don't allow zero congestion window.
 *		Eric Schenk	:	Fix retransmitter so that it sends
 *					next packet on ack of previous packet.
 *		Andi Kleen	:	Moved open_request checking here
 *					and process RSTs for open_requests.
 *		Andi Kleen	:	Better prune_queue, and other fixes.
 *		Andrey Savochkin:	Fix RTT measurements in the presence of
 *					timestamps.
 *		Andrey Savochkin:	Check sequence numbers correctly when
 *					removing SACKs due to in sequence incoming
 *					data segments.
 *		Andi Kleen:		Make sure we never ack data there is not
 *					enough room for. Also make this condition
 *					a fatal error if it might still happen.
 *		Andi Kleen:		Add tcp_measure_rcv_mss to make
 *					connections with MSS<min(MTU,ann. MSS)
 *					work without delayed acks.
 *		Andi Kleen:		Process packets with PSH set in the
 *					fast path.
 *		J Hadi Salim:		ECN support
 *	 	Andrei Gurtov,
 *		Pasi Sarolahti,
 *		Panu Kuhlberg:		Experimental audit of TCP (re)transmission
 *					engine. Lots of bugs are found.
 *		Pasi Sarolahti:		F-RTO for dealing with spurious RTOs
 */

#define pr_fmt(fmt) "TCP: " fmt

#include <linux/mm.h>
#include <linux/slab.h>
#include <linux/module.h>
#include <linux/sysctl.h>
#include <linux/kernel.h>
#include <linux/prefetch.h>
#include <net/dst.h>
#include <net/tcp.h>
#include <net/inet_common.h>
#include <linux/ipsec.h>
#include <asm/unaligned.h>
#include <linux/errqueue.h>

int sysctl_tcp_timestamps __read_mostly = 1;
int sysctl_tcp_window_scaling __read_mostly = 1;
int sysctl_tcp_sack __read_mostly = 1;
int sysctl_tcp_fack __read_mostly = 1;
int sysctl_tcp_max_reordering __read_mostly = 300;
int sysctl_tcp_dsack __read_mostly = 1;
int sysctl_tcp_app_win __read_mostly = 31;
int sysctl_tcp_adv_win_scale __read_mostly = 1;
EXPORT_SYMBOL(sysctl_tcp_adv_win_scale);

/* rfc5961 challenge ack rate limiting */
int sysctl_tcp_challenge_ack_limit = 1000;

int sysctl_tcp_stdurg __read_mostly;
int sysctl_tcp_rfc1337 __read_mostly;
int sysctl_tcp_max_orphans __read_mostly = NR_FILE;
int sysctl_tcp_frto __read_mostly = 2;
int sysctl_tcp_min_rtt_wlen __read_mostly = 300;

int sysctl_tcp_thin_dupack __read_mostly;

int sysctl_tcp_moderate_rcvbuf __read_mostly = 1;
int sysctl_tcp_early_retrans __read_mostly = 3;
int sysctl_tcp_invalid_ratelimit __read_mostly = HZ/2;

#define FLAG_DATA		0x01 /* Incoming frame contained data.		*/
#define FLAG_WIN_UPDATE		0x02 /* Incoming ACK was a window update.	*/
#define FLAG_DATA_ACKED		0x04 /* This ACK acknowledged new data.		*/
#define FLAG_RETRANS_DATA_ACKED	0x08 /* "" "" some of which was retransmitted.	*/
#define FLAG_SYN_ACKED		0x10 /* This ACK acknowledged SYN.		*/
#define FLAG_DATA_SACKED	0x20 /* New SACK.				*/
#define FLAG_ECE		0x40 /* ECE in this ACK				*/
#define FLAG_LOST_RETRANS	0x80 /* This ACK marks some retransmission lost */
#define FLAG_SLOWPATH		0x100 /* Do not skip RFC checks for window update.*/
#define FLAG_ORIG_SACK_ACKED	0x200 /* Never retransmitted data are (s)acked	*/
#define FLAG_SND_UNA_ADVANCED	0x400 /* Snd_una was changed (!= FLAG_DATA_ACKED) */
#define FLAG_DSACKING_ACK	0x800 /* SACK blocks contained D-SACK info */
#define FLAG_SACK_RENEGING	0x2000 /* snd_una advanced to a sacked seq */
#define FLAG_UPDATE_TS_RECENT	0x4000 /* tcp_replace_ts_recent() */
#define FLAG_NO_CHALLENGE_ACK	0x8000 /* do not call tcp_send_challenge_ack()	*/
#define FLAG_ACK_MAYBE_DELAYED	0x10000 /* Likely a delayed ACK */

#define FLAG_ACKED		(FLAG_DATA_ACKED|FLAG_SYN_ACKED)
#define FLAG_NOT_DUP		(FLAG_DATA|FLAG_WIN_UPDATE|FLAG_ACKED)
#define FLAG_CA_ALERT		(FLAG_DATA_SACKED|FLAG_ECE)
#define FLAG_FORWARD_PROGRESS	(FLAG_ACKED|FLAG_DATA_SACKED)

#define TCP_REMNANT (TCP_FLAG_FIN|TCP_FLAG_URG|TCP_FLAG_SYN|TCP_FLAG_PSH)
#define TCP_HP_BITS (~(TCP_RESERVED_BITS|TCP_FLAG_PSH))


#define REXMIT_NONE	0 /* no loss recovery to do */
#define REXMIT_LOST	1 /* retransmit packets marked lost */
#define REXMIT_NEW	2 /* FRTO-style transmit of unsent/new packets */

static void tcp_gro_dev_warn(struct sock *sk, const struct sk_buff *skb,
			     unsigned int len)
{
	static bool __once __read_mostly;

	if (!__once) {
		struct net_device *dev;

		__once = true;

		rcu_read_lock();
		dev = dev_get_by_index_rcu(sock_net(sk), skb->skb_iif);
		if (!dev || len >= dev->mtu)
			pr_warn("%s: Driver has suspect GRO implementation, TCP performance may be compromised.\n",
				dev ? dev->name : "Unknown driver");
		rcu_read_unlock();
	}
}

/* Adapt the MSS value used to make delayed ack decision to the
 * real world.
 */
static void tcp_measure_rcv_mss(struct sock *sk, const struct sk_buff *skb)
{
	struct inet_connection_sock *icsk = inet_csk(sk);
	const unsigned int lss = icsk->icsk_ack.last_seg_size;
	unsigned int len;

	icsk->icsk_ack.last_seg_size = 0;

	/* skb->len may jitter because of SACKs, even if peer
	 * sends good full-sized frames.
	 */
	len = skb_shinfo(skb)->gso_size ? : skb->len;
	if (len >= icsk->icsk_ack.rcv_mss) {
		icsk->icsk_ack.rcv_mss = min_t(unsigned int, len,
					       tcp_sk(sk)->advmss);
		/* Account for possibly-removed options */
		if (unlikely(len > icsk->icsk_ack.rcv_mss +
				   MAX_TCP_OPTION_SPACE))
			tcp_gro_dev_warn(sk, skb, len);
	} else {
		/* Otherwise, we make more careful check taking into account,
		 * that SACKs block is variable.
		 *
		 * "len" is invariant segment length, including TCP header.
		 */
		len += skb->data - skb_transport_header(skb);
		if (len >= TCP_MSS_DEFAULT + sizeof(struct tcphdr) ||
		    /* If PSH is not set, packet should be
		     * full sized, provided peer TCP is not badly broken.
		     * This observation (if it is correct 8)) allows
		     * to handle super-low mtu links fairly.
		     */
		    (len >= TCP_MIN_MSS + sizeof(struct tcphdr) &&
		     !(tcp_flag_word(tcp_hdr(skb)) & TCP_REMNANT))) {
			/* Subtract also invariant (if peer is RFC compliant),
			 * tcp header plus fixed timestamp option length.
			 * Resulting "len" is MSS free of SACK jitter.
			 */
			len -= tcp_sk(sk)->tcp_header_len;
			icsk->icsk_ack.last_seg_size = len;
			if (len == lss) {
				icsk->icsk_ack.rcv_mss = len;
				return;
			}
		}
		if (icsk->icsk_ack.pending & ICSK_ACK_PUSHED)
			icsk->icsk_ack.pending |= ICSK_ACK_PUSHED2;
		icsk->icsk_ack.pending |= ICSK_ACK_PUSHED;
	}
}

static void tcp_incr_quickack(struct sock *sk, unsigned int max_quickacks)
{
	struct inet_connection_sock *icsk = inet_csk(sk);
	unsigned int quickacks = tcp_sk(sk)->rcv_wnd / (2 * icsk->icsk_ack.rcv_mss);

	if (quickacks == 0)
		quickacks = 2;
	quickacks = min(quickacks, max_quickacks);
	if (quickacks > icsk->icsk_ack.quick)
		icsk->icsk_ack.quick = quickacks;
}

void tcp_enter_quickack_mode(struct sock *sk, unsigned int max_quickacks)
{
	struct inet_connection_sock *icsk = inet_csk(sk);

	tcp_incr_quickack(sk, max_quickacks);
	icsk->icsk_ack.pingpong = 0;
	icsk->icsk_ack.ato = TCP_ATO_MIN;
}
EXPORT_SYMBOL(tcp_enter_quickack_mode);

/* Send ACKs quickly, if "quick" count is not exhausted
 * and the session is not interactive.
 */

static bool tcp_in_quickack_mode(struct sock *sk)
{
	const struct inet_connection_sock *icsk = inet_csk(sk);
	const struct dst_entry *dst = __sk_dst_get(sk);

	return (dst && dst_metric(dst, RTAX_QUICKACK)) ||
		(icsk->icsk_ack.quick && !icsk->icsk_ack.pingpong);
}

static void tcp_ecn_queue_cwr(struct tcp_sock *tp)
{
	if (tp->ecn_flags & TCP_ECN_OK)
		tp->ecn_flags |= TCP_ECN_QUEUE_CWR;
}

static void tcp_ecn_accept_cwr(struct tcp_sock *tp, const struct sk_buff *skb)
{
	if (tcp_hdr(skb)->cwr)
		tp->ecn_flags &= ~TCP_ECN_DEMAND_CWR;
}

static void tcp_ecn_withdraw_cwr(struct tcp_sock *tp)
{
	tp->ecn_flags &= ~TCP_ECN_QUEUE_CWR;
}

static void __tcp_ecn_check_ce(struct sock *sk, const struct sk_buff *skb)
{
	struct tcp_sock *tp = tcp_sk(sk);

	switch (TCP_SKB_CB(skb)->ip_dsfield & INET_ECN_MASK) {
	case INET_ECN_NOT_ECT:
		/* Funny extension: if ECT is not set on a segment,
		 * and we already seen ECT on a previous segment,
		 * it is probably a retransmit.
		 */
		if (tp->ecn_flags & TCP_ECN_SEEN)
			tcp_enter_quickack_mode(sk, 2);
		break;
	case INET_ECN_CE:
		if (tcp_ca_needs_ecn(sk))
			tcp_ca_event(sk, CA_EVENT_ECN_IS_CE);

		if (!(tp->ecn_flags & TCP_ECN_DEMAND_CWR)) {
			/* Better not delay acks, sender can have a very low cwnd */
			tcp_enter_quickack_mode(sk, 2);
			tp->ecn_flags |= TCP_ECN_DEMAND_CWR;
		}
		tp->ecn_flags |= TCP_ECN_SEEN;
		break;
	default:
		if (tcp_ca_needs_ecn(sk))
			tcp_ca_event(sk, CA_EVENT_ECN_NO_CE);
		tp->ecn_flags |= TCP_ECN_SEEN;
		break;
	}
}

static void tcp_ecn_check_ce(struct sock *sk, const struct sk_buff *skb)
{
	if (tcp_sk(sk)->ecn_flags & TCP_ECN_OK)
		__tcp_ecn_check_ce(sk, skb);
}

static void tcp_ecn_rcv_synack(struct tcp_sock *tp, const struct tcphdr *th)
{
	if ((tp->ecn_flags & TCP_ECN_OK) && (!th->ece || th->cwr))
		tp->ecn_flags &= ~TCP_ECN_OK;
}

static void tcp_ecn_rcv_syn(struct tcp_sock *tp, const struct tcphdr *th)
{
	if ((tp->ecn_flags & TCP_ECN_OK) && (!th->ece || !th->cwr))
		tp->ecn_flags &= ~TCP_ECN_OK;
}

static bool tcp_ecn_rcv_ecn_echo(const struct tcp_sock *tp, const struct tcphdr *th)
{
	if (th->ece && !th->syn && (tp->ecn_flags & TCP_ECN_OK))
		return true;
	return false;
}

/* Buffer size and advertised window tuning.
 *
 * 1. Tuning sk->sk_sndbuf, when connection enters established state.
 */

static void tcp_sndbuf_expand(struct sock *sk)
{
	const struct tcp_sock *tp = tcp_sk(sk);
	const struct tcp_congestion_ops *ca_ops = inet_csk(sk)->icsk_ca_ops;
	int sndmem, per_mss;
	u32 nr_segs;

	/* Worst case is non GSO/TSO : each frame consumes one skb
	 * and skb->head is kmalloced using power of two area of memory
	 */
	per_mss = max_t(u32, tp->rx_opt.mss_clamp, tp->mss_cache) +
		  MAX_TCP_HEADER +
		  SKB_DATA_ALIGN(sizeof(struct skb_shared_info));

	per_mss = roundup_pow_of_two(per_mss) +
		  SKB_DATA_ALIGN(sizeof(struct sk_buff));

	nr_segs = max_t(u32, TCP_INIT_CWND, tp->snd_cwnd);
	nr_segs = max_t(u32, nr_segs, tp->reordering + 1);

	/* Fast Recovery (RFC 5681 3.2) :
	 * Cubic needs 1.7 factor, rounded to 2 to include
	 * extra cushion (application might react slowly to POLLOUT)
	 */
	sndmem = ca_ops->sndbuf_expand ? ca_ops->sndbuf_expand(sk) : 2;
	sndmem *= nr_segs * per_mss;

	if (sk->sk_sndbuf < sndmem)
		sk->sk_sndbuf = min(sndmem, sysctl_tcp_wmem[2]);
}

/* 2. Tuning advertised window (window_clamp, rcv_ssthresh)
 *
 * All tcp_full_space() is split to two parts: "network" buffer, allocated
 * forward and advertised in receiver window (tp->rcv_wnd) and
 * "application buffer", required to isolate scheduling/application
 * latencies from network.
 * window_clamp is maximal advertised window. It can be less than
 * tcp_full_space(), in this case tcp_full_space() - window_clamp
 * is reserved for "application" buffer. The less window_clamp is
 * the smoother our behaviour from viewpoint of network, but the lower
 * throughput and the higher sensitivity of the connection to losses. 8)
 *
 * rcv_ssthresh is more strict window_clamp used at "slow start"
 * phase to predict further behaviour of this connection.
 * It is used for two goals:
 * - to enforce header prediction at sender, even when application
 *   requires some significant "application buffer". It is check #1.
 * - to prevent pruning of receive queue because of misprediction
 *   of receiver window. Check #2.
 *
 * The scheme does not work when sender sends good segments opening
 * window and then starts to feed us spaghetti. But it should work
 * in common situations. Otherwise, we have to rely on queue collapsing.
 */

/* Slow part of check#2. */
static int __tcp_grow_window(const struct sock *sk, const struct sk_buff *skb)
{
	struct tcp_sock *tp = tcp_sk(sk);
	/* Optimize this! */
	int truesize = tcp_win_from_space(skb->truesize) >> 1;
	int window = tcp_win_from_space(sysctl_tcp_rmem[2]) >> 1;

	while (tp->rcv_ssthresh <= window) {
		if (truesize <= skb->len)
			return 2 * inet_csk(sk)->icsk_ack.rcv_mss;

		truesize >>= 1;
		window >>= 1;
	}
	return 0;
}

static void tcp_grow_window(struct sock *sk, const struct sk_buff *skb)
{
	struct tcp_sock *tp = tcp_sk(sk);
	int room;

	room = min_t(int, tp->window_clamp, tcp_space(sk)) - tp->rcv_ssthresh;

	/* Check #1 */
	if (room > 0 && !tcp_under_memory_pressure(sk)) {
		int incr;

		/* Check #2. Increase window, if skb with such overhead
		 * will fit to rcvbuf in future.
		 */
		if (tcp_win_from_space(skb->truesize) <= skb->len)
			incr = 2 * tp->advmss;
		else
			incr = __tcp_grow_window(sk, skb);

		if (incr) {
			incr = max_t(int, incr, 2 * skb->len);
			tp->rcv_ssthresh += min(room, incr);
			inet_csk(sk)->icsk_ack.quick |= 1;
		}
	}
}

<<<<<<< HEAD
/* 3. Try to fixup all. It is made immediately after connection enters
=======
/* 3. Tuning rcvbuf, when connection enters established state. */
static void tcp_fixup_rcvbuf(struct sock *sk)
{
	u32 mss = tcp_sk(sk)->advmss;
	int rcvmem;

	rcvmem = 2 * SKB_TRUESIZE(mss + MAX_TCP_HEADER) *
		 tcp_default_init_rwnd(sock_net(sk), mss);

	/* Dynamic Right Sizing (DRS) has 2 to 3 RTT latency
	 * Allow enough cushion so that sender is not limited by our window
	 */
	if (sysctl_tcp_moderate_rcvbuf)
		rcvmem <<= 2;

	if (sk->sk_rcvbuf < rcvmem)
		sk->sk_rcvbuf = min(rcvmem, sysctl_tcp_rmem[2]);
}

/* 4. Try to fixup all. It is made immediately after connection enters
>>>>>>> a5b0e8dd
 *    established state.
 */
void tcp_init_buffer_space(struct sock *sk)
{
	struct tcp_sock *tp = tcp_sk(sk);
	int maxwin;

	if (!(sk->sk_userlocks & SOCK_SNDBUF_LOCK))
		tcp_sndbuf_expand(sk);

	tp->rcvq_space.space = tp->rcv_wnd;
	tp->rcvq_space.time = tcp_time_stamp;
	tp->rcvq_space.seq = tp->copied_seq;

	maxwin = tcp_full_space(sk);

	if (tp->window_clamp >= maxwin) {
		tp->window_clamp = maxwin;

		if (sysctl_tcp_app_win && maxwin > 4 * tp->advmss)
			tp->window_clamp = max(maxwin -
					       (maxwin >> sysctl_tcp_app_win),
					       4 * tp->advmss);
	}

	/* Force reservation of one segment. */
	if (sysctl_tcp_app_win &&
	    tp->window_clamp > 2 * tp->advmss &&
	    tp->window_clamp + tp->advmss > maxwin)
		tp->window_clamp = max(2 * tp->advmss, maxwin - tp->advmss);

	tp->rcv_ssthresh = min(tp->rcv_ssthresh, tp->window_clamp);
	tp->snd_cwnd_stamp = tcp_jiffies32;
}

/* 4. Recalculate window clamp after socket hit its memory bounds. */
static void tcp_clamp_window(struct sock *sk)
{
	struct tcp_sock *tp = tcp_sk(sk);
	struct inet_connection_sock *icsk = inet_csk(sk);

	icsk->icsk_ack.quick = 0;

	if (sk->sk_rcvbuf < sysctl_tcp_rmem[2] &&
	    !(sk->sk_userlocks & SOCK_RCVBUF_LOCK) &&
	    !tcp_under_memory_pressure(sk) &&
	    sk_memory_allocated(sk) < sk_prot_mem_limits(sk, 0)) {
		sk->sk_rcvbuf = min(atomic_read(&sk->sk_rmem_alloc),
				    sysctl_tcp_rmem[2]);
	}
	if (atomic_read(&sk->sk_rmem_alloc) > sk->sk_rcvbuf)
		tp->rcv_ssthresh = min(tp->window_clamp, 2U * tp->advmss);
}

/* Initialize RCV_MSS value.
 * RCV_MSS is an our guess about MSS used by the peer.
 * We haven't any direct information about the MSS.
 * It's better to underestimate the RCV_MSS rather than overestimate.
 * Overestimations make us ACKing less frequently than needed.
 * Underestimations are more easy to detect and fix by tcp_measure_rcv_mss().
 */
void tcp_initialize_rcv_mss(struct sock *sk)
{
	const struct tcp_sock *tp = tcp_sk(sk);
	unsigned int hint = min_t(unsigned int, tp->advmss, tp->mss_cache);

	hint = min(hint, tp->rcv_wnd / 2);
	hint = min(hint, TCP_MSS_DEFAULT);
	hint = max(hint, TCP_MIN_MSS);

	inet_csk(sk)->icsk_ack.rcv_mss = hint;
}
EXPORT_SYMBOL(tcp_initialize_rcv_mss);

/* Receiver "autotuning" code.
 *
 * The algorithm for RTT estimation w/o timestamps is based on
 * Dynamic Right-Sizing (DRS) by Wu Feng and Mike Fisk of LANL.
 * <http://public.lanl.gov/radiant/pubs.html#DRS>
 *
 * More detail on this code can be found at
 * <http://staff.psc.edu/jheffner/>,
 * though this reference is out of date.  A new paper
 * is pending.
 */
static void tcp_rcv_rtt_update(struct tcp_sock *tp, u32 sample, int win_dep)
{
	u32 new_sample = tp->rcv_rtt_est.rtt;
	long m = sample;

	if (m == 0)
		m = 1;

	if (new_sample != 0) {
		/* If we sample in larger samples in the non-timestamp
		 * case, we could grossly overestimate the RTT especially
		 * with chatty applications or bulk transfer apps which
		 * are stalled on filesystem I/O.
		 *
		 * Also, since we are only going for a minimum in the
		 * non-timestamp case, we do not smooth things out
		 * else with timestamps disabled convergence takes too
		 * long.
		 */
		if (!win_dep) {
			m -= (new_sample >> 3);
			new_sample += m;
		} else {
			m <<= 3;
			if (m < new_sample)
				new_sample = m;
		}
	} else {
		/* No previous measure. */
		new_sample = m << 3;
	}

	if (tp->rcv_rtt_est.rtt != new_sample)
		tp->rcv_rtt_est.rtt = new_sample;
}

static inline void tcp_rcv_rtt_measure(struct tcp_sock *tp)
{
	if (tp->rcv_rtt_est.time == 0)
		goto new_measure;
	if (before(tp->rcv_nxt, tp->rcv_rtt_est.seq))
		return;
	tcp_rcv_rtt_update(tp, tcp_time_stamp - tp->rcv_rtt_est.time, 1);

new_measure:
	tp->rcv_rtt_est.seq = tp->rcv_nxt + tp->rcv_wnd;
	tp->rcv_rtt_est.time = tcp_time_stamp;
}

static inline void tcp_rcv_rtt_measure_ts(struct sock *sk,
					  const struct sk_buff *skb)
{
	struct tcp_sock *tp = tcp_sk(sk);
	if (tp->rx_opt.rcv_tsecr &&
	    (TCP_SKB_CB(skb)->end_seq -
	     TCP_SKB_CB(skb)->seq >= inet_csk(sk)->icsk_ack.rcv_mss))
		tcp_rcv_rtt_update(tp, tcp_time_stamp - tp->rx_opt.rcv_tsecr, 0);
}

/*
 * This function should be called every time data is copied to user space.
 * It calculates the appropriate TCP receive buffer space.
 */
void tcp_rcv_space_adjust(struct sock *sk)
{
	struct tcp_sock *tp = tcp_sk(sk);
	u32 copied;
	int time;

	time = tcp_time_stamp - tp->rcvq_space.time;
	if (time < (tp->rcv_rtt_est.rtt >> 3) || tp->rcv_rtt_est.rtt == 0)
		return;

	/* Number of bytes copied to user in last RTT */
	copied = tp->copied_seq - tp->rcvq_space.seq;
	if (copied <= tp->rcvq_space.space)
		goto new_measure;

	/* A bit of theory :
	 * copied = bytes received in previous RTT, our base window
	 * To cope with packet losses, we need a 2x factor
	 * To cope with slow start, and sender growing its cwin by 100 %
	 * every RTT, we need a 4x factor, because the ACK we are sending
	 * now is for the next RTT, not the current one :
	 * <prev RTT . ><current RTT .. ><next RTT .... >
	 */

	if (sysctl_tcp_moderate_rcvbuf &&
	    !(sk->sk_userlocks & SOCK_RCVBUF_LOCK)) {
		int rcvmem, rcvbuf;
		u64 rcvwin;

		/* minimal window to cope with packet losses, assuming
		 * steady state. Add some cushion because of small variations.
		 */
		rcvwin = ((u64)copied << 1) + 16 * tp->advmss;

		/* If rate increased by 25%,
		 *	assume slow start, rcvwin = 3 * copied
		 * If rate increased by 50%,
		 *	assume sender can use 2x growth, rcvwin = 4 * copied
		 */
		if (copied >=
		    tp->rcvq_space.space + (tp->rcvq_space.space >> 2)) {
			if (copied >=
			    tp->rcvq_space.space + (tp->rcvq_space.space >> 1))
				rcvwin <<= 1;
			else
				rcvwin += (rcvwin >> 1);
		}

		rcvmem = SKB_TRUESIZE(tp->advmss + MAX_TCP_HEADER);
		while (tcp_win_from_space(rcvmem) < tp->advmss)
			rcvmem += 128;

		do_div(rcvwin, tp->advmss);
		rcvbuf = min_t(u64, rcvwin * rcvmem, sysctl_tcp_rmem[2]);
		if (rcvbuf > sk->sk_rcvbuf) {
			sk->sk_rcvbuf = rcvbuf;

			/* Make the window clamp follow along.  */
			tp->window_clamp = tcp_win_from_space(rcvbuf);
		}
	}
	tp->rcvq_space.space = copied;

new_measure:
	tp->rcvq_space.seq = tp->copied_seq;
	tp->rcvq_space.time = tcp_time_stamp;
}

/* There is something which you must keep in mind when you analyze the
 * behavior of the tp->ato delayed ack timeout interval.  When a
 * connection starts up, we want to ack as quickly as possible.  The
 * problem is that "good" TCP's do slow start at the beginning of data
 * transmission.  The means that until we send the first few ACK's the
 * sender will sit on his end and only queue most of his data, because
 * he can only send snd_cwnd unacked packets at any given time.  For
 * each ACK we send, he increments snd_cwnd and transmits more of his
 * queue.  -DaveM
 */
static void tcp_event_data_recv(struct sock *sk, struct sk_buff *skb)
{
	struct tcp_sock *tp = tcp_sk(sk);
	struct inet_connection_sock *icsk = inet_csk(sk);
	u32 now;

	inet_csk_schedule_ack(sk);

	tcp_measure_rcv_mss(sk, skb);

	tcp_rcv_rtt_measure(tp);

	now = tcp_jiffies32;

	if (!icsk->icsk_ack.ato) {
		/* The _first_ data packet received, initialize
		 * delayed ACK engine.
		 */
		tcp_incr_quickack(sk, TCP_MAX_QUICKACKS);
		icsk->icsk_ack.ato = TCP_ATO_MIN;
	} else {
		int m = now - icsk->icsk_ack.lrcvtime;

		if (m <= TCP_ATO_MIN / 2) {
			/* The fastest case is the first. */
			icsk->icsk_ack.ato = (icsk->icsk_ack.ato >> 1) + TCP_ATO_MIN / 2;
		} else if (m < icsk->icsk_ack.ato) {
			icsk->icsk_ack.ato = (icsk->icsk_ack.ato >> 1) + m;
			if (icsk->icsk_ack.ato > icsk->icsk_rto)
				icsk->icsk_ack.ato = icsk->icsk_rto;
		} else if (m > icsk->icsk_rto) {
			/* Too long gap. Apparently sender failed to
			 * restart window, so that we send ACKs quickly.
			 */
			tcp_incr_quickack(sk, TCP_MAX_QUICKACKS);
			sk_mem_reclaim(sk);
		}
	}
	icsk->icsk_ack.lrcvtime = now;

	tcp_ecn_check_ce(sk, skb);

	if (skb->len >= 128)
		tcp_grow_window(sk, skb);
}

/* Called to compute a smoothed rtt estimate. The data fed to this
 * routine either comes from timestamps, or from segments that were
 * known _not_ to have been retransmitted [see Karn/Partridge
 * Proceedings SIGCOMM 87]. The algorithm is from the SIGCOMM 88
 * piece by Van Jacobson.
 * NOTE: the next three routines used to be one big routine.
 * To save cycles in the RFC 1323 implementation it was better to break
 * it up into three procedures. -- erics
 */
static void tcp_rtt_estimator(struct sock *sk, long mrtt_us)
{
	struct tcp_sock *tp = tcp_sk(sk);
	long m = mrtt_us; /* RTT */
	u32 srtt = tp->srtt_us;

	/*	The following amusing code comes from Jacobson's
	 *	article in SIGCOMM '88.  Note that rtt and mdev
	 *	are scaled versions of rtt and mean deviation.
	 *	This is designed to be as fast as possible
	 *	m stands for "measurement".
	 *
	 *	On a 1990 paper the rto value is changed to:
	 *	RTO = rtt + 4 * mdev
	 *
	 * Funny. This algorithm seems to be very broken.
	 * These formulae increase RTO, when it should be decreased, increase
	 * too slowly, when it should be increased quickly, decrease too quickly
	 * etc. I guess in BSD RTO takes ONE value, so that it is absolutely
	 * does not matter how to _calculate_ it. Seems, it was trap
	 * that VJ failed to avoid. 8)
	 */
	if (srtt != 0) {
		m -= (srtt >> 3);	/* m is now error in rtt est */
		srtt += m;		/* rtt = 7/8 rtt + 1/8 new */
		if (m < 0) {
			m = -m;		/* m is now abs(error) */
			m -= (tp->mdev_us >> 2);   /* similar update on mdev */
			/* This is similar to one of Eifel findings.
			 * Eifel blocks mdev updates when rtt decreases.
			 * This solution is a bit different: we use finer gain
			 * for mdev in this case (alpha*beta).
			 * Like Eifel it also prevents growth of rto,
			 * but also it limits too fast rto decreases,
			 * happening in pure Eifel.
			 */
			if (m > 0)
				m >>= 3;
		} else {
			m -= (tp->mdev_us >> 2);   /* similar update on mdev */
		}
		tp->mdev_us += m;		/* mdev = 3/4 mdev + 1/4 new */
		if (tp->mdev_us > tp->mdev_max_us) {
			tp->mdev_max_us = tp->mdev_us;
			if (tp->mdev_max_us > tp->rttvar_us)
				tp->rttvar_us = tp->mdev_max_us;
		}
		if (after(tp->snd_una, tp->rtt_seq)) {
			if (tp->mdev_max_us < tp->rttvar_us)
				tp->rttvar_us -= (tp->rttvar_us - tp->mdev_max_us) >> 2;
			tp->rtt_seq = tp->snd_nxt;
			tp->mdev_max_us = tcp_rto_min_us(sk);
		}
	} else {
		/* no previous measure. */
		srtt = m << 3;		/* take the measured time to be rtt */
		tp->mdev_us = m << 1;	/* make sure rto = 3*rtt */
		tp->rttvar_us = max(tp->mdev_us, tcp_rto_min_us(sk));
		tp->mdev_max_us = tp->rttvar_us;
		tp->rtt_seq = tp->snd_nxt;
	}
	tp->srtt_us = max(1U, srtt);
}

/* Set the sk_pacing_rate to allow proper sizing of TSO packets.
 * Note: TCP stack does not yet implement pacing.
 * FQ packet scheduler can be used to implement cheap but effective
 * TCP pacing, to smooth the burst on large writes when packets
 * in flight is significantly lower than cwnd (or rwin)
 */
int sysctl_tcp_pacing_ss_ratio __read_mostly = 200;
int sysctl_tcp_pacing_ca_ratio __read_mostly = 120;

static void tcp_update_pacing_rate(struct sock *sk)
{
	const struct tcp_sock *tp = tcp_sk(sk);
	u64 rate;

	/* set sk_pacing_rate to 200 % of current rate (mss * cwnd / srtt) */
	rate = (u64)tp->mss_cache * ((USEC_PER_SEC / 100) << 3);

	/* current rate is (cwnd * mss) / srtt
	 * In Slow Start [1], set sk_pacing_rate to 200 % the current rate.
	 * In Congestion Avoidance phase, set it to 120 % the current rate.
	 *
	 * [1] : Normal Slow Start condition is (tp->snd_cwnd < tp->snd_ssthresh)
	 *	 If snd_cwnd >= (tp->snd_ssthresh / 2), we are approaching
	 *	 end of slow start and should slow down.
	 */
	if (tp->snd_cwnd < tp->snd_ssthresh / 2)
		rate *= sysctl_tcp_pacing_ss_ratio;
	else
		rate *= sysctl_tcp_pacing_ca_ratio;

	rate *= max(tp->snd_cwnd, tp->packets_out);

	if (likely(tp->srtt_us))
		do_div(rate, tp->srtt_us);

	/* ACCESS_ONCE() is needed because sch_fq fetches sk_pacing_rate
	 * without any lock. We want to make sure compiler wont store
	 * intermediate values in this location.
	 */
	ACCESS_ONCE(sk->sk_pacing_rate) = min_t(u64, rate,
						sk->sk_max_pacing_rate);
}

/* Calculate rto without backoff.  This is the second half of Van Jacobson's
 * routine referred to above.
 */
static void tcp_set_rto(struct sock *sk)
{
	const struct tcp_sock *tp = tcp_sk(sk);
	/* Old crap is replaced with new one. 8)
	 *
	 * More seriously:
	 * 1. If rtt variance happened to be less 50msec, it is hallucination.
	 *    It cannot be less due to utterly erratic ACK generation made
	 *    at least by solaris and freebsd. "Erratic ACKs" has _nothing_
	 *    to do with delayed acks, because at cwnd>2 true delack timeout
	 *    is invisible. Actually, Linux-2.4 also generates erratic
	 *    ACKs in some circumstances.
	 */
	inet_csk(sk)->icsk_rto = __tcp_set_rto(tp);

	/* 2. Fixups made earlier cannot be right.
	 *    If we do not estimate RTO correctly without them,
	 *    all the algo is pure shit and should be replaced
	 *    with correct one. It is exactly, which we pretend to do.
	 */

	/* NOTE: clamping at TCP_RTO_MIN is not required, current algo
	 * guarantees that rto is higher.
	 */
	tcp_bound_rto(sk);
}

__u32 tcp_init_cwnd(const struct tcp_sock *tp, const struct dst_entry *dst)
{
	__u32 cwnd = (dst ? dst_metric(dst, RTAX_INITCWND) : 0);

	if (!cwnd)
		cwnd = TCP_INIT_CWND;
	return min_t(__u32, cwnd, tp->snd_cwnd_clamp);
}

/*
 * Packet counting of FACK is based on in-order assumptions, therefore TCP
 * disables it when reordering is detected
 */
void tcp_disable_fack(struct tcp_sock *tp)
{
	/* RFC3517 uses different metric in lost marker => reset on change */
	if (tcp_is_fack(tp))
		tp->lost_skb_hint = NULL;
	tp->rx_opt.sack_ok &= ~TCP_FACK_ENABLED;
}

/* Take a notice that peer is sending D-SACKs */
static void tcp_dsack_seen(struct tcp_sock *tp)
{
	tp->rx_opt.sack_ok |= TCP_DSACK_SEEN;
}

static void tcp_update_reordering(struct sock *sk, const int metric,
				  const int ts)
{
	struct tcp_sock *tp = tcp_sk(sk);
	if (metric > tp->reordering) {
		int mib_idx;

		tp->reordering = min(sysctl_tcp_max_reordering, metric);

		/* This exciting event is worth to be remembered. 8) */
		if (ts)
			mib_idx = LINUX_MIB_TCPTSREORDER;
		else if (tcp_is_reno(tp))
			mib_idx = LINUX_MIB_TCPRENOREORDER;
		else if (tcp_is_fack(tp))
			mib_idx = LINUX_MIB_TCPFACKREORDER;
		else
			mib_idx = LINUX_MIB_TCPSACKREORDER;

		NET_INC_STATS(sock_net(sk), mib_idx);
#if FASTRETRANS_DEBUG > 1
		pr_debug("Disorder%d %d %u f%u s%u rr%d\n",
			 tp->rx_opt.sack_ok, inet_csk(sk)->icsk_ca_state,
			 tp->reordering,
			 tp->fackets_out,
			 tp->sacked_out,
			 tp->undo_marker ? tp->undo_retrans : 0);
#endif
		tcp_disable_fack(tp);
	}

	if (metric > 0)
		tcp_disable_early_retrans(tp);
	tp->rack.reord = 1;
}

/* This must be called before lost_out is incremented */
static void tcp_verify_retransmit_hint(struct tcp_sock *tp, struct sk_buff *skb)
{
	if ((!tp->retransmit_skb_hint && tp->retrans_out >= tp->lost_out) ||
	    (tp->retransmit_skb_hint &&
	     before(TCP_SKB_CB(skb)->seq,
		    TCP_SKB_CB(tp->retransmit_skb_hint)->seq)))
		tp->retransmit_skb_hint = skb;

	if (!tp->lost_out ||
	    after(TCP_SKB_CB(skb)->end_seq, tp->retransmit_high))
		tp->retransmit_high = TCP_SKB_CB(skb)->end_seq;
}

/* Sum the number of packets on the wire we have marked as lost.
 * There are two cases we care about here:
 * a) Packet hasn't been marked lost (nor retransmitted),
 *    and this is the first loss.
 * b) Packet has been marked both lost and retransmitted,
 *    and this means we think it was lost again.
 */
static void tcp_sum_lost(struct tcp_sock *tp, struct sk_buff *skb)
{
	__u8 sacked = TCP_SKB_CB(skb)->sacked;

	if (!(sacked & TCPCB_LOST) ||
	    ((sacked & TCPCB_LOST) && (sacked & TCPCB_SACKED_RETRANS)))
		tp->lost += tcp_skb_pcount(skb);
}

static void tcp_skb_mark_lost(struct tcp_sock *tp, struct sk_buff *skb)
{
	if (!(TCP_SKB_CB(skb)->sacked & (TCPCB_LOST|TCPCB_SACKED_ACKED))) {
		tcp_verify_retransmit_hint(tp, skb);

		tp->lost_out += tcp_skb_pcount(skb);
		tcp_sum_lost(tp, skb);
		TCP_SKB_CB(skb)->sacked |= TCPCB_LOST;
	}
}

void tcp_skb_mark_lost_uncond_verify(struct tcp_sock *tp, struct sk_buff *skb)
{
	tcp_verify_retransmit_hint(tp, skb);

	tcp_sum_lost(tp, skb);
	if (!(TCP_SKB_CB(skb)->sacked & (TCPCB_LOST|TCPCB_SACKED_ACKED))) {
		tp->lost_out += tcp_skb_pcount(skb);
		TCP_SKB_CB(skb)->sacked |= TCPCB_LOST;
	}
}

/* This procedure tags the retransmission queue when SACKs arrive.
 *
 * We have three tag bits: SACKED(S), RETRANS(R) and LOST(L).
 * Packets in queue with these bits set are counted in variables
 * sacked_out, retrans_out and lost_out, correspondingly.
 *
 * Valid combinations are:
 * Tag  InFlight	Description
 * 0	1		- orig segment is in flight.
 * S	0		- nothing flies, orig reached receiver.
 * L	0		- nothing flies, orig lost by net.
 * R	2		- both orig and retransmit are in flight.
 * L|R	1		- orig is lost, retransmit is in flight.
 * S|R  1		- orig reached receiver, retrans is still in flight.
 * (L|S|R is logically valid, it could occur when L|R is sacked,
 *  but it is equivalent to plain S and code short-curcuits it to S.
 *  L|S is logically invalid, it would mean -1 packet in flight 8))
 *
 * These 6 states form finite state machine, controlled by the following events:
 * 1. New ACK (+SACK) arrives. (tcp_sacktag_write_queue())
 * 2. Retransmission. (tcp_retransmit_skb(), tcp_xmit_retransmit_queue())
 * 3. Loss detection event of two flavors:
 *	A. Scoreboard estimator decided the packet is lost.
 *	   A'. Reno "three dupacks" marks head of queue lost.
 *	   A''. Its FACK modification, head until snd.fack is lost.
 *	B. SACK arrives sacking SND.NXT at the moment, when the
 *	   segment was retransmitted.
 * 4. D-SACK added new rule: D-SACK changes any tag to S.
 *
 * It is pleasant to note, that state diagram turns out to be commutative,
 * so that we are allowed not to be bothered by order of our actions,
 * when multiple events arrive simultaneously. (see the function below).
 *
 * Reordering detection.
 * --------------------
 * Reordering metric is maximal distance, which a packet can be displaced
 * in packet stream. With SACKs we can estimate it:
 *
 * 1. SACK fills old hole and the corresponding segment was not
 *    ever retransmitted -> reordering. Alas, we cannot use it
 *    when segment was retransmitted.
 * 2. The last flaw is solved with D-SACK. D-SACK arrives
 *    for retransmitted and already SACKed segment -> reordering..
 * Both of these heuristics are not used in Loss state, when we cannot
 * account for retransmits accurately.
 *
 * SACK block validation.
 * ----------------------
 *
 * SACK block range validation checks that the received SACK block fits to
 * the expected sequence limits, i.e., it is between SND.UNA and SND.NXT.
 * Note that SND.UNA is not included to the range though being valid because
 * it means that the receiver is rather inconsistent with itself reporting
 * SACK reneging when it should advance SND.UNA. Such SACK block this is
 * perfectly valid, however, in light of RFC2018 which explicitly states
 * that "SACK block MUST reflect the newest segment.  Even if the newest
 * segment is going to be discarded ...", not that it looks very clever
 * in case of head skb. Due to potentional receiver driven attacks, we
 * choose to avoid immediate execution of a walk in write queue due to
 * reneging and defer head skb's loss recovery to standard loss recovery
 * procedure that will eventually trigger (nothing forbids us doing this).
 *
 * Implements also blockage to start_seq wrap-around. Problem lies in the
 * fact that though start_seq (s) is before end_seq (i.e., not reversed),
 * there's no guarantee that it will be before snd_nxt (n). The problem
 * happens when start_seq resides between end_seq wrap (e_w) and snd_nxt
 * wrap (s_w):
 *
 *         <- outs wnd ->                          <- wrapzone ->
 *         u     e      n                         u_w   e_w  s n_w
 *         |     |      |                          |     |   |  |
 * |<------------+------+----- TCP seqno space --------------+---------->|
 * ...-- <2^31 ->|                                           |<--------...
 * ...---- >2^31 ------>|                                    |<--------...
 *
 * Current code wouldn't be vulnerable but it's better still to discard such
 * crazy SACK blocks. Doing this check for start_seq alone closes somewhat
 * similar case (end_seq after snd_nxt wrap) as earlier reversed check in
 * snd_nxt wrap -> snd_una region will then become "well defined", i.e.,
 * equal to the ideal case (infinite seqno space without wrap caused issues).
 *
 * With D-SACK the lower bound is extended to cover sequence space below
 * SND.UNA down to undo_marker, which is the last point of interest. Yet
 * again, D-SACK block must not to go across snd_una (for the same reason as
 * for the normal SACK blocks, explained above). But there all simplicity
 * ends, TCP might receive valid D-SACKs below that. As long as they reside
 * fully below undo_marker they do not affect behavior in anyway and can
 * therefore be safely ignored. In rare cases (which are more or less
 * theoretical ones), the D-SACK will nicely cross that boundary due to skb
 * fragmentation and packet reordering past skb's retransmission. To consider
 * them correctly, the acceptable range must be extended even more though
 * the exact amount is rather hard to quantify. However, tp->max_window can
 * be used as an exaggerated estimate.
 */
static bool tcp_is_sackblock_valid(struct tcp_sock *tp, bool is_dsack,
				   u32 start_seq, u32 end_seq)
{
	/* Too far in future, or reversed (interpretation is ambiguous) */
	if (after(end_seq, tp->snd_nxt) || !before(start_seq, end_seq))
		return false;

	/* Nasty start_seq wrap-around check (see comments above) */
	if (!before(start_seq, tp->snd_nxt))
		return false;

	/* In outstanding window? ...This is valid exit for D-SACKs too.
	 * start_seq == snd_una is non-sensical (see comments above)
	 */
	if (after(start_seq, tp->snd_una))
		return true;

	if (!is_dsack || !tp->undo_marker)
		return false;

	/* ...Then it's D-SACK, and must reside below snd_una completely */
	if (after(end_seq, tp->snd_una))
		return false;

	if (!before(start_seq, tp->undo_marker))
		return true;

	/* Too old */
	if (!after(end_seq, tp->undo_marker))
		return false;

	/* Undo_marker boundary crossing (overestimates a lot). Known already:
	 *   start_seq < undo_marker and end_seq >= undo_marker.
	 */
	return !before(start_seq, end_seq - tp->max_window);
}

static bool tcp_check_dsack(struct sock *sk, const struct sk_buff *ack_skb,
			    struct tcp_sack_block_wire *sp, int num_sacks,
			    u32 prior_snd_una)
{
	struct tcp_sock *tp = tcp_sk(sk);
	u32 start_seq_0 = get_unaligned_be32(&sp[0].start_seq);
	u32 end_seq_0 = get_unaligned_be32(&sp[0].end_seq);
	bool dup_sack = false;

	if (before(start_seq_0, TCP_SKB_CB(ack_skb)->ack_seq)) {
		dup_sack = true;
		tcp_dsack_seen(tp);
		NET_INC_STATS(sock_net(sk), LINUX_MIB_TCPDSACKRECV);
	} else if (num_sacks > 1) {
		u32 end_seq_1 = get_unaligned_be32(&sp[1].end_seq);
		u32 start_seq_1 = get_unaligned_be32(&sp[1].start_seq);

		if (!after(end_seq_0, end_seq_1) &&
		    !before(start_seq_0, start_seq_1)) {
			dup_sack = true;
			tcp_dsack_seen(tp);
			NET_INC_STATS(sock_net(sk),
					LINUX_MIB_TCPDSACKOFORECV);
		}
	}

	/* D-SACK for already forgotten data... Do dumb counting. */
	if (dup_sack && tp->undo_marker && tp->undo_retrans > 0 &&
	    !after(end_seq_0, prior_snd_una) &&
	    after(end_seq_0, tp->undo_marker))
		tp->undo_retrans--;

	return dup_sack;
}

struct tcp_sacktag_state {
	int	reord;
	int	fack_count;
	/* Timestamps for earliest and latest never-retransmitted segment
	 * that was SACKed. RTO needs the earliest RTT to stay conservative,
	 * but congestion control should still get an accurate delay signal.
	 */
	struct skb_mstamp first_sackt;
	struct skb_mstamp last_sackt;
	struct rate_sample *rate;
	int	flag;
};

/* Check if skb is fully within the SACK block. In presence of GSO skbs,
 * the incoming SACK may not exactly match but we can find smaller MSS
 * aligned portion of it that matches. Therefore we might need to fragment
 * which may fail and creates some hassle (caller must handle error case
 * returns).
 *
 * FIXME: this could be merged to shift decision code
 */
static int tcp_match_skb_to_sack(struct sock *sk, struct sk_buff *skb,
				  u32 start_seq, u32 end_seq)
{
	int err;
	bool in_sack;
	unsigned int pkt_len;
	unsigned int mss;

	in_sack = !after(start_seq, TCP_SKB_CB(skb)->seq) &&
		  !before(end_seq, TCP_SKB_CB(skb)->end_seq);

	if (tcp_skb_pcount(skb) > 1 && !in_sack &&
	    after(TCP_SKB_CB(skb)->end_seq, start_seq)) {
		mss = tcp_skb_mss(skb);
		in_sack = !after(start_seq, TCP_SKB_CB(skb)->seq);

		if (!in_sack) {
			pkt_len = start_seq - TCP_SKB_CB(skb)->seq;
			if (pkt_len < mss)
				pkt_len = mss;
		} else {
			pkt_len = end_seq - TCP_SKB_CB(skb)->seq;
			if (pkt_len < mss)
				return -EINVAL;
		}

		/* Round if necessary so that SACKs cover only full MSSes
		 * and/or the remaining small portion (if present)
		 */
		if (pkt_len > mss) {
			unsigned int new_len = (pkt_len / mss) * mss;
			if (!in_sack && new_len < pkt_len)
				new_len += mss;
			pkt_len = new_len;
		}

		if (pkt_len >= skb->len && !in_sack)
			return 0;

		err = tcp_fragment(sk, skb, pkt_len, mss, GFP_ATOMIC);
		if (err < 0)
			return err;
	}

	return in_sack;
}

/* Mark the given newly-SACKed range as such, adjusting counters and hints. */
static u8 tcp_sacktag_one(struct sock *sk,
			  struct tcp_sacktag_state *state, u8 sacked,
			  u32 start_seq, u32 end_seq,
			  int dup_sack, int pcount,
			  const struct skb_mstamp *xmit_time)
{
	struct tcp_sock *tp = tcp_sk(sk);
	int fack_count = state->fack_count;

	/* Account D-SACK for retransmitted packet. */
	if (dup_sack && (sacked & TCPCB_RETRANS)) {
		if (tp->undo_marker && tp->undo_retrans > 0 &&
		    after(end_seq, tp->undo_marker))
			tp->undo_retrans--;
		if (sacked & TCPCB_SACKED_ACKED)
			state->reord = min(fack_count, state->reord);
	}

	/* Nothing to do; acked frame is about to be dropped (was ACKed). */
	if (!after(end_seq, tp->snd_una))
		return sacked;

	if (!(sacked & TCPCB_SACKED_ACKED)) {
		tcp_rack_advance(tp, xmit_time, sacked);

		if (sacked & TCPCB_SACKED_RETRANS) {
			/* If the segment is not tagged as lost,
			 * we do not clear RETRANS, believing
			 * that retransmission is still in flight.
			 */
			if (sacked & TCPCB_LOST) {
				sacked &= ~(TCPCB_LOST|TCPCB_SACKED_RETRANS);
				tp->lost_out -= pcount;
				tp->retrans_out -= pcount;
			}
		} else {
			if (!(sacked & TCPCB_RETRANS)) {
				/* New sack for not retransmitted frame,
				 * which was in hole. It is reordering.
				 */
				if (before(start_seq,
					   tcp_highest_sack_seq(tp)))
					state->reord = min(fack_count,
							   state->reord);
				if (!after(end_seq, tp->high_seq))
					state->flag |= FLAG_ORIG_SACK_ACKED;
				if (state->first_sackt.v64 == 0)
					state->first_sackt = *xmit_time;
				state->last_sackt = *xmit_time;
			}

			if (sacked & TCPCB_LOST) {
				sacked &= ~TCPCB_LOST;
				tp->lost_out -= pcount;
			}
		}

		sacked |= TCPCB_SACKED_ACKED;
		state->flag |= FLAG_DATA_SACKED;
		tp->sacked_out += pcount;
		tp->delivered += pcount;  /* Out-of-order packets delivered */

		fack_count += pcount;

		/* Lost marker hint past SACKed? Tweak RFC3517 cnt */
		if (!tcp_is_fack(tp) && tp->lost_skb_hint &&
		    before(start_seq, TCP_SKB_CB(tp->lost_skb_hint)->seq))
			tp->lost_cnt_hint += pcount;

		if (fack_count > tp->fackets_out)
			tp->fackets_out = fack_count;
	}

	/* D-SACK. We can detect redundant retransmission in S|R and plain R
	 * frames and clear it. undo_retrans is decreased above, L|R frames
	 * are accounted above as well.
	 */
	if (dup_sack && (sacked & TCPCB_SACKED_RETRANS)) {
		sacked &= ~TCPCB_SACKED_RETRANS;
		tp->retrans_out -= pcount;
	}

	return sacked;
}

/* Shift newly-SACKed bytes from this skb to the immediately previous
 * already-SACKed sk_buff. Mark the newly-SACKed bytes as such.
 */
static bool tcp_shifted_skb(struct sock *sk, struct sk_buff *skb,
			    struct tcp_sacktag_state *state,
			    unsigned int pcount, int shifted, int mss,
			    bool dup_sack)
{
	struct tcp_sock *tp = tcp_sk(sk);
	struct sk_buff *prev = tcp_write_queue_prev(sk, skb);
	u32 start_seq = TCP_SKB_CB(skb)->seq;	/* start of newly-SACKed */
	u32 end_seq = start_seq + shifted;	/* end of newly-SACKed */

	BUG_ON(!pcount);

	/* Adjust counters and hints for the newly sacked sequence
	 * range but discard the return value since prev is already
	 * marked. We must tag the range first because the seq
	 * advancement below implicitly advances
	 * tcp_highest_sack_seq() when skb is highest_sack.
	 */
	tcp_sacktag_one(sk, state, TCP_SKB_CB(skb)->sacked,
			start_seq, end_seq, dup_sack, pcount,
			&skb->skb_mstamp);
	tcp_rate_skb_delivered(sk, skb, state->rate);

	if (skb == tp->lost_skb_hint)
		tp->lost_cnt_hint += pcount;

	TCP_SKB_CB(prev)->end_seq += shifted;
	TCP_SKB_CB(skb)->seq += shifted;

	tcp_skb_pcount_add(prev, pcount);
	WARN_ON_ONCE(tcp_skb_pcount(skb) < pcount);
	tcp_skb_pcount_add(skb, -pcount);

	/* When we're adding to gso_segs == 1, gso_size will be zero,
	 * in theory this shouldn't be necessary but as long as DSACK
	 * code can come after this skb later on it's better to keep
	 * setting gso_size to something.
	 */
	if (!TCP_SKB_CB(prev)->tcp_gso_size)
		TCP_SKB_CB(prev)->tcp_gso_size = mss;

	/* CHECKME: To clear or not to clear? Mimics normal skb currently */
	if (tcp_skb_pcount(skb) <= 1)
		TCP_SKB_CB(skb)->tcp_gso_size = 0;

	/* Difference in this won't matter, both ACKed by the same cumul. ACK */
	TCP_SKB_CB(prev)->sacked |= (TCP_SKB_CB(skb)->sacked & TCPCB_EVER_RETRANS);

	if (skb->len > 0) {
		BUG_ON(!tcp_skb_pcount(skb));
		NET_INC_STATS(sock_net(sk), LINUX_MIB_SACKSHIFTED);
		return false;
	}

	/* Whole SKB was eaten :-) */

	if (skb == tp->retransmit_skb_hint)
		tp->retransmit_skb_hint = prev;
	if (skb == tp->lost_skb_hint) {
		tp->lost_skb_hint = prev;
		tp->lost_cnt_hint -= tcp_skb_pcount(prev);
	}

	TCP_SKB_CB(prev)->tcp_flags |= TCP_SKB_CB(skb)->tcp_flags;
	TCP_SKB_CB(prev)->eor = TCP_SKB_CB(skb)->eor;
	if (TCP_SKB_CB(skb)->tcp_flags & TCPHDR_FIN)
		TCP_SKB_CB(prev)->end_seq++;

	if (skb == tcp_highest_sack(sk))
		tcp_advance_highest_sack(sk, skb);

	tcp_skb_collapse_tstamp(prev, skb);
	if (unlikely(TCP_SKB_CB(prev)->tx.delivered_mstamp.v64))
		TCP_SKB_CB(prev)->tx.delivered_mstamp.v64 = 0;

	tcp_unlink_write_queue(skb, sk);
	sk_wmem_free_skb(sk, skb);

	NET_INC_STATS(sock_net(sk), LINUX_MIB_SACKMERGED);

	return true;
}

/* I wish gso_size would have a bit more sane initialization than
 * something-or-zero which complicates things
 */
static int tcp_skb_seglen(const struct sk_buff *skb)
{
	return tcp_skb_pcount(skb) == 1 ? skb->len : tcp_skb_mss(skb);
}

/* Shifting pages past head area doesn't work */
static int skb_can_shift(const struct sk_buff *skb)
{
	return !skb_headlen(skb) && skb_is_nonlinear(skb);
}

int tcp_skb_shift(struct sk_buff *to, struct sk_buff *from,
		  int pcount, int shiftlen)
{
	/* TCP min gso_size is 8 bytes (TCP_MIN_GSO_SIZE)
	 * Since TCP_SKB_CB(skb)->tcp_gso_segs is 16 bits, we need
	 * to make sure not storing more than 65535 * 8 bytes per skb,
	 * even if current MSS is bigger.
	 */
	if (unlikely(to->len + shiftlen >= 65535 * TCP_MIN_GSO_SIZE))
		return 0;
	if (unlikely(tcp_skb_pcount(to) + pcount > 65535))
		return 0;
	return skb_shift(to, from, shiftlen);
}

/* Try collapsing SACK blocks spanning across multiple skbs to a single
 * skb.
 */
static struct sk_buff *tcp_shift_skb_data(struct sock *sk, struct sk_buff *skb,
					  struct tcp_sacktag_state *state,
					  u32 start_seq, u32 end_seq,
					  bool dup_sack)
{
	struct tcp_sock *tp = tcp_sk(sk);
	struct sk_buff *prev;
	int mss;
	int next_pcount;
	int pcount = 0;
	int len;
	int in_sack;

	if (!sk_can_gso(sk))
		goto fallback;

	/* Normally R but no L won't result in plain S */
	if (!dup_sack &&
	    (TCP_SKB_CB(skb)->sacked & (TCPCB_LOST|TCPCB_SACKED_RETRANS)) == TCPCB_SACKED_RETRANS)
		goto fallback;
	if (!skb_can_shift(skb))
		goto fallback;
	/* This frame is about to be dropped (was ACKed). */
	if (!after(TCP_SKB_CB(skb)->end_seq, tp->snd_una))
		goto fallback;

	/* Can only happen with delayed DSACK + discard craziness */
	if (unlikely(skb == tcp_write_queue_head(sk)))
		goto fallback;
	prev = tcp_write_queue_prev(sk, skb);

	if ((TCP_SKB_CB(prev)->sacked & TCPCB_TAGBITS) != TCPCB_SACKED_ACKED)
		goto fallback;

	if (!tcp_skb_can_collapse_to(prev))
		goto fallback;

	in_sack = !after(start_seq, TCP_SKB_CB(skb)->seq) &&
		  !before(end_seq, TCP_SKB_CB(skb)->end_seq);

	if (in_sack) {
		len = skb->len;
		pcount = tcp_skb_pcount(skb);
		mss = tcp_skb_seglen(skb);

		/* TODO: Fix DSACKs to not fragment already SACKed and we can
		 * drop this restriction as unnecessary
		 */
		if (mss != tcp_skb_seglen(prev))
			goto fallback;
	} else {
		if (!after(TCP_SKB_CB(skb)->end_seq, start_seq))
			goto noop;
		/* CHECKME: This is non-MSS split case only?, this will
		 * cause skipped skbs due to advancing loop btw, original
		 * has that feature too
		 */
		if (tcp_skb_pcount(skb) <= 1)
			goto noop;

		in_sack = !after(start_seq, TCP_SKB_CB(skb)->seq);
		if (!in_sack) {
			/* TODO: head merge to next could be attempted here
			 * if (!after(TCP_SKB_CB(skb)->end_seq, end_seq)),
			 * though it might not be worth of the additional hassle
			 *
			 * ...we can probably just fallback to what was done
			 * previously. We could try merging non-SACKed ones
			 * as well but it probably isn't going to buy off
			 * because later SACKs might again split them, and
			 * it would make skb timestamp tracking considerably
			 * harder problem.
			 */
			goto fallback;
		}

		len = end_seq - TCP_SKB_CB(skb)->seq;
		BUG_ON(len < 0);
		BUG_ON(len > skb->len);

		/* MSS boundaries should be honoured or else pcount will
		 * severely break even though it makes things bit trickier.
		 * Optimize common case to avoid most of the divides
		 */
		mss = tcp_skb_mss(skb);

		/* TODO: Fix DSACKs to not fragment already SACKed and we can
		 * drop this restriction as unnecessary
		 */
		if (mss != tcp_skb_seglen(prev))
			goto fallback;

		if (len == mss) {
			pcount = 1;
		} else if (len < mss) {
			goto noop;
		} else {
			pcount = len / mss;
			len = pcount * mss;
		}
	}

	/* tcp_sacktag_one() won't SACK-tag ranges below snd_una */
	if (!after(TCP_SKB_CB(skb)->seq + len, tp->snd_una))
		goto fallback;

	if (!tcp_skb_shift(prev, skb, pcount, len))
		goto fallback;
	if (!tcp_shifted_skb(sk, skb, state, pcount, len, mss, dup_sack))
		goto out;

	/* Hole filled allows collapsing with the next as well, this is very
	 * useful when hole on every nth skb pattern happens
	 */
	if (prev == tcp_write_queue_tail(sk))
		goto out;
	skb = tcp_write_queue_next(sk, prev);

	if (!skb_can_shift(skb) ||
	    (skb == tcp_send_head(sk)) ||
	    ((TCP_SKB_CB(skb)->sacked & TCPCB_TAGBITS) != TCPCB_SACKED_ACKED) ||
	    (mss != tcp_skb_seglen(skb)))
		goto out;

	len = skb->len;
	next_pcount = tcp_skb_pcount(skb);
	if (tcp_skb_shift(prev, skb, next_pcount, len)) {
		pcount += next_pcount;
		tcp_shifted_skb(sk, skb, state, next_pcount, len, mss, 0);
	}
out:
	state->fack_count += pcount;
	return prev;

noop:
	return skb;

fallback:
	NET_INC_STATS(sock_net(sk), LINUX_MIB_SACKSHIFTFALLBACK);
	return NULL;
}

static struct sk_buff *tcp_sacktag_walk(struct sk_buff *skb, struct sock *sk,
					struct tcp_sack_block *next_dup,
					struct tcp_sacktag_state *state,
					u32 start_seq, u32 end_seq,
					bool dup_sack_in)
{
	struct tcp_sock *tp = tcp_sk(sk);
	struct sk_buff *tmp;

	tcp_for_write_queue_from(skb, sk) {
		int in_sack = 0;
		bool dup_sack = dup_sack_in;

		if (skb == tcp_send_head(sk))
			break;

		/* queue is in-order => we can short-circuit the walk early */
		if (!before(TCP_SKB_CB(skb)->seq, end_seq))
			break;

		if (next_dup  &&
		    before(TCP_SKB_CB(skb)->seq, next_dup->end_seq)) {
			in_sack = tcp_match_skb_to_sack(sk, skb,
							next_dup->start_seq,
							next_dup->end_seq);
			if (in_sack > 0)
				dup_sack = true;
		}

		/* skb reference here is a bit tricky to get right, since
		 * shifting can eat and free both this skb and the next,
		 * so not even _safe variant of the loop is enough.
		 */
		if (in_sack <= 0) {
			tmp = tcp_shift_skb_data(sk, skb, state,
						 start_seq, end_seq, dup_sack);
			if (tmp) {
				if (tmp != skb) {
					skb = tmp;
					continue;
				}

				in_sack = 0;
			} else {
				in_sack = tcp_match_skb_to_sack(sk, skb,
								start_seq,
								end_seq);
			}
		}

		if (unlikely(in_sack < 0))
			break;

		if (in_sack) {
			TCP_SKB_CB(skb)->sacked =
				tcp_sacktag_one(sk,
						state,
						TCP_SKB_CB(skb)->sacked,
						TCP_SKB_CB(skb)->seq,
						TCP_SKB_CB(skb)->end_seq,
						dup_sack,
						tcp_skb_pcount(skb),
						&skb->skb_mstamp);
			tcp_rate_skb_delivered(sk, skb, state->rate);

			if (!before(TCP_SKB_CB(skb)->seq,
				    tcp_highest_sack_seq(tp)))
				tcp_advance_highest_sack(sk, skb);
		}

		state->fack_count += tcp_skb_pcount(skb);
	}
	return skb;
}

/* Avoid all extra work that is being done by sacktag while walking in
 * a normal way
 */
static struct sk_buff *tcp_sacktag_skip(struct sk_buff *skb, struct sock *sk,
					struct tcp_sacktag_state *state,
					u32 skip_to_seq)
{
	tcp_for_write_queue_from(skb, sk) {
		if (skb == tcp_send_head(sk))
			break;

		if (after(TCP_SKB_CB(skb)->end_seq, skip_to_seq))
			break;

		state->fack_count += tcp_skb_pcount(skb);
	}
	return skb;
}

static struct sk_buff *tcp_maybe_skipping_dsack(struct sk_buff *skb,
						struct sock *sk,
						struct tcp_sack_block *next_dup,
						struct tcp_sacktag_state *state,
						u32 skip_to_seq)
{
	if (!next_dup)
		return skb;

	if (before(next_dup->start_seq, skip_to_seq)) {
		skb = tcp_sacktag_skip(skb, sk, state, next_dup->start_seq);
		skb = tcp_sacktag_walk(skb, sk, NULL, state,
				       next_dup->start_seq, next_dup->end_seq,
				       1);
	}

	return skb;
}

static int tcp_sack_cache_ok(const struct tcp_sock *tp, const struct tcp_sack_block *cache)
{
	return cache < tp->recv_sack_cache + ARRAY_SIZE(tp->recv_sack_cache);
}

static int
tcp_sacktag_write_queue(struct sock *sk, const struct sk_buff *ack_skb,
			u32 prior_snd_una, struct tcp_sacktag_state *state)
{
	struct tcp_sock *tp = tcp_sk(sk);
	const unsigned char *ptr = (skb_transport_header(ack_skb) +
				    TCP_SKB_CB(ack_skb)->sacked);
	struct tcp_sack_block_wire *sp_wire = (struct tcp_sack_block_wire *)(ptr+2);
	struct tcp_sack_block sp[TCP_NUM_SACKS];
	struct tcp_sack_block *cache;
	struct sk_buff *skb;
	int num_sacks = min(TCP_NUM_SACKS, (ptr[1] - TCPOLEN_SACK_BASE) >> 3);
	int used_sacks;
	bool found_dup_sack = false;
	int i, j;
	int first_sack_index;

	state->flag = 0;
	state->reord = tp->packets_out;

	if (!tp->sacked_out) {
		if (WARN_ON(tp->fackets_out))
			tp->fackets_out = 0;
		tcp_highest_sack_reset(sk);
	}

	found_dup_sack = tcp_check_dsack(sk, ack_skb, sp_wire,
					 num_sacks, prior_snd_una);
	if (found_dup_sack) {
		state->flag |= FLAG_DSACKING_ACK;
		tp->delivered++; /* A spurious retransmission is delivered */
	}

	/* Eliminate too old ACKs, but take into
	 * account more or less fresh ones, they can
	 * contain valid SACK info.
	 */
	if (before(TCP_SKB_CB(ack_skb)->ack_seq, prior_snd_una - tp->max_window))
		return 0;

	if (!tp->packets_out)
		goto out;

	used_sacks = 0;
	first_sack_index = 0;
	for (i = 0; i < num_sacks; i++) {
		bool dup_sack = !i && found_dup_sack;

		sp[used_sacks].start_seq = get_unaligned_be32(&sp_wire[i].start_seq);
		sp[used_sacks].end_seq = get_unaligned_be32(&sp_wire[i].end_seq);

		if (!tcp_is_sackblock_valid(tp, dup_sack,
					    sp[used_sacks].start_seq,
					    sp[used_sacks].end_seq)) {
			int mib_idx;

			if (dup_sack) {
				if (!tp->undo_marker)
					mib_idx = LINUX_MIB_TCPDSACKIGNOREDNOUNDO;
				else
					mib_idx = LINUX_MIB_TCPDSACKIGNOREDOLD;
			} else {
				/* Don't count olds caused by ACK reordering */
				if ((TCP_SKB_CB(ack_skb)->ack_seq != tp->snd_una) &&
				    !after(sp[used_sacks].end_seq, tp->snd_una))
					continue;
				mib_idx = LINUX_MIB_TCPSACKDISCARD;
			}

			NET_INC_STATS(sock_net(sk), mib_idx);
			if (i == 0)
				first_sack_index = -1;
			continue;
		}

		/* Ignore very old stuff early */
		if (!after(sp[used_sacks].end_seq, prior_snd_una)) {
			if (i == 0)
				first_sack_index = -1;
			continue;
		}

		used_sacks++;
	}

	/* order SACK blocks to allow in order walk of the retrans queue */
	for (i = used_sacks - 1; i > 0; i--) {
		for (j = 0; j < i; j++) {
			if (after(sp[j].start_seq, sp[j + 1].start_seq)) {
				swap(sp[j], sp[j + 1]);

				/* Track where the first SACK block goes to */
				if (j == first_sack_index)
					first_sack_index = j + 1;
			}
		}
	}

	skb = tcp_write_queue_head(sk);
	state->fack_count = 0;
	i = 0;

	if (!tp->sacked_out) {
		/* It's already past, so skip checking against it */
		cache = tp->recv_sack_cache + ARRAY_SIZE(tp->recv_sack_cache);
	} else {
		cache = tp->recv_sack_cache;
		/* Skip empty blocks in at head of the cache */
		while (tcp_sack_cache_ok(tp, cache) && !cache->start_seq &&
		       !cache->end_seq)
			cache++;
	}

	while (i < used_sacks) {
		u32 start_seq = sp[i].start_seq;
		u32 end_seq = sp[i].end_seq;
		bool dup_sack = (found_dup_sack && (i == first_sack_index));
		struct tcp_sack_block *next_dup = NULL;

		if (found_dup_sack && ((i + 1) == first_sack_index))
			next_dup = &sp[i + 1];

		/* Skip too early cached blocks */
		while (tcp_sack_cache_ok(tp, cache) &&
		       !before(start_seq, cache->end_seq))
			cache++;

		/* Can skip some work by looking recv_sack_cache? */
		if (tcp_sack_cache_ok(tp, cache) && !dup_sack &&
		    after(end_seq, cache->start_seq)) {

			/* Head todo? */
			if (before(start_seq, cache->start_seq)) {
				skb = tcp_sacktag_skip(skb, sk, state,
						       start_seq);
				skb = tcp_sacktag_walk(skb, sk, next_dup,
						       state,
						       start_seq,
						       cache->start_seq,
						       dup_sack);
			}

			/* Rest of the block already fully processed? */
			if (!after(end_seq, cache->end_seq))
				goto advance_sp;

			skb = tcp_maybe_skipping_dsack(skb, sk, next_dup,
						       state,
						       cache->end_seq);

			/* ...tail remains todo... */
			if (tcp_highest_sack_seq(tp) == cache->end_seq) {
				/* ...but better entrypoint exists! */
				skb = tcp_highest_sack(sk);
				if (!skb)
					break;
				state->fack_count = tp->fackets_out;
				cache++;
				goto walk;
			}

			skb = tcp_sacktag_skip(skb, sk, state, cache->end_seq);
			/* Check overlap against next cached too (past this one already) */
			cache++;
			continue;
		}

		if (!before(start_seq, tcp_highest_sack_seq(tp))) {
			skb = tcp_highest_sack(sk);
			if (!skb)
				break;
			state->fack_count = tp->fackets_out;
		}
		skb = tcp_sacktag_skip(skb, sk, state, start_seq);

walk:
		skb = tcp_sacktag_walk(skb, sk, next_dup, state,
				       start_seq, end_seq, dup_sack);

advance_sp:
		i++;
	}

	/* Clear the head of the cache sack blocks so we can skip it next time */
	for (i = 0; i < ARRAY_SIZE(tp->recv_sack_cache) - used_sacks; i++) {
		tp->recv_sack_cache[i].start_seq = 0;
		tp->recv_sack_cache[i].end_seq = 0;
	}
	for (j = 0; j < used_sacks; j++)
		tp->recv_sack_cache[i++] = sp[j];

	if ((state->reord < tp->fackets_out) &&
	    ((inet_csk(sk)->icsk_ca_state != TCP_CA_Loss) || tp->undo_marker))
		tcp_update_reordering(sk, tp->fackets_out - state->reord, 0);

	tcp_verify_left_out(tp);
out:

#if FASTRETRANS_DEBUG > 0
	WARN_ON((int)tp->sacked_out < 0);
	WARN_ON((int)tp->lost_out < 0);
	WARN_ON((int)tp->retrans_out < 0);
	WARN_ON((int)tcp_packets_in_flight(tp) < 0);
#endif
	return state->flag;
}

/* Limits sacked_out so that sum with lost_out isn't ever larger than
 * packets_out. Returns false if sacked_out adjustement wasn't necessary.
 */
static bool tcp_limit_reno_sacked(struct tcp_sock *tp)
{
	u32 holes;

	holes = max(tp->lost_out, 1U);
	holes = min(holes, tp->packets_out);

	if ((tp->sacked_out + holes) > tp->packets_out) {
		tp->sacked_out = tp->packets_out - holes;
		return true;
	}
	return false;
}

/* If we receive more dupacks than we expected counting segments
 * in assumption of absent reordering, interpret this as reordering.
 * The only another reason could be bug in receiver TCP.
 */
static void tcp_check_reno_reordering(struct sock *sk, const int addend)
{
	struct tcp_sock *tp = tcp_sk(sk);
	if (tcp_limit_reno_sacked(tp))
		tcp_update_reordering(sk, tp->packets_out + addend, 0);
}

/* Emulate SACKs for SACKless connection: account for a new dupack. */

static void tcp_add_reno_sack(struct sock *sk)
{
	struct tcp_sock *tp = tcp_sk(sk);
	u32 prior_sacked = tp->sacked_out;

	tp->sacked_out++;
	tcp_check_reno_reordering(sk, 0);
	if (tp->sacked_out > prior_sacked)
		tp->delivered++; /* Some out-of-order packet is delivered */
	tcp_verify_left_out(tp);
}

/* Account for ACK, ACKing some data in Reno Recovery phase. */

static void tcp_remove_reno_sacks(struct sock *sk, int acked)
{
	struct tcp_sock *tp = tcp_sk(sk);

	if (acked > 0) {
		/* One ACK acked hole. The rest eat duplicate ACKs. */
		tp->delivered += max_t(int, acked - tp->sacked_out, 1);
		if (acked - 1 >= tp->sacked_out)
			tp->sacked_out = 0;
		else
			tp->sacked_out -= acked - 1;
	}
	tcp_check_reno_reordering(sk, acked);
	tcp_verify_left_out(tp);
}

static inline void tcp_reset_reno_sack(struct tcp_sock *tp)
{
	tp->sacked_out = 0;
}

void tcp_clear_retrans(struct tcp_sock *tp)
{
	tp->retrans_out = 0;
	tp->lost_out = 0;
	tp->undo_marker = 0;
	tp->undo_retrans = -1;
	tp->fackets_out = 0;
	tp->sacked_out = 0;
}

static inline void tcp_init_undo(struct tcp_sock *tp)
{
	tp->undo_marker = tp->snd_una;
	/* Retransmission still in flight may cause DSACKs later. */
	tp->undo_retrans = tp->retrans_out ? : -1;
}

/* Enter Loss state. If we detect SACK reneging, forget all SACK information
 * and reset tags completely, otherwise preserve SACKs. If receiver
 * dropped its ofo queue, we will know this due to reneging detection.
 */
void tcp_enter_loss(struct sock *sk)
{
	const struct inet_connection_sock *icsk = inet_csk(sk);
	struct tcp_sock *tp = tcp_sk(sk);
	struct net *net = sock_net(sk);
	struct sk_buff *skb;
	bool new_recovery = icsk->icsk_ca_state < TCP_CA_Recovery;
	bool is_reneg;			/* is receiver reneging on SACKs? */
	bool mark_lost;

	/* Reduce ssthresh if it has not yet been made inside this window. */
	if (icsk->icsk_ca_state <= TCP_CA_Disorder ||
	    !after(tp->high_seq, tp->snd_una) ||
	    (icsk->icsk_ca_state == TCP_CA_Loss && !icsk->icsk_retransmits)) {
		tp->prior_ssthresh = tcp_current_ssthresh(sk);
		tp->snd_ssthresh = icsk->icsk_ca_ops->ssthresh(sk);
		tcp_ca_event(sk, CA_EVENT_LOSS);
		tcp_init_undo(tp);
	}
	tp->snd_cwnd	   = 1;
	tp->snd_cwnd_cnt   = 0;
	tp->snd_cwnd_stamp = tcp_jiffies32;

	tp->retrans_out = 0;
	tp->lost_out = 0;

	if (tcp_is_reno(tp))
		tcp_reset_reno_sack(tp);

	skb = tcp_write_queue_head(sk);
	is_reneg = skb && (TCP_SKB_CB(skb)->sacked & TCPCB_SACKED_ACKED);
	if (is_reneg) {
		NET_INC_STATS(sock_net(sk), LINUX_MIB_TCPSACKRENEGING);
		tp->sacked_out = 0;
		tp->fackets_out = 0;
		/* Mark SACK reneging until we recover from this loss event. */
		tp->is_sack_reneg = 1;
	}
	tcp_clear_all_retrans_hints(tp);

	tcp_for_write_queue(skb, sk) {
		if (skb == tcp_send_head(sk))
			break;

		mark_lost = (!(TCP_SKB_CB(skb)->sacked & TCPCB_SACKED_ACKED) ||
			     is_reneg);
		if (mark_lost)
			tcp_sum_lost(tp, skb);
		TCP_SKB_CB(skb)->sacked &= (~TCPCB_TAGBITS)|TCPCB_SACKED_ACKED;
		if (mark_lost) {
			TCP_SKB_CB(skb)->sacked &= ~TCPCB_SACKED_ACKED;
			TCP_SKB_CB(skb)->sacked |= TCPCB_LOST;
			tp->lost_out += tcp_skb_pcount(skb);
			tp->retransmit_high = TCP_SKB_CB(skb)->end_seq;
		}
	}
	tcp_verify_left_out(tp);

	/* Timeout in disordered state after receiving substantial DUPACKs
	 * suggests that the degree of reordering is over-estimated.
	 */
	if (icsk->icsk_ca_state <= TCP_CA_Disorder &&
	    tp->sacked_out >= net->ipv4.sysctl_tcp_reordering)
		tp->reordering = min_t(unsigned int, tp->reordering,
				       net->ipv4.sysctl_tcp_reordering);
	tcp_set_ca_state(sk, TCP_CA_Loss);
	tp->high_seq = tp->snd_nxt;
	tcp_ecn_queue_cwr(tp);

	/* F-RTO RFC5682 sec 3.1 step 1: retransmit SND.UNA if no previous
	 * loss recovery is underway except recurring timeout(s) on
	 * the same SND.UNA (sec 3.2). Disable F-RTO on path MTU probing
	 */
	tp->frto = sysctl_tcp_frto &&
		   (new_recovery || icsk->icsk_retransmits) &&
		   !inet_csk(sk)->icsk_mtup.probe_size;
}

/* If ACK arrived pointing to a remembered SACK, it means that our
 * remembered SACKs do not reflect real state of receiver i.e.
 * receiver _host_ is heavily congested (or buggy).
 *
 * To avoid big spurious retransmission bursts due to transient SACK
 * scoreboard oddities that look like reneging, we give the receiver a
 * little time (max(RTT/2, 10ms)) to send us some more ACKs that will
 * restore sanity to the SACK scoreboard. If the apparent reneging
 * persists until this RTO then we'll clear the SACK scoreboard.
 */
static bool tcp_check_sack_reneging(struct sock *sk, int flag)
{
	if (flag & FLAG_SACK_RENEGING) {
		struct tcp_sock *tp = tcp_sk(sk);
		unsigned long delay = max(usecs_to_jiffies(tp->srtt_us >> 4),
					  msecs_to_jiffies(10));

		inet_csk_reset_xmit_timer(sk, ICSK_TIME_RETRANS,
					  delay, TCP_RTO_MAX);
		return true;
	}
	return false;
}

static inline int tcp_fackets_out(const struct tcp_sock *tp)
{
	return tcp_is_reno(tp) ? tp->sacked_out + 1 : tp->fackets_out;
}

/* Heurestics to calculate number of duplicate ACKs. There's no dupACKs
 * counter when SACK is enabled (without SACK, sacked_out is used for
 * that purpose).
 *
 * Instead, with FACK TCP uses fackets_out that includes both SACKed
 * segments up to the highest received SACK block so far and holes in
 * between them.
 *
 * With reordering, holes may still be in flight, so RFC3517 recovery
 * uses pure sacked_out (total number of SACKed segments) even though
 * it violates the RFC that uses duplicate ACKs, often these are equal
 * but when e.g. out-of-window ACKs or packet duplication occurs,
 * they differ. Since neither occurs due to loss, TCP should really
 * ignore them.
 */
static inline int tcp_dupack_heuristics(const struct tcp_sock *tp)
{
	return tcp_is_fack(tp) ? tp->fackets_out : tp->sacked_out + 1;
}

static bool tcp_pause_early_retransmit(struct sock *sk, int flag)
{
	struct tcp_sock *tp = tcp_sk(sk);
	unsigned long delay;

	/* Delay early retransmit and entering fast recovery for
	 * max(RTT/4, 2msec) unless ack has ECE mark, no RTT samples
	 * available, or RTO is scheduled to fire first.
	 */
	if (sysctl_tcp_early_retrans < 2 || sysctl_tcp_early_retrans > 3 ||
	    (flag & FLAG_ECE) || !tp->srtt_us)
		return false;

	delay = max(usecs_to_jiffies(tp->srtt_us >> 5),
		    msecs_to_jiffies(2));

	if (!time_after(inet_csk(sk)->icsk_timeout, (jiffies + delay)))
		return false;

	inet_csk_reset_xmit_timer(sk, ICSK_TIME_EARLY_RETRANS, delay,
				  TCP_RTO_MAX);
	return true;
}

/* Linux NewReno/SACK/FACK/ECN state machine.
 * --------------------------------------
 *
 * "Open"	Normal state, no dubious events, fast path.
 * "Disorder"   In all the respects it is "Open",
 *		but requires a bit more attention. It is entered when
 *		we see some SACKs or dupacks. It is split of "Open"
 *		mainly to move some processing from fast path to slow one.
 * "CWR"	CWND was reduced due to some Congestion Notification event.
 *		It can be ECN, ICMP source quench, local device congestion.
 * "Recovery"	CWND was reduced, we are fast-retransmitting.
 * "Loss"	CWND was reduced due to RTO timeout or SACK reneging.
 *
 * tcp_fastretrans_alert() is entered:
 * - each incoming ACK, if state is not "Open"
 * - when arrived ACK is unusual, namely:
 *	* SACK
 *	* Duplicate ACK.
 *	* ECN ECE.
 *
 * Counting packets in flight is pretty simple.
 *
 *	in_flight = packets_out - left_out + retrans_out
 *
 *	packets_out is SND.NXT-SND.UNA counted in packets.
 *
 *	retrans_out is number of retransmitted segments.
 *
 *	left_out is number of segments left network, but not ACKed yet.
 *
 *		left_out = sacked_out + lost_out
 *
 *     sacked_out: Packets, which arrived to receiver out of order
 *		   and hence not ACKed. With SACKs this number is simply
 *		   amount of SACKed data. Even without SACKs
 *		   it is easy to give pretty reliable estimate of this number,
 *		   counting duplicate ACKs.
 *
 *       lost_out: Packets lost by network. TCP has no explicit
 *		   "loss notification" feedback from network (for now).
 *		   It means that this number can be only _guessed_.
 *		   Actually, it is the heuristics to predict lossage that
 *		   distinguishes different algorithms.
 *
 *	F.e. after RTO, when all the queue is considered as lost,
 *	lost_out = packets_out and in_flight = retrans_out.
 *
 *		Essentially, we have now two algorithms counting
 *		lost packets.
 *
 *		FACK: It is the simplest heuristics. As soon as we decided
 *		that something is lost, we decide that _all_ not SACKed
 *		packets until the most forward SACK are lost. I.e.
 *		lost_out = fackets_out - sacked_out and left_out = fackets_out.
 *		It is absolutely correct estimate, if network does not reorder
 *		packets. And it loses any connection to reality when reordering
 *		takes place. We use FACK by default until reordering
 *		is suspected on the path to this destination.
 *
 *		NewReno: when Recovery is entered, we assume that one segment
 *		is lost (classic Reno). While we are in Recovery and
 *		a partial ACK arrives, we assume that one more packet
 *		is lost (NewReno). This heuristics are the same in NewReno
 *		and SACK.
 *
 *  Imagine, that's all! Forget about all this shamanism about CWND inflation
 *  deflation etc. CWND is real congestion window, never inflated, changes
 *  only according to classic VJ rules.
 *
 * Really tricky (and requiring careful tuning) part of algorithm
 * is hidden in functions tcp_time_to_recover() and tcp_xmit_retransmit_queue().
 * The first determines the moment _when_ we should reduce CWND and,
 * hence, slow down forward transmission. In fact, it determines the moment
 * when we decide that hole is caused by loss, rather than by a reorder.
 *
 * tcp_xmit_retransmit_queue() decides, _what_ we should retransmit to fill
 * holes, caused by lost packets.
 *
 * And the most logically complicated part of algorithm is undo
 * heuristics. We detect false retransmits due to both too early
 * fast retransmit (reordering) and underestimated RTO, analyzing
 * timestamps and D-SACKs. When we detect that some segments were
 * retransmitted by mistake and CWND reduction was wrong, we undo
 * window reduction and abort recovery phase. This logic is hidden
 * inside several functions named tcp_try_undo_<something>.
 */

/* This function decides, when we should leave Disordered state
 * and enter Recovery phase, reducing congestion window.
 *
 * Main question: may we further continue forward transmission
 * with the same cwnd?
 */
static bool tcp_time_to_recover(struct sock *sk, int flag)
{
	struct tcp_sock *tp = tcp_sk(sk);
	__u32 packets_out;
	int tcp_reordering = sock_net(sk)->ipv4.sysctl_tcp_reordering;

	/* Trick#1: The loss is proven. */
	if (tp->lost_out)
		return true;

	/* Not-A-Trick#2 : Classic rule... */
	if (tcp_dupack_heuristics(tp) > tp->reordering)
		return true;

	/* Trick#4: It is still not OK... But will it be useful to delay
	 * recovery more?
	 */
	packets_out = tp->packets_out;
	if (packets_out <= tp->reordering &&
	    tp->sacked_out >= max_t(__u32, packets_out/2, tcp_reordering) &&
	    !tcp_may_send_now(sk)) {
		/* We have nothing to send. This connection is limited
		 * either by receiver window or by application.
		 */
		return true;
	}

	/* If a thin stream is detected, retransmit after first
	 * received dupack. Employ only if SACK is supported in order
	 * to avoid possible corner-case series of spurious retransmissions
	 * Use only if there are no unsent data.
	 */
	if ((tp->thin_dupack || sysctl_tcp_thin_dupack) &&
	    tcp_stream_is_thin(tp) && tcp_dupack_heuristics(tp) > 1 &&
	    tcp_is_sack(tp) && !tcp_send_head(sk))
		return true;

	/* Trick#6: TCP early retransmit, per RFC5827.  To avoid spurious
	 * retransmissions due to small network reorderings, we implement
	 * Mitigation A.3 in the RFC and delay the retransmission for a short
	 * interval if appropriate.
	 */
	if (tp->do_early_retrans && !tp->retrans_out && tp->sacked_out &&
	    (tp->packets_out >= (tp->sacked_out + 1) && tp->packets_out < 4) &&
	    !tcp_may_send_now(sk))
		return !tcp_pause_early_retransmit(sk, flag);

	return false;
}

/* Detect loss in event "A" above by marking head of queue up as lost.
 * For FACK or non-SACK(Reno) senders, the first "packets" number of segments
 * are considered lost. For RFC3517 SACK, a segment is considered lost if it
 * has at least tp->reordering SACKed seqments above it; "packets" refers to
 * the maximum SACKed segments to pass before reaching this limit.
 */
static void tcp_mark_head_lost(struct sock *sk, int packets, int mark_head)
{
	struct tcp_sock *tp = tcp_sk(sk);
	struct sk_buff *skb;
	int cnt, oldcnt, lost;
	unsigned int mss;
	/* Use SACK to deduce losses of new sequences sent during recovery */
	const u32 loss_high = tcp_is_sack(tp) ?  tp->snd_nxt : tp->high_seq;

	WARN_ON(packets > tp->packets_out);
	if (tp->lost_skb_hint) {
		skb = tp->lost_skb_hint;
		cnt = tp->lost_cnt_hint;
		/* Head already handled? */
		if (mark_head && skb != tcp_write_queue_head(sk))
			return;
	} else {
		skb = tcp_write_queue_head(sk);
		cnt = 0;
	}

	tcp_for_write_queue_from(skb, sk) {
		if (skb == tcp_send_head(sk))
			break;
		/* TODO: do this better */
		/* this is not the most efficient way to do this... */
		tp->lost_skb_hint = skb;
		tp->lost_cnt_hint = cnt;

		if (after(TCP_SKB_CB(skb)->end_seq, loss_high))
			break;

		oldcnt = cnt;
		if (tcp_is_fack(tp) || tcp_is_reno(tp) ||
		    (TCP_SKB_CB(skb)->sacked & TCPCB_SACKED_ACKED))
			cnt += tcp_skb_pcount(skb);

		if (cnt > packets) {
			if ((tcp_is_sack(tp) && !tcp_is_fack(tp)) ||
			    (TCP_SKB_CB(skb)->sacked & TCPCB_SACKED_ACKED) ||
			    (oldcnt >= packets))
				break;

			mss = tcp_skb_mss(skb);
			/* If needed, chop off the prefix to mark as lost. */
			lost = (packets - oldcnt) * mss;
			if (lost < skb->len &&
			    tcp_fragment(sk, skb, lost, mss, GFP_ATOMIC) < 0)
				break;
			cnt = packets;
		}

		tcp_skb_mark_lost(tp, skb);

		if (mark_head)
			break;
	}
	tcp_verify_left_out(tp);
}

/* Account newly detected lost packet(s) */

static void tcp_update_scoreboard(struct sock *sk, int fast_rexmit)
{
	struct tcp_sock *tp = tcp_sk(sk);

	if (tcp_is_reno(tp)) {
		tcp_mark_head_lost(sk, 1, 1);
	} else if (tcp_is_fack(tp)) {
		int lost = tp->fackets_out - tp->reordering;
		if (lost <= 0)
			lost = 1;
		tcp_mark_head_lost(sk, lost, 0);
	} else {
		int sacked_upto = tp->sacked_out - tp->reordering;
		if (sacked_upto >= 0)
			tcp_mark_head_lost(sk, sacked_upto, 0);
		else if (fast_rexmit)
			tcp_mark_head_lost(sk, 1, 1);
	}
}

static bool tcp_tsopt_ecr_before(const struct tcp_sock *tp, u32 when)
{
	return tp->rx_opt.saw_tstamp && tp->rx_opt.rcv_tsecr &&
	       before(tp->rx_opt.rcv_tsecr, when);
}

/* skb is spurious retransmitted if the returned timestamp echo
 * reply is prior to the skb transmission time
 */
static bool tcp_skb_spurious_retrans(const struct tcp_sock *tp,
				     const struct sk_buff *skb)
{
	return (TCP_SKB_CB(skb)->sacked & TCPCB_RETRANS) &&
	       tcp_tsopt_ecr_before(tp, tcp_skb_timestamp(skb));
}

/* Nothing was retransmitted or returned timestamp is less
 * than timestamp of the first retransmission.
 */
static inline bool tcp_packet_delayed(const struct tcp_sock *tp)
{
	return !tp->retrans_stamp ||
	       tcp_tsopt_ecr_before(tp, tp->retrans_stamp);
}

/* Undo procedures. */

/* We can clear retrans_stamp when there are no retransmissions in the
 * window. It would seem that it is trivially available for us in
 * tp->retrans_out, however, that kind of assumptions doesn't consider
 * what will happen if errors occur when sending retransmission for the
 * second time. ...It could the that such segment has only
 * TCPCB_EVER_RETRANS set at the present time. It seems that checking
 * the head skb is enough except for some reneging corner cases that
 * are not worth the effort.
 *
 * Main reason for all this complexity is the fact that connection dying
 * time now depends on the validity of the retrans_stamp, in particular,
 * that successive retransmissions of a segment must not advance
 * retrans_stamp under any conditions.
 */
static bool tcp_any_retrans_done(const struct sock *sk)
{
	const struct tcp_sock *tp = tcp_sk(sk);
	struct sk_buff *skb;

	if (tp->retrans_out)
		return true;

	skb = tcp_write_queue_head(sk);
	if (unlikely(skb && TCP_SKB_CB(skb)->sacked & TCPCB_EVER_RETRANS))
		return true;

	return false;
}

#if FASTRETRANS_DEBUG > 1
static void DBGUNDO(struct sock *sk, const char *msg)
{
	struct tcp_sock *tp = tcp_sk(sk);
	struct inet_sock *inet = inet_sk(sk);

	if (sk->sk_family == AF_INET) {
		pr_debug("Undo %s %pI4/%u c%u l%u ss%u/%u p%u\n",
			 msg,
			 &inet->inet_daddr, ntohs(inet->inet_dport),
			 tp->snd_cwnd, tcp_left_out(tp),
			 tp->snd_ssthresh, tp->prior_ssthresh,
			 tp->packets_out);
	}
#if IS_ENABLED(CONFIG_IPV6)
	else if (sk->sk_family == AF_INET6) {
		pr_debug("Undo %s %pI6/%u c%u l%u ss%u/%u p%u\n",
			 msg,
			 &sk->sk_v6_daddr, ntohs(inet->inet_dport),
			 tp->snd_cwnd, tcp_left_out(tp),
			 tp->snd_ssthresh, tp->prior_ssthresh,
			 tp->packets_out);
	}
#endif
}
#else
#define DBGUNDO(x...) do { } while (0)
#endif

static void tcp_undo_cwnd_reduction(struct sock *sk, bool unmark_loss)
{
	struct tcp_sock *tp = tcp_sk(sk);

	if (unmark_loss) {
		struct sk_buff *skb;

		tcp_for_write_queue(skb, sk) {
			if (skb == tcp_send_head(sk))
				break;
			TCP_SKB_CB(skb)->sacked &= ~TCPCB_LOST;
		}
		tp->lost_out = 0;
		tcp_clear_all_retrans_hints(tp);
	}

	if (tp->prior_ssthresh) {
		const struct inet_connection_sock *icsk = inet_csk(sk);

		tp->snd_cwnd = icsk->icsk_ca_ops->undo_cwnd(sk);

		if (tp->prior_ssthresh > tp->snd_ssthresh) {
			tp->snd_ssthresh = tp->prior_ssthresh;
			tcp_ecn_withdraw_cwr(tp);
		}
	}
	tp->snd_cwnd_stamp = tcp_jiffies32;
	tp->undo_marker = 0;
}

static inline bool tcp_may_undo(const struct tcp_sock *tp)
{
	return tp->undo_marker && (!tp->undo_retrans || tcp_packet_delayed(tp));
}

/* People celebrate: "We love our President!" */
static bool tcp_try_undo_recovery(struct sock *sk)
{
	struct tcp_sock *tp = tcp_sk(sk);

	if (tcp_may_undo(tp)) {
		int mib_idx;

		/* Happy end! We did not retransmit anything
		 * or our original transmission succeeded.
		 */
		DBGUNDO(sk, inet_csk(sk)->icsk_ca_state == TCP_CA_Loss ? "loss" : "retrans");
		tcp_undo_cwnd_reduction(sk, false);
		if (inet_csk(sk)->icsk_ca_state == TCP_CA_Loss)
			mib_idx = LINUX_MIB_TCPLOSSUNDO;
		else
			mib_idx = LINUX_MIB_TCPFULLUNDO;

		NET_INC_STATS(sock_net(sk), mib_idx);
	}
	if (tp->snd_una == tp->high_seq && tcp_is_reno(tp)) {
		/* Hold old state until something *above* high_seq
		 * is ACKed. For Reno it is MUST to prevent false
		 * fast retransmits (RFC2582). SACK TCP is safe. */
		if (!tcp_any_retrans_done(sk))
			tp->retrans_stamp = 0;
		return true;
	}
	tcp_set_ca_state(sk, TCP_CA_Open);
	tp->is_sack_reneg = 0;
	return false;
}

/* Try to undo cwnd reduction, because D-SACKs acked all retransmitted data */
static bool tcp_try_undo_dsack(struct sock *sk)
{
	struct tcp_sock *tp = tcp_sk(sk);

	if (tp->undo_marker && !tp->undo_retrans) {
		DBGUNDO(sk, "D-SACK");
		tcp_undo_cwnd_reduction(sk, false);
		NET_INC_STATS(sock_net(sk), LINUX_MIB_TCPDSACKUNDO);
		return true;
	}
	return false;
}

/* Undo during loss recovery after partial ACK or using F-RTO. */
static bool tcp_try_undo_loss(struct sock *sk, bool frto_undo)
{
	struct tcp_sock *tp = tcp_sk(sk);

	if (frto_undo || tcp_may_undo(tp)) {
		tcp_undo_cwnd_reduction(sk, true);

		DBGUNDO(sk, "partial loss");
		NET_INC_STATS(sock_net(sk), LINUX_MIB_TCPLOSSUNDO);
		if (frto_undo)
			NET_INC_STATS(sock_net(sk),
					LINUX_MIB_TCPSPURIOUSRTOS);
		inet_csk(sk)->icsk_retransmits = 0;
		if (frto_undo || tcp_is_sack(tp)) {
			tcp_set_ca_state(sk, TCP_CA_Open);
			tp->is_sack_reneg = 0;
		}
		return true;
	}
	return false;
}

/* The cwnd reduction in CWR and Recovery uses the PRR algorithm in RFC 6937.
 * It computes the number of packets to send (sndcnt) based on packets newly
 * delivered:
 *   1) If the packets in flight is larger than ssthresh, PRR spreads the
 *	cwnd reductions across a full RTT.
 *   2) Otherwise PRR uses packet conservation to send as much as delivered.
 *      But when the retransmits are acked without further losses, PRR
 *      slow starts cwnd up to ssthresh to speed up the recovery.
 */
static void tcp_init_cwnd_reduction(struct sock *sk)
{
	struct tcp_sock *tp = tcp_sk(sk);

	tp->high_seq = tp->snd_nxt;
	tp->tlp_high_seq = 0;
	tp->snd_cwnd_cnt = 0;
	tp->prior_cwnd = tp->snd_cwnd;
	tp->prr_delivered = 0;
	tp->prr_out = 0;
	tp->snd_ssthresh = inet_csk(sk)->icsk_ca_ops->ssthresh(sk);
	tcp_ecn_queue_cwr(tp);
}

static void tcp_cwnd_reduction(struct sock *sk, int newly_acked_sacked,
			       int flag)
{
	struct tcp_sock *tp = tcp_sk(sk);
	int sndcnt = 0;
	int delta = tp->snd_ssthresh - tcp_packets_in_flight(tp);

	if (newly_acked_sacked <= 0 || WARN_ON_ONCE(!tp->prior_cwnd))
		return;

	tp->prr_delivered += newly_acked_sacked;
	if (delta < 0) {
		u64 dividend = (u64)tp->snd_ssthresh * tp->prr_delivered +
			       tp->prior_cwnd - 1;
		sndcnt = div_u64(dividend, tp->prior_cwnd) - tp->prr_out;
	} else if ((flag & FLAG_RETRANS_DATA_ACKED) &&
		   !(flag & FLAG_LOST_RETRANS)) {
		sndcnt = min_t(int, delta,
			       max_t(int, tp->prr_delivered - tp->prr_out,
				     newly_acked_sacked) + 1);
	} else {
		sndcnt = min(delta, newly_acked_sacked);
	}
	/* Force a fast retransmit upon entering fast recovery */
	sndcnt = max(sndcnt, (tp->prr_out ? 0 : 1));
	tp->snd_cwnd = tcp_packets_in_flight(tp) + sndcnt;
}

static inline void tcp_end_cwnd_reduction(struct sock *sk)
{
	struct tcp_sock *tp = tcp_sk(sk);

	if (inet_csk(sk)->icsk_ca_ops->cong_control)
		return;

	/* Reset cwnd to ssthresh in CWR or Recovery (unless it's undone) */
	if (tp->snd_ssthresh < TCP_INFINITE_SSTHRESH &&
	    (inet_csk(sk)->icsk_ca_state == TCP_CA_CWR || tp->undo_marker)) {
		tp->snd_cwnd = tp->snd_ssthresh;
		tp->snd_cwnd_stamp = tcp_jiffies32;
	}
	tcp_ca_event(sk, CA_EVENT_COMPLETE_CWR);
}

/* Enter CWR state. Disable cwnd undo since congestion is proven with ECN */
void tcp_enter_cwr(struct sock *sk)
{
	struct tcp_sock *tp = tcp_sk(sk);

	tp->prior_ssthresh = 0;
	if (inet_csk(sk)->icsk_ca_state < TCP_CA_CWR) {
		tp->undo_marker = 0;
		tcp_init_cwnd_reduction(sk);
		tcp_set_ca_state(sk, TCP_CA_CWR);
	}
}
EXPORT_SYMBOL(tcp_enter_cwr);

static void tcp_try_keep_open(struct sock *sk)
{
	struct tcp_sock *tp = tcp_sk(sk);
	int state = TCP_CA_Open;

	if (tcp_left_out(tp) || tcp_any_retrans_done(sk))
		state = TCP_CA_Disorder;

	if (inet_csk(sk)->icsk_ca_state != state) {
		tcp_set_ca_state(sk, state);
		tp->high_seq = tp->snd_nxt;
	}
}

static void tcp_try_to_open(struct sock *sk, int flag)
{
	struct tcp_sock *tp = tcp_sk(sk);

	tcp_verify_left_out(tp);

	if (!tcp_any_retrans_done(sk))
		tp->retrans_stamp = 0;

	if (flag & FLAG_ECE)
		tcp_enter_cwr(sk);

	if (inet_csk(sk)->icsk_ca_state != TCP_CA_CWR) {
		tcp_try_keep_open(sk);
	}
}

static void tcp_mtup_probe_failed(struct sock *sk)
{
	struct inet_connection_sock *icsk = inet_csk(sk);

	icsk->icsk_mtup.search_high = icsk->icsk_mtup.probe_size - 1;
	icsk->icsk_mtup.probe_size = 0;
	NET_INC_STATS(sock_net(sk), LINUX_MIB_TCPMTUPFAIL);
}

static void tcp_mtup_probe_success(struct sock *sk)
{
	struct tcp_sock *tp = tcp_sk(sk);
	struct inet_connection_sock *icsk = inet_csk(sk);

	/* FIXME: breaks with very large cwnd */
	tp->prior_ssthresh = tcp_current_ssthresh(sk);
	tp->snd_cwnd = tp->snd_cwnd *
		       tcp_mss_to_mtu(sk, tp->mss_cache) /
		       icsk->icsk_mtup.probe_size;
	tp->snd_cwnd_cnt = 0;
	tp->snd_cwnd_stamp = tcp_jiffies32;
	tp->snd_ssthresh = tcp_current_ssthresh(sk);

	icsk->icsk_mtup.search_low = icsk->icsk_mtup.probe_size;
	icsk->icsk_mtup.probe_size = 0;
	tcp_sync_mss(sk, icsk->icsk_pmtu_cookie);
	NET_INC_STATS(sock_net(sk), LINUX_MIB_TCPMTUPSUCCESS);
}

/* Do a simple retransmit without using the backoff mechanisms in
 * tcp_timer. This is used for path mtu discovery.
 * The socket is already locked here.
 */
void tcp_simple_retransmit(struct sock *sk)
{
	const struct inet_connection_sock *icsk = inet_csk(sk);
	struct tcp_sock *tp = tcp_sk(sk);
	struct sk_buff *skb;
	unsigned int mss = tcp_current_mss(sk);
	u32 prior_lost = tp->lost_out;

	tcp_for_write_queue(skb, sk) {
		if (skb == tcp_send_head(sk))
			break;
		if (tcp_skb_seglen(skb) > mss &&
		    !(TCP_SKB_CB(skb)->sacked & TCPCB_SACKED_ACKED)) {
			if (TCP_SKB_CB(skb)->sacked & TCPCB_SACKED_RETRANS) {
				TCP_SKB_CB(skb)->sacked &= ~TCPCB_SACKED_RETRANS;
				tp->retrans_out -= tcp_skb_pcount(skb);
			}
			tcp_skb_mark_lost_uncond_verify(tp, skb);
		}
	}

	tcp_clear_retrans_hints_partial(tp);

	if (prior_lost == tp->lost_out)
		return;

	if (tcp_is_reno(tp))
		tcp_limit_reno_sacked(tp);

	tcp_verify_left_out(tp);

	/* Don't muck with the congestion window here.
	 * Reason is that we do not increase amount of _data_
	 * in network, but units changed and effective
	 * cwnd/ssthresh really reduced now.
	 */
	if (icsk->icsk_ca_state != TCP_CA_Loss) {
		tp->high_seq = tp->snd_nxt;
		tp->snd_ssthresh = tcp_current_ssthresh(sk);
		tp->prior_ssthresh = 0;
		tp->undo_marker = 0;
		tcp_set_ca_state(sk, TCP_CA_Loss);
	}
	tcp_xmit_retransmit_queue(sk);
}
EXPORT_SYMBOL(tcp_simple_retransmit);

static void tcp_enter_recovery(struct sock *sk, bool ece_ack)
{
	struct tcp_sock *tp = tcp_sk(sk);
	int mib_idx;

	if (tcp_is_reno(tp))
		mib_idx = LINUX_MIB_TCPRENORECOVERY;
	else
		mib_idx = LINUX_MIB_TCPSACKRECOVERY;

	NET_INC_STATS(sock_net(sk), mib_idx);

	tp->prior_ssthresh = 0;
	tcp_init_undo(tp);

	if (!tcp_in_cwnd_reduction(sk)) {
		if (!ece_ack)
			tp->prior_ssthresh = tcp_current_ssthresh(sk);
		tcp_init_cwnd_reduction(sk);
	}
	tcp_set_ca_state(sk, TCP_CA_Recovery);
}

/* Process an ACK in CA_Loss state. Move to CA_Open if lost data are
 * recovered or spurious. Otherwise retransmits more on partial ACKs.
 */
static void tcp_process_loss(struct sock *sk, int flag, bool is_dupack,
			     int *rexmit)
{
	struct tcp_sock *tp = tcp_sk(sk);
	bool recovered = !before(tp->snd_una, tp->high_seq);

	if ((flag & FLAG_SND_UNA_ADVANCED) &&
	    tcp_try_undo_loss(sk, false))
		return;

	if (tp->frto) { /* F-RTO RFC5682 sec 3.1 (sack enhanced version). */
		/* Step 3.b. A timeout is spurious if not all data are
		 * lost, i.e., never-retransmitted data are (s)acked.
		 */
		if ((flag & FLAG_ORIG_SACK_ACKED) &&
		    tcp_try_undo_loss(sk, true))
			return;

		if (after(tp->snd_nxt, tp->high_seq)) {
			if (flag & FLAG_DATA_SACKED || is_dupack)
				tp->frto = 0; /* Step 3.a. loss was real */
		} else if (flag & FLAG_SND_UNA_ADVANCED && !recovered) {
			tp->high_seq = tp->snd_nxt;
			/* Step 2.b. Try send new data (but deferred until cwnd
			 * is updated in tcp_ack()). Otherwise fall back to
			 * the conventional recovery.
			 */
			if (tcp_send_head(sk) &&
			    after(tcp_wnd_end(tp), tp->snd_nxt)) {
				*rexmit = REXMIT_NEW;
				return;
			}
			tp->frto = 0;
		}
	}

	if (recovered) {
		/* F-RTO RFC5682 sec 3.1 step 2.a and 1st part of step 3.a */
		tcp_try_undo_recovery(sk);
		return;
	}
	if (tcp_is_reno(tp)) {
		/* A Reno DUPACK means new data in F-RTO step 2.b above are
		 * delivered. Lower inflight to clock out (re)tranmissions.
		 */
		if (after(tp->snd_nxt, tp->high_seq) && is_dupack)
			tcp_add_reno_sack(sk);
		else if (flag & FLAG_SND_UNA_ADVANCED)
			tcp_reset_reno_sack(tp);
	}
	*rexmit = REXMIT_LOST;
}

/* Undo during fast recovery after partial ACK. */
static bool tcp_try_undo_partial(struct sock *sk, const int acked)
{
	struct tcp_sock *tp = tcp_sk(sk);

	if (tp->undo_marker && tcp_packet_delayed(tp)) {
		/* Plain luck! Hole if filled with delayed
		 * packet, rather than with a retransmit.
		 */
		tcp_update_reordering(sk, tcp_fackets_out(tp) + acked, 1);

		/* We are getting evidence that the reordering degree is higher
		 * than we realized. If there are no retransmits out then we
		 * can undo. Otherwise we clock out new packets but do not
		 * mark more packets lost or retransmit more.
		 */
		if (tp->retrans_out)
			return true;

		if (!tcp_any_retrans_done(sk))
			tp->retrans_stamp = 0;

		DBGUNDO(sk, "partial recovery");
		tcp_undo_cwnd_reduction(sk, true);
		NET_INC_STATS(sock_net(sk), LINUX_MIB_TCPPARTIALUNDO);
		tcp_try_keep_open(sk);
		return true;
	}
	return false;
}

/* Process an event, which can update packets-in-flight not trivially.
 * Main goal of this function is to calculate new estimate for left_out,
 * taking into account both packets sitting in receiver's buffer and
 * packets lost by network.
 *
 * Besides that it updates the congestion state when packet loss or ECN
 * is detected. But it does not reduce the cwnd, it is done by the
 * congestion control later.
 *
 * It does _not_ decide what to send, it is made in function
 * tcp_xmit_retransmit_queue().
 */
static void tcp_fastretrans_alert(struct sock *sk, const int acked,
				  bool is_dupack, int *ack_flag, int *rexmit)
{
	struct inet_connection_sock *icsk = inet_csk(sk);
	struct tcp_sock *tp = tcp_sk(sk);
	int fast_rexmit = 0, flag = *ack_flag;
	bool do_lost = is_dupack || ((flag & FLAG_DATA_SACKED) &&
				    (tcp_fackets_out(tp) > tp->reordering));

	if (!tp->packets_out && tp->sacked_out)
		tp->sacked_out = 0;
	if (!tp->sacked_out && tp->fackets_out)
		tp->fackets_out = 0;

	/* Now state machine starts.
	 * A. ECE, hence prohibit cwnd undoing, the reduction is required. */
	if (flag & FLAG_ECE)
		tp->prior_ssthresh = 0;

	/* B. In all the states check for reneging SACKs. */
	if (tcp_check_sack_reneging(sk, flag))
		return;

	/* C. Check consistency of the current state. */
	tcp_verify_left_out(tp);

	/* D. Check state exit conditions. State can be terminated
	 *    when high_seq is ACKed. */
	if (icsk->icsk_ca_state == TCP_CA_Open) {
		WARN_ON(tp->retrans_out != 0);
		tp->retrans_stamp = 0;
	} else if (!before(tp->snd_una, tp->high_seq)) {
		switch (icsk->icsk_ca_state) {
		case TCP_CA_CWR:
			/* CWR is to be held something *above* high_seq
			 * is ACKed for CWR bit to reach receiver. */
			if (tp->snd_una != tp->high_seq) {
				tcp_end_cwnd_reduction(sk);
				tcp_set_ca_state(sk, TCP_CA_Open);
			}
			break;

		case TCP_CA_Recovery:
			if (tcp_is_reno(tp))
				tcp_reset_reno_sack(tp);
			if (tcp_try_undo_recovery(sk))
				return;
			tcp_end_cwnd_reduction(sk);
			break;
		}
	}

	/* Use RACK to detect loss */
	if (sysctl_tcp_recovery & TCP_RACK_LOST_RETRANS &&
	    tcp_rack_mark_lost(sk)) {
		flag |= FLAG_LOST_RETRANS;
		*ack_flag |= FLAG_LOST_RETRANS;
	}

	/* E. Process state. */
	switch (icsk->icsk_ca_state) {
	case TCP_CA_Recovery:
		if (!(flag & FLAG_SND_UNA_ADVANCED)) {
			if (tcp_is_reno(tp) && is_dupack)
				tcp_add_reno_sack(sk);
		} else {
			if (tcp_try_undo_partial(sk, acked))
				return;
			/* Partial ACK arrived. Force fast retransmit. */
			do_lost = tcp_is_reno(tp) ||
				  tcp_fackets_out(tp) > tp->reordering;
		}
		if (tcp_try_undo_dsack(sk)) {
			tcp_try_keep_open(sk);
			return;
		}
		break;
	case TCP_CA_Loss:
		tcp_process_loss(sk, flag, is_dupack, rexmit);
		if (icsk->icsk_ca_state != TCP_CA_Open &&
		    !(flag & FLAG_LOST_RETRANS))
			return;
		/* Change state if cwnd is undone or retransmits are lost */
	default:
		if (tcp_is_reno(tp)) {
			if (flag & FLAG_SND_UNA_ADVANCED)
				tcp_reset_reno_sack(tp);
			if (is_dupack)
				tcp_add_reno_sack(sk);
		}

		if (icsk->icsk_ca_state <= TCP_CA_Disorder)
			tcp_try_undo_dsack(sk);

		if (!tcp_time_to_recover(sk, flag)) {
			tcp_try_to_open(sk, flag);
			return;
		}

		/* MTU probe failure: don't reduce cwnd */
		if (icsk->icsk_ca_state < TCP_CA_CWR &&
		    icsk->icsk_mtup.probe_size &&
		    tp->snd_una == tp->mtu_probe.probe_seq_start) {
			tcp_mtup_probe_failed(sk);
			/* Restores the reduction we did in tcp_mtup_probe() */
			tp->snd_cwnd++;
			tcp_simple_retransmit(sk);
			return;
		}

		/* Otherwise enter Recovery state */
		tcp_enter_recovery(sk, (flag & FLAG_ECE));
		fast_rexmit = 1;
	}

	if (do_lost)
		tcp_update_scoreboard(sk, fast_rexmit);
	*rexmit = REXMIT_LOST;
}

static void tcp_update_rtt_min(struct sock *sk, u32 rtt_us, const int flag)
{
	struct tcp_sock *tp = tcp_sk(sk);
	u32 wlen = sysctl_tcp_min_rtt_wlen * HZ;

	if ((flag & FLAG_ACK_MAYBE_DELAYED) && rtt_us > tcp_min_rtt(tp)) {
		/* If the remote keeps returning delayed ACKs, eventually
		 * the min filter would pick it up and overestimate the
		 * prop. delay when it expires. Skip suspected delayed ACKs.
		 */
		return;
	}

	minmax_running_min(&tp->rtt_min, wlen, tcp_jiffies32,
			   rtt_us ? : jiffies_to_usecs(1));
}

static inline bool tcp_ack_update_rtt(struct sock *sk, const int flag,
				      long seq_rtt_us, long sack_rtt_us,
				      long ca_rtt_us)
{
	const struct tcp_sock *tp = tcp_sk(sk);

	/* Prefer RTT measured from ACK's timing to TS-ECR. This is because
	 * broken middle-boxes or peers may corrupt TS-ECR fields. But
	 * Karn's algorithm forbids taking RTT if some retransmitted data
	 * is acked (RFC6298).
	 */
	if (seq_rtt_us < 0)
		seq_rtt_us = sack_rtt_us;

	/* RTTM Rule: A TSecr value received in a segment is used to
	 * update the averaged RTT measurement only if the segment
	 * acknowledges some new data, i.e., only if it advances the
	 * left edge of the send window.
	 * See draft-ietf-tcplw-high-performance-00, section 3.3.
	 */
	if (seq_rtt_us < 0 && tp->rx_opt.saw_tstamp && tp->rx_opt.rcv_tsecr &&
	    flag & FLAG_ACKED)
		seq_rtt_us = ca_rtt_us = jiffies_to_usecs(tcp_time_stamp -
							  tp->rx_opt.rcv_tsecr);
	if (seq_rtt_us < 0)
		return false;

	/* ca_rtt_us >= 0 is counting on the invariant that ca_rtt_us is
	 * always taken together with ACK, SACK, or TS-opts. Any negative
	 * values will be skipped with the seq_rtt_us < 0 check above.
	 */
	tcp_update_rtt_min(sk, ca_rtt_us, flag);
	tcp_rtt_estimator(sk, seq_rtt_us);
	tcp_set_rto(sk);

	/* RFC6298: only reset backoff on valid RTT measurement. */
	inet_csk(sk)->icsk_backoff = 0;
	return true;
}

/* Compute time elapsed between (last) SYNACK and the ACK completing 3WHS. */
void tcp_synack_rtt_meas(struct sock *sk, struct request_sock *req)
{
	long rtt_us = -1L;

	if (req && !req->num_retrans && tcp_rsk(req)->snt_synack.v64) {
		struct skb_mstamp now;

		skb_mstamp_get(&now);
		rtt_us = skb_mstamp_us_delta(&now, &tcp_rsk(req)->snt_synack);
	}

	tcp_ack_update_rtt(sk, FLAG_SYN_ACKED, rtt_us, -1L, rtt_us);
}


static void tcp_cong_avoid(struct sock *sk, u32 ack, u32 acked)
{
	const struct inet_connection_sock *icsk = inet_csk(sk);

	icsk->icsk_ca_ops->cong_avoid(sk, ack, acked);
	tcp_sk(sk)->snd_cwnd_stamp = tcp_jiffies32;
}

/* Restart timer after forward progress on connection.
 * RFC2988 recommends to restart timer to now+rto.
 */
void tcp_rearm_rto(struct sock *sk)
{
	const struct inet_connection_sock *icsk = inet_csk(sk);
	struct tcp_sock *tp = tcp_sk(sk);

	/* If the retrans timer is currently being used by Fast Open
	 * for SYN-ACK retrans purpose, stay put.
	 */
	if (tp->fastopen_rsk)
		return;

	if (!tp->packets_out) {
		inet_csk_clear_xmit_timer(sk, ICSK_TIME_RETRANS);
	} else {
		u32 rto = inet_csk(sk)->icsk_rto;
		/* Offset the time elapsed after installing regular RTO */
		if (icsk->icsk_pending == ICSK_TIME_EARLY_RETRANS ||
		    icsk->icsk_pending == ICSK_TIME_LOSS_PROBE) {
			struct sk_buff *skb = tcp_write_queue_head(sk);
			const u32 rto_time_stamp =
				tcp_skb_timestamp(skb) + rto;
			s32 delta = (s32)(rto_time_stamp - tcp_time_stamp);
			/* delta may not be positive if the socket is locked
			 * when the retrans timer fires and is rescheduled.
			 */
			rto = max(delta, 1);
		}
		inet_csk_reset_xmit_timer(sk, ICSK_TIME_RETRANS, rto,
					  TCP_RTO_MAX);
	}
}

/* This function is called when the delayed ER timer fires. TCP enters
 * fast recovery and performs fast-retransmit.
 */
void tcp_resume_early_retransmit(struct sock *sk)
{
	struct tcp_sock *tp = tcp_sk(sk);

	tcp_rearm_rto(sk);

	/* Stop if ER is disabled after the delayed ER timer is scheduled */
	if (!tp->do_early_retrans)
		return;

	tcp_enter_recovery(sk, false);
	tcp_update_scoreboard(sk, 1);
	tcp_xmit_retransmit_queue(sk);
}

/* If we get here, the whole TSO packet has not been acked. */
static u32 tcp_tso_acked(struct sock *sk, struct sk_buff *skb)
{
	struct tcp_sock *tp = tcp_sk(sk);
	u32 packets_acked;

	BUG_ON(!after(TCP_SKB_CB(skb)->end_seq, tp->snd_una));

	packets_acked = tcp_skb_pcount(skb);
	if (tcp_trim_head(sk, skb, tp->snd_una - TCP_SKB_CB(skb)->seq))
		return 0;
	packets_acked -= tcp_skb_pcount(skb);

	if (packets_acked) {
		BUG_ON(tcp_skb_pcount(skb) == 0);
		BUG_ON(!before(TCP_SKB_CB(skb)->seq, TCP_SKB_CB(skb)->end_seq));
	}

	return packets_acked;
}

static void tcp_ack_tstamp(struct sock *sk, struct sk_buff *skb,
			   u32 prior_snd_una)
{
	const struct skb_shared_info *shinfo;

	/* Avoid cache line misses to get skb_shinfo() and shinfo->tx_flags */
	if (likely(!TCP_SKB_CB(skb)->txstamp_ack))
		return;

	shinfo = skb_shinfo(skb);
	if (!before(shinfo->tskey, prior_snd_una) &&
	    before(shinfo->tskey, tcp_sk(sk)->snd_una))
		__skb_tstamp_tx(skb, NULL, sk, SCM_TSTAMP_ACK);
}

/* Remove acknowledged frames from the retransmission queue. If our packet
 * is before the ack sequence we can discard it as it's confirmed to have
 * arrived at the other end.
 */
static int tcp_clean_rtx_queue(struct sock *sk, int prior_fackets,
			       u32 prior_snd_una, int *acked,
			       struct tcp_sacktag_state *sack,
			       struct skb_mstamp *now)
{
	const struct inet_connection_sock *icsk = inet_csk(sk);
	struct skb_mstamp first_ackt, last_ackt;
	struct tcp_sock *tp = tcp_sk(sk);
	u32 prior_sacked = tp->sacked_out;
	u32 reord = tp->packets_out;
	bool fully_acked = true;
	long sack_rtt_us = -1L;
	long seq_rtt_us = -1L;
	long ca_rtt_us = -1L;
	struct sk_buff *skb;
	u32 pkts_acked = 0;
	u32 last_in_flight = 0;
	bool rtt_update;
	int flag = 0;

	first_ackt.v64 = 0;

	while ((skb = tcp_write_queue_head(sk)) && skb != tcp_send_head(sk)) {
		struct tcp_skb_cb *scb = TCP_SKB_CB(skb);
		u8 sacked = scb->sacked;
		u32 acked_pcount;

		tcp_ack_tstamp(sk, skb, prior_snd_una);

		/* Determine how many packets and what bytes were acked, tso and else */
		if (after(scb->end_seq, tp->snd_una)) {
			if (tcp_skb_pcount(skb) == 1 ||
			    !after(tp->snd_una, scb->seq))
				break;

			acked_pcount = tcp_tso_acked(sk, skb);
			if (!acked_pcount)
				break;
			fully_acked = false;
		} else {
			/* Speedup tcp_unlink_write_queue() and next loop */
			prefetchw(skb->next);
			acked_pcount = tcp_skb_pcount(skb);
		}

		if (unlikely(sacked & TCPCB_RETRANS)) {
			if (sacked & TCPCB_SACKED_RETRANS)
				tp->retrans_out -= acked_pcount;
			flag |= FLAG_RETRANS_DATA_ACKED;
		} else if (!(sacked & TCPCB_SACKED_ACKED)) {
			last_ackt = skb->skb_mstamp;
			WARN_ON_ONCE(last_ackt.v64 == 0);
			if (!first_ackt.v64)
				first_ackt = last_ackt;

			last_in_flight = TCP_SKB_CB(skb)->tx.in_flight;
			reord = min(pkts_acked, reord);
			if (!after(scb->end_seq, tp->high_seq))
				flag |= FLAG_ORIG_SACK_ACKED;
		}

		if (sacked & TCPCB_SACKED_ACKED) {
			tp->sacked_out -= acked_pcount;
		} else if (tcp_is_sack(tp)) {
			tp->delivered += acked_pcount;
			if (!tcp_skb_spurious_retrans(tp, skb))
				tcp_rack_advance(tp, &skb->skb_mstamp, sacked);
		}
		if (sacked & TCPCB_LOST)
			tp->lost_out -= acked_pcount;

		tp->packets_out -= acked_pcount;
		pkts_acked += acked_pcount;
		tcp_rate_skb_delivered(sk, skb, sack->rate);

		/* Initial outgoing SYN's get put onto the write_queue
		 * just like anything else we transmit.  It is not
		 * true data, and if we misinform our callers that
		 * this ACK acks real data, we will erroneously exit
		 * connection startup slow start one packet too
		 * quickly.  This is severely frowned upon behavior.
		 */
		if (likely(!(scb->tcp_flags & TCPHDR_SYN))) {
			flag |= FLAG_DATA_ACKED;
		} else {
			flag |= FLAG_SYN_ACKED;
			tp->retrans_stamp = 0;
		}

		if (!fully_acked)
			break;

		tcp_unlink_write_queue(skb, sk);
		sk_wmem_free_skb(sk, skb);
		if (unlikely(skb == tp->retransmit_skb_hint))
			tp->retransmit_skb_hint = NULL;
		if (unlikely(skb == tp->lost_skb_hint))
			tp->lost_skb_hint = NULL;
	}

	if (likely(between(tp->snd_up, prior_snd_una, tp->snd_una)))
		tp->snd_up = tp->snd_una;

	if (skb && (TCP_SKB_CB(skb)->sacked & TCPCB_SACKED_ACKED))
		flag |= FLAG_SACK_RENEGING;

	if (likely(first_ackt.v64) && !(flag & FLAG_RETRANS_DATA_ACKED)) {
		seq_rtt_us = skb_mstamp_us_delta(now, &first_ackt);
		ca_rtt_us = skb_mstamp_us_delta(now, &last_ackt);
	
		if (pkts_acked == 1 && last_in_flight < tp->mss_cache &&
		    last_in_flight && !prior_sacked && fully_acked &&
		    sack->rate->prior_delivered + 1 == tp->delivered &&
		    !(flag & (FLAG_CA_ALERT | FLAG_SYN_ACKED))) {
			/* Conservatively mark a delayed ACK. It's typically
			 * from a lone runt packet over the round trip to
			 * a receiver w/o out-of-order or CE events.
			 */
			flag |= FLAG_ACK_MAYBE_DELAYED;
		}
	}	
	if (sack->first_sackt.v64) {
		sack_rtt_us = skb_mstamp_us_delta(now, &sack->first_sackt);
		ca_rtt_us = skb_mstamp_us_delta(now, &sack->last_sackt);
	}
	sack->rate->rtt_us = ca_rtt_us; /* RTT of last (S)ACKed packet, or -1 */
	rtt_update = tcp_ack_update_rtt(sk, flag, seq_rtt_us, sack_rtt_us,
					ca_rtt_us);

	if (flag & FLAG_ACKED) {
		tcp_rearm_rto(sk);
		if (unlikely(icsk->icsk_mtup.probe_size &&
			     !after(tp->mtu_probe.probe_seq_end, tp->snd_una))) {
			tcp_mtup_probe_success(sk);
		}

		if (tcp_is_reno(tp)) {
			tcp_remove_reno_sacks(sk, pkts_acked);

			/* If any of the cumulatively ACKed segments was
			 * retransmitted, non-SACK case cannot confirm that
			 * progress was due to original transmission due to
			 * lack of TCPCB_SACKED_ACKED bits even if some of
			 * the packets may have been never retransmitted.
			 */
			if (flag & FLAG_RETRANS_DATA_ACKED)
				flag &= ~FLAG_ORIG_SACK_ACKED;
		} else {
			int delta;

			/* Non-retransmitted hole got filled? That's reordering */
			if (reord < prior_fackets && reord <= tp->fackets_out)
				tcp_update_reordering(sk, tp->fackets_out - reord, 0);

			delta = tcp_is_fack(tp) ? pkts_acked :
						  prior_sacked - tp->sacked_out;
			tp->lost_cnt_hint -= min(tp->lost_cnt_hint, delta);
		}

		tp->fackets_out -= min(pkts_acked, tp->fackets_out);

	} else if (skb && rtt_update && sack_rtt_us >= 0 &&
		   sack_rtt_us > skb_mstamp_us_delta(now, &skb->skb_mstamp)) {
		/* Do not re-arm RTO if the sack RTT is measured from data sent
		 * after when the head was last (re)transmitted. Otherwise the
		 * timeout may continue to extend in loss recovery.
		 */
		tcp_rearm_rto(sk);
	}

	if (icsk->icsk_ca_ops->pkts_acked) {
		struct ack_sample sample = { .pkts_acked = pkts_acked,
					     .rtt_us = ca_rtt_us,
					     .in_flight = last_in_flight };

		icsk->icsk_ca_ops->pkts_acked(sk, &sample);
	}

#if FASTRETRANS_DEBUG > 0
	WARN_ON((int)tp->sacked_out < 0);
	WARN_ON((int)tp->lost_out < 0);
	WARN_ON((int)tp->retrans_out < 0);
	if (!tp->packets_out && tcp_is_sack(tp)) {
		icsk = inet_csk(sk);
		if (tp->lost_out) {
			pr_debug("Leak l=%u %d\n",
				 tp->lost_out, icsk->icsk_ca_state);
			tp->lost_out = 0;
		}
		if (tp->sacked_out) {
			pr_debug("Leak s=%u %d\n",
				 tp->sacked_out, icsk->icsk_ca_state);
			tp->sacked_out = 0;
		}
		if (tp->retrans_out) {
			pr_debug("Leak r=%u %d\n",
				 tp->retrans_out, icsk->icsk_ca_state);
			tp->retrans_out = 0;
		}
	}
#endif
	*acked = pkts_acked;
	return flag;
}

static void tcp_ack_probe(struct sock *sk)
{
	const struct tcp_sock *tp = tcp_sk(sk);
	struct inet_connection_sock *icsk = inet_csk(sk);

	/* Was it a usable window open? */

	if (!after(TCP_SKB_CB(tcp_send_head(sk))->end_seq, tcp_wnd_end(tp))) {
		icsk->icsk_backoff = 0;
		inet_csk_clear_xmit_timer(sk, ICSK_TIME_PROBE0);
		/* Socket must be waked up by subsequent tcp_data_snd_check().
		 * This function is not for random using!
		 */
	} else {
		unsigned long when = tcp_probe0_when(sk, TCP_RTO_MAX);

		inet_csk_reset_xmit_timer(sk, ICSK_TIME_PROBE0,
					  when, TCP_RTO_MAX);
	}
}

static inline bool tcp_ack_is_dubious(const struct sock *sk, const int flag)
{
	return !(flag & FLAG_NOT_DUP) || (flag & FLAG_CA_ALERT) ||
		inet_csk(sk)->icsk_ca_state != TCP_CA_Open;
}

/* Decide wheather to run the increase function of congestion control. */
static inline bool tcp_may_raise_cwnd(const struct sock *sk, const int flag)
{
	/* If reordering is high then always grow cwnd whenever data is
	 * delivered regardless of its ordering. Otherwise stay conservative
	 * and only grow cwnd on in-order delivery (RFC5681). A stretched ACK w/
	 * new SACK or ECE mark may first advance cwnd here and later reduce
	 * cwnd in tcp_fastretrans_alert() based on more states.
	 */
	if (tcp_sk(sk)->reordering > sock_net(sk)->ipv4.sysctl_tcp_reordering)
		return flag & FLAG_FORWARD_PROGRESS;

	return flag & FLAG_DATA_ACKED;
}

/* The "ultimate" congestion control function that aims to replace the rigid
 * cwnd increase and decrease control (tcp_cong_avoid,tcp_*cwnd_reduction).
 * It's called toward the end of processing an ACK with precise rate
 * information. All transmission or retransmission are delayed afterwards.
 */
static void tcp_cong_control(struct sock *sk, u32 ack, u32 acked_sacked,
			     int flag, const struct rate_sample *rs)
{
	const struct inet_connection_sock *icsk = inet_csk(sk);

	if (icsk->icsk_ca_ops->cong_control) {
		icsk->icsk_ca_ops->cong_control(sk, rs);
		return;
	}

	if (tcp_in_cwnd_reduction(sk)) {
		/* Reduce cwnd if state mandates */
		tcp_cwnd_reduction(sk, acked_sacked, flag);
	} else if (tcp_may_raise_cwnd(sk, flag)) {
		/* Advance cwnd if state allows */
		tcp_cong_avoid(sk, ack, acked_sacked);
	}
	tcp_update_pacing_rate(sk);
}

/* Check that window update is acceptable.
 * The function assumes that snd_una<=ack<=snd_next.
 */
static inline bool tcp_may_update_window(const struct tcp_sock *tp,
					const u32 ack, const u32 ack_seq,
					const u32 nwin)
{
	return	after(ack, tp->snd_una) ||
		after(ack_seq, tp->snd_wl1) ||
		(ack_seq == tp->snd_wl1 && nwin > tp->snd_wnd);
}

/* If we update tp->snd_una, also update tp->bytes_acked */
static void tcp_snd_una_update(struct tcp_sock *tp, u32 ack)
{
	u32 delta = ack - tp->snd_una;

	sock_owned_by_me((struct sock *)tp);
	u64_stats_update_begin_raw(&tp->syncp);
	tp->bytes_acked += delta;
	u64_stats_update_end_raw(&tp->syncp);
	tp->snd_una = ack;
}

/* If we update tp->rcv_nxt, also update tp->bytes_received */
static void tcp_rcv_nxt_update(struct tcp_sock *tp, u32 seq)
{
	u32 delta = seq - tp->rcv_nxt;

	sock_owned_by_me((struct sock *)tp);
	u64_stats_update_begin_raw(&tp->syncp);
	tp->bytes_received += delta;
	u64_stats_update_end_raw(&tp->syncp);
	tp->rcv_nxt = seq;
}

/* Update our send window.
 *
 * Window update algorithm, described in RFC793/RFC1122 (used in linux-2.2
 * and in FreeBSD. NetBSD's one is even worse.) is wrong.
 */
static int tcp_ack_update_window(struct sock *sk, const struct sk_buff *skb, u32 ack,
				 u32 ack_seq)
{
	struct tcp_sock *tp = tcp_sk(sk);
	int flag = 0;
	u32 nwin = ntohs(tcp_hdr(skb)->window);

	if (likely(!tcp_hdr(skb)->syn))
		nwin <<= tp->rx_opt.snd_wscale;

	if (tcp_may_update_window(tp, ack, ack_seq, nwin)) {
		flag |= FLAG_WIN_UPDATE;
		tcp_update_wl(tp, ack_seq);

		if (tp->snd_wnd != nwin) {
			tp->snd_wnd = nwin;

			/* Note, it is the only place, where
			 * fast path is recovered for sending TCP.
			 */
			tp->pred_flags = 0;
			tcp_fast_path_check(sk);

			if (tcp_send_head(sk))
				tcp_slow_start_after_idle_check(sk);

			if (nwin > tp->max_window) {
				tp->max_window = nwin;
				tcp_sync_mss(sk, inet_csk(sk)->icsk_pmtu_cookie);
			}
		}
	}

	tcp_snd_una_update(tp, ack);

	return flag;
}

static bool __tcp_oow_rate_limited(struct net *net, int mib_idx,
				   u32 *last_oow_ack_time)
{
	if (*last_oow_ack_time) {
		s32 elapsed = (s32)(tcp_jiffies32 - *last_oow_ack_time);

		if (0 <= elapsed && elapsed < sysctl_tcp_invalid_ratelimit) {
			NET_INC_STATS(net, mib_idx);
			return true;	/* rate-limited: don't send yet! */
		}
	}

	*last_oow_ack_time = tcp_jiffies32;

	return false;	/* not rate-limited: go ahead, send dupack now! */
}

/* Return true if we're currently rate-limiting out-of-window ACKs and
 * thus shouldn't send a dupack right now. We rate-limit dupacks in
 * response to out-of-window SYNs or ACKs to mitigate ACK loops or DoS
 * attacks that send repeated SYNs or ACKs for the same connection. To
 * do this, we do not send a duplicate SYNACK or ACK if the remote
 * endpoint is sending out-of-window SYNs or pure ACKs at a high rate.
 */
bool tcp_oow_rate_limited(struct net *net, const struct sk_buff *skb,
			  int mib_idx, u32 *last_oow_ack_time)
{
	/* Data packets without SYNs are not likely part of an ACK loop. */
	if ((TCP_SKB_CB(skb)->seq != TCP_SKB_CB(skb)->end_seq) &&
	    !tcp_hdr(skb)->syn)
		return false;

	return __tcp_oow_rate_limited(net, mib_idx, last_oow_ack_time);
}

/* RFC 5961 7 [ACK Throttling] */
static void tcp_send_challenge_ack(struct sock *sk, const struct sk_buff *skb)
{
	/* unprotected vars, we dont care of overwrites */
	static u32 challenge_timestamp;
	static unsigned int challenge_count;
	struct tcp_sock *tp = tcp_sk(sk);
	u32 count, now;

	/* First check our per-socket dupack rate limit. */
	if (__tcp_oow_rate_limited(sock_net(sk),
				   LINUX_MIB_TCPACKSKIPPEDCHALLENGE,
				   &tp->last_oow_ack_time))
		return;

	/* Then check host-wide RFC 5961 rate limit. */
	now = jiffies / HZ;
	if (now != challenge_timestamp) {
		u32 half = (sysctl_tcp_challenge_ack_limit + 1) >> 1;

		challenge_timestamp = now;
		WRITE_ONCE(challenge_count, half +
			   prandom_u32_max(sysctl_tcp_challenge_ack_limit));
	}
	count = READ_ONCE(challenge_count);
	if (count > 0) {
		WRITE_ONCE(challenge_count, count - 1);
		NET_INC_STATS(sock_net(sk), LINUX_MIB_TCPCHALLENGEACK);
		tcp_send_ack(sk);
	}
}

static void tcp_store_ts_recent(struct tcp_sock *tp)
{
	tp->rx_opt.ts_recent = tp->rx_opt.rcv_tsval;
	tp->rx_opt.ts_recent_stamp = get_seconds();
}

static void tcp_replace_ts_recent(struct tcp_sock *tp, u32 seq)
{
	if (tp->rx_opt.saw_tstamp && !after(seq, tp->rcv_wup)) {
		/* PAWS bug workaround wrt. ACK frames, the PAWS discard
		 * extra check below makes sure this can only happen
		 * for pure ACK frames.  -DaveM
		 *
		 * Not only, also it occurs for expired timestamps.
		 */

		if (tcp_paws_check(&tp->rx_opt, 0))
			tcp_store_ts_recent(tp);
	}
}

/* This routine deals with acks during a TLP episode and ends an episode by
 * resetting tlp_high_seq. Ref: TLP algorithm in draft-ietf-tcpm-rack
 */
static void tcp_process_tlp_ack(struct sock *sk, u32 ack, int flag)
{
	struct tcp_sock *tp = tcp_sk(sk);

	if (before(ack, tp->tlp_high_seq))
		return;

	if (!tp->tlp_retrans) {
		/* TLP of new data has been acknowledged */
		tp->tlp_high_seq = 0;
	} else if (flag & FLAG_DSACKING_ACK) {
		/* This DSACK means original and TLP probe arrived; no loss */
		tp->tlp_high_seq = 0;
	} else if (after(ack, tp->tlp_high_seq)) {
		/* ACK advances: there was a loss, so reduce cwnd. Reset
		 * tlp_high_seq in tcp_init_cwnd_reduction()
		 */
		tcp_init_cwnd_reduction(sk);
		tcp_set_ca_state(sk, TCP_CA_CWR);
		tcp_end_cwnd_reduction(sk);
		tcp_try_keep_open(sk);
		NET_INC_STATS(sock_net(sk),
				LINUX_MIB_TCPLOSSPROBERECOVERY);
	} else if (!(flag & (FLAG_SND_UNA_ADVANCED |
			     FLAG_NOT_DUP | FLAG_DATA_SACKED))) {
		/* Pure dupack: original and TLP probe arrived; no loss */
		tp->tlp_high_seq = 0;
	}
}

static inline void tcp_in_ack_event(struct sock *sk, u32 flags)
{
	const struct inet_connection_sock *icsk = inet_csk(sk);

	if (icsk->icsk_ca_ops->in_ack_event)
		icsk->icsk_ca_ops->in_ack_event(sk, flags);
}

/* Congestion control has updated the cwnd already. So if we're in
 * loss recovery then now we do any new sends (for FRTO) or
 * retransmits (for CA_Loss or CA_recovery) that make sense.
 */
static void tcp_xmit_recovery(struct sock *sk, int rexmit)
{
	struct tcp_sock *tp = tcp_sk(sk);

	if (rexmit == REXMIT_NONE)
		return;

	if (unlikely(rexmit == 2)) {
		__tcp_push_pending_frames(sk, tcp_current_mss(sk),
					  TCP_NAGLE_OFF);
		if (after(tp->snd_nxt, tp->high_seq))
			return;
		tp->frto = 0;
	}
	tcp_xmit_retransmit_queue(sk);
}

/* This routine deals with incoming acks, but not outgoing ones. */
static int tcp_ack(struct sock *sk, const struct sk_buff *skb, int flag)
{
	struct inet_connection_sock *icsk = inet_csk(sk);
	struct tcp_sock *tp = tcp_sk(sk);
	struct tcp_sacktag_state sack_state;
	struct rate_sample rs = { .prior_delivered = 0 };
	u32 prior_snd_una = tp->snd_una;
	bool is_sack_reneg = tp->is_sack_reneg;
	u32 ack_seq = TCP_SKB_CB(skb)->seq;
	u32 ack = TCP_SKB_CB(skb)->ack_seq;
	bool is_dupack = false;
	u32 prior_fackets;
	int prior_packets = tp->packets_out;
	u32 delivered = tp->delivered;
	u32 lost = tp->lost;
	int acked = 0; /* Number of packets newly acked */
	int rexmit = REXMIT_NONE; /* Flag to (re)transmit to recover losses */
	struct skb_mstamp now;

	sack_state.first_sackt.v64 = 0;
	sack_state.rate = &rs;

	/* We very likely will need to access write queue head. */
	prefetchw(sk->sk_write_queue.next);

	/* If the ack is older than previous acks
	 * then we can probably ignore it.
	 */
	if (before(ack, prior_snd_una)) {
		/* RFC 5961 5.2 [Blind Data Injection Attack].[Mitigation] */
		if (before(ack, prior_snd_una - tp->max_window)) {
			if (!(flag & FLAG_NO_CHALLENGE_ACK))
				tcp_send_challenge_ack(sk, skb);
			return -1;
		}
		goto old_ack;
	}

	/* If the ack includes data we haven't sent yet, discard
	 * this segment (RFC793 Section 3.9).
	 */
	if (after(ack, tp->snd_nxt))
		goto invalid_ack;

	skb_mstamp_get(&now);

	if (icsk->icsk_pending == ICSK_TIME_EARLY_RETRANS ||
	    icsk->icsk_pending == ICSK_TIME_LOSS_PROBE)
		tcp_rearm_rto(sk);

	if (after(ack, prior_snd_una)) {
		flag |= FLAG_SND_UNA_ADVANCED;
		icsk->icsk_retransmits = 0;
	}

	prior_fackets = tp->fackets_out;
	rs.prior_in_flight = tcp_packets_in_flight(tp);

	/* ts_recent update must be made after we are sure that the packet
	 * is in window.
	 */
	if (flag & FLAG_UPDATE_TS_RECENT)
		tcp_replace_ts_recent(tp, TCP_SKB_CB(skb)->seq);

	if (!(flag & FLAG_SLOWPATH) && after(ack, prior_snd_una)) {
		/* Window is constant, pure forward advance.
		 * No more checks are required.
		 * Note, we use the fact that SND.UNA>=SND.WL2.
		 */
		tcp_update_wl(tp, ack_seq);
		tcp_snd_una_update(tp, ack);
		flag |= FLAG_WIN_UPDATE;

		tcp_in_ack_event(sk, CA_ACK_WIN_UPDATE);

		NET_INC_STATS(sock_net(sk), LINUX_MIB_TCPHPACKS);
	} else {
		u32 ack_ev_flags = CA_ACK_SLOWPATH;

		if (ack_seq != TCP_SKB_CB(skb)->end_seq)
			flag |= FLAG_DATA;
		else
			NET_INC_STATS(sock_net(sk), LINUX_MIB_TCPPUREACKS);

		flag |= tcp_ack_update_window(sk, skb, ack, ack_seq);

		if (TCP_SKB_CB(skb)->sacked)
			flag |= tcp_sacktag_write_queue(sk, skb, prior_snd_una,
							&sack_state);

		if (tcp_ecn_rcv_ecn_echo(tp, tcp_hdr(skb))) {
			flag |= FLAG_ECE;
			ack_ev_flags |= CA_ACK_ECE;
		}

		if (flag & FLAG_WIN_UPDATE)
			ack_ev_flags |= CA_ACK_WIN_UPDATE;

		tcp_in_ack_event(sk, ack_ev_flags);
	}

	/* We passed data and got it acked, remove any soft error
	 * log. Something worked...
	 */
	sk->sk_err_soft = 0;
	icsk->icsk_probes_out = 0;
	tp->rcv_tstamp = tcp_jiffies32;
	if (!prior_packets)
		goto no_queue;

	/* See if we can take anything off of the retransmit queue. */
	flag |= tcp_clean_rtx_queue(sk, prior_fackets, prior_snd_una, &acked,
				    &sack_state, &now);

	if (tcp_ack_is_dubious(sk, flag)) {
		is_dupack = !(flag & (FLAG_SND_UNA_ADVANCED | FLAG_NOT_DUP));
		tcp_fastretrans_alert(sk, acked, is_dupack, &flag, &rexmit);
	}
	if (tp->tlp_high_seq)
		tcp_process_tlp_ack(sk, ack, flag);

	if ((flag & FLAG_FORWARD_PROGRESS) || !(flag & FLAG_NOT_DUP)) {
		struct dst_entry *dst = __sk_dst_get(sk);
		if (dst)
			dst_confirm(dst);
	}

	if (icsk->icsk_pending == ICSK_TIME_RETRANS)
		tcp_schedule_loss_probe(sk);
	delivered = tp->delivered - delivered;	/* freshly ACKed or SACKed */
	lost = tp->lost - lost;			/* freshly marked lost */
	rs.is_ack_delayed = !!(flag & FLAG_ACK_MAYBE_DELAYED);
	tcp_rate_gen(sk, delivered, lost, is_sack_reneg, &now, &rs);
	tcp_cong_control(sk, ack, delivered, flag, &rs);
	tcp_xmit_recovery(sk, rexmit);
	return 1;

no_queue:
	/* If data was DSACKed, see if we can undo a cwnd reduction. */
	if (flag & FLAG_DSACKING_ACK)
		tcp_fastretrans_alert(sk, acked, is_dupack, &flag, &rexmit);
	/* If this ack opens up a zero window, clear backoff.  It was
	 * being used to time the probes, and is probably far higher than
	 * it needs to be for normal retransmission.
	 */
	if (tcp_send_head(sk))
		tcp_ack_probe(sk);

	if (tp->tlp_high_seq)
		tcp_process_tlp_ack(sk, ack, flag);
	return 1;

invalid_ack:
	SOCK_DEBUG(sk, "Ack %u after %u:%u\n", ack, tp->snd_una, tp->snd_nxt);
	return -1;

old_ack:
	/* If data was SACKed, tag it and see if we should send more data.
	 * If data was DSACKed, see if we can undo a cwnd reduction.
	 */
	if (TCP_SKB_CB(skb)->sacked) {
		flag |= tcp_sacktag_write_queue(sk, skb, prior_snd_una,
						&sack_state);
		tcp_fastretrans_alert(sk, acked, is_dupack, &flag, &rexmit);
		tcp_xmit_recovery(sk, rexmit);
	}

	SOCK_DEBUG(sk, "Ack %u before %u:%u\n", ack, tp->snd_una, tp->snd_nxt);
	return 0;
}

static void tcp_parse_fastopen_option(int len, const unsigned char *cookie,
				      bool syn, struct tcp_fastopen_cookie *foc,
				      bool exp_opt)
{
	/* Valid only in SYN or SYN-ACK with an even length.  */
	if (!foc || !syn || len < 0 || (len & 1))
		return;

	if (len >= TCP_FASTOPEN_COOKIE_MIN &&
	    len <= TCP_FASTOPEN_COOKIE_MAX)
		memcpy(foc->val, cookie, len);
	else if (len != 0)
		len = -1;
	foc->len = len;
	foc->exp = exp_opt;
}

/* Look for tcp options. Normally only called on SYN and SYNACK packets.
 * But, this can also be called on packets in the established flow when
 * the fast version below fails.
 */
void tcp_parse_options(const struct sk_buff *skb,
		       struct tcp_options_received *opt_rx, int estab,
		       struct tcp_fastopen_cookie *foc)
{
	const unsigned char *ptr;
	const struct tcphdr *th = tcp_hdr(skb);
	int length = (th->doff * 4) - sizeof(struct tcphdr);

	ptr = (const unsigned char *)(th + 1);
	opt_rx->saw_tstamp = 0;

	while (length > 0) {
		int opcode = *ptr++;
		int opsize;

		switch (opcode) {
		case TCPOPT_EOL:
			return;
		case TCPOPT_NOP:	/* Ref: RFC 793 section 3.1 */
			length--;
			continue;
		default:
			opsize = *ptr++;
			if (opsize < 2) /* "silly options" */
				return;
			if (opsize > length)
				return;	/* don't parse partial options */
			switch (opcode) {
			case TCPOPT_MSS:
				if (opsize == TCPOLEN_MSS && th->syn && !estab) {
					u16 in_mss = get_unaligned_be16(ptr);
					if (in_mss) {
						if (opt_rx->user_mss &&
						    opt_rx->user_mss < in_mss)
							in_mss = opt_rx->user_mss;
						opt_rx->mss_clamp = in_mss;
					}
				}
				break;
			case TCPOPT_WINDOW:
				if (opsize == TCPOLEN_WINDOW && th->syn &&
				    !estab && sysctl_tcp_window_scaling) {
					__u8 snd_wscale = *(__u8 *)ptr;
					opt_rx->wscale_ok = 1;
					if (snd_wscale > 14) {
						net_info_ratelimited("%s: Illegal window scaling value %d >14 received\n",
								     __func__,
								     snd_wscale);
						snd_wscale = 14;
					}
					opt_rx->snd_wscale = snd_wscale;
				}
				break;
			case TCPOPT_TIMESTAMP:
				if ((opsize == TCPOLEN_TIMESTAMP) &&
				    ((estab && opt_rx->tstamp_ok) ||
				     (!estab && sysctl_tcp_timestamps))) {
					opt_rx->saw_tstamp = 1;
					opt_rx->rcv_tsval = get_unaligned_be32(ptr);
					opt_rx->rcv_tsecr = get_unaligned_be32(ptr + 4);
				}
				break;
			case TCPOPT_SACK_PERM:
				if (opsize == TCPOLEN_SACK_PERM && th->syn &&
				    !estab && sysctl_tcp_sack) {
					opt_rx->sack_ok = TCP_SACK_SEEN;
					tcp_sack_reset(opt_rx);
				}
				break;

			case TCPOPT_SACK:
				if ((opsize >= (TCPOLEN_SACK_BASE + TCPOLEN_SACK_PERBLOCK)) &&
				   !((opsize - TCPOLEN_SACK_BASE) % TCPOLEN_SACK_PERBLOCK) &&
				   opt_rx->sack_ok) {
					TCP_SKB_CB(skb)->sacked = (ptr - 2) - (unsigned char *)th;
				}
				break;
#ifdef CONFIG_TCP_MD5SIG
			case TCPOPT_MD5SIG:
				/*
				 * The MD5 Hash has already been
				 * checked (see tcp_v{4,6}_do_rcv()).
				 */
				break;
#endif
			case TCPOPT_FASTOPEN:
				tcp_parse_fastopen_option(
					opsize - TCPOLEN_FASTOPEN_BASE,
					ptr, th->syn, foc, false);
				break;

			case TCPOPT_EXP:
				/* Fast Open option shares code 254 using a
				 * 16 bits magic number.
				 */
				if (opsize >= TCPOLEN_EXP_FASTOPEN_BASE &&
				    get_unaligned_be16(ptr) ==
				    TCPOPT_FASTOPEN_MAGIC)
					tcp_parse_fastopen_option(opsize -
						TCPOLEN_EXP_FASTOPEN_BASE,
						ptr + 2, th->syn, foc, true);
				break;

			}
			ptr += opsize-2;
			length -= opsize;
		}
	}
}
EXPORT_SYMBOL(tcp_parse_options);

static bool tcp_parse_aligned_timestamp(struct tcp_sock *tp, const struct tcphdr *th)
{
	const __be32 *ptr = (const __be32 *)(th + 1);

	if (*ptr == htonl((TCPOPT_NOP << 24) | (TCPOPT_NOP << 16)
			  | (TCPOPT_TIMESTAMP << 8) | TCPOLEN_TIMESTAMP)) {
		tp->rx_opt.saw_tstamp = 1;
		++ptr;
		tp->rx_opt.rcv_tsval = ntohl(*ptr);
		++ptr;
		if (*ptr)
			tp->rx_opt.rcv_tsecr = ntohl(*ptr) - tp->tsoffset;
		else
			tp->rx_opt.rcv_tsecr = 0;
		return true;
	}
	return false;
}

/* Fast parse options. This hopes to only see timestamps.
 * If it is wrong it falls back on tcp_parse_options().
 */
static bool tcp_fast_parse_options(const struct sk_buff *skb,
				   const struct tcphdr *th, struct tcp_sock *tp)
{
	/* In the spirit of fast parsing, compare doff directly to constant
	 * values.  Because equality is used, short doff can be ignored here.
	 */
	if (th->doff == (sizeof(*th) / 4)) {
		tp->rx_opt.saw_tstamp = 0;
		return false;
	} else if (tp->rx_opt.tstamp_ok &&
		   th->doff == ((sizeof(*th) + TCPOLEN_TSTAMP_ALIGNED) / 4)) {
		if (tcp_parse_aligned_timestamp(tp, th))
			return true;
	}

	tcp_parse_options(skb, &tp->rx_opt, 1, NULL);
	if (tp->rx_opt.saw_tstamp && tp->rx_opt.rcv_tsecr)
		tp->rx_opt.rcv_tsecr -= tp->tsoffset;

	return true;
}

#ifdef CONFIG_TCP_MD5SIG
/*
 * Parse MD5 Signature option
 */
const u8 *tcp_parse_md5sig_option(const struct tcphdr *th)
{
	int length = (th->doff << 2) - sizeof(*th);
	const u8 *ptr = (const u8 *)(th + 1);

	/* If not enough data remaining, we can short cut */
	while (length >= TCPOLEN_MD5SIG) {
		int opcode = *ptr++;
		int opsize;

		switch (opcode) {
		case TCPOPT_EOL:
			return NULL;
		case TCPOPT_NOP:
			length--;
			continue;
		default:
			opsize = *ptr++;
			if (opsize < 2 || opsize > length)
				return NULL;
			if (opcode == TCPOPT_MD5SIG)
				return opsize == TCPOLEN_MD5SIG ? ptr : NULL;
		}
		ptr += opsize - 2;
		length -= opsize;
	}
	return NULL;
}
EXPORT_SYMBOL(tcp_parse_md5sig_option);
#endif

/* Sorry, PAWS as specified is broken wrt. pure-ACKs -DaveM
 *
 * It is not fatal. If this ACK does _not_ change critical state (seqs, window)
 * it can pass through stack. So, the following predicate verifies that
 * this segment is not used for anything but congestion avoidance or
 * fast retransmit. Moreover, we even are able to eliminate most of such
 * second order effects, if we apply some small "replay" window (~RTO)
 * to timestamp space.
 *
 * All these measures still do not guarantee that we reject wrapped ACKs
 * on networks with high bandwidth, when sequence space is recycled fastly,
 * but it guarantees that such events will be very rare and do not affect
 * connection seriously. This doesn't look nice, but alas, PAWS is really
 * buggy extension.
 *
 * [ Later note. Even worse! It is buggy for segments _with_ data. RFC
 * states that events when retransmit arrives after original data are rare.
 * It is a blatant lie. VJ forgot about fast retransmit! 8)8) It is
 * the biggest problem on large power networks even with minor reordering.
 * OK, let's give it small replay window. If peer clock is even 1hz, it is safe
 * up to bandwidth of 18Gigabit/sec. 8) ]
 */

static int tcp_disordered_ack(const struct sock *sk, const struct sk_buff *skb)
{
	const struct tcp_sock *tp = tcp_sk(sk);
	const struct tcphdr *th = tcp_hdr(skb);
	u32 seq = TCP_SKB_CB(skb)->seq;
	u32 ack = TCP_SKB_CB(skb)->ack_seq;

	return (/* 1. Pure ACK with correct sequence number. */
		(th->ack && seq == TCP_SKB_CB(skb)->end_seq && seq == tp->rcv_nxt) &&

		/* 2. ... and duplicate ACK. */
		ack == tp->snd_una &&

		/* 3. ... and does not update window. */
		!tcp_may_update_window(tp, ack, seq, ntohs(th->window) << tp->rx_opt.snd_wscale) &&

		/* 4. ... and sits in replay window. */
		(s32)(tp->rx_opt.ts_recent - tp->rx_opt.rcv_tsval) <= (inet_csk(sk)->icsk_rto * 1024) / HZ);
}

static inline bool tcp_paws_discard(const struct sock *sk,
				   const struct sk_buff *skb)
{
	const struct tcp_sock *tp = tcp_sk(sk);

	return !tcp_paws_check(&tp->rx_opt, TCP_PAWS_WINDOW) &&
	       !tcp_disordered_ack(sk, skb);
}

/* Check segment sequence number for validity.
 *
 * Segment controls are considered valid, if the segment
 * fits to the window after truncation to the window. Acceptability
 * of data (and SYN, FIN, of course) is checked separately.
 * See tcp_data_queue(), for example.
 *
 * Also, controls (RST is main one) are accepted using RCV.WUP instead
 * of RCV.NXT. Peer still did not advance his SND.UNA when we
 * delayed ACK, so that hisSND.UNA<=ourRCV.WUP.
 * (borrowed from freebsd)
 */

static inline bool tcp_sequence(const struct tcp_sock *tp, u32 seq, u32 end_seq)
{
	return	!before(end_seq, tp->rcv_wup) &&
		!after(seq, tp->rcv_nxt + tcp_receive_window(tp));
}

/* When we get a reset we do this. */
void tcp_reset(struct sock *sk)
{
	/* We want the right error as BSD sees it (and indeed as we do). */
	switch (sk->sk_state) {
	case TCP_SYN_SENT:
		sk->sk_err = ECONNREFUSED;
		break;
	case TCP_CLOSE_WAIT:
		sk->sk_err = EPIPE;
		break;
	case TCP_CLOSE:
		return;
	default:
		sk->sk_err = ECONNRESET;
	}
	/* This barrier is coupled with smp_rmb() in tcp_poll() */
	smp_wmb();

	if (!sock_flag(sk, SOCK_DEAD))
		sk->sk_error_report(sk);

	tcp_done(sk);
}

/*
 * 	Process the FIN bit. This now behaves as it is supposed to work
 *	and the FIN takes effect when it is validly part of sequence
 *	space. Not before when we get holes.
 *
 *	If we are ESTABLISHED, a received fin moves us to CLOSE-WAIT
 *	(and thence onto LAST-ACK and finally, CLOSE, we never enter
 *	TIME-WAIT)
 *
 *	If we are in FINWAIT-1, a received FIN indicates simultaneous
 *	close and we go into CLOSING (and later onto TIME-WAIT)
 *
 *	If we are in FINWAIT-2, a received FIN moves us to TIME-WAIT.
 */
void tcp_fin(struct sock *sk)
{
	struct tcp_sock *tp = tcp_sk(sk);

	inet_csk_schedule_ack(sk);

	sk->sk_shutdown |= RCV_SHUTDOWN;
	sock_set_flag(sk, SOCK_DONE);

	switch (sk->sk_state) {
	case TCP_SYN_RECV:
	case TCP_ESTABLISHED:
		/* Move to CLOSE_WAIT */
		tcp_set_state(sk, TCP_CLOSE_WAIT);
		inet_csk(sk)->icsk_ack.pingpong = 1;
		break;

	case TCP_CLOSE_WAIT:
	case TCP_CLOSING:
		/* Received a retransmission of the FIN, do
		 * nothing.
		 */
		break;
	case TCP_LAST_ACK:
		/* RFC793: Remain in the LAST-ACK state. */
		break;

	case TCP_FIN_WAIT1:
		/* This case occurs when a simultaneous close
		 * happens, we must ack the received FIN and
		 * enter the CLOSING state.
		 */
		tcp_send_ack(sk);
		tcp_set_state(sk, TCP_CLOSING);
		break;
	case TCP_FIN_WAIT2:
		/* Received a FIN -- send ACK and enter TIME_WAIT. */
		tcp_send_ack(sk);
		tcp_time_wait(sk, TCP_TIME_WAIT, 0);
		break;
	default:
		/* Only TCP_LISTEN and TCP_CLOSE are left, in these
		 * cases we should never reach this piece of code.
		 */
		pr_err("%s: Impossible, sk->sk_state=%d\n",
		       __func__, sk->sk_state);
		break;
	}

	/* It _is_ possible, that we have something out-of-order _after_ FIN.
	 * Probably, we should reset in this case. For now drop them.
	 */
	skb_rbtree_purge(&tp->out_of_order_queue);
	if (tcp_is_sack(tp))
		tcp_sack_reset(&tp->rx_opt);
	sk_mem_reclaim(sk);

	if (!sock_flag(sk, SOCK_DEAD)) {
		sk->sk_state_change(sk);

		/* Do not send POLL_HUP for half duplex close. */
		if (sk->sk_shutdown == SHUTDOWN_MASK ||
		    sk->sk_state == TCP_CLOSE)
			sk_wake_async(sk, SOCK_WAKE_WAITD, POLL_HUP);
		else
			sk_wake_async(sk, SOCK_WAKE_WAITD, POLL_IN);
	}
}

static inline bool tcp_sack_extend(struct tcp_sack_block *sp, u32 seq,
				  u32 end_seq)
{
	if (!after(seq, sp->end_seq) && !after(sp->start_seq, end_seq)) {
		if (before(seq, sp->start_seq))
			sp->start_seq = seq;
		if (after(end_seq, sp->end_seq))
			sp->end_seq = end_seq;
		return true;
	}
	return false;
}

static void tcp_dsack_set(struct sock *sk, u32 seq, u32 end_seq)
{
	struct tcp_sock *tp = tcp_sk(sk);

	if (tcp_is_sack(tp) && sysctl_tcp_dsack) {
		int mib_idx;

		if (before(seq, tp->rcv_nxt))
			mib_idx = LINUX_MIB_TCPDSACKOLDSENT;
		else
			mib_idx = LINUX_MIB_TCPDSACKOFOSENT;

		NET_INC_STATS(sock_net(sk), mib_idx);

		tp->rx_opt.dsack = 1;
		tp->duplicate_sack[0].start_seq = seq;
		tp->duplicate_sack[0].end_seq = end_seq;
	}
}

static void tcp_dsack_extend(struct sock *sk, u32 seq, u32 end_seq)
{
	struct tcp_sock *tp = tcp_sk(sk);

	if (!tp->rx_opt.dsack)
		tcp_dsack_set(sk, seq, end_seq);
	else
		tcp_sack_extend(tp->duplicate_sack, seq, end_seq);
}

static void tcp_send_dupack(struct sock *sk, const struct sk_buff *skb)
{
	struct tcp_sock *tp = tcp_sk(sk);

	if (TCP_SKB_CB(skb)->end_seq != TCP_SKB_CB(skb)->seq &&
	    before(TCP_SKB_CB(skb)->seq, tp->rcv_nxt)) {
		NET_INC_STATS(sock_net(sk), LINUX_MIB_DELAYEDACKLOST);
		tcp_enter_quickack_mode(sk, TCP_MAX_QUICKACKS);

		if (tcp_is_sack(tp) && sysctl_tcp_dsack) {
			u32 end_seq = TCP_SKB_CB(skb)->end_seq;

			if (after(TCP_SKB_CB(skb)->end_seq, tp->rcv_nxt))
				end_seq = tp->rcv_nxt;
			tcp_dsack_set(sk, TCP_SKB_CB(skb)->seq, end_seq);
		}
	}

	tcp_send_ack(sk);
}

/* These routines update the SACK block as out-of-order packets arrive or
 * in-order packets close up the sequence space.
 */
static void tcp_sack_maybe_coalesce(struct tcp_sock *tp)
{
	int this_sack;
	struct tcp_sack_block *sp = &tp->selective_acks[0];
	struct tcp_sack_block *swalk = sp + 1;

	/* See if the recent change to the first SACK eats into
	 * or hits the sequence space of other SACK blocks, if so coalesce.
	 */
	for (this_sack = 1; this_sack < tp->rx_opt.num_sacks;) {
		if (tcp_sack_extend(sp, swalk->start_seq, swalk->end_seq)) {
			int i;

			/* Zap SWALK, by moving every further SACK up by one slot.
			 * Decrease num_sacks.
			 */
			tp->rx_opt.num_sacks--;
			for (i = this_sack; i < tp->rx_opt.num_sacks; i++)
				sp[i] = sp[i + 1];
			continue;
		}
		this_sack++, swalk++;
	}
}

static void tcp_sack_new_ofo_skb(struct sock *sk, u32 seq, u32 end_seq)
{
	struct tcp_sock *tp = tcp_sk(sk);
	struct tcp_sack_block *sp = &tp->selective_acks[0];
	int cur_sacks = tp->rx_opt.num_sacks;
	int this_sack;

	if (!cur_sacks)
		goto new_sack;

	for (this_sack = 0; this_sack < cur_sacks; this_sack++, sp++) {
		if (tcp_sack_extend(sp, seq, end_seq)) {
			/* Rotate this_sack to the first one. */
			for (; this_sack > 0; this_sack--, sp--)
				swap(*sp, *(sp - 1));
			if (cur_sacks > 1)
				tcp_sack_maybe_coalesce(tp);
			return;
		}
	}

	/* Could not find an adjacent existing SACK, build a new one,
	 * put it at the front, and shift everyone else down.  We
	 * always know there is at least one SACK present already here.
	 *
	 * If the sack array is full, forget about the last one.
	 */
	if (this_sack >= TCP_NUM_SACKS) {
		this_sack--;
		tp->rx_opt.num_sacks--;
		sp--;
	}
	for (; this_sack > 0; this_sack--, sp--)
		*sp = *(sp - 1);

new_sack:
	/* Build the new head SACK, and we're done. */
	sp->start_seq = seq;
	sp->end_seq = end_seq;
	tp->rx_opt.num_sacks++;
}

/* RCV.NXT advances, some SACKs should be eaten. */

static void tcp_sack_remove(struct tcp_sock *tp)
{
	struct tcp_sack_block *sp = &tp->selective_acks[0];
	int num_sacks = tp->rx_opt.num_sacks;
	int this_sack;

	/* Empty ofo queue, hence, all the SACKs are eaten. Clear. */
	if (RB_EMPTY_ROOT(&tp->out_of_order_queue)) {
		tp->rx_opt.num_sacks = 0;
		return;
	}

	for (this_sack = 0; this_sack < num_sacks;) {
		/* Check if the start of the sack is covered by RCV.NXT. */
		if (!before(tp->rcv_nxt, sp->start_seq)) {
			int i;

			/* RCV.NXT must cover all the block! */
			WARN_ON(before(tp->rcv_nxt, sp->end_seq));

			/* Zap this SACK, by moving forward any other SACKS. */
			for (i = this_sack+1; i < num_sacks; i++)
				tp->selective_acks[i-1] = tp->selective_acks[i];
			num_sacks--;
			continue;
		}
		this_sack++;
		sp++;
	}
	tp->rx_opt.num_sacks = num_sacks;
}

/**
 * tcp_try_coalesce - try to merge skb to prior one
 * @sk: socket
 * @to: prior buffer
 * @from: buffer to add in queue
 * @fragstolen: pointer to boolean
 *
 * Before queueing skb @from after @to, try to merge them
 * to reduce overall memory use and queue lengths, if cost is small.
 * Packets in ofo or receive queues can stay a long time.
 * Better try to coalesce them right now to avoid future collapses.
 * Returns true if caller should free @from instead of queueing it
 */
static bool tcp_try_coalesce(struct sock *sk,
			     struct sk_buff *to,
			     struct sk_buff *from,
			     bool *fragstolen)
{
	int delta;

	*fragstolen = false;

	/* Its possible this segment overlaps with prior segment in queue */
	if (TCP_SKB_CB(from)->seq != TCP_SKB_CB(to)->end_seq)
		return false;

	if (!skb_try_coalesce(to, from, fragstolen, &delta))
		return false;

	atomic_add(delta, &sk->sk_rmem_alloc);
	sk_mem_charge(sk, delta);
	NET_INC_STATS(sock_net(sk), LINUX_MIB_TCPRCVCOALESCE);
	TCP_SKB_CB(to)->end_seq = TCP_SKB_CB(from)->end_seq;
	TCP_SKB_CB(to)->ack_seq = TCP_SKB_CB(from)->ack_seq;
	TCP_SKB_CB(to)->tcp_flags |= TCP_SKB_CB(from)->tcp_flags;
	return true;
}

static bool tcp_ooo_try_coalesce(struct sock *sk,
			     struct sk_buff *to,
			     struct sk_buff *from,
			     bool *fragstolen)
{
	bool res = tcp_try_coalesce(sk, to, from, fragstolen);

	/* In case tcp_drop() is called later, update to->gso_segs */
	if (res) {
		u32 gso_segs = max_t(u16, 1, skb_shinfo(to)->gso_segs) +
			       max_t(u16, 1, skb_shinfo(from)->gso_segs);

		skb_shinfo(to)->gso_segs = min_t(u32, gso_segs, 0xFFFF);
	}
	return res;
}

static void tcp_drop(struct sock *sk, struct sk_buff *skb)
{
	sk_drops_add(sk, skb);
	__kfree_skb(skb);
}

/* This one checks to see if we can put data from the
 * out_of_order queue into the receive_queue.
 */
static void tcp_ofo_queue(struct sock *sk)
{
	struct tcp_sock *tp = tcp_sk(sk);
	__u32 dsack_high = tp->rcv_nxt;
	bool fin, fragstolen, eaten;
	struct sk_buff *skb, *tail;
	struct rb_node *p;

	p = rb_first(&tp->out_of_order_queue);
	while (p) {
		skb = rb_to_skb(p);
		if (after(TCP_SKB_CB(skb)->seq, tp->rcv_nxt))
			break;

		if (before(TCP_SKB_CB(skb)->seq, dsack_high)) {
			__u32 dsack = dsack_high;
			if (before(TCP_SKB_CB(skb)->end_seq, dsack_high))
				dsack_high = TCP_SKB_CB(skb)->end_seq;
			tcp_dsack_extend(sk, TCP_SKB_CB(skb)->seq, dsack);
		}
		p = rb_next(p);
		rb_erase(&skb->rbnode, &tp->out_of_order_queue);

		if (unlikely(!after(TCP_SKB_CB(skb)->end_seq, tp->rcv_nxt))) {
			SOCK_DEBUG(sk, "ofo packet was already received\n");
			tcp_drop(sk, skb);
			continue;
		}
		SOCK_DEBUG(sk, "ofo requeuing : rcv_next %X seq %X - %X\n",
			   tp->rcv_nxt, TCP_SKB_CB(skb)->seq,
			   TCP_SKB_CB(skb)->end_seq);

		tail = skb_peek_tail(&sk->sk_receive_queue);
		eaten = tail && tcp_try_coalesce(sk, tail, skb, &fragstolen);
		tcp_rcv_nxt_update(tp, TCP_SKB_CB(skb)->end_seq);
		fin = TCP_SKB_CB(skb)->tcp_flags & TCPHDR_FIN;
		if (!eaten)
			__skb_queue_tail(&sk->sk_receive_queue, skb);
		else
			kfree_skb_partial(skb, fragstolen);

		if (unlikely(fin)) {
			tcp_fin(sk);
			/* tcp_fin() purges tp->out_of_order_queue,
			 * so we must end this loop right now.
			 */
			break;
		}
	}
}

static bool tcp_prune_ofo_queue(struct sock *sk);
static int tcp_prune_queue(struct sock *sk);

static int tcp_try_rmem_schedule(struct sock *sk, struct sk_buff *skb,
				 unsigned int size)
{
	if (atomic_read(&sk->sk_rmem_alloc) > sk->sk_rcvbuf ||
	    !sk_rmem_schedule(sk, skb, size)) {

		if (tcp_prune_queue(sk) < 0)
			return -1;

		while (!sk_rmem_schedule(sk, skb, size)) {
			if (!tcp_prune_ofo_queue(sk))
				return -1;
		}
	}
	return 0;
}

static void tcp_data_queue_ofo(struct sock *sk, struct sk_buff *skb)
{
	struct tcp_sock *tp = tcp_sk(sk);
	struct rb_node **p, *parent;
	struct sk_buff *skb1;
	u32 seq, end_seq;
	bool fragstolen;

	tcp_ecn_check_ce(sk, skb);

	if (unlikely(tcp_try_rmem_schedule(sk, skb, skb->truesize))) {
		NET_INC_STATS(sock_net(sk), LINUX_MIB_TCPOFODROP);
		tcp_drop(sk, skb);
		return;
	}

	/* Disable header prediction. */
	tp->pred_flags = 0;
	inet_csk_schedule_ack(sk);

	NET_INC_STATS(sock_net(sk), LINUX_MIB_TCPOFOQUEUE);
	seq = TCP_SKB_CB(skb)->seq;
	end_seq = TCP_SKB_CB(skb)->end_seq;
	SOCK_DEBUG(sk, "out of order segment: rcv_next %X seq %X - %X\n",
		   tp->rcv_nxt, seq, end_seq);

	p = &tp->out_of_order_queue.rb_node;
	if (RB_EMPTY_ROOT(&tp->out_of_order_queue)) {
		/* Initial out of order segment, build 1 SACK. */
		if (tcp_is_sack(tp)) {
			tp->rx_opt.num_sacks = 1;
			tp->selective_acks[0].start_seq = seq;
			tp->selective_acks[0].end_seq = end_seq;
		}
		rb_link_node(&skb->rbnode, NULL, p);
		rb_insert_color(&skb->rbnode, &tp->out_of_order_queue);
		tp->ooo_last_skb = skb;
		goto end;
	}

	/* In the typical case, we are adding an skb to the end of the list.
	 * Use of ooo_last_skb avoids the O(Log(N)) rbtree lookup.
	 */
	if (tcp_ooo_try_coalesce(sk, tp->ooo_last_skb,
				 skb, &fragstolen)) {
coalesce_done:
		/* For non sack flows, do not grow window to force DUPACK
		 * and trigger fast retransmit.
		 */
		if (tcp_is_sack(tp))
			tcp_grow_window(sk, skb);
		kfree_skb_partial(skb, fragstolen);
		skb = NULL;
		goto add_sack;
	}
	/* Can avoid an rbtree lookup if we are adding skb after ooo_last_skb */
	if (!before(seq, TCP_SKB_CB(tp->ooo_last_skb)->end_seq)) {
		parent = &tp->ooo_last_skb->rbnode;
		p = &parent->rb_right;
		goto insert;
	}

	/* Find place to insert this segment. Handle overlaps on the way. */
	parent = NULL;
	while (*p) {
		parent = *p;
		skb1 = rb_to_skb(parent);
		if (before(seq, TCP_SKB_CB(skb1)->seq)) {
			p = &parent->rb_left;
			continue;
		}
		if (before(seq, TCP_SKB_CB(skb1)->end_seq)) {
			if (!after(end_seq, TCP_SKB_CB(skb1)->end_seq)) {
				/* All the bits are present. Drop. */
				NET_INC_STATS(sock_net(sk),
					      LINUX_MIB_TCPOFOMERGE);
				tcp_drop(sk, skb);
				skb = NULL;
				tcp_dsack_set(sk, seq, end_seq);
				goto add_sack;
			}
			if (after(seq, TCP_SKB_CB(skb1)->seq)) {
				/* Partial overlap. */
				tcp_dsack_set(sk, seq, TCP_SKB_CB(skb1)->end_seq);
			} else {
				/* skb's seq == skb1's seq and skb covers skb1.
				 * Replace skb1 with skb.
				 */
				rb_replace_node(&skb1->rbnode, &skb->rbnode,
						&tp->out_of_order_queue);
				tcp_dsack_extend(sk,
						 TCP_SKB_CB(skb1)->seq,
						 TCP_SKB_CB(skb1)->end_seq);
				NET_INC_STATS(sock_net(sk),
					      LINUX_MIB_TCPOFOMERGE);
				tcp_drop(sk, skb1);
				goto merge_right;
			}
		} else if (tcp_ooo_try_coalesce(sk, skb1,
						skb, &fragstolen)) {
			goto coalesce_done;
		}
		p = &parent->rb_right;
	}
insert:
	/* Insert segment into RB tree. */
	rb_link_node(&skb->rbnode, parent, p);
	rb_insert_color(&skb->rbnode, &tp->out_of_order_queue);

merge_right:
	/* Remove other segments covered by skb. */
	while ((skb1 = skb_rb_next(skb)) != NULL) {
		if (!after(end_seq, TCP_SKB_CB(skb1)->seq))
			break;
		if (before(end_seq, TCP_SKB_CB(skb1)->end_seq)) {
			tcp_dsack_extend(sk, TCP_SKB_CB(skb1)->seq,
					 end_seq);
			break;
		}
		rb_erase(&skb1->rbnode, &tp->out_of_order_queue);
		tcp_dsack_extend(sk, TCP_SKB_CB(skb1)->seq,
				 TCP_SKB_CB(skb1)->end_seq);
		NET_INC_STATS(sock_net(sk), LINUX_MIB_TCPOFOMERGE);
		tcp_drop(sk, skb1);
	}
	/* If there is no skb after us, we are the last_skb ! */
	if (!skb1)
		tp->ooo_last_skb = skb;

add_sack:
	if (tcp_is_sack(tp))
		tcp_sack_new_ofo_skb(sk, seq, end_seq);
end:
	if (skb) {
		/* For non sack flows, do not grow window to force DUPACK
		 * and trigger fast retransmit.
		 */
		if (tcp_is_sack(tp))
			tcp_grow_window(sk, skb);
		skb_set_owner_r(skb, sk);
	}
}

static int __must_check tcp_queue_rcv(struct sock *sk, struct sk_buff *skb, int hdrlen,
		  bool *fragstolen)
{
	int eaten;
	struct sk_buff *tail = skb_peek_tail(&sk->sk_receive_queue);

	__skb_pull(skb, hdrlen);
	eaten = (tail &&
		 tcp_try_coalesce(sk, tail, skb, fragstolen)) ? 1 : 0;
	tcp_rcv_nxt_update(tcp_sk(sk), TCP_SKB_CB(skb)->end_seq);
	if (!eaten) {
		__skb_queue_tail(&sk->sk_receive_queue, skb);
		skb_set_owner_r(skb, sk);
	}
	return eaten;
}

int tcp_send_rcvq(struct sock *sk, struct msghdr *msg, size_t size)
{
	struct sk_buff *skb;
	int err = -ENOMEM;
	int data_len = 0;
	bool fragstolen;

	if (size == 0)
		return 0;

	if (size > PAGE_SIZE) {
		int npages = min_t(size_t, size >> PAGE_SHIFT, MAX_SKB_FRAGS);

		data_len = npages << PAGE_SHIFT;
		size = data_len + (size & ~PAGE_MASK);
	}
	skb = alloc_skb_with_frags(size - data_len, data_len,
				   PAGE_ALLOC_COSTLY_ORDER,
				   &err, sk->sk_allocation);
	if (!skb)
		goto err;

	skb_put(skb, size - data_len);
	skb->data_len = data_len;
	skb->len = size;

	if (tcp_try_rmem_schedule(sk, skb, skb->truesize))
		goto err_free;

	err = skb_copy_datagram_from_iter(skb, 0, &msg->msg_iter, size);
	if (err)
		goto err_free;

	TCP_SKB_CB(skb)->seq = tcp_sk(sk)->rcv_nxt;
	TCP_SKB_CB(skb)->end_seq = TCP_SKB_CB(skb)->seq + size;
	TCP_SKB_CB(skb)->ack_seq = tcp_sk(sk)->snd_una - 1;

	if (tcp_queue_rcv(sk, skb, 0, &fragstolen)) {
		WARN_ON_ONCE(fragstolen); /* should not happen */
		__kfree_skb(skb);
	}
	return size;

err_free:
	kfree_skb(skb);
err:
	return err;

}

static void tcp_data_queue(struct sock *sk, struct sk_buff *skb)
{
	struct tcp_sock *tp = tcp_sk(sk);
	bool fragstolen = false;
	int eaten = -1;

	if (TCP_SKB_CB(skb)->seq == TCP_SKB_CB(skb)->end_seq) {
		__kfree_skb(skb);
		return;
	}
	skb_dst_drop(skb);
	__skb_pull(skb, tcp_hdr(skb)->doff * 4);

	tcp_ecn_accept_cwr(tp, skb);

	tp->rx_opt.dsack = 0;

	/*  Queue data for delivery to the user.
	 *  Packets in sequence go to the receive queue.
	 *  Out of sequence packets to the out_of_order_queue.
	 */
	if (TCP_SKB_CB(skb)->seq == tp->rcv_nxt) {
		if (tcp_receive_window(tp) == 0)
			goto out_of_window;

		/* Ok. In sequence. In window. */
		if (tp->ucopy.task == current &&
		    tp->copied_seq == tp->rcv_nxt && tp->ucopy.len &&
		    sock_owned_by_user(sk) && !tp->urg_data) {
			int chunk = min_t(unsigned int, skb->len,
					  tp->ucopy.len);

			__set_current_state(TASK_RUNNING);

			if (!skb_copy_datagram_msg(skb, 0, tp->ucopy.msg, chunk)) {
				tp->ucopy.len -= chunk;
				tp->copied_seq += chunk;
				eaten = (chunk == skb->len);
				tcp_rcv_space_adjust(sk);
			}
		}

		if (eaten <= 0) {
queue_and_out:
			if (eaten < 0) {
				if (skb_queue_len(&sk->sk_receive_queue) == 0)
					sk_forced_mem_schedule(sk, skb->truesize);
				else if (tcp_try_rmem_schedule(sk, skb, skb->truesize))
					goto drop;
			}
			eaten = tcp_queue_rcv(sk, skb, 0, &fragstolen);
		}
		tcp_rcv_nxt_update(tp, TCP_SKB_CB(skb)->end_seq);
		if (skb->len)
			tcp_event_data_recv(sk, skb);
		if (TCP_SKB_CB(skb)->tcp_flags & TCPHDR_FIN)
			tcp_fin(sk);

		if (!RB_EMPTY_ROOT(&tp->out_of_order_queue)) {
			tcp_ofo_queue(sk);

			/* RFC2581. 4.2. SHOULD send immediate ACK, when
			 * gap in queue is filled.
			 */
			if (RB_EMPTY_ROOT(&tp->out_of_order_queue))
				inet_csk(sk)->icsk_ack.pingpong = 0;
		}

		if (tp->rx_opt.num_sacks)
			tcp_sack_remove(tp);

		tcp_fast_path_check(sk);

		if (eaten > 0)
			kfree_skb_partial(skb, fragstolen);
		if (!sock_flag(sk, SOCK_DEAD))
			sk->sk_data_ready(sk);
		return;
	}

	if (!after(TCP_SKB_CB(skb)->end_seq, tp->rcv_nxt)) {
		/* A retransmit, 2nd most common case.  Force an immediate ack. */
		NET_INC_STATS(sock_net(sk), LINUX_MIB_DELAYEDACKLOST);
		tcp_dsack_set(sk, TCP_SKB_CB(skb)->seq, TCP_SKB_CB(skb)->end_seq);

out_of_window:
		tcp_enter_quickack_mode(sk, TCP_MAX_QUICKACKS);
		inet_csk_schedule_ack(sk);
drop:
		tcp_drop(sk, skb);
		return;
	}

	/* Out of window. F.e. zero window probe. */
	if (!before(TCP_SKB_CB(skb)->seq, tp->rcv_nxt + tcp_receive_window(tp)))
		goto out_of_window;

	if (before(TCP_SKB_CB(skb)->seq, tp->rcv_nxt)) {
		/* Partial packet, seq < rcv_next < end_seq */
		SOCK_DEBUG(sk, "partial packet: rcv_next %X seq %X - %X\n",
			   tp->rcv_nxt, TCP_SKB_CB(skb)->seq,
			   TCP_SKB_CB(skb)->end_seq);

		tcp_dsack_set(sk, TCP_SKB_CB(skb)->seq, tp->rcv_nxt);

		/* If window is closed, drop tail of packet. But after
		 * remembering D-SACK for its head made in previous line.
		 */
		if (!tcp_receive_window(tp))
			goto out_of_window;
		goto queue_and_out;
	}

	tcp_data_queue_ofo(sk, skb);
}

static struct sk_buff *tcp_skb_next(struct sk_buff *skb, struct sk_buff_head *list)
{
	if (list)
		return !skb_queue_is_last(list, skb) ? skb->next : NULL;

	return skb_rb_next(skb);
}

static struct sk_buff *tcp_collapse_one(struct sock *sk, struct sk_buff *skb,
					struct sk_buff_head *list,
					struct rb_root *root)
{
	struct sk_buff *next = tcp_skb_next(skb, list);

	if (list)
		__skb_unlink(skb, list);
	else
		rb_erase(&skb->rbnode, root);

	__kfree_skb(skb);
	NET_INC_STATS(sock_net(sk), LINUX_MIB_TCPRCVCOLLAPSED);

	return next;
}

/* Insert skb into rb tree, ordered by TCP_SKB_CB(skb)->seq */
static void tcp_rbtree_insert(struct rb_root *root, struct sk_buff *skb)
{
	struct rb_node **p = &root->rb_node;
	struct rb_node *parent = NULL;
	struct sk_buff *skb1;

	while (*p) {
		parent = *p;
		skb1 = rb_to_skb(parent);
		if (before(TCP_SKB_CB(skb)->seq, TCP_SKB_CB(skb1)->seq))
			p = &parent->rb_left;
		else
			p = &parent->rb_right;
	}
	rb_link_node(&skb->rbnode, parent, p);
	rb_insert_color(&skb->rbnode, root);
}

/* Collapse contiguous sequence of skbs head..tail with
 * sequence numbers start..end.
 *
 * If tail is NULL, this means until the end of the queue.
 *
 * Segments with FIN/SYN are not collapsed (only because this
 * simplifies code)
 */
static void
tcp_collapse(struct sock *sk, struct sk_buff_head *list, struct rb_root *root,
	     struct sk_buff *head, struct sk_buff *tail, u32 start, u32 end)
{
	struct sk_buff *skb = head, *n;
	struct sk_buff_head tmp;
	bool end_of_skbs;

	/* First, check that queue is collapsible and find
	 * the point where collapsing can be useful.
	 */
restart:
	for (end_of_skbs = true; skb != NULL && skb != tail; skb = n) {
		n = tcp_skb_next(skb, list);

		/* No new bits? It is possible on ofo queue. */
		if (!before(start, TCP_SKB_CB(skb)->end_seq)) {
			skb = tcp_collapse_one(sk, skb, list, root);
			if (!skb)
				break;
			goto restart;
		}

		/* The first skb to collapse is:
		 * - not SYN/FIN and
		 * - bloated or contains data before "start" or
		 *   overlaps to the next one.
		 */
		if (!(TCP_SKB_CB(skb)->tcp_flags & (TCPHDR_SYN | TCPHDR_FIN)) &&
		    (tcp_win_from_space(skb->truesize) > skb->len ||
		     before(TCP_SKB_CB(skb)->seq, start))) {
			end_of_skbs = false;
			break;
		}

		if (n && n != tail &&
		    TCP_SKB_CB(skb)->end_seq != TCP_SKB_CB(n)->seq) {
			end_of_skbs = false;
			break;
		}

		/* Decided to skip this, advance start seq. */
		start = TCP_SKB_CB(skb)->end_seq;
	}
	if (end_of_skbs ||
	    (TCP_SKB_CB(skb)->tcp_flags & (TCPHDR_SYN | TCPHDR_FIN)))
		return;

	__skb_queue_head_init(&tmp);

	while (before(start, end)) {
		int copy = min_t(int, SKB_MAX_ORDER(0, 0), end - start);
		struct sk_buff *nskb;

		nskb = alloc_skb(copy, GFP_ATOMIC);
		if (!nskb)
			break;

		memcpy(nskb->cb, skb->cb, sizeof(skb->cb));
		TCP_SKB_CB(nskb)->seq = TCP_SKB_CB(nskb)->end_seq = start;
		if (list)
			__skb_queue_before(list, skb, nskb);
		else
			__skb_queue_tail(&tmp, nskb); /* defer rbtree insertion */
		skb_set_owner_r(nskb, sk);

		/* Copy data, releasing collapsed skbs. */
		while (copy > 0) {
			int offset = start - TCP_SKB_CB(skb)->seq;
			int size = TCP_SKB_CB(skb)->end_seq - start;

			BUG_ON(offset < 0);
			if (size > 0) {
				size = min(copy, size);
				if (skb_copy_bits(skb, offset, skb_put(nskb, size), size))
					BUG();
				TCP_SKB_CB(nskb)->end_seq += size;
				copy -= size;
				start += size;
			}
			if (!before(start, TCP_SKB_CB(skb)->end_seq)) {
				skb = tcp_collapse_one(sk, skb, list, root);
				if (!skb ||
				    skb == tail ||
				    (TCP_SKB_CB(skb)->tcp_flags & (TCPHDR_SYN | TCPHDR_FIN)))
					goto end;
			}
		}
	}
end:
	skb_queue_walk_safe(&tmp, skb, n)
		tcp_rbtree_insert(root, skb);
}

/* Collapse ofo queue. Algorithm: select contiguous sequence of skbs
 * and tcp_collapse() them until all the queue is collapsed.
 */
static void tcp_collapse_ofo_queue(struct sock *sk)
{
	struct tcp_sock *tp = tcp_sk(sk);
	u32 range_truesize, sum_tiny = 0;
	struct sk_buff *skb, *head;
	u32 start, end;

	skb = skb_rb_first(&tp->out_of_order_queue);
new_range:
	if (!skb) {
		tp->ooo_last_skb = skb_rb_last(&tp->out_of_order_queue);
		return;
	}
	start = TCP_SKB_CB(skb)->seq;
	end = TCP_SKB_CB(skb)->end_seq;
	range_truesize = skb->truesize;

	for (head = skb;;) {
		skb = skb_rb_next(skb);

		/* Range is terminated when we see a gap or when
		 * we are at the queue end.
		 */
		if (!skb ||
		    after(TCP_SKB_CB(skb)->seq, end) ||
		    before(TCP_SKB_CB(skb)->end_seq, start)) {
			/* Do not attempt collapsing tiny skbs */
			if (range_truesize != head->truesize ||
			    end - start >= SKB_WITH_OVERHEAD(SK_MEM_QUANTUM)) {
				tcp_collapse(sk, NULL, &tp->out_of_order_queue,
					     head, skb, start, end);
			} else {
				sum_tiny += range_truesize;
				if (sum_tiny > sk->sk_rcvbuf >> 3)
					return;
			}
			goto new_range;
		}

		range_truesize += skb->truesize;
		if (unlikely(before(TCP_SKB_CB(skb)->seq, start)))
			start = TCP_SKB_CB(skb)->seq;
		if (after(TCP_SKB_CB(skb)->end_seq, end))
			end = TCP_SKB_CB(skb)->end_seq;
	}
}

/*
 * Clean the out-of-order queue to make room.
 * We drop high sequences packets to :
 * 1) Let a chance for holes to be filled.
 * 2) not add too big latencies if thousands of packets sit there.
 *    (But if application shrinks SO_RCVBUF, we could still end up
 *     freeing whole queue here)
 * 3) Drop at least 12.5 % of sk_rcvbuf to avoid malicious attacks.
 *
 * Return true if queue has shrunk.
 */
static bool tcp_prune_ofo_queue(struct sock *sk)
{
	struct tcp_sock *tp = tcp_sk(sk);
	struct rb_node *node, *prev;
	int goal;

	if (RB_EMPTY_ROOT(&tp->out_of_order_queue))
		return false;

	NET_INC_STATS(sock_net(sk), LINUX_MIB_OFOPRUNED);
	goal = sk->sk_rcvbuf >> 3;
	node = &tp->ooo_last_skb->rbnode;
	do {
		prev = rb_prev(node);
		rb_erase(node, &tp->out_of_order_queue);
		goal -= rb_to_skb(node)->truesize;
		tcp_drop(sk, rb_to_skb(node));
		if (!prev || goal <= 0) {
			sk_mem_reclaim(sk);
			if (atomic_read(&sk->sk_rmem_alloc) <= sk->sk_rcvbuf &&
			    !tcp_under_memory_pressure(sk))
				break;
			goal = sk->sk_rcvbuf >> 3;
		}
		node = prev;
	} while (node);
	tp->ooo_last_skb = rb_to_skb(prev);

	/* Reset SACK state.  A conforming SACK implementation will
	 * do the same at a timeout based retransmit.  When a connection
	 * is in a sad state like this, we care only about integrity
	 * of the connection not performance.
	 */
	if (tp->rx_opt.sack_ok)
		tcp_sack_reset(&tp->rx_opt);
	return true;
}

/* Reduce allocated memory if we can, trying to get
 * the socket within its memory limits again.
 *
 * Return less than zero if we should start dropping frames
 * until the socket owning process reads some of the data
 * to stabilize the situation.
 */
static int tcp_prune_queue(struct sock *sk)
{
	struct tcp_sock *tp = tcp_sk(sk);

	SOCK_DEBUG(sk, "prune_queue: c=%x\n", tp->copied_seq);

	NET_INC_STATS(sock_net(sk), LINUX_MIB_PRUNECALLED);

	if (atomic_read(&sk->sk_rmem_alloc) >= sk->sk_rcvbuf)
		tcp_clamp_window(sk);
	else if (tcp_under_memory_pressure(sk))
		tp->rcv_ssthresh = min(tp->rcv_ssthresh, 4U * tp->advmss);

	if (atomic_read(&sk->sk_rmem_alloc) <= sk->sk_rcvbuf)
		return 0;

	tcp_collapse_ofo_queue(sk);
	if (!skb_queue_empty(&sk->sk_receive_queue))
		tcp_collapse(sk, &sk->sk_receive_queue, NULL,
			     skb_peek(&sk->sk_receive_queue),
			     NULL,
			     tp->copied_seq, tp->rcv_nxt);
	sk_mem_reclaim(sk);

	if (atomic_read(&sk->sk_rmem_alloc) <= sk->sk_rcvbuf)
		return 0;

	/* Collapsing did not help, destructive actions follow.
	 * This must not ever occur. */

	tcp_prune_ofo_queue(sk);

	if (atomic_read(&sk->sk_rmem_alloc) <= sk->sk_rcvbuf)
		return 0;

	/* If we are really being abused, tell the caller to silently
	 * drop receive data on the floor.  It will get retransmitted
	 * and hopefully then we'll have sufficient space.
	 */
	NET_INC_STATS(sock_net(sk), LINUX_MIB_RCVPRUNED);

	/* Massive buffer overcommit. */
	tp->pred_flags = 0;
	return -1;
}

static bool tcp_should_expand_sndbuf(const struct sock *sk)
{
	const struct tcp_sock *tp = tcp_sk(sk);

	/* If the user specified a specific send buffer setting, do
	 * not modify it.
	 */
	if (sk->sk_userlocks & SOCK_SNDBUF_LOCK)
		return false;

	/* If we are under global TCP memory pressure, do not expand.  */
	if (tcp_under_memory_pressure(sk))
		return false;

	/* If we are under soft global TCP memory pressure, do not expand.  */
	if (sk_memory_allocated(sk) >= sk_prot_mem_limits(sk, 0))
		return false;

	/* If we filled the congestion window, do not expand.  */
	if (tcp_packets_in_flight(tp) >= tp->snd_cwnd)
		return false;

	return true;
}

/* When incoming ACK allowed to free some skb from write_queue,
 * we remember this event in flag SOCK_QUEUE_SHRUNK and wake up socket
 * on the exit from tcp input handler.
 *
 * PROBLEM: sndbuf expansion does not work well with largesend.
 */
static void tcp_new_space(struct sock *sk)
{
	struct tcp_sock *tp = tcp_sk(sk);

	if (tcp_should_expand_sndbuf(sk)) {
		tcp_sndbuf_expand(sk);
		tp->snd_cwnd_stamp = tcp_jiffies32;
	}

	sk->sk_write_space(sk);
}

static void tcp_check_space(struct sock *sk)
{
	if (sock_flag(sk, SOCK_QUEUE_SHRUNK)) {
		sock_reset_flag(sk, SOCK_QUEUE_SHRUNK);
		/* pairs with tcp_poll() */
		smp_mb();
		if (sk->sk_socket &&
		    test_bit(SOCK_NOSPACE, &sk->sk_socket->flags))
			tcp_new_space(sk);
	}
}

static inline void tcp_data_snd_check(struct sock *sk)
{
	tcp_push_pending_frames(sk);
	tcp_check_space(sk);
}

/*
 * Check if sending an ack is needed.
 */
static void __tcp_ack_snd_check(struct sock *sk, int ofo_possible)
{
	struct tcp_sock *tp = tcp_sk(sk);

	    /* More than one full frame received... */
	if (((tp->rcv_nxt - tp->rcv_wup) > (inet_csk(sk)->icsk_ack.rcv_mss) *
					sysctl_tcp_delack_seg &&
	     /* ... and right edge of window advances far enough.
	      * (tcp_recvmsg() will send ACK otherwise). Or...
	      */
	     __tcp_select_window(sk) >= tp->rcv_wnd) ||
	    /* We ACK each frame or... */
	    tcp_in_quickack_mode(sk) ||
	    /* We have out of order data. */
	    (ofo_possible && !RB_EMPTY_ROOT(&tp->out_of_order_queue))) {
		/* Then ack it now */
		tcp_send_ack(sk);
	} else {
		/* Else, send delayed ack. */
		tcp_send_delayed_ack(sk);
	}
}

static inline void tcp_ack_snd_check(struct sock *sk)
{
	if (!inet_csk_ack_scheduled(sk)) {
		/* We sent a data segment already. */
		return;
	}
	__tcp_ack_snd_check(sk, 1);
}

/*
 *	This routine is only called when we have urgent data
 *	signaled. Its the 'slow' part of tcp_urg. It could be
 *	moved inline now as tcp_urg is only called from one
 *	place. We handle URGent data wrong. We have to - as
 *	BSD still doesn't use the correction from RFC961.
 *	For 1003.1g we should support a new option TCP_STDURG to permit
 *	either form (or just set the sysctl tcp_stdurg).
 */

static void tcp_check_urg(struct sock *sk, const struct tcphdr *th)
{
	struct tcp_sock *tp = tcp_sk(sk);
	u32 ptr = ntohs(th->urg_ptr);

	if (ptr && !sysctl_tcp_stdurg)
		ptr--;
	ptr += ntohl(th->seq);

	/* Ignore urgent data that we've already seen and read. */
	if (after(tp->copied_seq, ptr))
		return;

	/* Do not replay urg ptr.
	 *
	 * NOTE: interesting situation not covered by specs.
	 * Misbehaving sender may send urg ptr, pointing to segment,
	 * which we already have in ofo queue. We are not able to fetch
	 * such data and will stay in TCP_URG_NOTYET until will be eaten
	 * by recvmsg(). Seems, we are not obliged to handle such wicked
	 * situations. But it is worth to think about possibility of some
	 * DoSes using some hypothetical application level deadlock.
	 */
	if (before(ptr, tp->rcv_nxt))
		return;

	/* Do we already have a newer (or duplicate) urgent pointer? */
	if (tp->urg_data && !after(ptr, tp->urg_seq))
		return;

	/* Tell the world about our new urgent pointer. */
	sk_send_sigurg(sk);

	/* We may be adding urgent data when the last byte read was
	 * urgent. To do this requires some care. We cannot just ignore
	 * tp->copied_seq since we would read the last urgent byte again
	 * as data, nor can we alter copied_seq until this data arrives
	 * or we break the semantics of SIOCATMARK (and thus sockatmark())
	 *
	 * NOTE. Double Dutch. Rendering to plain English: author of comment
	 * above did something sort of 	send("A", MSG_OOB); send("B", MSG_OOB);
	 * and expect that both A and B disappear from stream. This is _wrong_.
	 * Though this happens in BSD with high probability, this is occasional.
	 * Any application relying on this is buggy. Note also, that fix "works"
	 * only in this artificial test. Insert some normal data between A and B and we will
	 * decline of BSD again. Verdict: it is better to remove to trap
	 * buggy users.
	 */
	if (tp->urg_seq == tp->copied_seq && tp->urg_data &&
	    !sock_flag(sk, SOCK_URGINLINE) && tp->copied_seq != tp->rcv_nxt) {
		struct sk_buff *skb = skb_peek(&sk->sk_receive_queue);
		tp->copied_seq++;
		if (skb && !before(tp->copied_seq, TCP_SKB_CB(skb)->end_seq)) {
			__skb_unlink(skb, &sk->sk_receive_queue);
			__kfree_skb(skb);
		}
	}

	tp->urg_data = TCP_URG_NOTYET;
	tp->urg_seq = ptr;

	/* Disable header prediction. */
	tp->pred_flags = 0;
}

/* This is the 'fast' part of urgent handling. */
static void tcp_urg(struct sock *sk, struct sk_buff *skb, const struct tcphdr *th)
{
	struct tcp_sock *tp = tcp_sk(sk);

	/* Check if we get a new urgent pointer - normally not. */
	if (th->urg)
		tcp_check_urg(sk, th);

	/* Do we wait for any urgent data? - normally not... */
	if (tp->urg_data == TCP_URG_NOTYET) {
		u32 ptr = tp->urg_seq - ntohl(th->seq) + (th->doff * 4) -
			  th->syn;

		/* Is the urgent pointer pointing into this packet? */
		if (ptr < skb->len) {
			u8 tmp;
			if (skb_copy_bits(skb, ptr, &tmp, 1))
				BUG();
			tp->urg_data = TCP_URG_VALID | tmp;
			if (!sock_flag(sk, SOCK_DEAD))
				sk->sk_data_ready(sk);
		}
	}
}

static int tcp_copy_to_iovec(struct sock *sk, struct sk_buff *skb, int hlen)
{
	struct tcp_sock *tp = tcp_sk(sk);
	int chunk = skb->len - hlen;
	int err;

	if (skb_csum_unnecessary(skb))
		err = skb_copy_datagram_msg(skb, hlen, tp->ucopy.msg, chunk);
	else
		err = skb_copy_and_csum_datagram_msg(skb, hlen, tp->ucopy.msg);

	if (!err) {
		tp->ucopy.len -= chunk;
		tp->copied_seq += chunk;
		tcp_rcv_space_adjust(sk);
	}

	return err;
}

/* Does PAWS and seqno based validation of an incoming segment, flags will
 * play significant role here.
 */
static bool tcp_validate_incoming(struct sock *sk, struct sk_buff *skb,
				  const struct tcphdr *th, int syn_inerr)
{
	struct tcp_sock *tp = tcp_sk(sk);
	bool rst_seq_match = false;

	/* RFC1323: H1. Apply PAWS check first. */
	if (tcp_fast_parse_options(skb, th, tp) && tp->rx_opt.saw_tstamp &&
	    tcp_paws_discard(sk, skb)) {
		if (!th->rst) {
			NET_INC_STATS(sock_net(sk), LINUX_MIB_PAWSESTABREJECTED);
			if (!tcp_oow_rate_limited(sock_net(sk), skb,
						  LINUX_MIB_TCPACKSKIPPEDPAWS,
						  &tp->last_oow_ack_time))
				tcp_send_dupack(sk, skb);
			goto discard;
		}
		/* Reset is accepted even if it did not pass PAWS. */
	}

	/* Step 1: check sequence number */
	if (!tcp_sequence(tp, TCP_SKB_CB(skb)->seq, TCP_SKB_CB(skb)->end_seq)) {
		/* RFC793, page 37: "In all states except SYN-SENT, all reset
		 * (RST) segments are validated by checking their SEQ-fields."
		 * And page 69: "If an incoming segment is not acceptable,
		 * an acknowledgment should be sent in reply (unless the RST
		 * bit is set, if so drop the segment and return)".
		 */
		if (!th->rst) {
			if (th->syn)
				goto syn_challenge;
			if (!tcp_oow_rate_limited(sock_net(sk), skb,
						  LINUX_MIB_TCPACKSKIPPEDSEQ,
						  &tp->last_oow_ack_time))
				tcp_send_dupack(sk, skb);
		}
		goto discard;
	}

	/* Step 2: check RST bit */
	if (th->rst) {
		/* RFC 5961 3.2 (extend to match against SACK too if available):
		 * If seq num matches RCV.NXT or the right-most SACK block,
		 * then
		 *     RESET the connection
		 * else
		 *     Send a challenge ACK
		 */
		if (TCP_SKB_CB(skb)->seq == tp->rcv_nxt) {
			rst_seq_match = true;
		} else if (tcp_is_sack(tp) && tp->rx_opt.num_sacks > 0) {
			struct tcp_sack_block *sp = &tp->selective_acks[0];
			int max_sack = sp[0].end_seq;
			int this_sack;

			for (this_sack = 1; this_sack < tp->rx_opt.num_sacks;
			     ++this_sack) {
				max_sack = after(sp[this_sack].end_seq,
						 max_sack) ?
					sp[this_sack].end_seq : max_sack;
			}

			if (TCP_SKB_CB(skb)->seq == max_sack)
				rst_seq_match = true;
		}

		if (rst_seq_match)
			tcp_reset(sk);
		else
			tcp_send_challenge_ack(sk, skb);
		goto discard;
	}

	/* step 3: check security and precedence [ignored] */

	/* step 4: Check for a SYN
	 * RFC 5961 4.2 : Send a challenge ack
	 */
	if (th->syn) {
syn_challenge:
		if (syn_inerr)
			TCP_INC_STATS(sock_net(sk), TCP_MIB_INERRS);
		NET_INC_STATS(sock_net(sk), LINUX_MIB_TCPSYNCHALLENGE);
		tcp_send_challenge_ack(sk, skb);
		goto discard;
	}

	return true;

discard:
	tcp_drop(sk, skb);
	return false;
}

/*
 *	TCP receive function for the ESTABLISHED state.
 *
 *	It is split into a fast path and a slow path. The fast path is
 * 	disabled when:
 *	- A zero window was announced from us - zero window probing
 *        is only handled properly in the slow path.
 *	- Out of order segments arrived.
 *	- Urgent data is expected.
 *	- There is no buffer space left
 *	- Unexpected TCP flags/window values/header lengths are received
 *	  (detected by checking the TCP header against pred_flags)
 *	- Data is sent in both directions. Fast path only supports pure senders
 *	  or pure receivers (this means either the sequence number or the ack
 *	  value must stay constant)
 *	- Unexpected TCP option.
 *
 *	When these conditions are not satisfied it drops into a standard
 *	receive procedure patterned after RFC793 to handle all cases.
 *	The first three cases are guaranteed by proper pred_flags setting,
 *	the rest is checked inline. Fast processing is turned on in
 *	tcp_data_queue when everything is OK.
 */
void tcp_rcv_established(struct sock *sk, struct sk_buff *skb,
			 const struct tcphdr *th, unsigned int len)
{
	struct tcp_sock *tp = tcp_sk(sk);

	if (unlikely(!sk->sk_rx_dst))
		inet_csk(sk)->icsk_af_ops->sk_rx_dst_set(sk, skb);
	/*
	 *	Header prediction.
	 *	The code loosely follows the one in the famous
	 *	"30 instruction TCP receive" Van Jacobson mail.
	 *
	 *	Van's trick is to deposit buffers into socket queue
	 *	on a device interrupt, to call tcp_recv function
	 *	on the receive process context and checksum and copy
	 *	the buffer to user space. smart...
	 *
	 *	Our current scheme is not silly either but we take the
	 *	extra cost of the net_bh soft interrupt processing...
	 *	We do checksum and copy also but from device to kernel.
	 */

	tp->rx_opt.saw_tstamp = 0;

	/*	pred_flags is 0xS?10 << 16 + snd_wnd
	 *	if header_prediction is to be made
	 *	'S' will always be tp->tcp_header_len >> 2
	 *	'?' will be 0 for the fast path, otherwise pred_flags is 0 to
	 *  turn it off	(when there are holes in the receive
	 *	 space for instance)
	 *	PSH flag is ignored.
	 */

	if ((tcp_flag_word(th) & TCP_HP_BITS) == tp->pred_flags &&
	    TCP_SKB_CB(skb)->seq == tp->rcv_nxt &&
	    !after(TCP_SKB_CB(skb)->ack_seq, tp->snd_nxt)) {
		int tcp_header_len = tp->tcp_header_len;

		/* Timestamp header prediction: tcp_header_len
		 * is automatically equal to th->doff*4 due to pred_flags
		 * match.
		 */

		/* Check timestamp */
		if (tcp_header_len == sizeof(struct tcphdr) + TCPOLEN_TSTAMP_ALIGNED) {
			/* No? Slow path! */
			if (!tcp_parse_aligned_timestamp(tp, th))
				goto slow_path;

			/* If PAWS failed, check it more carefully in slow path */
			if ((s32)(tp->rx_opt.rcv_tsval - tp->rx_opt.ts_recent) < 0)
				goto slow_path;

			/* DO NOT update ts_recent here, if checksum fails
			 * and timestamp was corrupted part, it will result
			 * in a hung connection since we will drop all
			 * future packets due to the PAWS test.
			 */
		}

		if (len <= tcp_header_len) {
			/* Bulk data transfer: sender */
			if (len == tcp_header_len) {
				/* Predicted packet is in window by definition.
				 * seq == rcv_nxt and rcv_wup <= rcv_nxt.
				 * Hence, check seq<=rcv_wup reduces to:
				 */
				if (tcp_header_len ==
				    (sizeof(struct tcphdr) + TCPOLEN_TSTAMP_ALIGNED) &&
				    tp->rcv_nxt == tp->rcv_wup)
					tcp_store_ts_recent(tp);

				/* We know that such packets are checksummed
				 * on entry.
				 */
				tcp_ack(sk, skb, 0);
				__kfree_skb(skb);
				tcp_data_snd_check(sk);
				return;
			} else { /* Header too small */
				TCP_INC_STATS(sock_net(sk), TCP_MIB_INERRS);
				goto discard;
			}
		} else {
			int eaten = 0;
			bool fragstolen = false;

			if (tp->ucopy.task == current &&
			    tp->copied_seq == tp->rcv_nxt &&
			    len - tcp_header_len <= tp->ucopy.len &&
			    sock_owned_by_user(sk)) {
				__set_current_state(TASK_RUNNING);

				if (!tcp_copy_to_iovec(sk, skb, tcp_header_len)) {
					/* Predicted packet is in window by definition.
					 * seq == rcv_nxt and rcv_wup <= rcv_nxt.
					 * Hence, check seq<=rcv_wup reduces to:
					 */
					if (tcp_header_len ==
					    (sizeof(struct tcphdr) +
					     TCPOLEN_TSTAMP_ALIGNED) &&
					    tp->rcv_nxt == tp->rcv_wup)
						tcp_store_ts_recent(tp);

					tcp_rcv_rtt_measure_ts(sk, skb);

					__skb_pull(skb, tcp_header_len);
					tcp_rcv_nxt_update(tp, TCP_SKB_CB(skb)->end_seq);
					NET_INC_STATS(sock_net(sk),
							LINUX_MIB_TCPHPHITSTOUSER);
					eaten = 1;
				}
			}
			if (!eaten) {
				if (tcp_checksum_complete(skb))
					goto csum_error;

				if ((int)skb->truesize > sk->sk_forward_alloc)
					goto step5;

				/* Predicted packet is in window by definition.
				 * seq == rcv_nxt and rcv_wup <= rcv_nxt.
				 * Hence, check seq<=rcv_wup reduces to:
				 */
				if (tcp_header_len ==
				    (sizeof(struct tcphdr) + TCPOLEN_TSTAMP_ALIGNED) &&
				    tp->rcv_nxt == tp->rcv_wup)
					tcp_store_ts_recent(tp);

				tcp_rcv_rtt_measure_ts(sk, skb);

				NET_INC_STATS(sock_net(sk), LINUX_MIB_TCPHPHITS);

				/* Bulk data transfer: receiver */
				eaten = tcp_queue_rcv(sk, skb, tcp_header_len,
						      &fragstolen);
			}

			tcp_event_data_recv(sk, skb);

			if (TCP_SKB_CB(skb)->ack_seq != tp->snd_una) {
				/* Well, only one small jumplet in fast path... */
				tcp_ack(sk, skb, FLAG_DATA);
				tcp_data_snd_check(sk);
				if (!inet_csk_ack_scheduled(sk))
					goto no_ack;
			}

			__tcp_ack_snd_check(sk, 0);
no_ack:
			if (eaten)
				kfree_skb_partial(skb, fragstolen);
			sk->sk_data_ready(sk);
			return;
		}
	}

slow_path:
	if (len < (th->doff << 2) || tcp_checksum_complete(skb))
		goto csum_error;

	if (!th->ack && !th->rst && !th->syn)
		goto discard;

	/*
	 *	Standard slow path.
	 */

	if (!tcp_validate_incoming(sk, skb, th, 1))
		return;

step5:
	if (tcp_ack(sk, skb, FLAG_SLOWPATH | FLAG_UPDATE_TS_RECENT) < 0)
		goto discard;

	tcp_rcv_rtt_measure_ts(sk, skb);

	/* Process urgent data. */
	tcp_urg(sk, skb, th);

	/* step 7: process the segment text */
	tcp_data_queue(sk, skb);

	tcp_data_snd_check(sk);
	tcp_ack_snd_check(sk);
	return;

csum_error:
	TCP_INC_STATS(sock_net(sk), TCP_MIB_CSUMERRORS);
	TCP_INC_STATS(sock_net(sk), TCP_MIB_INERRS);

discard:
	tcp_drop(sk, skb);
}
EXPORT_SYMBOL(tcp_rcv_established);

void tcp_finish_connect(struct sock *sk, struct sk_buff *skb)
{
	struct tcp_sock *tp = tcp_sk(sk);
	struct inet_connection_sock *icsk = inet_csk(sk);

	tcp_set_state(sk, TCP_ESTABLISHED);
	icsk->icsk_ack.lrcvtime = tcp_jiffies32;

	if (skb) {
		icsk->icsk_af_ops->sk_rx_dst_set(sk, skb);
		security_inet_conn_established(sk, skb);
	}

	/* Make sure socket is routed, for correct metrics.  */
	icsk->icsk_af_ops->rebuild_header(sk);

	tcp_init_metrics(sk);

	tcp_init_congestion_control(sk);

	/* Prevent spurious tcp_cwnd_restart() on first data
	 * packet.
	 */
	tp->lsndtime = tcp_jiffies32;

	tcp_init_buffer_space(sk);

	if (sock_flag(sk, SOCK_KEEPOPEN))
		inet_csk_reset_keepalive_timer(sk, keepalive_time_when(tp));

	if (!tp->rx_opt.snd_wscale)
		__tcp_fast_path_on(tp, tp->snd_wnd);
	else
		tp->pred_flags = 0;

}

static bool tcp_rcv_fastopen_synack(struct sock *sk, struct sk_buff *synack,
				    struct tcp_fastopen_cookie *cookie)
{
	struct tcp_sock *tp = tcp_sk(sk);
	struct sk_buff *data = tp->syn_data ? tcp_write_queue_head(sk) : NULL;
	u16 mss = tp->rx_opt.mss_clamp, try_exp = 0;
	bool syn_drop = false;

	if (mss == tp->rx_opt.user_mss) {
		struct tcp_options_received opt;

		/* Get original SYNACK MSS value if user MSS sets mss_clamp */
		tcp_clear_options(&opt);
		opt.user_mss = opt.mss_clamp = 0;
		tcp_parse_options(synack, &opt, 0, NULL);
		mss = opt.mss_clamp;
	}

	if (!tp->syn_fastopen) {
		/* Ignore an unsolicited cookie */
		cookie->len = -1;
	} else if (tp->total_retrans) {
		/* SYN timed out and the SYN-ACK neither has a cookie nor
		 * acknowledges data. Presumably the remote received only
		 * the retransmitted (regular) SYNs: either the original
		 * SYN-data or the corresponding SYN-ACK was dropped.
		 */
		syn_drop = (cookie->len < 0 && data);
	} else if (cookie->len < 0 && !tp->syn_data) {
		/* We requested a cookie but didn't get it. If we did not use
		 * the (old) exp opt format then try so next time (try_exp=1).
		 * Otherwise we go back to use the RFC7413 opt (try_exp=2).
		 */
		try_exp = tp->syn_fastopen_exp ? 2 : 1;
	}

	tcp_fastopen_cache_set(sk, mss, cookie, syn_drop, try_exp);

	if (data) { /* Retransmit unacked data in SYN */
		tcp_for_write_queue_from(data, sk) {
			if (data == tcp_send_head(sk) ||
			    __tcp_retransmit_skb(sk, data, 1))
				break;
		}
		tcp_rearm_rto(sk);
		NET_INC_STATS(sock_net(sk),
				LINUX_MIB_TCPFASTOPENACTIVEFAIL);
		return true;
	}
	tp->syn_data_acked = tp->syn_data;
	if (tp->syn_data_acked)
		NET_INC_STATS(sock_net(sk),
				LINUX_MIB_TCPFASTOPENACTIVE);

	tcp_fastopen_add_skb(sk, synack);

	return false;
}

static int tcp_rcv_synsent_state_process(struct sock *sk, struct sk_buff *skb,
					 const struct tcphdr *th)
{
	struct inet_connection_sock *icsk = inet_csk(sk);
	struct tcp_sock *tp = tcp_sk(sk);
	struct tcp_fastopen_cookie foc = { .len = -1 };
	int saved_clamp = tp->rx_opt.mss_clamp;
	bool fastopen_fail;

	tcp_parse_options(skb, &tp->rx_opt, 0, &foc);
	if (tp->rx_opt.saw_tstamp && tp->rx_opt.rcv_tsecr)
		tp->rx_opt.rcv_tsecr -= tp->tsoffset;

	if (th->ack) {
		/* rfc793:
		 * "If the state is SYN-SENT then
		 *    first check the ACK bit
		 *      If the ACK bit is set
		 *	  If SEG.ACK =< ISS, or SEG.ACK > SND.NXT, send
		 *        a reset (unless the RST bit is set, if so drop
		 *        the segment and return)"
		 */
		if (!after(TCP_SKB_CB(skb)->ack_seq, tp->snd_una) ||
		    after(TCP_SKB_CB(skb)->ack_seq, tp->snd_nxt))
			goto reset_and_undo;

		if (tp->rx_opt.saw_tstamp && tp->rx_opt.rcv_tsecr &&
		    !between(tp->rx_opt.rcv_tsecr, tp->retrans_stamp,
			     tcp_time_stamp)) {
			NET_INC_STATS(sock_net(sk),
					LINUX_MIB_PAWSACTIVEREJECTED);
			goto reset_and_undo;
		}

		/* Now ACK is acceptable.
		 *
		 * "If the RST bit is set
		 *    If the ACK was acceptable then signal the user "error:
		 *    connection reset", drop the segment, enter CLOSED state,
		 *    delete TCB, and return."
		 */

		if (th->rst) {
			tcp_reset(sk);
			goto discard;
		}

		/* rfc793:
		 *   "fifth, if neither of the SYN or RST bits is set then
		 *    drop the segment and return."
		 *
		 *    See note below!
		 *                                        --ANK(990513)
		 */
		if (!th->syn)
			goto discard_and_undo;

		/* rfc793:
		 *   "If the SYN bit is on ...
		 *    are acceptable then ...
		 *    (our SYN has been ACKed), change the connection
		 *    state to ESTABLISHED..."
		 */

		tcp_ecn_rcv_synack(tp, th);

		tcp_init_wl(tp, TCP_SKB_CB(skb)->seq);
		tcp_ack(sk, skb, FLAG_SLOWPATH);

		/* Ok.. it's good. Set up sequence numbers and
		 * move to established.
		 */
		tp->rcv_nxt = TCP_SKB_CB(skb)->seq + 1;
		tp->rcv_wup = TCP_SKB_CB(skb)->seq + 1;

		/* RFC1323: The window in SYN & SYN/ACK segments is
		 * never scaled.
		 */
		tp->snd_wnd = ntohs(th->window);

		if (!tp->rx_opt.wscale_ok) {
			tp->rx_opt.snd_wscale = tp->rx_opt.rcv_wscale = 0;
			tp->window_clamp = min(tp->window_clamp, 65535U);
		}

		if (tp->rx_opt.saw_tstamp) {
			tp->rx_opt.tstamp_ok	   = 1;
			tp->tcp_header_len =
				sizeof(struct tcphdr) + TCPOLEN_TSTAMP_ALIGNED;
			tp->advmss	    -= TCPOLEN_TSTAMP_ALIGNED;
			tcp_store_ts_recent(tp);
		} else {
			tp->tcp_header_len = sizeof(struct tcphdr);
		}

		if (tcp_is_sack(tp) && sysctl_tcp_fack)
			tcp_enable_fack(tp);

		tcp_mtup_init(sk);
		tcp_sync_mss(sk, icsk->icsk_pmtu_cookie);
		tcp_initialize_rcv_mss(sk);

		/* Remember, tcp_poll() does not lock socket!
		 * Change state from SYN-SENT only after copied_seq
		 * is initialized. */
		tp->copied_seq = tp->rcv_nxt;

		smp_mb();

		tcp_finish_connect(sk, skb);

		fastopen_fail = (tp->syn_fastopen || tp->syn_data) &&
				tcp_rcv_fastopen_synack(sk, skb, &foc);

		if (!sock_flag(sk, SOCK_DEAD)) {
			sk->sk_state_change(sk);
			sk_wake_async(sk, SOCK_WAKE_IO, POLL_OUT);
		}
		if (fastopen_fail)
			return -1;
		if (sk->sk_write_pending ||
		    icsk->icsk_accept_queue.rskq_defer_accept ||
		    icsk->icsk_ack.pingpong) {
			/* Save one ACK. Data will be ready after
			 * several ticks, if write_pending is set.
			 *
			 * It may be deleted, but with this feature tcpdumps
			 * look so _wonderfully_ clever, that I was not able
			 * to stand against the temptation 8)     --ANK
			 */
			inet_csk_schedule_ack(sk);
			tcp_enter_quickack_mode(sk, TCP_MAX_QUICKACKS);
			inet_csk_reset_xmit_timer(sk, ICSK_TIME_DACK,
						  TCP_DELACK_MAX, TCP_RTO_MAX);

discard:
			tcp_drop(sk, skb);
			return 0;
		} else {
			tcp_send_ack(sk);
		}
		return -1;
	}

	/* No ACK in the segment */

	if (th->rst) {
		/* rfc793:
		 * "If the RST bit is set
		 *
		 *      Otherwise (no ACK) drop the segment and return."
		 */

		goto discard_and_undo;
	}

	/* PAWS check. */
	if (tp->rx_opt.ts_recent_stamp && tp->rx_opt.saw_tstamp &&
	    tcp_paws_reject(&tp->rx_opt, 0))
		goto discard_and_undo;

	if (th->syn) {
		/* We see SYN without ACK. It is attempt of
		 * simultaneous connect with crossed SYNs.
		 * Particularly, it can be connect to self.
		 */
		tcp_set_state(sk, TCP_SYN_RECV);

		if (tp->rx_opt.saw_tstamp) {
			tp->rx_opt.tstamp_ok = 1;
			tcp_store_ts_recent(tp);
			tp->tcp_header_len =
				sizeof(struct tcphdr) + TCPOLEN_TSTAMP_ALIGNED;
		} else {
			tp->tcp_header_len = sizeof(struct tcphdr);
		}

		tp->rcv_nxt = TCP_SKB_CB(skb)->seq + 1;
		tp->copied_seq = tp->rcv_nxt;
		tp->rcv_wup = TCP_SKB_CB(skb)->seq + 1;

		/* RFC1323: The window in SYN & SYN/ACK segments is
		 * never scaled.
		 */
		tp->snd_wnd    = ntohs(th->window);
		tp->snd_wl1    = TCP_SKB_CB(skb)->seq;
		tp->max_window = tp->snd_wnd;

		tcp_ecn_rcv_syn(tp, th);

		tcp_mtup_init(sk);
		tcp_sync_mss(sk, icsk->icsk_pmtu_cookie);
		tcp_initialize_rcv_mss(sk);

		tcp_send_synack(sk);
#if 0
		/* Note, we could accept data and URG from this segment.
		 * There are no obstacles to make this (except that we must
		 * either change tcp_recvmsg() to prevent it from returning data
		 * before 3WHS completes per RFC793, or employ TCP Fast Open).
		 *
		 * However, if we ignore data in ACKless segments sometimes,
		 * we have no reasons to accept it sometimes.
		 * Also, seems the code doing it in step6 of tcp_rcv_state_process
		 * is not flawless. So, discard packet for sanity.
		 * Uncomment this return to process the data.
		 */
		return -1;
#else
		goto discard;
#endif
	}
	/* "fifth, if neither of the SYN or RST bits is set then
	 * drop the segment and return."
	 */

discard_and_undo:
	tcp_clear_options(&tp->rx_opt);
	tp->rx_opt.mss_clamp = saved_clamp;
	goto discard;

reset_and_undo:
	tcp_clear_options(&tp->rx_opt);
	tp->rx_opt.mss_clamp = saved_clamp;
	return 1;
}

/*
 *	This function implements the receiving procedure of RFC 793 for
 *	all states except ESTABLISHED and TIME_WAIT.
 *	It's called from both tcp_v4_rcv and tcp_v6_rcv and should be
 *	address independent.
 */

int tcp_rcv_state_process(struct sock *sk, struct sk_buff *skb)
{
	struct tcp_sock *tp = tcp_sk(sk);
	struct inet_connection_sock *icsk = inet_csk(sk);
	const struct tcphdr *th = tcp_hdr(skb);
	struct request_sock *req;
	int queued = 0;
	bool acceptable;

	switch (sk->sk_state) {
	case TCP_CLOSE:
		goto discard;

	case TCP_LISTEN:
		if (th->ack)
			return 1;

		if (th->rst)
			goto discard;

		if (th->syn) {
			if (th->fin)
				goto discard;
			/* It is possible that we process SYN packets from backlog,
			 * so we need to make sure to disable BH and RCU right there.
			 */
			rcu_read_lock();
			local_bh_disable();
			acceptable = icsk->icsk_af_ops->conn_request(sk, skb) >= 0;
			local_bh_enable();
			rcu_read_unlock();

			if (!acceptable)
				return 1;
			consume_skb(skb);
			return 0;
		}
		goto discard;

	case TCP_SYN_SENT:
		tp->rx_opt.saw_tstamp = 0;
		queued = tcp_rcv_synsent_state_process(sk, skb, th);
		if (queued >= 0)
			return queued;

		/* Do step6 onward by hand. */
		tcp_urg(sk, skb, th);
		__kfree_skb(skb);
		tcp_data_snd_check(sk);
		return 0;
	}

	tp->rx_opt.saw_tstamp = 0;
	req = tp->fastopen_rsk;
	if (req) {
		WARN_ON_ONCE(sk->sk_state != TCP_SYN_RECV &&
		    sk->sk_state != TCP_FIN_WAIT1);

		if (!tcp_check_req(sk, skb, req, true))
			goto discard;
	}

	if (!th->ack && !th->rst && !th->syn)
		goto discard;

	if (!tcp_validate_incoming(sk, skb, th, 0))
		return 0;

	/* step 5: check the ACK field */
	acceptable = tcp_ack(sk, skb, FLAG_SLOWPATH |
				      FLAG_UPDATE_TS_RECENT |
				      FLAG_NO_CHALLENGE_ACK) > 0;

	if (!acceptable) {
		if (sk->sk_state == TCP_SYN_RECV)
			return 1;	/* send one RST */
		tcp_send_challenge_ack(sk, skb);
		goto discard;
	}
	switch (sk->sk_state) {
	case TCP_SYN_RECV:
		if (!tp->srtt_us)
			tcp_synack_rtt_meas(sk, req);

		/* Once we leave TCP_SYN_RECV, we no longer need req
		 * so release it.
		 */
		if (req) {
			inet_csk(sk)->icsk_retransmits = 0;
			reqsk_fastopen_remove(sk, req, false);
		} else {
			/* Make sure socket is routed, for correct metrics. */
			icsk->icsk_af_ops->rebuild_header(sk);
			tcp_init_congestion_control(sk);

			tcp_mtup_init(sk);
			tp->copied_seq = tp->rcv_nxt;
			tcp_init_buffer_space(sk);
		}
		smp_mb();
		tcp_set_state(sk, TCP_ESTABLISHED);
		sk->sk_state_change(sk);

		/* Note, that this wakeup is only for marginal crossed SYN case.
		 * Passively open sockets are not waked up, because
		 * sk->sk_sleep == NULL and sk->sk_socket == NULL.
		 */
		if (sk->sk_socket)
			sk_wake_async(sk, SOCK_WAKE_IO, POLL_OUT);

		tp->snd_una = TCP_SKB_CB(skb)->ack_seq;
		tp->snd_wnd = ntohs(th->window) << tp->rx_opt.snd_wscale;
		tcp_init_wl(tp, TCP_SKB_CB(skb)->seq);

		if (tp->rx_opt.tstamp_ok)
			tp->advmss -= TCPOLEN_TSTAMP_ALIGNED;

		if (req) {
			/* Re-arm the timer because data may have been sent out.
			 * This is similar to the regular data transmission case
			 * when new data has just been ack'ed.
			 *
			 * (TFO) - we could try to be more aggressive and
			 * retransmitting any data sooner based on when they
			 * are sent out.
			 */
			tcp_rearm_rto(sk);
		} else
			tcp_init_metrics(sk);

		if (!inet_csk(sk)->icsk_ca_ops->cong_control)
			tcp_update_pacing_rate(sk);

		/* Prevent spurious tcp_cwnd_restart() on first data packet */
		tp->lsndtime = tcp_jiffies32;

		tcp_initialize_rcv_mss(sk);
		tcp_fast_path_on(tp);
		break;

	case TCP_FIN_WAIT1: {
		struct dst_entry *dst;
		int tmo;

		/* If we enter the TCP_FIN_WAIT1 state and we are a
		 * Fast Open socket and this is the first acceptable
		 * ACK we have received, this would have acknowledged
		 * our SYNACK so stop the SYNACK timer.
		 */
		if (req) {
			/* We no longer need the request sock. */
			reqsk_fastopen_remove(sk, req, false);
			tcp_rearm_rto(sk);
		}
		if (tp->snd_una != tp->write_seq)
			break;

		tcp_set_state(sk, TCP_FIN_WAIT2);
		sk->sk_shutdown |= SEND_SHUTDOWN;

		dst = __sk_dst_get(sk);
		if (dst)
			dst_confirm(dst);

		if (!sock_flag(sk, SOCK_DEAD)) {
			/* Wake up lingering close() */
			sk->sk_state_change(sk);
			break;
		}

		if (tp->linger2 < 0 ||
		    (TCP_SKB_CB(skb)->end_seq != TCP_SKB_CB(skb)->seq &&
		     after(TCP_SKB_CB(skb)->end_seq - th->fin, tp->rcv_nxt))) {
			tcp_done(sk);
			NET_INC_STATS(sock_net(sk), LINUX_MIB_TCPABORTONDATA);
			return 1;
		}

		tmo = tcp_fin_time(sk);
		if (tmo > TCP_TIMEWAIT_LEN) {
			inet_csk_reset_keepalive_timer(sk, tmo - TCP_TIMEWAIT_LEN);
		} else if (th->fin || sock_owned_by_user(sk)) {
			/* Bad case. We could lose such FIN otherwise.
			 * It is not a big problem, but it looks confusing
			 * and not so rare event. We still can lose it now,
			 * if it spins in bh_lock_sock(), but it is really
			 * marginal case.
			 */
			inet_csk_reset_keepalive_timer(sk, tmo);
		} else {
			tcp_time_wait(sk, TCP_FIN_WAIT2, tmo);
			goto discard;
		}
		break;
	}

	case TCP_CLOSING:
		if (tp->snd_una == tp->write_seq) {
			tcp_time_wait(sk, TCP_TIME_WAIT, 0);
			goto discard;
		}
		break;

	case TCP_LAST_ACK:
		if (tp->snd_una == tp->write_seq) {
			tcp_update_metrics(sk);
			tcp_done(sk);
			goto discard;
		}
		break;
	}

	/* step 6: check the URG bit */
	tcp_urg(sk, skb, th);

	/* step 7: process the segment text */
	switch (sk->sk_state) {
	case TCP_CLOSE_WAIT:
	case TCP_CLOSING:
	case TCP_LAST_ACK:
		if (!before(TCP_SKB_CB(skb)->seq, tp->rcv_nxt))
			break;
	case TCP_FIN_WAIT1:
	case TCP_FIN_WAIT2:
		/* RFC 793 says to queue data in these states,
		 * RFC 1122 says we MUST send a reset.
		 * BSD 4.4 also does reset.
		 */
		if (sk->sk_shutdown & RCV_SHUTDOWN) {
			if (TCP_SKB_CB(skb)->end_seq != TCP_SKB_CB(skb)->seq &&
			    after(TCP_SKB_CB(skb)->end_seq - th->fin, tp->rcv_nxt)) {
				NET_INC_STATS(sock_net(sk), LINUX_MIB_TCPABORTONDATA);
				tcp_reset(sk);
				return 1;
			}
		}
		/* Fall through */
	case TCP_ESTABLISHED:
		tcp_data_queue(sk, skb);
		queued = 1;
		break;
	}

	/* tcp_data could move socket to TIME-WAIT */
	if (sk->sk_state != TCP_CLOSE) {
		tcp_data_snd_check(sk);
		tcp_ack_snd_check(sk);
	}

	if (!queued) {
discard:
		tcp_drop(sk, skb);
	}
	return 0;
}
EXPORT_SYMBOL(tcp_rcv_state_process);

static inline void pr_drop_req(struct request_sock *req, __u16 port, int family)
{
	struct inet_request_sock *ireq = inet_rsk(req);

	if (family == AF_INET)
		net_dbg_ratelimited("drop open request from %pI4/%u\n",
				    &ireq->ir_rmt_addr, port);
#if IS_ENABLED(CONFIG_IPV6)
	else if (family == AF_INET6)
		net_dbg_ratelimited("drop open request from %pI6/%u\n",
				    &ireq->ir_v6_rmt_addr, port);
#endif
}

/* RFC3168 : 6.1.1 SYN packets must not have ECT/ECN bits set
 *
 * If we receive a SYN packet with these bits set, it means a
 * network is playing bad games with TOS bits. In order to
 * avoid possible false congestion notifications, we disable
 * TCP ECN negotiation.
 *
 * Exception: tcp_ca wants ECN. This is required for DCTCP
 * congestion control: Linux DCTCP asserts ECT on all packets,
 * including SYN, which is most optimal solution; however,
 * others, such as FreeBSD do not.
 */
static void tcp_ecn_create_request(struct request_sock *req,
				   const struct sk_buff *skb,
				   const struct sock *listen_sk,
				   const struct dst_entry *dst)
{
	const struct tcphdr *th = tcp_hdr(skb);
	const struct net *net = sock_net(listen_sk);
	bool th_ecn = th->ece && th->cwr;
	bool ect, ecn_ok;
	u32 ecn_ok_dst;

	if (!th_ecn)
		return;

	ect = !INET_ECN_is_not_ect(TCP_SKB_CB(skb)->ip_dsfield);
	ecn_ok_dst = dst_feature(dst, DST_FEATURE_ECN_MASK);
	ecn_ok = net->ipv4.sysctl_tcp_ecn || ecn_ok_dst;

	if ((!ect && ecn_ok) || tcp_ca_needs_ecn(listen_sk) ||
	    (ecn_ok_dst & DST_FEATURE_ECN_CA))
		inet_rsk(req)->ecn_ok = 1;
}

static void tcp_openreq_init(struct request_sock *req,
			     const struct tcp_options_received *rx_opt,
			     struct sk_buff *skb, const struct sock *sk)
{
	struct inet_request_sock *ireq = inet_rsk(req);

	req->rsk_rcv_wnd = 0;		/* So that tcp_send_synack() knows! */
	req->cookie_ts = 0;
	tcp_rsk(req)->rcv_isn = TCP_SKB_CB(skb)->seq;
	tcp_rsk(req)->rcv_nxt = TCP_SKB_CB(skb)->seq + 1;
	skb_mstamp_get(&tcp_rsk(req)->snt_synack);
	tcp_rsk(req)->last_oow_ack_time = 0;
	req->mss = rx_opt->mss_clamp;
	req->ts_recent = rx_opt->saw_tstamp ? rx_opt->rcv_tsval : 0;
	ireq->tstamp_ok = rx_opt->tstamp_ok;
	ireq->sack_ok = rx_opt->sack_ok;
	ireq->snd_wscale = rx_opt->snd_wscale;
	ireq->wscale_ok = rx_opt->wscale_ok;
	ireq->acked = 0;
	ireq->ecn_ok = 0;
	ireq->ir_rmt_port = tcp_hdr(skb)->source;
	ireq->ir_num = ntohs(tcp_hdr(skb)->dest);
	ireq->ir_mark = inet_request_mark(sk, skb);
}

struct request_sock *inet_reqsk_alloc(const struct request_sock_ops *ops,
				      struct sock *sk_listener,
				      bool attach_listener)
{
	struct request_sock *req = reqsk_alloc(ops, sk_listener,
					       attach_listener);

	if (req) {
		struct inet_request_sock *ireq = inet_rsk(req);

		kmemcheck_annotate_bitfield(ireq, flags);
		ireq->ireq_opt = NULL;
#if IS_ENABLED(CONFIG_IPV6)
		ireq->pktopts = NULL;
#endif
		atomic64_set(&ireq->ir_cookie, 0);
		ireq->ireq_state = TCP_NEW_SYN_RECV;
		write_pnet(&ireq->ireq_net, sock_net(sk_listener));
		ireq->ireq_family = sk_listener->sk_family;
	}

	return req;
}
EXPORT_SYMBOL(inet_reqsk_alloc);

/*
 * Return true if a syncookie should be sent
 */
static bool tcp_syn_flood_action(const struct sock *sk,
				 const struct sk_buff *skb,
				 const char *proto)
{
	struct request_sock_queue *queue = &inet_csk(sk)->icsk_accept_queue;
	const char *msg = "Dropping request";
	bool want_cookie = false;
	struct net *net = sock_net(sk);

#ifdef CONFIG_SYN_COOKIES
	if (net->ipv4.sysctl_tcp_syncookies) {
		msg = "Sending cookies";
		want_cookie = true;
		__NET_INC_STATS(sock_net(sk), LINUX_MIB_TCPREQQFULLDOCOOKIES);
	} else
#endif
		__NET_INC_STATS(sock_net(sk), LINUX_MIB_TCPREQQFULLDROP);

	if (!queue->synflood_warned &&
	    net->ipv4.sysctl_tcp_syncookies != 2 &&
	    xchg(&queue->synflood_warned, 1) == 0)
		pr_info("%s: Possible SYN flooding on port %d. %s.  Check SNMP counters.\n",
			proto, ntohs(tcp_hdr(skb)->dest), msg);

	return want_cookie;
}

static void tcp_reqsk_record_syn(const struct sock *sk,
				 struct request_sock *req,
				 const struct sk_buff *skb)
{
	if (tcp_sk(sk)->save_syn) {
		u32 len = skb_network_header_len(skb) + tcp_hdrlen(skb);
		u32 *copy;

		copy = kmalloc(len + sizeof(u32), GFP_ATOMIC);
		if (copy) {
			copy[0] = len;
			memcpy(&copy[1], skb_network_header(skb), len);
			req->saved_syn = copy;
		}
	}
}

int tcp_conn_request(struct request_sock_ops *rsk_ops,
		     const struct tcp_request_sock_ops *af_ops,
		     struct sock *sk, struct sk_buff *skb)
{
	struct tcp_fastopen_cookie foc = { .len = -1 };
	__u32 isn = TCP_SKB_CB(skb)->tcp_tw_isn;
	struct tcp_options_received tmp_opt;
	struct tcp_sock *tp = tcp_sk(sk);
	struct net *net = sock_net(sk);
	struct sock *fastopen_sk = NULL;
	struct dst_entry *dst = NULL;
	struct request_sock *req;
	bool want_cookie = false;
	struct flowi fl;

	/* TW buckets are converted to open requests without
	 * limitations, they conserve resources and peer is
	 * evidently real one.
	 */
	if ((net->ipv4.sysctl_tcp_syncookies == 2 ||
	     inet_csk_reqsk_queue_is_full(sk)) && !isn) {
		want_cookie = tcp_syn_flood_action(sk, skb, rsk_ops->slab_name);
		if (!want_cookie)
			goto drop;
	}

	if (sk_acceptq_is_full(sk)) {
		NET_INC_STATS(sock_net(sk), LINUX_MIB_LISTENOVERFLOWS);
		goto drop;
	}

	req = inet_reqsk_alloc(rsk_ops, sk, !want_cookie);
	if (!req)
		goto drop;

	tcp_rsk(req)->af_specific = af_ops;

	tcp_clear_options(&tmp_opt);
	tmp_opt.mss_clamp = af_ops->mss_clamp;
	tmp_opt.user_mss  = tp->rx_opt.user_mss;
	tcp_parse_options(skb, &tmp_opt, 0, want_cookie ? NULL : &foc);

	if (want_cookie && !tmp_opt.saw_tstamp)
		tcp_clear_options(&tmp_opt);

	tmp_opt.tstamp_ok = tmp_opt.saw_tstamp;
	tcp_openreq_init(req, &tmp_opt, skb, sk);
	inet_rsk(req)->no_srccheck = inet_sk(sk)->transparent;

	/* Note: tcp_v6_init_req() might override ir_iif for link locals */
	inet_rsk(req)->ir_iif = inet_request_bound_dev_if(sk, skb);

	af_ops->init_req(req, sk, skb);

	if (security_inet_conn_request(sk, skb, req))
		goto drop_and_free;

	if (!want_cookie && !isn) {
		/* VJ's idea. We save last timestamp seen
		 * from the destination in peer table, when entering
		 * state TIME-WAIT, and check against it before
		 * accepting new connection request.
		 *
		 * If "isn" is not zero, this request hit alive
		 * timewait bucket, so that all the necessary checks
		 * are made in the function processing timewait state.
		 */
		if (tcp_death_row.sysctl_tw_recycle) {
			bool strict;

			dst = af_ops->route_req(sk, &fl, req, &strict);

			if (dst && strict &&
			    !tcp_peer_is_proven(req, dst, true,
						tmp_opt.saw_tstamp)) {
				NET_INC_STATS(sock_net(sk), LINUX_MIB_PAWSPASSIVEREJECTED);
				goto drop_and_release;
			}
		}
		/* Kill the following clause, if you dislike this way. */
		else if (!net->ipv4.sysctl_tcp_syncookies &&
			 (sysctl_max_syn_backlog - inet_csk_reqsk_queue_len(sk) <
			  (sysctl_max_syn_backlog >> 2)) &&
			 !tcp_peer_is_proven(req, dst, false,
					     tmp_opt.saw_tstamp)) {
			/* Without syncookies last quarter of
			 * backlog is filled with destinations,
			 * proven to be alive.
			 * It means that we continue to communicate
			 * to destinations, already remembered
			 * to the moment of synflood.
			 */
			pr_drop_req(req, ntohs(tcp_hdr(skb)->source),
				    rsk_ops->family);
			goto drop_and_release;
		}

		isn = af_ops->init_seq(skb);
	}
	if (!dst) {
		dst = af_ops->route_req(sk, &fl, req, NULL);
		if (!dst)
			goto drop_and_free;
	}

	tcp_ecn_create_request(req, skb, sk, dst);

	if (want_cookie) {
		isn = cookie_init_sequence(af_ops, sk, skb, &req->mss);
		req->cookie_ts = tmp_opt.tstamp_ok;
		if (!tmp_opt.tstamp_ok)
			inet_rsk(req)->ecn_ok = 0;
	}

	tcp_rsk(req)->snt_isn = isn;
	tcp_rsk(req)->txhash = net_tx_rndhash();
	tcp_openreq_init_rwin(req, sk, dst);
	if (!want_cookie) {
		tcp_reqsk_record_syn(sk, req, skb);
		fastopen_sk = tcp_try_fastopen(sk, skb, req, &foc, dst);
	}
	if (fastopen_sk) {
		af_ops->send_synack(fastopen_sk, dst, &fl, req,
				    &foc, TCP_SYNACK_FASTOPEN);
		/* Add the child socket directly into the accept queue */
		if (!inet_csk_reqsk_queue_add(sk, req, fastopen_sk)) {
			reqsk_fastopen_remove(fastopen_sk, req, false);
			bh_unlock_sock(fastopen_sk);
			sock_put(fastopen_sk);
			reqsk_put(req);
			goto drop;
		}
		sk->sk_data_ready(sk);
		bh_unlock_sock(fastopen_sk);
		sock_put(fastopen_sk);
	} else {
		tcp_rsk(req)->tfo_listener = false;
		if (!want_cookie)
			inet_csk_reqsk_queue_hash_add(sk, req, TCP_TIMEOUT_INIT);
		af_ops->send_synack(sk, dst, &fl, req, &foc,
				    !want_cookie ? TCP_SYNACK_NORMAL :
						   TCP_SYNACK_COOKIE);
		if (want_cookie) {
			reqsk_free(req);
			return 0;
		}
	}
	reqsk_put(req);
	return 0;

drop_and_release:
	dst_release(dst);
drop_and_free:
	reqsk_free(req);
drop:
	tcp_listendrop(sk);
	return 0;
}
EXPORT_SYMBOL(tcp_conn_request);<|MERGE_RESOLUTION|>--- conflicted
+++ resolved
@@ -419,9 +419,6 @@
 	}
 }
 
-<<<<<<< HEAD
-/* 3. Try to fixup all. It is made immediately after connection enters
-=======
 /* 3. Tuning rcvbuf, when connection enters established state. */
 static void tcp_fixup_rcvbuf(struct sock *sk)
 {
@@ -442,7 +439,6 @@
 }
 
 /* 4. Try to fixup all. It is made immediately after connection enters
->>>>>>> a5b0e8dd
  *    established state.
  */
 void tcp_init_buffer_space(struct sock *sk)
