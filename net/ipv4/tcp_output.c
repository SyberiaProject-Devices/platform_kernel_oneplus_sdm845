/*
 * INET		An implementation of the TCP/IP protocol suite for the LINUX
 *		operating system.  INET is implemented using the  BSD Socket
 *		interface as the means of communication with the user level.
 *
 *		Implementation of the Transmission Control Protocol(TCP).
 *
 * Authors:	Ross Biro
 *		Fred N. van Kempen, <waltje@uWalt.NL.Mugnet.ORG>
 *		Mark Evans, <evansmp@uhura.aston.ac.uk>
 *		Corey Minyard <wf-rch!minyard@relay.EU.net>
 *		Florian La Roche, <flla@stud.uni-sb.de>
 *		Charles Hedrick, <hedrick@klinzhai.rutgers.edu>
 *		Linus Torvalds, <torvalds@cs.helsinki.fi>
 *		Alan Cox, <gw4pts@gw4pts.ampr.org>
 *		Matthew Dillon, <dillon@apollo.west.oic.com>
 *		Arnt Gulbrandsen, <agulbra@nvg.unit.no>
 *		Jorge Cwik, <jorge@laser.satlink.net>
 */

/*
 * Changes:	Pedro Roque	:	Retransmit queue handled by TCP.
 *				:	Fragmentation on mtu decrease
 *				:	Segment collapse on retransmit
 *				:	AF independence
 *
 *		Linus Torvalds	:	send_delayed_ack
 *		David S. Miller	:	Charge memory using the right skb
 *					during syn/ack processing.
 *		David S. Miller :	Output engine completely rewritten.
 *		Andrea Arcangeli:	SYNACK carry ts_recent in tsecr.
 *		Cacophonix Gaul :	draft-minshall-nagle-01
 *		J Hadi Salim	:	ECN support
 *
 */

#define pr_fmt(fmt) "TCP: " fmt

#include <net/tcp.h>

#include <linux/compiler.h>
#include <linux/gfp.h>
#include <linux/module.h>

/* People can turn this off for buggy TCP's found in printers etc. */
int sysctl_tcp_retrans_collapse __read_mostly = 1;

/* People can turn this on to work with those rare, broken TCPs that
 * interpret the window field as a signed quantity.
 */
int sysctl_tcp_workaround_signed_windows __read_mostly = 0;

/* Default TSQ limit of four TSO segments */
int sysctl_tcp_limit_output_bytes __read_mostly = 262144;

/* This limits the percentage of the congestion window which we
 * will allow a single TSO frame to consume.  Building TSO frames
 * which are too large can cause TCP streams to be bursty.
 */
int sysctl_tcp_tso_win_divisor __read_mostly = 3;

/* By default, RFC2861 behavior.  */
int sysctl_tcp_slow_start_after_idle __read_mostly = 1;

static bool tcp_write_xmit(struct sock *sk, unsigned int mss_now, int nonagle,
			   int push_one, gfp_t gfp);

/* Account for new data that has been sent to the network. */
static void tcp_event_new_data_sent(struct sock *sk, const struct sk_buff *skb)
{
	struct inet_connection_sock *icsk = inet_csk(sk);
	struct tcp_sock *tp = tcp_sk(sk);
	unsigned int prior_packets = tp->packets_out;

	tcp_advance_send_head(sk, skb);
	tp->snd_nxt = TCP_SKB_CB(skb)->end_seq;

	tp->packets_out += tcp_skb_pcount(skb);
	if (!prior_packets || icsk->icsk_pending == ICSK_TIME_EARLY_RETRANS ||
	    icsk->icsk_pending == ICSK_TIME_LOSS_PROBE) {
		tcp_rearm_rto(sk);
	}

	NET_ADD_STATS(sock_net(sk), LINUX_MIB_TCPORIGDATASENT,
		      tcp_skb_pcount(skb));
}

/* SND.NXT, if window was not shrunk.
 * If window has been shrunk, what should we make? It is not clear at all.
 * Using SND.UNA we will fail to open window, SND.NXT is out of window. :-(
 * Anything in between SND.UNA...SND.UNA+SND.WND also can be already
 * invalid. OK, let's make this for now:
 */
static inline __u32 tcp_acceptable_seq(const struct sock *sk)
{
	const struct tcp_sock *tp = tcp_sk(sk);

	if (!before(tcp_wnd_end(tp), tp->snd_nxt))
		return tp->snd_nxt;
	else
		return tcp_wnd_end(tp);
}

/* Calculate mss to advertise in SYN segment.
 * RFC1122, RFC1063, draft-ietf-tcpimpl-pmtud-01 state that:
 *
 * 1. It is independent of path mtu.
 * 2. Ideally, it is maximal possible segment size i.e. 65535-40.
 * 3. For IPv4 it is reasonable to calculate it from maximal MTU of
 *    attached devices, because some buggy hosts are confused by
 *    large MSS.
 * 4. We do not make 3, we advertise MSS, calculated from first
 *    hop device mtu, but allow to raise it to ip_rt_min_advmss.
 *    This may be overridden via information stored in routing table.
 * 5. Value 65535 for MSS is valid in IPv6 and means "as large as possible,
 *    probably even Jumbo".
 */
static __u16 tcp_advertise_mss(struct sock *sk)
{
	struct tcp_sock *tp = tcp_sk(sk);
	const struct dst_entry *dst = __sk_dst_get(sk);
	int mss = tp->advmss;

	if (dst) {
		unsigned int metric = dst_metric_advmss(dst);

		if (metric < mss) {
			mss = metric;
			tp->advmss = mss;
		}
	}

	return (__u16)mss;
}

/* RFC2861. Reset CWND after idle period longer RTO to "restart window".
 * This is the first part of cwnd validation mechanism.
 */
void tcp_cwnd_restart(struct sock *sk, s32 delta)
{
	struct tcp_sock *tp = tcp_sk(sk);
	u32 restart_cwnd = tcp_init_cwnd(tp, __sk_dst_get(sk));
	u32 cwnd = tp->snd_cwnd;

	tcp_ca_event(sk, CA_EVENT_CWND_RESTART);

	tp->snd_ssthresh = tcp_current_ssthresh(sk);
	restart_cwnd = min(restart_cwnd, cwnd);

	while ((delta -= inet_csk(sk)->icsk_rto) > 0 && cwnd > restart_cwnd)
		cwnd >>= 1;
	tp->snd_cwnd = max(cwnd, restart_cwnd);
	tp->snd_cwnd_stamp = tcp_jiffies32;
	tp->snd_cwnd_used = 0;
}

/* Congestion state accounting after a packet has been sent. */
static void tcp_event_data_sent(struct tcp_sock *tp,
				struct sock *sk)
{
	struct inet_connection_sock *icsk = inet_csk(sk);
	const u32 now = tcp_jiffies32;

	if (tcp_packets_in_flight(tp) == 0)
		tcp_ca_event(sk, CA_EVENT_TX_START);

	tp->lsndtime = now;

	/* If it is a reply for ato after last received
	 * packet, enter pingpong mode.
	 */
	if ((u32)(now - icsk->icsk_ack.lrcvtime) < icsk->icsk_ack.ato)
		icsk->icsk_ack.pingpong = 1;
}

/* Account for an ACK we sent. */
static inline void tcp_event_ack_sent(struct sock *sk, unsigned int pkts,
				      u32 rcv_nxt)
{
	struct tcp_sock *tp = tcp_sk(sk);

	if (unlikely(rcv_nxt != tp->rcv_nxt))
		return;  /* Special ACK sent by DCTCP to reflect ECN */
	tcp_dec_quickack_mode(sk, pkts);
	inet_csk_clear_xmit_timer(sk, ICSK_TIME_DACK);
}

<<<<<<< HEAD
=======

u32 tcp_default_init_rwnd(struct net *net, u32 mss)
{
	/* Initial receive window should be twice of TCP_INIT_CWND to
	 * enable proper sending of new unsent data during fast recovery
	 * (RFC 3517, Section 4, NextSeg() rule (2)). Further place a
	 * limit when mss is larger than 1460.
	 */
	u32 init_rwnd = net->ipv4.sysctl_tcp_default_init_rwnd;

	if (mss > 1460)
		init_rwnd = max((1460 * init_rwnd) / mss, 2U);
	return init_rwnd;
}

>>>>>>> a5b0e8dd
/* Determine a window scaling and initial window to offer.
 * Based on the assumption that the given amount of space
 * will be offered. Store the results in the tp structure.
 * NOTE: for smooth operation initial space offering should
 * be a multiple of mss if possible. We assume here that mss >= 1.
 * This MUST be enforced by all callers.
 */
void tcp_select_initial_window(struct net *net, int __space, __u32 mss,
			       __u32 *rcv_wnd, __u32 *window_clamp,
			       int wscale_ok, __u8 *rcv_wscale,
			       __u32 init_rcv_wnd)
{
	unsigned int space = (__space < 0 ? 0 : __space);

	/* If no clamp set the clamp to the max possible scaled window */
	if (*window_clamp == 0)
		(*window_clamp) = (65535 << 14);
	space = min(*window_clamp, space);

	/* Quantize space offering to a multiple of mss if possible. */
	if (space > mss)
		space = (space / mss) * mss;

	/* NOTE: offering an initial window larger than 32767
	 * will break some buggy TCP stacks. If the admin tells us
	 * it is likely we could be speaking with such a buggy stack
	 * we will truncate our initial window offering to 32K-1
	 * unless the remote has sent us a window scaling option,
	 * which we interpret as a sign the remote TCP is not
	 * misinterpreting the window field as a signed quantity.
	 */
	if (sysctl_tcp_workaround_signed_windows)
		(*rcv_wnd) = min(space, MAX_TCP_WINDOW);
	else
		(*rcv_wnd) = min_t(u32, space, U16_MAX);

	if (init_rcv_wnd)
		*rcv_wnd = min(*rcv_wnd, init_rcv_wnd * mss);

	(*rcv_wscale) = 0;
	if (wscale_ok) {
		/* Set window scaling on max possible window
		 * See RFC1323 for an explanation of the limit to 14
		 */
		space = max_t(u32, space, sysctl_tcp_rmem[2]);
		space = max_t(u32, space, sysctl_rmem_max);
		space = min_t(u32, space, *window_clamp);
		while (space > 65535 && (*rcv_wscale) < 14) {
			space >>= 1;
			(*rcv_wscale)++;
		}
	}

<<<<<<< HEAD
=======
	if (mss > (1 << *rcv_wscale)) {
		if (!init_rcv_wnd) /* Use default unless specified otherwise */
			init_rcv_wnd = tcp_default_init_rwnd(net, mss);
		*rcv_wnd = min(*rcv_wnd, init_rcv_wnd * mss);
	}

>>>>>>> a5b0e8dd
	/* Set the clamp no higher than max representable value */
	(*window_clamp) = min(65535U << (*rcv_wscale), *window_clamp);
}
EXPORT_SYMBOL(tcp_select_initial_window);

/* Chose a new window to advertise, update state in tcp_sock for the
 * socket, and return result with RFC1323 scaling applied.  The return
 * value can be stuffed directly into th->window for an outgoing
 * frame.
 */
static u16 tcp_select_window(struct sock *sk)
{
	struct tcp_sock *tp = tcp_sk(sk);
	u32 old_win = tp->rcv_wnd;
	u32 cur_win = tcp_receive_window(tp);
	u32 new_win = __tcp_select_window(sk);

	/* Never shrink the offered window */
	if (new_win < cur_win) {
		/* Danger Will Robinson!
		 * Don't update rcv_wup/rcv_wnd here or else
		 * we will not be able to advertise a zero
		 * window in time.  --DaveM
		 *
		 * Relax Will Robinson.
		 */
		if (new_win == 0)
			NET_INC_STATS(sock_net(sk),
				      LINUX_MIB_TCPWANTZEROWINDOWADV);
		new_win = ALIGN(cur_win, 1 << tp->rx_opt.rcv_wscale);
	}
	tp->rcv_wnd = new_win;
	tp->rcv_wup = tp->rcv_nxt;

	/* Make sure we do not exceed the maximum possible
	 * scaled window.
	 */
	if (!tp->rx_opt.rcv_wscale && sysctl_tcp_workaround_signed_windows)
		new_win = min(new_win, MAX_TCP_WINDOW);
	else
		new_win = min(new_win, (65535U << tp->rx_opt.rcv_wscale));

	/* RFC1323 scaling applied */
	new_win >>= tp->rx_opt.rcv_wscale;

	/* If we advertise zero window, disable fast path. */
	if (new_win == 0) {
		tp->pred_flags = 0;
		if (old_win)
			NET_INC_STATS(sock_net(sk),
				      LINUX_MIB_TCPTOZEROWINDOWADV);
	} else if (old_win == 0) {
		NET_INC_STATS(sock_net(sk), LINUX_MIB_TCPFROMZEROWINDOWADV);
	}

	return new_win;
}

/* Packet ECN state for a SYN-ACK */
static void tcp_ecn_send_synack(struct sock *sk, struct sk_buff *skb)
{
	const struct tcp_sock *tp = tcp_sk(sk);

	TCP_SKB_CB(skb)->tcp_flags &= ~TCPHDR_CWR;
	if (!(tp->ecn_flags & TCP_ECN_OK))
		TCP_SKB_CB(skb)->tcp_flags &= ~TCPHDR_ECE;
	else if (tcp_ca_needs_ecn(sk))
		INET_ECN_xmit(sk);
}

/* Packet ECN state for a SYN.  */
static void tcp_ecn_send_syn(struct sock *sk, struct sk_buff *skb)
{
	struct tcp_sock *tp = tcp_sk(sk);
	bool use_ecn = sock_net(sk)->ipv4.sysctl_tcp_ecn == 1 ||
		       tcp_ca_needs_ecn(sk);

	if (!use_ecn) {
		const struct dst_entry *dst = __sk_dst_get(sk);

		if (dst && dst_feature(dst, RTAX_FEATURE_ECN))
			use_ecn = true;
	}

	tp->ecn_flags = 0;

	if (use_ecn) {
		TCP_SKB_CB(skb)->tcp_flags |= TCPHDR_ECE | TCPHDR_CWR;
		tp->ecn_flags = TCP_ECN_OK;
		if (tcp_ca_needs_ecn(sk))
			INET_ECN_xmit(sk);
	}
}

static void tcp_ecn_clear_syn(struct sock *sk, struct sk_buff *skb)
{
	if (sock_net(sk)->ipv4.sysctl_tcp_ecn_fallback)
		/* tp->ecn_flags are cleared at a later point in time when
		 * SYN ACK is ultimatively being received.
		 */
		TCP_SKB_CB(skb)->tcp_flags &= ~(TCPHDR_ECE | TCPHDR_CWR);
}

static void
tcp_ecn_make_synack(const struct request_sock *req, struct tcphdr *th)
{
	if (inet_rsk(req)->ecn_ok)
		th->ece = 1;
}

/* Set up ECN state for a packet on a ESTABLISHED socket that is about to
 * be sent.
 */
static void tcp_ecn_send(struct sock *sk, struct sk_buff *skb,
			 struct tcphdr *th, int tcp_header_len)
{
	struct tcp_sock *tp = tcp_sk(sk);

	if (tp->ecn_flags & TCP_ECN_OK) {
		/* Not-retransmitted data segment: set ECT and inject CWR. */
		if (skb->len != tcp_header_len &&
		    !before(TCP_SKB_CB(skb)->seq, tp->snd_nxt)) {
			INET_ECN_xmit(sk);
			if (tp->ecn_flags & TCP_ECN_QUEUE_CWR) {
				tp->ecn_flags &= ~TCP_ECN_QUEUE_CWR;
				th->cwr = 1;
				skb_shinfo(skb)->gso_type |= SKB_GSO_TCP_ECN;
			}
		} else if (!tcp_ca_needs_ecn(sk)) {
			/* ACK or retransmitted segment: clear ECT|CE */
			INET_ECN_dontxmit(sk);
		}
		if (tp->ecn_flags & TCP_ECN_DEMAND_CWR)
			th->ece = 1;
	}
}

/* Constructs common control bits of non-data skb. If SYN/FIN is present,
 * auto increment end seqno.
 */
static void tcp_init_nondata_skb(struct sk_buff *skb, u32 seq, u8 flags)
{
	skb->ip_summed = CHECKSUM_PARTIAL;
	skb->csum = 0;

	TCP_SKB_CB(skb)->tcp_flags = flags;
	TCP_SKB_CB(skb)->sacked = 0;

	tcp_skb_pcount_set(skb, 1);

	TCP_SKB_CB(skb)->seq = seq;
	if (flags & (TCPHDR_SYN | TCPHDR_FIN))
		seq++;
	TCP_SKB_CB(skb)->end_seq = seq;
}

static inline bool tcp_urg_mode(const struct tcp_sock *tp)
{
	return tp->snd_una != tp->snd_up;
}

#define OPTION_SACK_ADVERTISE	(1 << 0)
#define OPTION_TS		(1 << 1)
#define OPTION_MD5		(1 << 2)
#define OPTION_WSCALE		(1 << 3)
#define OPTION_FAST_OPEN_COOKIE	(1 << 8)

struct tcp_out_options {
	u16 options;		/* bit field of OPTION_* */
	u16 mss;		/* 0 to disable */
	u8 ws;			/* window scale, 0 to disable */
	u8 num_sack_blocks;	/* number of SACK blocks to include */
	u8 hash_size;		/* bytes in hash_location */
	__u8 *hash_location;	/* temporary pointer, overloaded */
	__u32 tsval, tsecr;	/* need to include OPTION_TS */
	struct tcp_fastopen_cookie *fastopen_cookie;	/* Fast open cookie */
};

/* Write previously computed TCP options to the packet.
 *
 * Beware: Something in the Internet is very sensitive to the ordering of
 * TCP options, we learned this through the hard way, so be careful here.
 * Luckily we can at least blame others for their non-compliance but from
 * inter-operability perspective it seems that we're somewhat stuck with
 * the ordering which we have been using if we want to keep working with
 * those broken things (not that it currently hurts anybody as there isn't
 * particular reason why the ordering would need to be changed).
 *
 * At least SACK_PERM as the first option is known to lead to a disaster
 * (but it may well be that other scenarios fail similarly).
 */
static void tcp_options_write(__be32 *ptr, struct tcp_sock *tp,
			      struct tcp_out_options *opts)
{
	u16 options = opts->options;	/* mungable copy */

	if (unlikely(OPTION_MD5 & options)) {
		*ptr++ = htonl((TCPOPT_NOP << 24) | (TCPOPT_NOP << 16) |
			       (TCPOPT_MD5SIG << 8) | TCPOLEN_MD5SIG);
		/* overload cookie hash location */
		opts->hash_location = (__u8 *)ptr;
		ptr += 4;
	}

	if (unlikely(opts->mss)) {
		*ptr++ = htonl((TCPOPT_MSS << 24) |
			       (TCPOLEN_MSS << 16) |
			       opts->mss);
	}

	if (likely(OPTION_TS & options)) {
		if (unlikely(OPTION_SACK_ADVERTISE & options)) {
			*ptr++ = htonl((TCPOPT_SACK_PERM << 24) |
				       (TCPOLEN_SACK_PERM << 16) |
				       (TCPOPT_TIMESTAMP << 8) |
				       TCPOLEN_TIMESTAMP);
			options &= ~OPTION_SACK_ADVERTISE;
		} else {
			*ptr++ = htonl((TCPOPT_NOP << 24) |
				       (TCPOPT_NOP << 16) |
				       (TCPOPT_TIMESTAMP << 8) |
				       TCPOLEN_TIMESTAMP);
		}
		*ptr++ = htonl(opts->tsval);
		*ptr++ = htonl(opts->tsecr);
	}

	if (unlikely(OPTION_SACK_ADVERTISE & options)) {
		*ptr++ = htonl((TCPOPT_NOP << 24) |
			       (TCPOPT_NOP << 16) |
			       (TCPOPT_SACK_PERM << 8) |
			       TCPOLEN_SACK_PERM);
	}

	if (unlikely(OPTION_WSCALE & options)) {
		*ptr++ = htonl((TCPOPT_NOP << 24) |
			       (TCPOPT_WINDOW << 16) |
			       (TCPOLEN_WINDOW << 8) |
			       opts->ws);
	}

	if (unlikely(opts->num_sack_blocks)) {
		struct tcp_sack_block *sp = tp->rx_opt.dsack ?
			tp->duplicate_sack : tp->selective_acks;
		int this_sack;

		*ptr++ = htonl((TCPOPT_NOP  << 24) |
			       (TCPOPT_NOP  << 16) |
			       (TCPOPT_SACK <<  8) |
			       (TCPOLEN_SACK_BASE + (opts->num_sack_blocks *
						     TCPOLEN_SACK_PERBLOCK)));

		for (this_sack = 0; this_sack < opts->num_sack_blocks;
		     ++this_sack) {
			*ptr++ = htonl(sp[this_sack].start_seq);
			*ptr++ = htonl(sp[this_sack].end_seq);
		}

		tp->rx_opt.dsack = 0;
	}

	if (unlikely(OPTION_FAST_OPEN_COOKIE & options)) {
		struct tcp_fastopen_cookie *foc = opts->fastopen_cookie;
		u8 *p = (u8 *)ptr;
		u32 len; /* Fast Open option length */

		if (foc->exp) {
			len = TCPOLEN_EXP_FASTOPEN_BASE + foc->len;
			*ptr = htonl((TCPOPT_EXP << 24) | (len << 16) |
				     TCPOPT_FASTOPEN_MAGIC);
			p += TCPOLEN_EXP_FASTOPEN_BASE;
		} else {
			len = TCPOLEN_FASTOPEN_BASE + foc->len;
			*p++ = TCPOPT_FASTOPEN;
			*p++ = len;
		}

		memcpy(p, foc->val, foc->len);
		if ((len & 3) == 2) {
			p[foc->len] = TCPOPT_NOP;
			p[foc->len + 1] = TCPOPT_NOP;
		}
		ptr += (len + 3) >> 2;
	}
}

/* Compute TCP options for SYN packets. This is not the final
 * network wire format yet.
 */
static unsigned int tcp_syn_options(struct sock *sk, struct sk_buff *skb,
				struct tcp_out_options *opts,
				struct tcp_md5sig_key **md5)
{
	struct tcp_sock *tp = tcp_sk(sk);
	unsigned int remaining = MAX_TCP_OPTION_SPACE;
	struct tcp_fastopen_request *fastopen = tp->fastopen_req;

#ifdef CONFIG_TCP_MD5SIG
	*md5 = tp->af_specific->md5_lookup(sk, sk);
	if (*md5) {
		opts->options |= OPTION_MD5;
		remaining -= TCPOLEN_MD5SIG_ALIGNED;
	}
#else
	*md5 = NULL;
#endif

	/* We always get an MSS option.  The option bytes which will be seen in
	 * normal data packets should timestamps be used, must be in the MSS
	 * advertised.  But we subtract them from tp->mss_cache so that
	 * calculations in tcp_sendmsg are simpler etc.  So account for this
	 * fact here if necessary.  If we don't do this correctly, as a
	 * receiver we won't recognize data packets as being full sized when we
	 * should, and thus we won't abide by the delayed ACK rules correctly.
	 * SACKs don't matter, we never delay an ACK when we have any of those
	 * going out.  */
	opts->mss = tcp_advertise_mss(sk);
	remaining -= TCPOLEN_MSS_ALIGNED;

	if (likely(sysctl_tcp_timestamps && !*md5)) {
		opts->options |= OPTION_TS;
		opts->tsval = tcp_skb_timestamp(skb) + tp->tsoffset;
		opts->tsecr = tp->rx_opt.ts_recent;
		remaining -= TCPOLEN_TSTAMP_ALIGNED;
	}
	if (likely(sysctl_tcp_window_scaling)) {
		opts->ws = tp->rx_opt.rcv_wscale;
		opts->options |= OPTION_WSCALE;
		remaining -= TCPOLEN_WSCALE_ALIGNED;
	}
	if (likely(sysctl_tcp_sack)) {
		opts->options |= OPTION_SACK_ADVERTISE;
		if (unlikely(!(OPTION_TS & opts->options)))
			remaining -= TCPOLEN_SACKPERM_ALIGNED;
	}

	if (fastopen && fastopen->cookie.len >= 0) {
		u32 need = fastopen->cookie.len;

		need += fastopen->cookie.exp ? TCPOLEN_EXP_FASTOPEN_BASE :
					       TCPOLEN_FASTOPEN_BASE;
		need = (need + 3) & ~3U;  /* Align to 32 bits */
		if (remaining >= need) {
			opts->options |= OPTION_FAST_OPEN_COOKIE;
			opts->fastopen_cookie = &fastopen->cookie;
			remaining -= need;
			tp->syn_fastopen = 1;
			tp->syn_fastopen_exp = fastopen->cookie.exp ? 1 : 0;
		}
	}

	return MAX_TCP_OPTION_SPACE - remaining;
}

/* Set up TCP options for SYN-ACKs. */
static unsigned int tcp_synack_options(struct request_sock *req,
				       unsigned int mss, struct sk_buff *skb,
				       struct tcp_out_options *opts,
				       const struct tcp_md5sig_key *md5,
				       struct tcp_fastopen_cookie *foc,
				       enum tcp_synack_type synack_type)
{
	struct inet_request_sock *ireq = inet_rsk(req);
	unsigned int remaining = MAX_TCP_OPTION_SPACE;

#ifdef CONFIG_TCP_MD5SIG
	if (md5) {
		opts->options |= OPTION_MD5;
		remaining -= TCPOLEN_MD5SIG_ALIGNED;

		/* We can't fit any SACK blocks in a packet with MD5 + TS
		 * options. There was discussion about disabling SACK
		 * rather than TS in order to fit in better with old,
		 * buggy kernels, but that was deemed to be unnecessary.
		 */
		if (synack_type != TCP_SYNACK_COOKIE)
			ireq->tstamp_ok &= !ireq->sack_ok;
	}
#endif

	/* We always send an MSS option. */
	opts->mss = mss;
	remaining -= TCPOLEN_MSS_ALIGNED;

	if (likely(ireq->wscale_ok)) {
		opts->ws = ireq->rcv_wscale;
		opts->options |= OPTION_WSCALE;
		remaining -= TCPOLEN_WSCALE_ALIGNED;
	}
	if (likely(ireq->tstamp_ok)) {
		opts->options |= OPTION_TS;
		opts->tsval = tcp_skb_timestamp(skb);
		opts->tsecr = req->ts_recent;
		remaining -= TCPOLEN_TSTAMP_ALIGNED;
	}
	if (likely(ireq->sack_ok)) {
		opts->options |= OPTION_SACK_ADVERTISE;
		if (unlikely(!ireq->tstamp_ok))
			remaining -= TCPOLEN_SACKPERM_ALIGNED;
	}
	if (foc != NULL && foc->len >= 0) {
		u32 need = foc->len;

		need += foc->exp ? TCPOLEN_EXP_FASTOPEN_BASE :
				   TCPOLEN_FASTOPEN_BASE;
		need = (need + 3) & ~3U;  /* Align to 32 bits */
		if (remaining >= need) {
			opts->options |= OPTION_FAST_OPEN_COOKIE;
			opts->fastopen_cookie = foc;
			remaining -= need;
		}
	}

	return MAX_TCP_OPTION_SPACE - remaining;
}

/* Compute TCP options for ESTABLISHED sockets. This is not the
 * final wire format yet.
 */
static unsigned int tcp_established_options(struct sock *sk, struct sk_buff *skb,
					struct tcp_out_options *opts,
					struct tcp_md5sig_key **md5)
{
	struct tcp_sock *tp = tcp_sk(sk);
	unsigned int size = 0;
	unsigned int eff_sacks;

	opts->options = 0;

#ifdef CONFIG_TCP_MD5SIG
	*md5 = tp->af_specific->md5_lookup(sk, sk);
	if (unlikely(*md5)) {
		opts->options |= OPTION_MD5;
		size += TCPOLEN_MD5SIG_ALIGNED;
	}
#else
	*md5 = NULL;
#endif

	if (likely(tp->rx_opt.tstamp_ok)) {
		opts->options |= OPTION_TS;
		opts->tsval = skb ? tcp_skb_timestamp(skb) + tp->tsoffset : 0;
		opts->tsecr = tp->rx_opt.ts_recent;
		size += TCPOLEN_TSTAMP_ALIGNED;
	}

	eff_sacks = tp->rx_opt.num_sacks + tp->rx_opt.dsack;
	if (unlikely(eff_sacks)) {
		const unsigned int remaining = MAX_TCP_OPTION_SPACE - size;
		opts->num_sack_blocks =
			min_t(unsigned int, eff_sacks,
			      (remaining - TCPOLEN_SACK_BASE_ALIGNED) /
			      TCPOLEN_SACK_PERBLOCK);
		if (likely(opts->num_sack_blocks))
			size += TCPOLEN_SACK_BASE_ALIGNED +
				opts->num_sack_blocks * TCPOLEN_SACK_PERBLOCK;
	}

	return size;
}


/* TCP SMALL QUEUES (TSQ)
 *
 * TSQ goal is to keep small amount of skbs per tcp flow in tx queues (qdisc+dev)
 * to reduce RTT and bufferbloat.
 * We do this using a special skb destructor (tcp_wfree).
 *
 * Its important tcp_wfree() can be replaced by sock_wfree() in the event skb
 * needs to be reallocated in a driver.
 * The invariant being skb->truesize subtracted from sk->sk_wmem_alloc
 *
 * Since transmit from skb destructor is forbidden, we use a tasklet
 * to process all sockets that eventually need to send more skbs.
 * We use one tasklet per cpu, with its own queue of sockets.
 */
struct tsq_tasklet {
	struct tasklet_struct	tasklet;
	struct list_head	head; /* queue of tcp sockets */
};
static DEFINE_PER_CPU(struct tsq_tasklet, tsq_tasklet);

static void tcp_tsq_handler(struct sock *sk)
{
	if ((1 << sk->sk_state) &
	    (TCPF_ESTABLISHED | TCPF_FIN_WAIT1 | TCPF_CLOSING |
	     TCPF_CLOSE_WAIT  | TCPF_LAST_ACK)) {
		struct tcp_sock *tp = tcp_sk(sk);

		if (tp->lost_out > tp->retrans_out &&
		    tp->snd_cwnd > tcp_packets_in_flight(tp))
			tcp_xmit_retransmit_queue(sk);

		tcp_write_xmit(sk, tcp_current_mss(sk), tp->nonagle,
			       0, GFP_ATOMIC);
	}
}
/*
 * One tasklet per cpu tries to send more skbs.
 * We run in tasklet context but need to disable irqs when
 * transferring tsq->head because tcp_wfree() might
 * interrupt us (non NAPI drivers)
 */
static void tcp_tasklet_func(unsigned long data)
{
	struct tsq_tasklet *tsq = (struct tsq_tasklet *)data;
	LIST_HEAD(list);
	unsigned long flags;
	struct list_head *q, *n;
	struct tcp_sock *tp;
	struct sock *sk;

	local_irq_save(flags);
	list_splice_init(&tsq->head, &list);
	local_irq_restore(flags);

	list_for_each_safe(q, n, &list) {
		tp = list_entry(q, struct tcp_sock, tsq_node);
		list_del(&tp->tsq_node);

		sk = (struct sock *)tp;
		bh_lock_sock(sk);

		if (!sock_owned_by_user(sk)) {
			tcp_tsq_handler(sk);
		} else {
			/* defer the work to tcp_release_cb() */
			set_bit(TCP_TSQ_DEFERRED, &sk->sk_tsq_flags);
		}
		bh_unlock_sock(sk);

		clear_bit(TSQ_QUEUED, &sk->sk_tsq_flags);
		sk_free(sk);
	}
}

#define TCP_DEFERRED_ALL (TCPF_TSQ_DEFERRED |		\
			  TCPF_WRITE_TIMER_DEFERRED |	\
			  TCPF_DELACK_TIMER_DEFERRED |	\
			  TCPF_MTU_REDUCED_DEFERRED)
/**
 * tcp_release_cb - tcp release_sock() callback
 * @sk: socket
 *
 * called from release_sock() to perform protocol dependent
 * actions before socket release.
 */
void tcp_release_cb(struct sock *sk)
{
	unsigned long flags, nflags;

	/* perform an atomic operation only if at least one flag is set */
	do {
		flags = sk->sk_tsq_flags;
		if (!(flags & TCP_DEFERRED_ALL))
			return;
		nflags = flags & ~TCP_DEFERRED_ALL;
	} while (cmpxchg(&sk->sk_tsq_flags, flags, nflags) != flags);

	if (flags & TCPF_TSQ_DEFERRED)
		tcp_tsq_handler(sk);

	/* Here begins the tricky part :
	 * We are called from release_sock() with :
	 * 1) BH disabled
	 * 2) sk_lock.slock spinlock held
	 * 3) socket owned by us (sk->sk_lock.owned == 1)
	 *
	 * But following code is meant to be called from BH handlers,
	 * so we should keep BH disabled, but early release socket ownership
	 */
	sock_release_ownership(sk);

	if (flags & TCPF_WRITE_TIMER_DEFERRED) {
		tcp_write_timer_handler(sk);
		__sock_put(sk);
	}
	if (flags & TCPF_DELACK_TIMER_DEFERRED) {
		tcp_delack_timer_handler(sk);
		__sock_put(sk);
	}
	if (flags & TCPF_MTU_REDUCED_DEFERRED) {
		inet_csk(sk)->icsk_af_ops->mtu_reduced(sk);
		__sock_put(sk);
	}
}
EXPORT_SYMBOL(tcp_release_cb);

void __init tcp_tasklet_init(void)
{
	int i;

	for_each_possible_cpu(i) {
		struct tsq_tasklet *tsq = &per_cpu(tsq_tasklet, i);

		INIT_LIST_HEAD(&tsq->head);
		tasklet_init(&tsq->tasklet,
			     tcp_tasklet_func,
			     (unsigned long)tsq);
	}
}

/*
 * Write buffer destructor automatically called from kfree_skb.
 * We can't xmit new skbs from this context, as we might already
 * hold qdisc lock.
 */
void tcp_wfree(struct sk_buff *skb)
{
	struct sock *sk = skb->sk;
	struct tcp_sock *tp = tcp_sk(sk);
	int wmem;

	/* Keep one reference on sk_wmem_alloc.
	 * Will be released by sk_free() from here or tcp_tasklet_func()
	 */
	wmem = atomic_sub_return(skb->truesize - 1, &sk->sk_wmem_alloc);

	/* If this softirq is serviced by ksoftirqd, we are likely under stress.
	 * Wait until our queues (qdisc + devices) are drained.
	 * This gives :
	 * - less callbacks to tcp_write_xmit(), reducing stress (batches)
	 * - chance for incoming ACK (processed by another cpu maybe)
	 *   to migrate this flow (skb->ooo_okay will be eventually set)
	 */
	if (wmem >= SKB_TRUESIZE(1) && this_cpu_ksoftirqd() == current)
		goto out;

	if (test_and_clear_bit(TSQ_THROTTLED, &sk->sk_tsq_flags) &&
	    !test_and_set_bit(TSQ_QUEUED, &sk->sk_tsq_flags)) {
		unsigned long flags;
		struct tsq_tasklet *tsq;

		/* queue this socket to tasklet queue */
		local_irq_save(flags);
		tsq = this_cpu_ptr(&tsq_tasklet);
		list_add(&tp->tsq_node, &tsq->head);
		tasklet_schedule(&tsq->tasklet);
		local_irq_restore(flags);
		return;
	}
out:
	sk_free(sk);
}

/* Note: Called under hard irq.
 * We can not call TCP stack right away.
 */
enum hrtimer_restart tcp_pace_kick(struct hrtimer *timer)
{
	struct tcp_sock *tp = container_of(timer, struct tcp_sock, pacing_timer);
	struct sock *sk = (struct sock *)tp;
	unsigned long nval, oval;

	for (oval = READ_ONCE(sk->sk_tsq_flags);; oval = nval) {
		struct tsq_tasklet *tsq;
		bool empty;

		if (oval & TSQF_QUEUED)
			break;

		nval = (oval & ~TSQF_THROTTLED) | TSQF_QUEUED | TCPF_TSQ_DEFERRED;
		nval = cmpxchg(&sk->sk_tsq_flags, oval, nval);
		if (nval != oval)
			continue;

		if (!atomic_inc_not_zero(&sk->sk_wmem_alloc))
			break;
		/* queue this socket to tasklet queue */
		tsq = this_cpu_ptr(&tsq_tasklet);
		empty = list_empty(&tsq->head);
		list_add(&tp->tsq_node, &tsq->head);
		if (empty)
			tasklet_schedule(&tsq->tasklet);
		break;
	}
	return HRTIMER_NORESTART;
}

static void tcp_internal_pacing(struct sock *sk, const struct sk_buff *skb)
{
	u64 len_ns;
	u32 rate;

	if (!tcp_needs_internal_pacing(sk))
		return;
	rate = sk->sk_pacing_rate;
	if (!rate || rate == ~0U)
		return;

	len_ns = (u64)skb->len * NSEC_PER_SEC;
	do_div(len_ns, rate);
	hrtimer_start(&tcp_sk(sk)->pacing_timer,
		      ktime_add_ns(ktime_get(), len_ns),
		      HRTIMER_MODE_ABS_PINNED);
}

/* This routine actually transmits TCP packets queued in by
 * tcp_do_sendmsg().  This is used by both the initial
 * transmission and possible later retransmissions.
 * All SKB's seen here are completely headerless.  It is our
 * job to build the TCP header, and pass the packet down to
 * IP so it can do the same plus pass the packet off to the
 * device.
 *
 * We are working here with either a clone of the original
 * SKB, or a fresh unique copy made by the retransmit engine.
 */
static int __tcp_transmit_skb(struct sock *sk, struct sk_buff *skb,
			      int clone_it, gfp_t gfp_mask, u32 rcv_nxt)
{
	const struct inet_connection_sock *icsk = inet_csk(sk);
	struct inet_sock *inet;
	struct tcp_sock *tp;
	struct tcp_skb_cb *tcb;
	struct tcp_out_options opts;
	unsigned int tcp_options_size, tcp_header_size;
	struct sk_buff *oskb = NULL;
	struct tcp_md5sig_key *md5;
	struct tcphdr *th;
	int err;

	BUG_ON(!skb || !tcp_skb_pcount(skb));
	tp = tcp_sk(sk);

	if (clone_it) {
		TCP_SKB_CB(skb)->tx.in_flight = TCP_SKB_CB(skb)->end_seq
			- tp->snd_una;
		oskb = skb;
		if (unlikely(skb_cloned(skb)))
			skb = pskb_copy(skb, gfp_mask);
		else
			skb = skb_clone(skb, gfp_mask);
		if (unlikely(!skb))
			return -ENOBUFS;
	}
	skb_mstamp_get(&skb->skb_mstamp);

	inet = inet_sk(sk);
	tcb = TCP_SKB_CB(skb);
	memset(&opts, 0, sizeof(opts));

	if (unlikely(tcb->tcp_flags & TCPHDR_SYN))
		tcp_options_size = tcp_syn_options(sk, skb, &opts, &md5);
	else
		tcp_options_size = tcp_established_options(sk, skb, &opts,
							   &md5);
	tcp_header_size = tcp_options_size + sizeof(struct tcphdr);

	/* if no packet is in qdisc/device queue, then allow XPS to select
	 * another queue. We can be called from tcp_tsq_handler()
	 * which holds one reference to sk_wmem_alloc.
	 *
	 * TODO: Ideally, in-flight pure ACK packets should not matter here.
	 * One way to get this would be to set skb->truesize = 2 on them.
	 */
	skb->ooo_okay = sk_wmem_alloc_get(sk) < SKB_TRUESIZE(1);

	skb_push(skb, tcp_header_size);
	skb_reset_transport_header(skb);

	skb_orphan(skb);
	skb->sk = sk;
	skb->destructor = skb_is_tcp_pure_ack(skb) ? __sock_wfree : tcp_wfree;
	skb_set_hash_from_sk(skb, sk);
	atomic_add(skb->truesize, &sk->sk_wmem_alloc);

	/* Build TCP header and checksum it. */
	th = (struct tcphdr *)skb->data;
	th->source		= inet->inet_sport;
	th->dest		= inet->inet_dport;
	th->seq			= htonl(tcb->seq);
	th->ack_seq		= htonl(rcv_nxt);
	*(((__be16 *)th) + 6)	= htons(((tcp_header_size >> 2) << 12) |
					tcb->tcp_flags);

	th->check		= 0;
	th->urg_ptr		= 0;

	/* The urg_mode check is necessary during a below snd_una win probe */
	if (unlikely(tcp_urg_mode(tp) && before(tcb->seq, tp->snd_up))) {
		if (before(tp->snd_up, tcb->seq + 0x10000)) {
			th->urg_ptr = htons(tp->snd_up - tcb->seq);
			th->urg = 1;
		} else if (after(tcb->seq + 0xFFFF, tp->snd_nxt)) {
			th->urg_ptr = htons(0xFFFF);
			th->urg = 1;
		}
	}

	tcp_options_write((__be32 *)(th + 1), tp, &opts);
	skb_shinfo(skb)->gso_type = sk->sk_gso_type;
	if (likely(!(tcb->tcp_flags & TCPHDR_SYN))) {
		th->window      = htons(tcp_select_window(sk));
		tcp_ecn_send(sk, skb, th, tcp_header_size);
	} else {
		/* RFC1323: The window in SYN & SYN/ACK segments
		 * is never scaled.
		 */
		th->window	= htons(min(tp->rcv_wnd, 65535U));
	}
#ifdef CONFIG_TCP_MD5SIG
	/* Calculate the MD5 hash, as we have all we need now */
	if (md5) {
		sk_nocaps_add(sk, NETIF_F_GSO_MASK);
		tp->af_specific->calc_md5_hash(opts.hash_location,
					       md5, sk, skb);
	}
#endif

	icsk->icsk_af_ops->send_check(sk, skb);

	if (likely(tcb->tcp_flags & TCPHDR_ACK))
		tcp_event_ack_sent(sk, tcp_skb_pcount(skb), rcv_nxt);

	if (skb->len != tcp_header_size) {
		tcp_event_data_sent(tp, sk);
		tp->data_segs_out += tcp_skb_pcount(skb);
		tcp_internal_pacing(sk, skb);
	}

	if (after(tcb->end_seq, tp->snd_nxt) || tcb->seq == tcb->end_seq)
		TCP_ADD_STATS(sock_net(sk), TCP_MIB_OUTSEGS,
			      tcp_skb_pcount(skb));

	tp->segs_out += tcp_skb_pcount(skb);
	/* OK, its time to fill skb_shinfo(skb)->gso_{segs|size} */
	skb_shinfo(skb)->gso_segs = tcp_skb_pcount(skb);
	skb_shinfo(skb)->gso_size = tcp_skb_mss(skb);

	/* Our usage of tstamp should remain private */
	skb->tstamp = 0;

	/* Cleanup our debris for IP stacks */
	memset(skb->cb, 0, max(sizeof(struct inet_skb_parm),
			       sizeof(struct inet6_skb_parm)));

	err = icsk->icsk_af_ops->queue_xmit(sk, skb, &inet->cork.fl);

	if (unlikely(err > 0)) {
		tcp_enter_cwr(sk);
		err = net_xmit_eval(err);
	}
	if (!err && oskb) {
		skb_mstamp_get(&oskb->skb_mstamp);
		tcp_rate_skb_sent(sk, oskb);
	}
	return err;
}

static int tcp_transmit_skb(struct sock *sk, struct sk_buff *skb, int clone_it,
			    gfp_t gfp_mask)
{
	return __tcp_transmit_skb(sk, skb, clone_it, gfp_mask,
				  tcp_sk(sk)->rcv_nxt);
}

/* This routine just queues the buffer for sending.
 *
 * NOTE: probe0 timer is not checked, do not forget tcp_push_pending_frames,
 * otherwise socket can stall.
 */
static void tcp_queue_skb(struct sock *sk, struct sk_buff *skb)
{
	struct tcp_sock *tp = tcp_sk(sk);

	/* Advance write_seq and place onto the write_queue. */
	tp->write_seq = TCP_SKB_CB(skb)->end_seq;
	__skb_header_release(skb);
	tcp_add_write_queue_tail(sk, skb);
	sk->sk_wmem_queued += skb->truesize;
	sk_mem_charge(sk, skb->truesize);
}

/* Initialize TSO segments for a packet. */
static void tcp_set_skb_tso_segs(struct sk_buff *skb, unsigned int mss_now)
{
	if (skb->len <= mss_now || skb->ip_summed == CHECKSUM_NONE) {
		/* Avoid the costly divide in the normal
		 * non-TSO case.
		 */
		tcp_skb_pcount_set(skb, 1);
		TCP_SKB_CB(skb)->tcp_gso_size = 0;
	} else {
		tcp_skb_pcount_set(skb, DIV_ROUND_UP(skb->len, mss_now));
		TCP_SKB_CB(skb)->tcp_gso_size = mss_now;
	}
}

/* When a modification to fackets out becomes necessary, we need to check
 * skb is counted to fackets_out or not.
 */
static void tcp_adjust_fackets_out(struct sock *sk, const struct sk_buff *skb,
				   int decr)
{
	struct tcp_sock *tp = tcp_sk(sk);

	if (!tp->sacked_out || tcp_is_reno(tp))
		return;

	if (after(tcp_highest_sack_seq(tp), TCP_SKB_CB(skb)->seq))
		tp->fackets_out -= decr;
}

/* Pcount in the middle of the write queue got changed, we need to do various
 * tweaks to fix counters
 */
static void tcp_adjust_pcount(struct sock *sk, const struct sk_buff *skb, int decr)
{
	struct tcp_sock *tp = tcp_sk(sk);

	tp->packets_out -= decr;

	if (TCP_SKB_CB(skb)->sacked & TCPCB_SACKED_ACKED)
		tp->sacked_out -= decr;
	if (TCP_SKB_CB(skb)->sacked & TCPCB_SACKED_RETRANS)
		tp->retrans_out -= decr;
	if (TCP_SKB_CB(skb)->sacked & TCPCB_LOST)
		tp->lost_out -= decr;

	/* Reno case is special. Sigh... */
	if (tcp_is_reno(tp) && decr > 0)
		tp->sacked_out -= min_t(u32, tp->sacked_out, decr);

	tcp_adjust_fackets_out(sk, skb, decr);

	if (tp->lost_skb_hint &&
	    before(TCP_SKB_CB(skb)->seq, TCP_SKB_CB(tp->lost_skb_hint)->seq) &&
	    (tcp_is_fack(tp) || (TCP_SKB_CB(skb)->sacked & TCPCB_SACKED_ACKED)))
		tp->lost_cnt_hint -= decr;

	tcp_verify_left_out(tp);
}

static bool tcp_has_tx_tstamp(const struct sk_buff *skb)
{
	return TCP_SKB_CB(skb)->txstamp_ack ||
		(skb_shinfo(skb)->tx_flags & SKBTX_ANY_TSTAMP);
}

static void tcp_fragment_tstamp(struct sk_buff *skb, struct sk_buff *skb2)
{
	struct skb_shared_info *shinfo = skb_shinfo(skb);

	if (unlikely(tcp_has_tx_tstamp(skb)) &&
	    !before(shinfo->tskey, TCP_SKB_CB(skb2)->seq)) {
		struct skb_shared_info *shinfo2 = skb_shinfo(skb2);
		u8 tsflags = shinfo->tx_flags & SKBTX_ANY_TSTAMP;

		shinfo->tx_flags &= ~tsflags;
		shinfo2->tx_flags |= tsflags;
		swap(shinfo->tskey, shinfo2->tskey);
		TCP_SKB_CB(skb2)->txstamp_ack = TCP_SKB_CB(skb)->txstamp_ack;
		TCP_SKB_CB(skb)->txstamp_ack = 0;
	}
}

static void tcp_skb_fragment_eor(struct sk_buff *skb, struct sk_buff *skb2)
{
	TCP_SKB_CB(skb2)->eor = TCP_SKB_CB(skb)->eor;
	TCP_SKB_CB(skb)->eor = 0;
}

/* Function to create two new TCP segments.  Shrinks the given segment
 * to the specified size and appends a new segment with the rest of the
 * packet to the list.  This won't be called frequently, I hope.
 * Remember, these are still headerless SKBs at this point.
 */
int tcp_fragment(struct sock *sk, struct sk_buff *skb, u32 len,
		 unsigned int mss_now, gfp_t gfp)
{
	struct tcp_sock *tp = tcp_sk(sk);
	struct sk_buff *buff;
	int nsize, old_factor;
	long limit;
	int nlen;
	u8 flags;

	if (WARN_ON(len > skb->len))
		return -EINVAL;

	nsize = skb_headlen(skb) - len;
	if (nsize < 0)
		nsize = 0;

	/* tcp_sendmsg() can overshoot sk_wmem_queued by one full size skb.
	 * We need some allowance to not penalize applications setting small
	 * SO_SNDBUF values.
	 * Also allow first and last skb in retransmit queue to be split.
	 */
	limit = sk->sk_sndbuf + 2 * SKB_TRUESIZE(GSO_MAX_SIZE);
	if (unlikely((sk->sk_wmem_queued >> 1) > limit &&
		     skb != tcp_rtx_queue_head(sk) &&
		     skb != tcp_rtx_queue_tail(sk))) {
		NET_INC_STATS(sock_net(sk), LINUX_MIB_TCPWQUEUETOOBIG);
		return -ENOMEM;
	}

	if (skb_unclone(skb, gfp))
		return -ENOMEM;

	/* Get a new skb... force flag on. */
	buff = sk_stream_alloc_skb(sk, nsize, gfp, true);
	if (!buff)
		return -ENOMEM; /* We'll just try again later. */

	sk->sk_wmem_queued += buff->truesize;
	sk_mem_charge(sk, buff->truesize);
	nlen = skb->len - len - nsize;
	buff->truesize += nlen;
	skb->truesize -= nlen;

	/* Correct the sequence numbers. */
	TCP_SKB_CB(buff)->seq = TCP_SKB_CB(skb)->seq + len;
	TCP_SKB_CB(buff)->end_seq = TCP_SKB_CB(skb)->end_seq;
	TCP_SKB_CB(skb)->end_seq = TCP_SKB_CB(buff)->seq;

	/* PSH and FIN should only be set in the second packet. */
	flags = TCP_SKB_CB(skb)->tcp_flags;
	TCP_SKB_CB(skb)->tcp_flags = flags & ~(TCPHDR_FIN | TCPHDR_PSH);
	TCP_SKB_CB(buff)->tcp_flags = flags;
	TCP_SKB_CB(buff)->sacked = TCP_SKB_CB(skb)->sacked;
	tcp_skb_fragment_eor(skb, buff);

	if (!skb_shinfo(skb)->nr_frags && skb->ip_summed != CHECKSUM_PARTIAL) {
		/* Copy and checksum data tail into the new buffer. */
		buff->csum = csum_partial_copy_nocheck(skb->data + len,
						       skb_put(buff, nsize),
						       nsize, 0);

		skb_trim(skb, len);

		skb->csum = csum_block_sub(skb->csum, buff->csum, len);
	} else {
		skb->ip_summed = CHECKSUM_PARTIAL;
		skb_split(skb, buff, len);
	}

	buff->ip_summed = skb->ip_summed;

	buff->tstamp = skb->tstamp;
	tcp_fragment_tstamp(skb, buff);

	old_factor = tcp_skb_pcount(skb);

	/* Fix up tso_factor for both original and new SKB.  */
	tcp_set_skb_tso_segs(skb, mss_now);
	tcp_set_skb_tso_segs(buff, mss_now);

	/* Update delivered info for the new segment */
	TCP_SKB_CB(buff)->tx = TCP_SKB_CB(skb)->tx;

	/* If this packet has been sent out already, we must
	 * adjust the various packet counters.
	 */
	if (!before(tp->snd_nxt, TCP_SKB_CB(buff)->end_seq)) {
		int diff = old_factor - tcp_skb_pcount(skb) -
			tcp_skb_pcount(buff);

		if (diff)
			tcp_adjust_pcount(sk, skb, diff);
	}

	/* Link BUFF into the send queue. */
	__skb_header_release(buff);
	tcp_insert_write_queue_after(skb, buff, sk);

	return 0;
}

/* This is similar to __pskb_pull_head() (it will go to core/skbuff.c
 * eventually). The difference is that pulled data not copied, but
 * immediately discarded.
 */
static int __pskb_trim_head(struct sk_buff *skb, int len)
{
	struct skb_shared_info *shinfo;
	int i, k, eat;

	eat = min_t(int, len, skb_headlen(skb));
	if (eat) {
		__skb_pull(skb, eat);
		len -= eat;
		if (!len)
			return 0;
	}
	eat = len;
	k = 0;
	shinfo = skb_shinfo(skb);
	for (i = 0; i < shinfo->nr_frags; i++) {
		int size = skb_frag_size(&shinfo->frags[i]);

		if (size <= eat) {
			skb_frag_unref(skb, i);
			eat -= size;
		} else {
			shinfo->frags[k] = shinfo->frags[i];
			if (eat) {
				shinfo->frags[k].page_offset += eat;
				skb_frag_size_sub(&shinfo->frags[k], eat);
				eat = 0;
			}
			k++;
		}
	}
	shinfo->nr_frags = k;

	skb_reset_tail_pointer(skb);
	skb->data_len -= len;
	skb->len = skb->data_len;
	return len;
}

/* Remove acked data from a packet in the transmit queue. */
int tcp_trim_head(struct sock *sk, struct sk_buff *skb, u32 len)
{
	u32 delta_truesize;

	if (skb_unclone(skb, GFP_ATOMIC))
		return -ENOMEM;

	delta_truesize = __pskb_trim_head(skb, len);

	TCP_SKB_CB(skb)->seq += len;
	skb->ip_summed = CHECKSUM_PARTIAL;

	if (delta_truesize) {
		skb->truesize	   -= delta_truesize;
		sk->sk_wmem_queued -= delta_truesize;
		sk_mem_uncharge(sk, delta_truesize);
		sock_set_flag(sk, SOCK_QUEUE_SHRUNK);
	}

	/* Any change of skb->len requires recalculation of tso factor. */
	if (tcp_skb_pcount(skb) > 1)
		tcp_set_skb_tso_segs(skb, tcp_skb_mss(skb));

	return 0;
}

/* Calculate MSS not accounting any TCP options.  */
static inline int __tcp_mtu_to_mss(struct sock *sk, int pmtu)
{
	const struct tcp_sock *tp = tcp_sk(sk);
	const struct inet_connection_sock *icsk = inet_csk(sk);
	int mss_now;

	/* Calculate base mss without TCP options:
	   It is MMS_S - sizeof(tcphdr) of rfc1122
	 */
	mss_now = pmtu - icsk->icsk_af_ops->net_header_len - sizeof(struct tcphdr);

	/* IPv6 adds a frag_hdr in case RTAX_FEATURE_ALLFRAG is set */
	if (icsk->icsk_af_ops->net_frag_header_len) {
		const struct dst_entry *dst = __sk_dst_get(sk);

		if (dst && dst_allfrag(dst))
			mss_now -= icsk->icsk_af_ops->net_frag_header_len;
	}

	/* Clamp it (mss_clamp does not include tcp options) */
	if (mss_now > tp->rx_opt.mss_clamp)
		mss_now = tp->rx_opt.mss_clamp;

	/* Now subtract optional transport overhead */
	mss_now -= icsk->icsk_ext_hdr_len;

	/* Then reserve room for full set of TCP options and 8 bytes of data */
	mss_now = max(mss_now, sock_net(sk)->ipv4.sysctl_tcp_min_snd_mss);
	return mss_now;
}

/* Calculate MSS. Not accounting for SACKs here.  */
int tcp_mtu_to_mss(struct sock *sk, int pmtu)
{
	/* Subtract TCP options size, not including SACKs */
	return __tcp_mtu_to_mss(sk, pmtu) -
	       (tcp_sk(sk)->tcp_header_len - sizeof(struct tcphdr));
}

/* Inverse of above */
int tcp_mss_to_mtu(struct sock *sk, int mss)
{
	const struct tcp_sock *tp = tcp_sk(sk);
	const struct inet_connection_sock *icsk = inet_csk(sk);
	int mtu;

	mtu = mss +
	      tp->tcp_header_len +
	      icsk->icsk_ext_hdr_len +
	      icsk->icsk_af_ops->net_header_len;

	/* IPv6 adds a frag_hdr in case RTAX_FEATURE_ALLFRAG is set */
	if (icsk->icsk_af_ops->net_frag_header_len) {
		const struct dst_entry *dst = __sk_dst_get(sk);

		if (dst && dst_allfrag(dst))
			mtu += icsk->icsk_af_ops->net_frag_header_len;
	}
	return mtu;
}
EXPORT_SYMBOL(tcp_mss_to_mtu);

/* MTU probing init per socket */
void tcp_mtup_init(struct sock *sk)
{
	struct tcp_sock *tp = tcp_sk(sk);
	struct inet_connection_sock *icsk = inet_csk(sk);
	struct net *net = sock_net(sk);

	icsk->icsk_mtup.enabled = net->ipv4.sysctl_tcp_mtu_probing > 1;
	icsk->icsk_mtup.search_high = tp->rx_opt.mss_clamp + sizeof(struct tcphdr) +
			       icsk->icsk_af_ops->net_header_len;
	icsk->icsk_mtup.search_low = tcp_mss_to_mtu(sk, net->ipv4.sysctl_tcp_base_mss);
	icsk->icsk_mtup.probe_size = 0;
	if (icsk->icsk_mtup.enabled)
		icsk->icsk_mtup.probe_timestamp = tcp_jiffies32;
}
EXPORT_SYMBOL(tcp_mtup_init);

/* This function synchronize snd mss to current pmtu/exthdr set.

   tp->rx_opt.user_mss is mss set by user by TCP_MAXSEG. It does NOT counts
   for TCP options, but includes only bare TCP header.

   tp->rx_opt.mss_clamp is mss negotiated at connection setup.
   It is minimum of user_mss and mss received with SYN.
   It also does not include TCP options.

   inet_csk(sk)->icsk_pmtu_cookie is last pmtu, seen by this function.

   tp->mss_cache is current effective sending mss, including
   all tcp options except for SACKs. It is evaluated,
   taking into account current pmtu, but never exceeds
   tp->rx_opt.mss_clamp.

   NOTE1. rfc1122 clearly states that advertised MSS
   DOES NOT include either tcp or ip options.

   NOTE2. inet_csk(sk)->icsk_pmtu_cookie and tp->mss_cache
   are READ ONLY outside this function.		--ANK (980731)
 */
unsigned int tcp_sync_mss(struct sock *sk, u32 pmtu)
{
	struct tcp_sock *tp = tcp_sk(sk);
	struct inet_connection_sock *icsk = inet_csk(sk);
	int mss_now;

	if (icsk->icsk_mtup.search_high > pmtu)
		icsk->icsk_mtup.search_high = pmtu;

	mss_now = tcp_mtu_to_mss(sk, pmtu);
	mss_now = tcp_bound_to_half_wnd(tp, mss_now);

	/* And store cached results */
	icsk->icsk_pmtu_cookie = pmtu;
	if (icsk->icsk_mtup.enabled)
		mss_now = min(mss_now, tcp_mtu_to_mss(sk, icsk->icsk_mtup.search_low));
	tp->mss_cache = mss_now;

	return mss_now;
}
EXPORT_SYMBOL(tcp_sync_mss);

/* Compute the current effective MSS, taking SACKs and IP options,
 * and even PMTU discovery events into account.
 */
unsigned int tcp_current_mss(struct sock *sk)
{
	const struct tcp_sock *tp = tcp_sk(sk);
	const struct dst_entry *dst = __sk_dst_get(sk);
	u32 mss_now;
	unsigned int header_len;
	struct tcp_out_options opts;
	struct tcp_md5sig_key *md5;

	mss_now = tp->mss_cache;

	if (dst) {
		u32 mtu = dst_mtu(dst);
		if (mtu != inet_csk(sk)->icsk_pmtu_cookie)
			mss_now = tcp_sync_mss(sk, mtu);
	}

	header_len = tcp_established_options(sk, NULL, &opts, &md5) +
		     sizeof(struct tcphdr);
	/* The mss_cache is sized based on tp->tcp_header_len, which assumes
	 * some common options. If this is an odd packet (because we have SACK
	 * blocks etc) then our calculated header_len will be different, and
	 * we have to adjust mss_now correspondingly */
	if (header_len != tp->tcp_header_len) {
		int delta = (int) header_len - tp->tcp_header_len;
		mss_now -= delta;
	}

	return mss_now;
}

/* RFC2861, slow part. Adjust cwnd, after it was not full during one rto.
 * As additional protections, we do not touch cwnd in retransmission phases,
 * and if application hit its sndbuf limit recently.
 */
static void tcp_cwnd_application_limited(struct sock *sk)
{
	struct tcp_sock *tp = tcp_sk(sk);

	if (inet_csk(sk)->icsk_ca_state == TCP_CA_Open &&
	    sk->sk_socket && !test_bit(SOCK_NOSPACE, &sk->sk_socket->flags)) {
		/* Limited by application or receiver window. */
		u32 init_win = tcp_init_cwnd(tp, __sk_dst_get(sk));
		u32 win_used = max(tp->snd_cwnd_used, init_win);
		if (win_used < tp->snd_cwnd) {
			tp->snd_ssthresh = tcp_current_ssthresh(sk);
			tp->snd_cwnd = (tp->snd_cwnd + win_used) >> 1;
		}
		tp->snd_cwnd_used = 0;
	}
	tp->snd_cwnd_stamp = tcp_jiffies32;
}

static void tcp_cwnd_validate(struct sock *sk, bool is_cwnd_limited)
{
	struct tcp_sock *tp = tcp_sk(sk);

	/* Track the maximum number of outstanding packets in each
	 * window, and remember whether we were cwnd-limited then.
	 */
	if (!before(tp->snd_una, tp->max_packets_seq) ||
	    tp->packets_out > tp->max_packets_out) {
		tp->max_packets_out = tp->packets_out;
		tp->max_packets_seq = tp->snd_nxt;
		tp->is_cwnd_limited = is_cwnd_limited;
	}

	if (tcp_is_cwnd_limited(sk)) {
		/* Network is feed fully. */
		tp->snd_cwnd_used = 0;
		tp->snd_cwnd_stamp = tcp_jiffies32;
	} else {
		/* Network starves. */
		if (tp->packets_out > tp->snd_cwnd_used)
			tp->snd_cwnd_used = tp->packets_out;

		if (sysctl_tcp_slow_start_after_idle &&
		    (s32)(tcp_jiffies32 - tp->snd_cwnd_stamp) >= inet_csk(sk)->icsk_rto)
			tcp_cwnd_application_limited(sk);
	}
}

/* Minshall's variant of the Nagle send check. */
static bool tcp_minshall_check(const struct tcp_sock *tp)
{
	return after(tp->snd_sml, tp->snd_una) &&
		!after(tp->snd_sml, tp->snd_nxt);
}

/* Update snd_sml if this skb is under mss
 * Note that a TSO packet might end with a sub-mss segment
 * The test is really :
 * if ((skb->len % mss) != 0)
 *        tp->snd_sml = TCP_SKB_CB(skb)->end_seq;
 * But we can avoid doing the divide again given we already have
 *  skb_pcount = skb->len / mss_now
 */
static void tcp_minshall_update(struct tcp_sock *tp, unsigned int mss_now,
				const struct sk_buff *skb)
{
	if (skb->len < tcp_skb_pcount(skb) * mss_now)
		tp->snd_sml = TCP_SKB_CB(skb)->end_seq;
}

/* Return false, if packet can be sent now without violation Nagle's rules:
 * 1. It is full sized. (provided by caller in %partial bool)
 * 2. Or it contains FIN. (already checked by caller)
 * 3. Or TCP_CORK is not set, and TCP_NODELAY is set.
 * 4. Or TCP_CORK is not set, and all sent packets are ACKed.
 *    With Minshall's modification: all sent small packets are ACKed.
 */
static bool tcp_nagle_check(bool partial, const struct tcp_sock *tp,
			    int nonagle)
{
	return partial &&
		((nonagle & TCP_NAGLE_CORK) ||
		 (!nonagle && tp->packets_out && tcp_minshall_check(tp)));
}

/* Return how many segs we'd like on a TSO packet,
 * to send one TSO packet per ms
 */
static u32 tcp_tso_autosize(const struct sock *sk, unsigned int mss_now,
			    int min_tso_segs)
{
	u32 bytes, segs;

	bytes = min(sk->sk_pacing_rate >> 10,
		    sk->sk_gso_max_size - 1 - MAX_TCP_HEADER);

	/* Goal is to send at least one packet per ms,
	 * not one big TSO packet every 100 ms.
	 * This preserves ACK clocking and is consistent
	 * with tcp_tso_should_defer() heuristic.
	 */
	segs = max_t(u32, bytes / mss_now, min_tso_segs);

	return segs;
}

/* Return the number of segments we want in the skb we are transmitting.
 * See if congestion control module wants to decide; otherwise, autosize.
 */
static u32 tcp_tso_segs(struct sock *sk, unsigned int mss_now)
{
	const struct tcp_congestion_ops *ca_ops = inet_csk(sk)->icsk_ca_ops;
	u32 min_tso, tso_segs;

	min_tso = ca_ops->min_tso_segs ?
			ca_ops->min_tso_segs(sk) :
			sysctl_tcp_min_tso_segs;

	tso_segs = tcp_tso_autosize(sk, mss_now, min_tso);
	return min_t(u32, tso_segs, sk->sk_gso_max_segs);
}

/* Returns the portion of skb which can be sent right away */
static unsigned int tcp_mss_split_point(const struct sock *sk,
					const struct sk_buff *skb,
					unsigned int mss_now,
					unsigned int max_segs,
					int nonagle)
{
	const struct tcp_sock *tp = tcp_sk(sk);
	u32 partial, needed, window, max_len;

	window = tcp_wnd_end(tp) - TCP_SKB_CB(skb)->seq;
	max_len = mss_now * max_segs;

	if (likely(max_len <= window && skb != tcp_write_queue_tail(sk)))
		return max_len;

	needed = min(skb->len, window);

	if (max_len <= needed)
		return max_len;

	partial = needed % mss_now;
	/* If last segment is not a full MSS, check if Nagle rules allow us
	 * to include this last segment in this skb.
	 * Otherwise, we'll split the skb at last MSS boundary
	 */
	if (tcp_nagle_check(partial != 0, tp, nonagle))
		return needed - partial;

	return needed;
}

/* Can at least one segment of SKB be sent right now, according to the
 * congestion window rules?  If so, return how many segments are allowed.
 */
static inline unsigned int tcp_cwnd_test(const struct tcp_sock *tp,
					 const struct sk_buff *skb)
{
	u32 in_flight, cwnd, halfcwnd;

	/* Don't be strict about the congestion window for the final FIN.  */
	if ((TCP_SKB_CB(skb)->tcp_flags & TCPHDR_FIN) &&
	    tcp_skb_pcount(skb) == 1)
		return 1;

	in_flight = tcp_packets_in_flight(tp);
	cwnd = tp->snd_cwnd;
	if (in_flight >= cwnd)
		return 0;

	/* For better scheduling, ensure we have at least
	 * 2 GSO packets in flight.
	 */
	halfcwnd = max(cwnd >> 1, 1U);
	return min(halfcwnd, cwnd - in_flight);
}

/* Initialize TSO state of a skb.
 * This must be invoked the first time we consider transmitting
 * SKB onto the wire.
 */
static int tcp_init_tso_segs(struct sk_buff *skb, unsigned int mss_now)
{
	int tso_segs = tcp_skb_pcount(skb);

	if (!tso_segs || (tso_segs > 1 && tcp_skb_mss(skb) != mss_now)) {
		tcp_set_skb_tso_segs(skb, mss_now);
		tso_segs = tcp_skb_pcount(skb);
	}
	return tso_segs;
}


/* Return true if the Nagle test allows this packet to be
 * sent now.
 */
static inline bool tcp_nagle_test(const struct tcp_sock *tp, const struct sk_buff *skb,
				  unsigned int cur_mss, int nonagle)
{
	/* Nagle rule does not apply to frames, which sit in the middle of the
	 * write_queue (they have no chances to get new data).
	 *
	 * This is implemented in the callers, where they modify the 'nonagle'
	 * argument based upon the location of SKB in the send queue.
	 */
	if (nonagle & TCP_NAGLE_PUSH)
		return true;

	/* Don't use the nagle rule for urgent data (or for the final FIN). */
	if (tcp_urg_mode(tp) || (TCP_SKB_CB(skb)->tcp_flags & TCPHDR_FIN))
		return true;

	if (!tcp_nagle_check(skb->len < cur_mss, tp, nonagle))
		return true;

	return false;
}

/* Does at least the first segment of SKB fit into the send window? */
static bool tcp_snd_wnd_test(const struct tcp_sock *tp,
			     const struct sk_buff *skb,
			     unsigned int cur_mss)
{
	u32 end_seq = TCP_SKB_CB(skb)->end_seq;

	if (skb->len > cur_mss)
		end_seq = TCP_SKB_CB(skb)->seq + cur_mss;

	return !after(end_seq, tcp_wnd_end(tp));
}

/* This checks if the data bearing packet SKB (usually tcp_send_head(sk))
 * should be put on the wire right now.  If so, it returns the number of
 * packets allowed by the congestion window.
 */
static unsigned int tcp_snd_test(const struct sock *sk, struct sk_buff *skb,
				 unsigned int cur_mss, int nonagle)
{
	const struct tcp_sock *tp = tcp_sk(sk);
	unsigned int cwnd_quota;

	tcp_init_tso_segs(skb, cur_mss);

	if (!tcp_nagle_test(tp, skb, cur_mss, nonagle))
		return 0;

	cwnd_quota = tcp_cwnd_test(tp, skb);
	if (cwnd_quota && !tcp_snd_wnd_test(tp, skb, cur_mss))
		cwnd_quota = 0;

	return cwnd_quota;
}

/* Test if sending is allowed right now. */
bool tcp_may_send_now(struct sock *sk)
{
	const struct tcp_sock *tp = tcp_sk(sk);
	struct sk_buff *skb = tcp_send_head(sk);

	return skb &&
		tcp_snd_test(sk, skb, tcp_current_mss(sk),
			     (tcp_skb_is_last(sk, skb) ?
			      tp->nonagle : TCP_NAGLE_PUSH));
}

/* Trim TSO SKB to LEN bytes, put the remaining data into a new packet
 * which is put after SKB on the list.  It is very much like
 * tcp_fragment() except that it may make several kinds of assumptions
 * in order to speed up the splitting operation.  In particular, we
 * know that all the data is in scatter-gather pages, and that the
 * packet has never been sent out before (and thus is not cloned).
 */
static int tso_fragment(struct sock *sk, struct sk_buff *skb, unsigned int len,
			unsigned int mss_now, gfp_t gfp)
{
	struct sk_buff *buff;
	int nlen = skb->len - len;
	u8 flags;

	/* All of a TSO frame must be composed of paged data.  */
	if (skb->len != skb->data_len)
		return tcp_fragment(sk, skb, len, mss_now, gfp);

	buff = sk_stream_alloc_skb(sk, 0, gfp, true);
	if (unlikely(!buff))
		return -ENOMEM;

	sk->sk_wmem_queued += buff->truesize;
	sk_mem_charge(sk, buff->truesize);
	buff->truesize += nlen;
	skb->truesize -= nlen;

	/* Correct the sequence numbers. */
	TCP_SKB_CB(buff)->seq = TCP_SKB_CB(skb)->seq + len;
	TCP_SKB_CB(buff)->end_seq = TCP_SKB_CB(skb)->end_seq;
	TCP_SKB_CB(skb)->end_seq = TCP_SKB_CB(buff)->seq;

	/* PSH and FIN should only be set in the second packet. */
	flags = TCP_SKB_CB(skb)->tcp_flags;
	TCP_SKB_CB(skb)->tcp_flags = flags & ~(TCPHDR_FIN | TCPHDR_PSH);
	TCP_SKB_CB(buff)->tcp_flags = flags;

	/* This packet was never sent out yet, so no SACK bits. */
	TCP_SKB_CB(buff)->sacked = 0;

	tcp_skb_fragment_eor(skb, buff);

	buff->ip_summed = skb->ip_summed = CHECKSUM_PARTIAL;
	skb_split(skb, buff, len);
	tcp_fragment_tstamp(skb, buff);

	/* Fix up tso_factor for both original and new SKB.  */
	tcp_set_skb_tso_segs(skb, mss_now);
	tcp_set_skb_tso_segs(buff, mss_now);

	/* Link BUFF into the send queue. */
	__skb_header_release(buff);
	tcp_insert_write_queue_after(skb, buff, sk);

	return 0;
}

/* Try to defer sending, if possible, in order to minimize the amount
 * of TSO splitting we do.  View it as a kind of TSO Nagle test.
 *
 * This algorithm is from John Heffner.
 */
static bool tcp_tso_should_defer(struct sock *sk, struct sk_buff *skb,
				 bool *is_cwnd_limited, u32 max_segs)
{
	const struct inet_connection_sock *icsk = inet_csk(sk);
	u32 age, send_win, cong_win, limit, in_flight;
	struct tcp_sock *tp = tcp_sk(sk);
	struct skb_mstamp now;
	struct sk_buff *head;
	int win_divisor;

	if (TCP_SKB_CB(skb)->tcp_flags & TCPHDR_FIN)
		goto send_now;

	if (icsk->icsk_ca_state >= TCP_CA_Recovery)
		goto send_now;

	/* Avoid bursty behavior by allowing defer
	 * only if the last write was recent.
	 */
	if ((s32)(tcp_jiffies32 - tp->lsndtime) > 0)
		goto send_now;

	in_flight = tcp_packets_in_flight(tp);

	BUG_ON(tcp_skb_pcount(skb) <= 1 || (tp->snd_cwnd <= in_flight));

	send_win = tcp_wnd_end(tp) - TCP_SKB_CB(skb)->seq;

	/* From in_flight test above, we know that cwnd > in_flight.  */
	cong_win = (tp->snd_cwnd - in_flight) * tp->mss_cache;

	limit = min(send_win, cong_win);

	/* If a full-sized TSO skb can be sent, do it. */
	if (limit >= max_segs * tp->mss_cache)
		goto send_now;

	/* Middle in queue won't get any more data, full sendable already? */
	if ((skb != tcp_write_queue_tail(sk)) && (limit >= skb->len))
		goto send_now;

	win_divisor = ACCESS_ONCE(sysctl_tcp_tso_win_divisor);
	if (win_divisor) {
		u32 chunk = min(tp->snd_wnd, tp->snd_cwnd * tp->mss_cache);

		/* If at least some fraction of a window is available,
		 * just use it.
		 */
		chunk /= win_divisor;
		if (limit >= chunk)
			goto send_now;
	} else {
		/* Different approach, try not to defer past a single
		 * ACK.  Receiver should ACK every other full sized
		 * frame, so if we have space for more than 3 frames
		 * then send now.
		 */
		if (limit > tcp_max_tso_deferred_mss(tp) * tp->mss_cache)
			goto send_now;
	}

	head = tcp_write_queue_head(sk);
	skb_mstamp_get(&now);
	age = skb_mstamp_us_delta(&now, &head->skb_mstamp);
	/* If next ACK is likely to come too late (half srtt), do not defer */
	if (age < (tp->srtt_us >> 4))
		goto send_now;

	/* Ok, it looks like it is advisable to defer. */

	if (cong_win < send_win && cong_win <= skb->len)
		*is_cwnd_limited = true;

	return true;

send_now:
	return false;
}

static inline void tcp_mtu_check_reprobe(struct sock *sk)
{
	struct inet_connection_sock *icsk = inet_csk(sk);
	struct tcp_sock *tp = tcp_sk(sk);
	struct net *net = sock_net(sk);
	u32 interval;
	s32 delta;

	interval = net->ipv4.sysctl_tcp_probe_interval;
	delta = tcp_jiffies32 - icsk->icsk_mtup.probe_timestamp;
	if (unlikely(delta >= interval * HZ)) {
		int mss = tcp_current_mss(sk);

		/* Update current search range */
		icsk->icsk_mtup.probe_size = 0;
		icsk->icsk_mtup.search_high = tp->rx_opt.mss_clamp +
			sizeof(struct tcphdr) +
			icsk->icsk_af_ops->net_header_len;
		icsk->icsk_mtup.search_low = tcp_mss_to_mtu(sk, mss);

		/* Update probe time stamp */
		icsk->icsk_mtup.probe_timestamp = tcp_jiffies32;
	}
}

static bool tcp_can_coalesce_send_queue_head(struct sock *sk, int len)
{
	struct sk_buff *skb, *next;

	skb = tcp_send_head(sk);
	tcp_for_write_queue_from_safe(skb, next, sk) {
		if (len <= skb->len)
			break;

		if (unlikely(TCP_SKB_CB(skb)->eor) || tcp_has_tx_tstamp(skb))
			return false;

		len -= skb->len;
	}

	return true;
}

/* Create a new MTU probe if we are ready.
 * MTU probe is regularly attempting to increase the path MTU by
 * deliberately sending larger packets.  This discovers routing
 * changes resulting in larger path MTUs.
 *
 * Returns 0 if we should wait to probe (no cwnd available),
 *         1 if a probe was sent,
 *         -1 otherwise
 */
static int tcp_mtu_probe(struct sock *sk)
{
	struct tcp_sock *tp = tcp_sk(sk);
	struct inet_connection_sock *icsk = inet_csk(sk);
	struct sk_buff *skb, *nskb, *next;
	struct net *net = sock_net(sk);
	int len;
	int probe_size;
	int size_needed;
	int copy;
	int mss_now;
	int interval;

	/* Not currently probing/verifying,
	 * not in recovery,
	 * have enough cwnd, and
	 * not SACKing (the variable headers throw things off) */
	if (!icsk->icsk_mtup.enabled ||
	    icsk->icsk_mtup.probe_size ||
	    inet_csk(sk)->icsk_ca_state != TCP_CA_Open ||
	    tp->snd_cwnd < 11 ||
	    tp->rx_opt.num_sacks || tp->rx_opt.dsack)
		return -1;

	/* Use binary search for probe_size between tcp_mss_base,
	 * and current mss_clamp. if (search_high - search_low)
	 * smaller than a threshold, backoff from probing.
	 */
	mss_now = tcp_current_mss(sk);
	probe_size = tcp_mtu_to_mss(sk, (icsk->icsk_mtup.search_high +
				    icsk->icsk_mtup.search_low) >> 1);
	size_needed = probe_size + (tp->reordering + 1) * tp->mss_cache;
	interval = icsk->icsk_mtup.search_high - icsk->icsk_mtup.search_low;
	/* When misfortune happens, we are reprobing actively,
	 * and then reprobe timer has expired. We stick with current
	 * probing process by not resetting search range to its orignal.
	 */
	if (probe_size > tcp_mtu_to_mss(sk, icsk->icsk_mtup.search_high) ||
		interval < net->ipv4.sysctl_tcp_probe_threshold) {
		/* Check whether enough time has elaplased for
		 * another round of probing.
		 */
		tcp_mtu_check_reprobe(sk);
		return -1;
	}

	/* Have enough data in the send queue to probe? */
	if (tp->write_seq - tp->snd_nxt < size_needed)
		return -1;

	if (tp->snd_wnd < size_needed)
		return -1;
	if (after(tp->snd_nxt + size_needed, tcp_wnd_end(tp)))
		return 0;

	/* Do we need to wait to drain cwnd? With none in flight, don't stall */
	if (tcp_packets_in_flight(tp) + 2 > tp->snd_cwnd) {
		if (!tcp_packets_in_flight(tp))
			return -1;
		else
			return 0;
	}

	if (!tcp_can_coalesce_send_queue_head(sk, probe_size))
		return -1;

	/* We're allowed to probe.  Build it now. */
	nskb = sk_stream_alloc_skb(sk, probe_size, GFP_ATOMIC, false);
	if (!nskb)
		return -1;
	sk->sk_wmem_queued += nskb->truesize;
	sk_mem_charge(sk, nskb->truesize);

	skb = tcp_send_head(sk);

	TCP_SKB_CB(nskb)->seq = TCP_SKB_CB(skb)->seq;
	TCP_SKB_CB(nskb)->end_seq = TCP_SKB_CB(skb)->seq + probe_size;
	TCP_SKB_CB(nskb)->tcp_flags = TCPHDR_ACK;
	TCP_SKB_CB(nskb)->sacked = 0;
	nskb->csum = 0;
	nskb->ip_summed = skb->ip_summed;

	tcp_insert_write_queue_before(nskb, skb, sk);
	tcp_highest_sack_replace(sk, skb, nskb);

	len = 0;
	tcp_for_write_queue_from_safe(skb, next, sk) {
		copy = min_t(int, skb->len, probe_size - len);
		if (nskb->ip_summed) {
			skb_copy_bits(skb, 0, skb_put(nskb, copy), copy);
		} else {
			__wsum csum = skb_copy_and_csum_bits(skb, 0,
							     skb_put(nskb, copy),
							     copy, 0);
			nskb->csum = csum_block_add(nskb->csum, csum, len);
		}

		if (skb->len <= copy) {
			/* We've eaten all the data from this skb.
			 * Throw it away. */
			TCP_SKB_CB(nskb)->tcp_flags |= TCP_SKB_CB(skb)->tcp_flags;
			/* If this is the last SKB we copy and eor is set
			 * we need to propagate it to the new skb.
			 */
			TCP_SKB_CB(nskb)->eor = TCP_SKB_CB(skb)->eor;
			tcp_skb_collapse_tstamp(nskb, skb);
			tcp_unlink_write_queue(skb, sk);
			sk_wmem_free_skb(sk, skb);
		} else {
			TCP_SKB_CB(nskb)->tcp_flags |= TCP_SKB_CB(skb)->tcp_flags &
						   ~(TCPHDR_FIN|TCPHDR_PSH);
			if (!skb_shinfo(skb)->nr_frags) {
				skb_pull(skb, copy);
				if (skb->ip_summed != CHECKSUM_PARTIAL)
					skb->csum = csum_partial(skb->data,
								 skb->len, 0);
			} else {
				__pskb_trim_head(skb, copy);
				tcp_set_skb_tso_segs(skb, mss_now);
			}
			TCP_SKB_CB(skb)->seq += copy;
		}

		len += copy;

		if (len >= probe_size)
			break;
	}
	tcp_init_tso_segs(nskb, nskb->len);

	/* We're ready to send.  If this fails, the probe will
	 * be resegmented into mss-sized pieces by tcp_write_xmit().
	 */
	if (!tcp_transmit_skb(sk, nskb, 1, GFP_ATOMIC)) {
		/* Decrement cwnd here because we are sending
		 * effectively two packets. */
		tp->snd_cwnd--;
		tcp_event_new_data_sent(sk, nskb);

		icsk->icsk_mtup.probe_size = tcp_mss_to_mtu(sk, nskb->len);
		tp->mtu_probe.probe_seq_start = TCP_SKB_CB(nskb)->seq;
		tp->mtu_probe.probe_seq_end = TCP_SKB_CB(nskb)->end_seq;

		return 1;
	}

	return -1;
}

static bool tcp_pacing_check(const struct sock *sk)
{
	return tcp_needs_internal_pacing(sk) &&
	       hrtimer_active(&tcp_sk(sk)->pacing_timer);
}

/* TCP Small Queues :
 * Control number of packets in qdisc/devices to two packets / or ~1 ms.
 * (These limits are doubled for retransmits)
 * This allows for :
 *  - better RTT estimation and ACK scheduling
 *  - faster recovery
 *  - high rates
 * Alas, some drivers / subsystems require a fair amount
 * of queued bytes to ensure line rate.
 * One example is wifi aggregation (802.11 AMPDU)
 */
static bool tcp_small_queue_check(struct sock *sk, const struct sk_buff *skb,
				  unsigned int factor)
{
	unsigned int limit;

	limit = max(2 * skb->truesize, sk->sk_pacing_rate >> 10);
	limit = min_t(u32, limit, sysctl_tcp_limit_output_bytes);
	limit <<= factor;

	if (atomic_read(&sk->sk_wmem_alloc) > limit) {
		set_bit(TSQ_THROTTLED, &sk->sk_tsq_flags);
		/* It is possible TX completion already happened
		 * before we set TSQ_THROTTLED, so we must
		 * test again the condition.
		 */
		smp_mb__after_atomic();
		if (atomic_read(&sk->sk_wmem_alloc) > limit)
			return true;
	}
	return false;
}

/* This routine writes packets to the network.  It advances the
 * send_head.  This happens as incoming acks open up the remote
 * window for us.
 *
 * LARGESEND note: !tcp_urg_mode is overkill, only frames between
 * snd_up-64k-mss .. snd_up cannot be large. However, taking into
 * account rare use of URG, this is not a big flaw.
 *
 * Send at most one packet when push_one > 0. Temporarily ignore
 * cwnd limit to force at most one packet out when push_one == 2.

 * Returns true, if no segments are in flight and we have queued segments,
 * but cannot send anything now because of SWS or another problem.
 */
static bool tcp_write_xmit(struct sock *sk, unsigned int mss_now, int nonagle,
			   int push_one, gfp_t gfp)
{
	struct tcp_sock *tp = tcp_sk(sk);
	struct sk_buff *skb;
	unsigned int tso_segs, sent_pkts;
	int cwnd_quota;
	int result;
	bool is_cwnd_limited = false;
	u32 max_segs;

	sent_pkts = 0;

	if (!push_one) {
		/* Do MTU probing. */
		result = tcp_mtu_probe(sk);
		if (!result) {
			return false;
		} else if (result > 0) {
			sent_pkts = 1;
		}
	}

	max_segs = tcp_tso_segs(sk, mss_now);
	while ((skb = tcp_send_head(sk))) {
		unsigned int limit;

		if (tcp_pacing_check(sk))
			break;

		tso_segs = tcp_init_tso_segs(skb, mss_now);
		BUG_ON(!tso_segs);

		if (unlikely(tp->repair) && tp->repair_queue == TCP_SEND_QUEUE) {
			/* "skb_mstamp" is used as a start point for the retransmit timer */
			skb_mstamp_get(&skb->skb_mstamp);
			goto repair; /* Skip network transmission */
		}

		cwnd_quota = tcp_cwnd_test(tp, skb);
		if (!cwnd_quota) {
			if (push_one == 2)
				/* Force out a loss probe pkt. */
				cwnd_quota = 1;
			else
				break;
		}

		if (unlikely(!tcp_snd_wnd_test(tp, skb, mss_now)))
			break;

		if (tso_segs == 1) {
			if (unlikely(!tcp_nagle_test(tp, skb, mss_now,
						     (tcp_skb_is_last(sk, skb) ?
						      nonagle : TCP_NAGLE_PUSH))))
				break;
		} else {
			if (!push_one &&
			    tcp_tso_should_defer(sk, skb, &is_cwnd_limited,
						 max_segs))
				break;
		}

		limit = mss_now;
		if (tso_segs > 1 && !tcp_urg_mode(tp))
			limit = tcp_mss_split_point(sk, skb, mss_now,
						    min_t(unsigned int,
							  cwnd_quota,
							  max_segs),
						    nonagle);

		if (skb->len > limit &&
		    unlikely(tso_fragment(sk, skb, limit, mss_now, gfp)))
			break;

		if (tcp_small_queue_check(sk, skb, 0))
			break;

		/* Argh, we hit an empty skb(), presumably a thread
		 * is sleeping in sendmsg()/sk_stream_wait_memory().
		 * We do not want to send a pure-ack packet and have
		 * a strange looking rtx queue with empty packet(s).
		 */
		if (TCP_SKB_CB(skb)->end_seq == TCP_SKB_CB(skb)->seq)
			break;

		if (unlikely(tcp_transmit_skb(sk, skb, 1, gfp)))
			break;

repair:
		/* Advance the send_head.  This one is sent out.
		 * This call will increment packets_out.
		 */
		tcp_event_new_data_sent(sk, skb);

		tcp_minshall_update(tp, mss_now, skb);
		sent_pkts += tcp_skb_pcount(skb);

		if (push_one)
			break;
	}

	if (likely(sent_pkts)) {
		if (tcp_in_cwnd_reduction(sk))
			tp->prr_out += sent_pkts;

		/* Send one loss probe per tail loss episode. */
		if (push_one != 2)
			tcp_schedule_loss_probe(sk);
		is_cwnd_limited |= (tcp_packets_in_flight(tp) >= tp->snd_cwnd);
		tcp_cwnd_validate(sk, is_cwnd_limited);
		return false;
	}
	return !tp->packets_out && tcp_send_head(sk);
}

bool tcp_schedule_loss_probe(struct sock *sk)
{
	struct inet_connection_sock *icsk = inet_csk(sk);
	struct tcp_sock *tp = tcp_sk(sk);
	u32 timeout, tlp_time_stamp, rto_time_stamp;
	u32 rtt = usecs_to_jiffies(tp->srtt_us >> 3);

	if (WARN_ON(icsk->icsk_pending == ICSK_TIME_EARLY_RETRANS))
		return false;
	/* No consecutive loss probes. */
	if (WARN_ON(icsk->icsk_pending == ICSK_TIME_LOSS_PROBE)) {
		tcp_rearm_rto(sk);
		return false;
	}
	/* Don't do any loss probe on a Fast Open connection before 3WHS
	 * finishes.
	 */
	if (tp->fastopen_rsk)
		return false;

	/* TLP is only scheduled when next timer event is RTO. */
	if (icsk->icsk_pending != ICSK_TIME_RETRANS)
		return false;

	/* Schedule a loss probe in 2*RTT for SACK capable connections
	 * not in loss recovery, that are either limited by cwnd or application.
	 */
	if (sysctl_tcp_early_retrans < 3 || !tp->packets_out ||
	    !tcp_is_sack(tp) ||
	    (inet_csk(sk)->icsk_ca_state != TCP_CA_Open &&
	     inet_csk(sk)->icsk_ca_state != TCP_CA_CWR))
		return false;

	/* Probe timeout is at least 1.5*rtt + TCP_DELACK_MAX to account
	 * for delayed ack when there's one outstanding packet. If no RTT
	 * sample is available then probe after TCP_TIMEOUT_INIT.
	 */
	timeout = rtt << 1 ? : TCP_TIMEOUT_INIT;
	if (tp->packets_out == 1)
		timeout = max_t(u32, timeout,
				(rtt + (rtt >> 1) + TCP_DELACK_MAX));
	timeout = max_t(u32, timeout, msecs_to_jiffies(10));

	/* If RTO is shorter, just schedule TLP in its place. */
	tlp_time_stamp = tcp_jiffies32 + timeout;
	rto_time_stamp = (u32)inet_csk(sk)->icsk_timeout;
	if ((s32)(tlp_time_stamp - rto_time_stamp) > 0) {
		s32 delta = rto_time_stamp - tcp_jiffies32;
		if (delta > 0)
			timeout = delta;
	}

	inet_csk_reset_xmit_timer(sk, ICSK_TIME_LOSS_PROBE, timeout,
				  TCP_RTO_MAX);
	return true;
}

/* Thanks to skb fast clones, we can detect if a prior transmit of
 * a packet is still in a qdisc or driver queue.
 * In this case, there is very little point doing a retransmit !
 */
static bool skb_still_in_host_queue(const struct sock *sk,
				    const struct sk_buff *skb)
{
	if (unlikely(skb_fclone_busy(sk, skb))) {
		NET_INC_STATS(sock_net(sk),
			      LINUX_MIB_TCPSPURIOUS_RTX_HOSTQUEUES);
		return true;
	}
	return false;
}

/* When probe timeout (PTO) fires, try send a new segment if possible, else
 * retransmit the last segment.
 */
void tcp_send_loss_probe(struct sock *sk)
{
	struct tcp_sock *tp = tcp_sk(sk);
	struct sk_buff *skb;
	int pcount;
	int mss = tcp_current_mss(sk);

	/* At most one outstanding TLP */
	if (tp->tlp_high_seq)
		goto rearm_timer;

	tp->tlp_retrans = 0;
	skb = tcp_send_head(sk);
	if (skb) {
		if (tcp_snd_wnd_test(tp, skb, mss)) {
			pcount = tp->packets_out;
			tcp_write_xmit(sk, mss, TCP_NAGLE_OFF, 2, GFP_ATOMIC);
			if (tp->packets_out > pcount)
				goto probe_sent;
			goto rearm_timer;
		}
		skb = tcp_write_queue_prev(sk, skb);
	} else {
		skb = tcp_write_queue_tail(sk);
	}

	if (unlikely(!skb)) {
		WARN_ONCE(tp->packets_out,
			  "invalid inflight: %u state %u cwnd %u mss %d\n",
			  tp->packets_out, sk->sk_state, tp->snd_cwnd, mss);
		inet_csk(sk)->icsk_pending = 0;
		return;
	}

	if (skb_still_in_host_queue(sk, skb))
		goto rearm_timer;

	pcount = tcp_skb_pcount(skb);
	if (WARN_ON(!pcount))
		goto rearm_timer;

	if ((pcount > 1) && (skb->len > (pcount - 1) * mss)) {
		if (unlikely(tcp_fragment(sk, skb, (pcount - 1) * mss, mss,
					  GFP_ATOMIC)))
			goto rearm_timer;
		skb = tcp_write_queue_next(sk, skb);
	}

	if (WARN_ON(!skb || !tcp_skb_pcount(skb)))
		goto rearm_timer;

	if (__tcp_retransmit_skb(sk, skb, 1))
		goto rearm_timer;

	tp->tlp_retrans = 1;

probe_sent:
	/* Record snd_nxt for loss detection. */
	tp->tlp_high_seq = tp->snd_nxt;

	NET_INC_STATS(sock_net(sk), LINUX_MIB_TCPLOSSPROBES);
	/* Reset s.t. tcp_rearm_rto will restart timer from now */
	inet_csk(sk)->icsk_pending = 0;
rearm_timer:
	tcp_rearm_rto(sk);
}

/* Push out any pending frames which were held back due to
 * TCP_CORK or attempt at coalescing tiny packets.
 * The socket must be locked by the caller.
 */
void __tcp_push_pending_frames(struct sock *sk, unsigned int cur_mss,
			       int nonagle)
{
	/* If we are closed, the bytes will have to remain here.
	 * In time closedown will finish, we empty the write queue and
	 * all will be happy.
	 */
	if (unlikely(sk->sk_state == TCP_CLOSE))
		return;

	if (tcp_write_xmit(sk, cur_mss, nonagle, 0,
			   sk_gfp_mask(sk, GFP_ATOMIC)))
		tcp_check_probe_timer(sk);
}

/* Send _single_ skb sitting at the send head. This function requires
 * true push pending frames to setup probe timer etc.
 */
void tcp_push_one(struct sock *sk, unsigned int mss_now)
{
	struct sk_buff *skb = tcp_send_head(sk);

	BUG_ON(!skb || skb->len < mss_now);

	tcp_write_xmit(sk, mss_now, TCP_NAGLE_PUSH, 1, sk->sk_allocation);
}

/* This function returns the amount that we can raise the
 * usable window based on the following constraints
 *
 * 1. The window can never be shrunk once it is offered (RFC 793)
 * 2. We limit memory per socket
 *
 * RFC 1122:
 * "the suggested [SWS] avoidance algorithm for the receiver is to keep
 *  RECV.NEXT + RCV.WIN fixed until:
 *  RCV.BUFF - RCV.USER - RCV.WINDOW >= min(1/2 RCV.BUFF, MSS)"
 *
 * i.e. don't raise the right edge of the window until you can raise
 * it at least MSS bytes.
 *
 * Unfortunately, the recommended algorithm breaks header prediction,
 * since header prediction assumes th->window stays fixed.
 *
 * Strictly speaking, keeping th->window fixed violates the receiver
 * side SWS prevention criteria. The problem is that under this rule
 * a stream of single byte packets will cause the right side of the
 * window to always advance by a single byte.
 *
 * Of course, if the sender implements sender side SWS prevention
 * then this will not be a problem.
 *
 * BSD seems to make the following compromise:
 *
 *	If the free space is less than the 1/4 of the maximum
 *	space available and the free space is less than 1/2 mss,
 *	then set the window to 0.
 *	[ Actually, bsd uses MSS and 1/4 of maximal _window_ ]
 *	Otherwise, just prevent the window from shrinking
 *	and from being larger than the largest representable value.
 *
 * This prevents incremental opening of the window in the regime
 * where TCP is limited by the speed of the reader side taking
 * data out of the TCP receive queue. It does nothing about
 * those cases where the window is constrained on the sender side
 * because the pipeline is full.
 *
 * BSD also seems to "accidentally" limit itself to windows that are a
 * multiple of MSS, at least until the free space gets quite small.
 * This would appear to be a side effect of the mbuf implementation.
 * Combining these two algorithms results in the observed behavior
 * of having a fixed window size at almost all times.
 *
 * Below we obtain similar behavior by forcing the offered window to
 * a multiple of the mss when it is feasible to do so.
 *
 * Note, we don't "adjust" for TIMESTAMP or SACK option bytes.
 * Regular options like TIMESTAMP are taken into account.
 */
u32 __tcp_select_window(struct sock *sk)
{
	struct inet_connection_sock *icsk = inet_csk(sk);
	struct tcp_sock *tp = tcp_sk(sk);
	/* MSS for the peer's data.  Previous versions used mss_clamp
	 * here.  I don't know if the value based on our guesses
	 * of peer's MSS is better for the performance.  It's more correct
	 * but may be worse for the performance because of rcv_mss
	 * fluctuations.  --SAW  1998/11/1
	 */
	int mss = icsk->icsk_ack.rcv_mss;
	int free_space = tcp_space(sk);
	int allowed_space = tcp_full_space(sk);
	int full_space = min_t(int, tp->window_clamp, allowed_space);
	int window;

	if (unlikely(mss > full_space)) {
		mss = full_space;
		if (mss <= 0)
			return 0;
	}
	if (free_space < (full_space >> 1)) {
		icsk->icsk_ack.quick = 0;

		if (tcp_under_memory_pressure(sk))
			tp->rcv_ssthresh = min(tp->rcv_ssthresh,
					       4U * tp->advmss);

		/* free_space might become our new window, make sure we don't
		 * increase it due to wscale.
		 */
		free_space = round_down(free_space, 1 << tp->rx_opt.rcv_wscale);

		/* if free space is less than mss estimate, or is below 1/16th
		 * of the maximum allowed, try to move to zero-window, else
		 * tcp_clamp_window() will grow rcv buf up to tcp_rmem[2], and
		 * new incoming data is dropped due to memory limits.
		 * With large window, mss test triggers way too late in order
		 * to announce zero window in time before rmem limit kicks in.
		 */
		if (free_space < (allowed_space >> 4) || free_space < mss)
			return 0;
	}

	if (free_space > tp->rcv_ssthresh)
		free_space = tp->rcv_ssthresh;

	/* Don't do rounding if we are using window scaling, since the
	 * scaled window will not line up with the MSS boundary anyway.
	 */
	window = tp->rcv_wnd;
	if (tp->rx_opt.rcv_wscale) {
		window = free_space;

		/* Advertise enough space so that it won't get scaled away.
		 * Import case: prevent zero window announcement if
		 * 1<<rcv_wscale > mss.
		 */
		if (((window >> tp->rx_opt.rcv_wscale) << tp->rx_opt.rcv_wscale) != window)
			window = (((window >> tp->rx_opt.rcv_wscale) + 1)
				  << tp->rx_opt.rcv_wscale);
	} else {
		/* Get the largest window that is a nice multiple of mss.
		 * Window clamp already applied above.
		 * If our current window offering is within 1 mss of the
		 * free space we just keep it. This prevents the divide
		 * and multiply from happening most of the time.
		 * We also don't do any window rounding when the free space
		 * is too small.
		 */
		if (window <= free_space - mss || window > free_space)
			window = (free_space / mss) * mss;
		else if (mss == full_space &&
			 free_space > window + (full_space >> 1))
			window = free_space;
	}

	return window;
}

void tcp_skb_collapse_tstamp(struct sk_buff *skb,
			     const struct sk_buff *next_skb)
{
	if (unlikely(tcp_has_tx_tstamp(next_skb))) {
		const struct skb_shared_info *next_shinfo =
			skb_shinfo(next_skb);
		struct skb_shared_info *shinfo = skb_shinfo(skb);

		shinfo->tx_flags |= next_shinfo->tx_flags & SKBTX_ANY_TSTAMP;
		shinfo->tskey = next_shinfo->tskey;
		TCP_SKB_CB(skb)->txstamp_ack |=
			TCP_SKB_CB(next_skb)->txstamp_ack;
	}
}

/* Collapses two adjacent SKB's during retransmission. */
static void tcp_collapse_retrans(struct sock *sk, struct sk_buff *skb)
{
	struct tcp_sock *tp = tcp_sk(sk);
	struct sk_buff *next_skb = tcp_write_queue_next(sk, skb);
	int skb_size, next_skb_size;

	skb_size = skb->len;
	next_skb_size = next_skb->len;

	BUG_ON(tcp_skb_pcount(skb) != 1 || tcp_skb_pcount(next_skb) != 1);

	tcp_highest_sack_replace(sk, next_skb, skb);

	tcp_unlink_write_queue(next_skb, sk);

	skb_copy_from_linear_data(next_skb, skb_put(skb, next_skb_size),
				  next_skb_size);

	if (next_skb->ip_summed == CHECKSUM_PARTIAL)
		skb->ip_summed = CHECKSUM_PARTIAL;

	if (skb->ip_summed != CHECKSUM_PARTIAL)
		skb->csum = csum_block_add(skb->csum, next_skb->csum, skb_size);

	/* Update sequence range on original skb. */
	TCP_SKB_CB(skb)->end_seq = TCP_SKB_CB(next_skb)->end_seq;

	/* Merge over control information. This moves PSH/FIN etc. over */
	TCP_SKB_CB(skb)->tcp_flags |= TCP_SKB_CB(next_skb)->tcp_flags;

	/* All done, get rid of second SKB and account for it so
	 * packet counting does not break.
	 */
	TCP_SKB_CB(skb)->sacked |= TCP_SKB_CB(next_skb)->sacked & TCPCB_EVER_RETRANS;
	TCP_SKB_CB(skb)->eor = TCP_SKB_CB(next_skb)->eor;

	/* changed transmit queue under us so clear hints */
	tcp_clear_retrans_hints_partial(tp);
	if (next_skb == tp->retransmit_skb_hint)
		tp->retransmit_skb_hint = skb;

	tcp_adjust_pcount(sk, next_skb, tcp_skb_pcount(next_skb));

	tcp_skb_collapse_tstamp(skb, next_skb);

	sk_wmem_free_skb(sk, next_skb);
}

/* Check if coalescing SKBs is legal. */
static bool tcp_can_collapse(const struct sock *sk, const struct sk_buff *skb)
{
	if (tcp_skb_pcount(skb) > 1)
		return false;
	/* TODO: SACK collapsing could be used to remove this condition */
	if (skb_shinfo(skb)->nr_frags != 0)
		return false;
	if (skb_cloned(skb))
		return false;
	if (skb == tcp_send_head(sk))
		return false;
	/* Some heurestics for collapsing over SACK'd could be invented */
	if (TCP_SKB_CB(skb)->sacked & TCPCB_SACKED_ACKED)
		return false;

	return true;
}

/* Collapse packets in the retransmit queue to make to create
 * less packets on the wire. This is only done on retransmission.
 */
static void tcp_retrans_try_collapse(struct sock *sk, struct sk_buff *to,
				     int space)
{
	struct tcp_sock *tp = tcp_sk(sk);
	struct sk_buff *skb = to, *tmp;
	bool first = true;

	if (!sysctl_tcp_retrans_collapse)
		return;
	if (TCP_SKB_CB(skb)->tcp_flags & TCPHDR_SYN)
		return;

	tcp_for_write_queue_from_safe(skb, tmp, sk) {
		if (!tcp_can_collapse(sk, skb))
			break;

		if (!tcp_skb_can_collapse_to(to))
			break;

		space -= skb->len;

		if (first) {
			first = false;
			continue;
		}

		if (space < 0)
			break;
		/* Punt if not enough space exists in the first SKB for
		 * the data in the second
		 */
		if (skb->len > skb_availroom(to))
			break;

		if (after(TCP_SKB_CB(skb)->end_seq, tcp_wnd_end(tp)))
			break;

		tcp_collapse_retrans(sk, to);
	}
}

/* This retransmits one SKB.  Policy decisions and retransmit queue
 * state updates are done by the caller.  Returns non-zero if an
 * error occurred which prevented the send.
 */
int __tcp_retransmit_skb(struct sock *sk, struct sk_buff *skb, int segs)
{
	struct inet_connection_sock *icsk = inet_csk(sk);
	struct tcp_sock *tp = tcp_sk(sk);
	unsigned int cur_mss;
	int diff, len, err;


	/* Inconclusive MTU probe */
	if (icsk->icsk_mtup.probe_size)
		icsk->icsk_mtup.probe_size = 0;

	/* Do not sent more than we queued. 1/4 is reserved for possible
	 * copying overhead: fragmentation, tunneling, mangling etc.
	 */
	if (atomic_read(&sk->sk_wmem_alloc) >
	    min_t(u32, sk->sk_wmem_queued + (sk->sk_wmem_queued >> 2),
		  sk->sk_sndbuf))
		return -EAGAIN;

	if (skb_still_in_host_queue(sk, skb))
		return -EBUSY;

	if (before(TCP_SKB_CB(skb)->seq, tp->snd_una)) {
		if (unlikely(before(TCP_SKB_CB(skb)->end_seq, tp->snd_una))) {
			WARN_ON_ONCE(1);
			return -EINVAL;
		}
		if (tcp_trim_head(sk, skb, tp->snd_una - TCP_SKB_CB(skb)->seq))
			return -ENOMEM;
	}

	if (inet_csk(sk)->icsk_af_ops->rebuild_header(sk))
		return -EHOSTUNREACH; /* Routing failure or similar. */

	cur_mss = tcp_current_mss(sk);

	/* If receiver has shrunk his window, and skb is out of
	 * new window, do not retransmit it. The exception is the
	 * case, when window is shrunk to zero. In this case
	 * our retransmit serves as a zero window probe.
	 */
	if (!before(TCP_SKB_CB(skb)->seq, tcp_wnd_end(tp)) &&
	    TCP_SKB_CB(skb)->seq != tp->snd_una)
		return -EAGAIN;

	len = cur_mss * segs;
	if (skb->len > len) {
		if (tcp_fragment(sk, skb, len, cur_mss, GFP_ATOMIC))
			return -ENOMEM; /* We'll try again later. */
	} else {
		if (skb_unclone(skb, GFP_ATOMIC))
			return -ENOMEM;

		diff = tcp_skb_pcount(skb);
		tcp_set_skb_tso_segs(skb, cur_mss);
		diff -= tcp_skb_pcount(skb);
		if (diff)
			tcp_adjust_pcount(sk, skb, diff);
		if (skb->len < cur_mss)
			tcp_retrans_try_collapse(sk, skb, cur_mss);
	}

	/* RFC3168, section 6.1.1.1. ECN fallback */
	if ((TCP_SKB_CB(skb)->tcp_flags & TCPHDR_SYN_ECN) == TCPHDR_SYN_ECN)
		tcp_ecn_clear_syn(sk, skb);

	/* make sure skb->data is aligned on arches that require it
	 * and check if ack-trimming & collapsing extended the headroom
	 * beyond what csum_start can cover.
	 */
	if (unlikely((NET_IP_ALIGN && ((unsigned long)skb->data & 3)) ||
		     skb_headroom(skb) >= 0xFFFF)) {
		struct sk_buff *nskb;

		nskb = __pskb_copy(skb, MAX_TCP_HEADER, GFP_ATOMIC);
		err = nskb ? tcp_transmit_skb(sk, nskb, 0, GFP_ATOMIC) :
			     -ENOBUFS;
		if (!err)
			skb_mstamp_get(&skb->skb_mstamp);
	} else {
		err = tcp_transmit_skb(sk, skb, 1, GFP_ATOMIC);
	}

	if (likely(!err)) {
		segs = tcp_skb_pcount(skb);

		TCP_SKB_CB(skb)->sacked |= TCPCB_EVER_RETRANS;
		/* Update global TCP statistics. */
		TCP_ADD_STATS(sock_net(sk), TCP_MIB_RETRANSSEGS, segs);
		if (TCP_SKB_CB(skb)->tcp_flags & TCPHDR_SYN)
			__NET_INC_STATS(sock_net(sk), LINUX_MIB_TCPSYNRETRANS);
		tp->total_retrans += segs;
	}
	return err;
}

int tcp_retransmit_skb(struct sock *sk, struct sk_buff *skb, int segs)
{
	struct tcp_sock *tp = tcp_sk(sk);
	int err = __tcp_retransmit_skb(sk, skb, segs);

	if (err == 0) {
#if FASTRETRANS_DEBUG > 0
		if (TCP_SKB_CB(skb)->sacked & TCPCB_SACKED_RETRANS) {
			net_dbg_ratelimited("retrans_out leaked\n");
		}
#endif
		TCP_SKB_CB(skb)->sacked |= TCPCB_RETRANS;
		tp->retrans_out += tcp_skb_pcount(skb);

		/* Save stamp of the first retransmit. */
		if (!tp->retrans_stamp)
			tp->retrans_stamp = tcp_skb_timestamp(skb);

	} else if (err != -EBUSY) {
		NET_INC_STATS(sock_net(sk), LINUX_MIB_TCPRETRANSFAIL);
	}

	if (tp->undo_retrans < 0)
		tp->undo_retrans = 0;
	tp->undo_retrans += tcp_skb_pcount(skb);
	return err;
}

/* Check if we forward retransmits are possible in the current
 * window/congestion state.
 */
static bool tcp_can_forward_retransmit(struct sock *sk)
{
	const struct inet_connection_sock *icsk = inet_csk(sk);
	const struct tcp_sock *tp = tcp_sk(sk);

	/* Forward retransmissions are possible only during Recovery. */
	if (icsk->icsk_ca_state != TCP_CA_Recovery)
		return false;

	/* No forward retransmissions in Reno are possible. */
	if (tcp_is_reno(tp))
		return false;

	/* Yeah, we have to make difficult choice between forward transmission
	 * and retransmission... Both ways have their merits...
	 *
	 * For now we do not retransmit anything, while we have some new
	 * segments to send. In the other cases, follow rule 3 for
	 * NextSeg() specified in RFC3517.
	 */

	if (tcp_may_send_now(sk))
		return false;

	return true;
}

/* This gets called after a retransmit timeout, and the initially
 * retransmitted data is acknowledged.  It tries to continue
 * resending the rest of the retransmit queue, until either
 * we've sent it all or the congestion window limit is reached.
 * If doing SACK, the first ACK which comes back for a timeout
 * based retransmit packet might feed us FACK information again.
 * If so, we use it to avoid unnecessarily retransmissions.
 */
void tcp_xmit_retransmit_queue(struct sock *sk)
{
	const struct inet_connection_sock *icsk = inet_csk(sk);
	struct tcp_sock *tp = tcp_sk(sk);
	struct sk_buff *skb;
	struct sk_buff *hole = NULL;
	u32 max_segs, last_lost;
	int mib_idx;
	int fwd_rexmitting = 0;

	if (!tp->packets_out)
		return;

	if (!tp->lost_out)
		tp->retransmit_high = tp->snd_una;

	if (tp->retransmit_skb_hint) {
		skb = tp->retransmit_skb_hint;
		last_lost = TCP_SKB_CB(skb)->end_seq;
		if (after(last_lost, tp->retransmit_high))
			last_lost = tp->retransmit_high;
	} else {
		skb = tcp_write_queue_head(sk);
		last_lost = tp->snd_una;
	}

	max_segs = tcp_tso_segs(sk, tcp_current_mss(sk));
	tcp_for_write_queue_from(skb, sk) {
		__u8 sacked;
		int segs;

		if (skb == tcp_send_head(sk))
			break;

		if (tcp_pacing_check(sk))
			break;

		/* we could do better than to assign each time */
		if (!hole)
			tp->retransmit_skb_hint = skb;

		segs = tp->snd_cwnd - tcp_packets_in_flight(tp);
		if (segs <= 0)
			return;
		sacked = TCP_SKB_CB(skb)->sacked;
		/* In case tcp_shift_skb_data() have aggregated large skbs,
		 * we need to make sure not sending too bigs TSO packets
		 */
		segs = min_t(int, segs, max_segs);

		if (fwd_rexmitting) {
begin_fwd:
			if (!before(TCP_SKB_CB(skb)->seq, tcp_highest_sack_seq(tp)))
				break;
			mib_idx = LINUX_MIB_TCPFORWARDRETRANS;

		} else if (!before(TCP_SKB_CB(skb)->seq, tp->retransmit_high)) {
			tp->retransmit_high = last_lost;
			if (!tcp_can_forward_retransmit(sk))
				break;
			/* Backtrack if necessary to non-L'ed skb */
			if (hole) {
				skb = hole;
				hole = NULL;
			}
			fwd_rexmitting = 1;
			goto begin_fwd;

		} else if (!(sacked & TCPCB_LOST)) {
			if (!hole && !(sacked & (TCPCB_SACKED_RETRANS|TCPCB_SACKED_ACKED)))
				hole = skb;
			continue;

		} else {
			last_lost = TCP_SKB_CB(skb)->end_seq;
			if (icsk->icsk_ca_state != TCP_CA_Loss)
				mib_idx = LINUX_MIB_TCPFASTRETRANS;
			else
				mib_idx = LINUX_MIB_TCPSLOWSTARTRETRANS;
		}

		if (sacked & (TCPCB_SACKED_ACKED|TCPCB_SACKED_RETRANS))
			continue;

		if (tcp_small_queue_check(sk, skb, 1))
			return;

		if (tcp_retransmit_skb(sk, skb, segs))
			return;

		NET_ADD_STATS(sock_net(sk), mib_idx, tcp_skb_pcount(skb));

		if (tcp_in_cwnd_reduction(sk))
			tp->prr_out += tcp_skb_pcount(skb);

		if (skb == tcp_write_queue_head(sk))
			inet_csk_reset_xmit_timer(sk, ICSK_TIME_RETRANS,
						  inet_csk(sk)->icsk_rto,
						  TCP_RTO_MAX);
	}
}

/* We allow to exceed memory limits for FIN packets to expedite
 * connection tear down and (memory) recovery.
 * Otherwise tcp_send_fin() could be tempted to either delay FIN
 * or even be forced to close flow without any FIN.
 * In general, we want to allow one skb per socket to avoid hangs
 * with edge trigger epoll()
 */
void sk_forced_mem_schedule(struct sock *sk, int size)
{
	int amt;

	if (size <= sk->sk_forward_alloc)
		return;
	amt = sk_mem_pages(size);
	sk->sk_forward_alloc += amt * SK_MEM_QUANTUM;
	sk_memory_allocated_add(sk, amt);

	if (mem_cgroup_sockets_enabled && sk->sk_memcg)
		mem_cgroup_charge_skmem(sk->sk_memcg, amt);
}

/* Send a FIN. The caller locks the socket for us.
 * We should try to send a FIN packet really hard, but eventually give up.
 */
void tcp_send_fin(struct sock *sk)
{
	struct sk_buff *skb, *tskb = tcp_write_queue_tail(sk);
	struct tcp_sock *tp = tcp_sk(sk);

	/* Optimization, tack on the FIN if we have one skb in write queue and
	 * this skb was not yet sent, or we are under memory pressure.
	 * Note: in the latter case, FIN packet will be sent after a timeout,
	 * as TCP stack thinks it has already been transmitted.
	 */
	if (tskb && (tcp_send_head(sk) || tcp_under_memory_pressure(sk))) {
coalesce:
		TCP_SKB_CB(tskb)->tcp_flags |= TCPHDR_FIN;
		TCP_SKB_CB(tskb)->end_seq++;
		tp->write_seq++;
		if (!tcp_send_head(sk)) {
			/* This means tskb was already sent.
			 * Pretend we included the FIN on previous transmit.
			 * We need to set tp->snd_nxt to the value it would have
			 * if FIN had been sent. This is because retransmit path
			 * does not change tp->snd_nxt.
			 */
			tp->snd_nxt++;
			return;
		}
	} else {
		skb = alloc_skb_fclone(MAX_TCP_HEADER, sk->sk_allocation);
		if (unlikely(!skb)) {
			if (tskb)
				goto coalesce;
			return;
		}
		skb_reserve(skb, MAX_TCP_HEADER);
		sk_forced_mem_schedule(sk, skb->truesize);
		/* FIN eats a sequence byte, write_seq advanced by tcp_queue_skb(). */
		tcp_init_nondata_skb(skb, tp->write_seq,
				     TCPHDR_ACK | TCPHDR_FIN);
		tcp_queue_skb(sk, skb);
	}
	__tcp_push_pending_frames(sk, tcp_current_mss(sk), TCP_NAGLE_OFF);
}

/* We get here when a process closes a file descriptor (either due to
 * an explicit close() or as a byproduct of exit()'ing) and there
 * was unread data in the receive queue.  This behavior is recommended
 * by RFC 2525, section 2.17.  -DaveM
 */
void tcp_send_active_reset(struct sock *sk, gfp_t priority)
{
	struct sk_buff *skb;

	/* NOTE: No TCP options attached and we never retransmit this. */
	skb = alloc_skb(MAX_TCP_HEADER, priority);
	if (!skb) {
		NET_INC_STATS(sock_net(sk), LINUX_MIB_TCPABORTFAILED);
		return;
	}

	/* Reserve space for headers and prepare control bits. */
	skb_reserve(skb, MAX_TCP_HEADER);
	tcp_init_nondata_skb(skb, tcp_acceptable_seq(sk),
			     TCPHDR_ACK | TCPHDR_RST);
	skb_mstamp_get(&skb->skb_mstamp);
	/* Send it off. */
	if (tcp_transmit_skb(sk, skb, 0, priority))
		NET_INC_STATS(sock_net(sk), LINUX_MIB_TCPABORTFAILED);

	TCP_INC_STATS(sock_net(sk), TCP_MIB_OUTRSTS);
}

/* Send a crossed SYN-ACK during socket establishment.
 * WARNING: This routine must only be called when we have already sent
 * a SYN packet that crossed the incoming SYN that caused this routine
 * to get called. If this assumption fails then the initial rcv_wnd
 * and rcv_wscale values will not be correct.
 */
int tcp_send_synack(struct sock *sk)
{
	struct sk_buff *skb;

	skb = tcp_write_queue_head(sk);
	if (!skb || !(TCP_SKB_CB(skb)->tcp_flags & TCPHDR_SYN)) {
		pr_debug("%s: wrong queue state\n", __func__);
		return -EFAULT;
	}
	if (!(TCP_SKB_CB(skb)->tcp_flags & TCPHDR_ACK)) {
		if (skb_cloned(skb)) {
			struct sk_buff *nskb = skb_copy(skb, GFP_ATOMIC);
			if (!nskb)
				return -ENOMEM;
			tcp_unlink_write_queue(skb, sk);
			__skb_header_release(nskb);
			__tcp_add_write_queue_head(sk, nskb);
			sk_wmem_free_skb(sk, skb);
			sk->sk_wmem_queued += nskb->truesize;
			sk_mem_charge(sk, nskb->truesize);
			skb = nskb;
		}

		TCP_SKB_CB(skb)->tcp_flags |= TCPHDR_ACK;
		tcp_ecn_send_synack(sk, skb);
	}
	return tcp_transmit_skb(sk, skb, 1, GFP_ATOMIC);
}

/**
 * tcp_make_synack - Prepare a SYN-ACK.
 * sk: listener socket
 * dst: dst entry attached to the SYNACK
 * req: request_sock pointer
 *
 * Allocate one skb and build a SYNACK packet.
 * @dst is consumed : Caller should not use it again.
 */
struct sk_buff *tcp_make_synack(const struct sock *sk, struct dst_entry *dst,
				struct request_sock *req,
				struct tcp_fastopen_cookie *foc,
				enum tcp_synack_type synack_type)
{
	struct inet_request_sock *ireq = inet_rsk(req);
	const struct tcp_sock *tp = tcp_sk(sk);
	struct tcp_md5sig_key *md5 = NULL;
	struct tcp_out_options opts;
	struct sk_buff *skb;
	int tcp_header_size;
	struct tcphdr *th;
	u16 user_mss;
	int mss;

	skb = alloc_skb(MAX_TCP_HEADER, GFP_ATOMIC);
	if (unlikely(!skb)) {
		dst_release(dst);
		return NULL;
	}
	/* Reserve space for headers. */
	skb_reserve(skb, MAX_TCP_HEADER);

	switch (synack_type) {
	case TCP_SYNACK_NORMAL:
		skb_set_owner_w(skb, req_to_sk(req));
		break;
	case TCP_SYNACK_COOKIE:
		/* Under synflood, we do not attach skb to a socket,
		 * to avoid false sharing.
		 */
		break;
	case TCP_SYNACK_FASTOPEN:
		/* sk is a const pointer, because we want to express multiple
		 * cpu might call us concurrently.
		 * sk->sk_wmem_alloc in an atomic, we can promote to rw.
		 */
		skb_set_owner_w(skb, (struct sock *)sk);
		break;
	}
	skb_dst_set(skb, dst);

	mss = dst_metric_advmss(dst);
	user_mss = READ_ONCE(tp->rx_opt.user_mss);
	if (user_mss && user_mss < mss)
		mss = user_mss;

	memset(&opts, 0, sizeof(opts));
#ifdef CONFIG_SYN_COOKIES
	if (unlikely(req->cookie_ts))
		skb->skb_mstamp.stamp_jiffies = cookie_init_timestamp(req);
	else
#endif
	skb_mstamp_get(&skb->skb_mstamp);

#ifdef CONFIG_TCP_MD5SIG
	rcu_read_lock();
	md5 = tcp_rsk(req)->af_specific->req_md5_lookup(sk, req_to_sk(req));
#endif
	skb_set_hash(skb, tcp_rsk(req)->txhash, PKT_HASH_TYPE_L4);
	tcp_header_size = tcp_synack_options(req, mss, skb, &opts, md5,
					     foc, synack_type) + sizeof(*th);

	skb_push(skb, tcp_header_size);
	skb_reset_transport_header(skb);

	th = (struct tcphdr *)skb->data;
	memset(th, 0, sizeof(struct tcphdr));
	th->syn = 1;
	th->ack = 1;
	tcp_ecn_make_synack(req, th);
	th->source = htons(ireq->ir_num);
	th->dest = ireq->ir_rmt_port;
	skb->ip_summed = CHECKSUM_PARTIAL;
	th->seq = htonl(tcp_rsk(req)->snt_isn);
	/* XXX data is queued and acked as is. No buffer/window check */
	th->ack_seq = htonl(tcp_rsk(req)->rcv_nxt);

	/* RFC1323: The window in SYN & SYN/ACK segments is never scaled. */
	th->window = htons(min(req->rsk_rcv_wnd, 65535U));
	tcp_options_write((__be32 *)(th + 1), NULL, &opts);
	th->doff = (tcp_header_size >> 2);
	__TCP_INC_STATS(sock_net(sk), TCP_MIB_OUTSEGS);

#ifdef CONFIG_TCP_MD5SIG
	/* Okay, we have all we need - do the md5 hash if needed */
	if (md5)
		tcp_rsk(req)->af_specific->calc_md5_hash(opts.hash_location,
					       md5, req_to_sk(req), skb);
	rcu_read_unlock();
#endif

	/* Do not fool tcpdump (if any), clean our debris */
	skb->tstamp = 0;
	return skb;
}
EXPORT_SYMBOL(tcp_make_synack);

static void tcp_ca_dst_init(struct sock *sk, const struct dst_entry *dst)
{
	struct inet_connection_sock *icsk = inet_csk(sk);
	const struct tcp_congestion_ops *ca;
	u32 ca_key = dst_metric(dst, RTAX_CC_ALGO);

	if (ca_key == TCP_CA_UNSPEC)
		return;

	rcu_read_lock();
	ca = tcp_ca_find_key(ca_key);
	if (likely(ca && try_module_get(ca->owner))) {
		module_put(icsk->icsk_ca_ops->owner);
		icsk->icsk_ca_dst_locked = tcp_ca_dst_locked(dst);
		icsk->icsk_ca_ops = ca;
	}
	rcu_read_unlock();
}

/* Do all connect socket setups that can be done AF independent. */
static void tcp_connect_init(struct sock *sk)
{
	const struct dst_entry *dst = __sk_dst_get(sk);
	struct tcp_sock *tp = tcp_sk(sk);
	__u8 rcv_wscale;

	/* We'll fix this up when we get a response from the other end.
	 * See tcp_input.c:tcp_rcv_state_process case TCP_SYN_SENT.
	 */
	tp->tcp_header_len = sizeof(struct tcphdr) +
		(sysctl_tcp_timestamps ? TCPOLEN_TSTAMP_ALIGNED : 0);

#ifdef CONFIG_TCP_MD5SIG
	if (tp->af_specific->md5_lookup(sk, sk))
		tp->tcp_header_len += TCPOLEN_MD5SIG_ALIGNED;
#endif

	/* If user gave his TCP_MAXSEG, record it to clamp */
	if (tp->rx_opt.user_mss)
		tp->rx_opt.mss_clamp = tp->rx_opt.user_mss;
	tp->max_window = 0;
	tcp_mtup_init(sk);
	tcp_sync_mss(sk, dst_mtu(dst));

	tcp_ca_dst_init(sk, dst);

	if (!tp->window_clamp)
		tp->window_clamp = dst_metric(dst, RTAX_WINDOW);
	tp->advmss = dst_metric_advmss(dst);
	if (tp->rx_opt.user_mss && tp->rx_opt.user_mss < tp->advmss)
		tp->advmss = tp->rx_opt.user_mss;

	tcp_initialize_rcv_mss(sk);

	/* limit the window selection if the user enforce a smaller rx buffer */
	if (sk->sk_userlocks & SOCK_RCVBUF_LOCK &&
	    (tp->window_clamp > tcp_full_space(sk) || tp->window_clamp == 0))
		tp->window_clamp = tcp_full_space(sk);

	tcp_select_initial_window(sock_net(sk), tcp_full_space(sk),
				  tp->advmss - (tp->rx_opt.ts_recent_stamp ? tp->tcp_header_len - sizeof(struct tcphdr) : 0),
				  &tp->rcv_wnd,
				  &tp->window_clamp,
				  sysctl_tcp_window_scaling,
				  &rcv_wscale,
				  dst_metric(dst, RTAX_INITRWND));

	tp->rx_opt.rcv_wscale = rcv_wscale;
	tp->rcv_ssthresh = tp->rcv_wnd;

	sk->sk_err = 0;
	sock_reset_flag(sk, SOCK_DONE);
	tp->snd_wnd = 0;
	tcp_init_wl(tp, 0);
	tcp_write_queue_purge(sk);
	tp->snd_una = tp->write_seq;
	tp->snd_sml = tp->write_seq;
	tp->snd_up = tp->write_seq;
	tp->snd_nxt = tp->write_seq;

	if (likely(!tp->repair))
		tp->rcv_nxt = 0;
	else
		tp->rcv_tstamp = tcp_jiffies32;
	tp->rcv_wup = tp->rcv_nxt;
	tp->copied_seq = tp->rcv_nxt;

	inet_csk(sk)->icsk_rto = TCP_TIMEOUT_INIT;
	inet_csk(sk)->icsk_retransmits = 0;
	tcp_clear_retrans(tp);
}

static void tcp_connect_queue_skb(struct sock *sk, struct sk_buff *skb)
{
	struct tcp_sock *tp = tcp_sk(sk);
	struct tcp_skb_cb *tcb = TCP_SKB_CB(skb);

	tcb->end_seq += skb->len;
	__skb_header_release(skb);
	__tcp_add_write_queue_tail(sk, skb);
	sk->sk_wmem_queued += skb->truesize;
	sk_mem_charge(sk, skb->truesize);
	tp->write_seq = tcb->end_seq;
	tp->packets_out += tcp_skb_pcount(skb);
}

/* Build and send a SYN with data and (cached) Fast Open cookie. However,
 * queue a data-only packet after the regular SYN, such that regular SYNs
 * are retransmitted on timeouts. Also if the remote SYN-ACK acknowledges
 * only the SYN sequence, the data are retransmitted in the first ACK.
 * If cookie is not cached or other error occurs, falls back to send a
 * regular SYN with Fast Open cookie request option.
 */
static int tcp_send_syn_data(struct sock *sk, struct sk_buff *syn)
{
	struct tcp_sock *tp = tcp_sk(sk);
	struct tcp_fastopen_request *fo = tp->fastopen_req;
	int space, err = 0;
	struct sk_buff *syn_data;

	tp->rx_opt.mss_clamp = tp->advmss;  /* If MSS is not cached */
	if (!tcp_fastopen_cookie_check(sk, &tp->rx_opt.mss_clamp, &fo->cookie))
		goto fallback;

	/* MSS for SYN-data is based on cached MSS and bounded by PMTU and
	 * user-MSS. Reserve maximum option space for middleboxes that add
	 * private TCP options. The cost is reduced data space in SYN :(
	 */
	if (tp->rx_opt.user_mss && tp->rx_opt.user_mss < tp->rx_opt.mss_clamp)
		tp->rx_opt.mss_clamp = tp->rx_opt.user_mss;
	space = __tcp_mtu_to_mss(sk, inet_csk(sk)->icsk_pmtu_cookie) -
		MAX_TCP_OPTION_SPACE;

	space = min_t(size_t, space, fo->size);

	/* limit to order-0 allocations */
	space = min_t(size_t, space, SKB_MAX_HEAD(MAX_TCP_HEADER));

	syn_data = sk_stream_alloc_skb(sk, space, sk->sk_allocation, false);
	if (!syn_data)
		goto fallback;
	syn_data->ip_summed = CHECKSUM_PARTIAL;
	memcpy(syn_data->cb, syn->cb, sizeof(syn->cb));
	if (space) {
		int copied = copy_from_iter(skb_put(syn_data, space), space,
					    &fo->data->msg_iter);
		if (unlikely(!copied)) {
			kfree_skb(syn_data);
			goto fallback;
		}
		if (copied != space) {
			skb_trim(syn_data, copied);
			space = copied;
		}
	}
	/* No more data pending in inet_wait_for_connect() */
	if (space == fo->size)
		fo->data = NULL;
	fo->copied = space;

	tcp_connect_queue_skb(sk, syn_data);

	err = tcp_transmit_skb(sk, syn_data, 1, sk->sk_allocation);

	syn->skb_mstamp = syn_data->skb_mstamp;

	/* Now full SYN+DATA was cloned and sent (or not),
	 * remove the SYN from the original skb (syn_data)
	 * we keep in write queue in case of a retransmit, as we
	 * also have the SYN packet (with no data) in the same queue.
	 */
	TCP_SKB_CB(syn_data)->seq++;
	TCP_SKB_CB(syn_data)->tcp_flags = TCPHDR_ACK | TCPHDR_PSH;
	if (!err) {
		tp->syn_data = (fo->copied > 0);
		NET_INC_STATS(sock_net(sk), LINUX_MIB_TCPORIGDATASENT);
		goto done;
	}

	/* data was not sent, this is our new send_head */
	sk->sk_send_head = syn_data;
	tp->packets_out -= tcp_skb_pcount(syn_data);

fallback:
	/* Send a regular SYN with Fast Open cookie request option */
	if (fo->cookie.len > 0)
		fo->cookie.len = 0;
	err = tcp_transmit_skb(sk, syn, 1, sk->sk_allocation);
	if (err)
		tp->syn_fastopen = 0;
done:
	fo->cookie.len = -1;  /* Exclude Fast Open option for SYN retries */
	return err;
}

/* Build a SYN and send it off. */
int tcp_connect(struct sock *sk)
{
	struct tcp_sock *tp = tcp_sk(sk);
	struct sk_buff *buff;
	int err;

	if (inet_csk(sk)->icsk_af_ops->rebuild_header(sk))
		return -EHOSTUNREACH; /* Routing failure or similar. */

	tcp_connect_init(sk);

	if (unlikely(tp->repair)) {
		tcp_finish_connect(sk, NULL);
		return 0;
	}

	buff = sk_stream_alloc_skb(sk, 0, sk->sk_allocation, true);
	if (unlikely(!buff))
		return -ENOBUFS;

	tcp_init_nondata_skb(buff, tp->write_seq++, TCPHDR_SYN);
	tp->retrans_stamp = tcp_time_stamp;
	tcp_connect_queue_skb(sk, buff);
	tcp_ecn_send_syn(sk, buff);

	/* Send off SYN; include data in Fast Open. */
	err = tp->fastopen_req ? tcp_send_syn_data(sk, buff) :
	      tcp_transmit_skb(sk, buff, 1, sk->sk_allocation);
	if (err == -ECONNREFUSED)
		return err;

	/* We change tp->snd_nxt after the tcp_transmit_skb() call
	 * in order to make this packet get counted in tcpOutSegs.
	 */
	tp->snd_nxt = tp->write_seq;
	tp->pushed_seq = tp->write_seq;
	buff = tcp_send_head(sk);
	if (unlikely(buff)) {
		tp->snd_nxt	= TCP_SKB_CB(buff)->seq;
		tp->pushed_seq	= TCP_SKB_CB(buff)->seq;
	}
	TCP_INC_STATS(sock_net(sk), TCP_MIB_ACTIVEOPENS);

	/* Timer for repeating the SYN until an answer. */
	inet_csk_reset_xmit_timer(sk, ICSK_TIME_RETRANS,
				  inet_csk(sk)->icsk_rto, TCP_RTO_MAX);
	return 0;
}
EXPORT_SYMBOL(tcp_connect);

/* Send out a delayed ack, the caller does the policy checking
 * to see if we should even be here.  See tcp_input.c:tcp_ack_snd_check()
 * for details.
 */
void tcp_send_delayed_ack(struct sock *sk)
{
	struct inet_connection_sock *icsk = inet_csk(sk);
	int ato = icsk->icsk_ack.ato;
	unsigned long timeout;

	if (ato > TCP_DELACK_MIN) {
		const struct tcp_sock *tp = tcp_sk(sk);
		int max_ato = HZ / 2;

		if (icsk->icsk_ack.pingpong ||
		    (icsk->icsk_ack.pending & ICSK_ACK_PUSHED))
			max_ato = TCP_DELACK_MAX;

		/* Slow path, intersegment interval is "high". */

		/* If some rtt estimate is known, use it to bound delayed ack.
		 * Do not use inet_csk(sk)->icsk_rto here, use results of rtt measurements
		 * directly.
		 */
		if (tp->srtt_us) {
			int rtt = max_t(int, usecs_to_jiffies(tp->srtt_us >> 3),
					TCP_DELACK_MIN);

			if (rtt < max_ato)
				max_ato = rtt;
		}

		ato = min(ato, max_ato);
	}

	/* Stay within the limit we were given */
	timeout = jiffies + ato;

	/* Use new timeout only if there wasn't a older one earlier. */
	if (icsk->icsk_ack.pending & ICSK_ACK_TIMER) {
		/* If delack timer was blocked or is about to expire,
		 * send ACK now.
		 */
		if (icsk->icsk_ack.blocked ||
		    time_before_eq(icsk->icsk_ack.timeout, jiffies + (ato >> 2))) {
			tcp_send_ack(sk);
			return;
		}

		if (!time_before(timeout, icsk->icsk_ack.timeout))
			timeout = icsk->icsk_ack.timeout;
	}
	icsk->icsk_ack.pending |= ICSK_ACK_SCHED | ICSK_ACK_TIMER;
	icsk->icsk_ack.timeout = timeout;
	sk_reset_timer(sk, &icsk->icsk_delack_timer, timeout);
}

/* This routine sends an ack and also updates the window. */
void __tcp_send_ack(struct sock *sk, u32 rcv_nxt)
{
	struct sk_buff *buff;

	/* If we have been reset, we may not send again. */
	if (sk->sk_state == TCP_CLOSE)
		return;

	/* We are not putting this on the write queue, so
	 * tcp_transmit_skb() will set the ownership to this
	 * sock.
	 */
	buff = alloc_skb(MAX_TCP_HEADER,
			 sk_gfp_mask(sk, GFP_ATOMIC | __GFP_NOWARN));
	if (unlikely(!buff)) {
		inet_csk_schedule_ack(sk);
		inet_csk(sk)->icsk_ack.ato = TCP_ATO_MIN;
		inet_csk_reset_xmit_timer(sk, ICSK_TIME_DACK,
					  TCP_DELACK_MAX, TCP_RTO_MAX);
		return;
	}

	/* Reserve space for headers and prepare control bits. */
	skb_reserve(buff, MAX_TCP_HEADER);
	tcp_init_nondata_skb(buff, tcp_acceptable_seq(sk), TCPHDR_ACK);

	/* We do not want pure acks influencing TCP Small Queues or fq/pacing
	 * too much.
	 * SKB_TRUESIZE(max(1 .. 66, MAX_TCP_HEADER)) is unfortunately ~784
	 */
	skb_set_tcp_pure_ack(buff);

	/* Send it off, this clears delayed acks for us. */
	skb_mstamp_get(&buff->skb_mstamp);
	__tcp_transmit_skb(sk, buff, 0, (__force gfp_t)0, rcv_nxt);
}
EXPORT_SYMBOL_GPL(__tcp_send_ack);

void tcp_send_ack(struct sock *sk)
{
	__tcp_send_ack(sk, tcp_sk(sk)->rcv_nxt);
}

/* This routine sends a packet with an out of date sequence
 * number. It assumes the other end will try to ack it.
 *
 * Question: what should we make while urgent mode?
 * 4.4BSD forces sending single byte of data. We cannot send
 * out of window data, because we have SND.NXT==SND.MAX...
 *
 * Current solution: to send TWO zero-length segments in urgent mode:
 * one is with SEG.SEQ=SND.UNA to deliver urgent pointer, another is
 * out-of-date with SND.UNA-1 to probe window.
 */
static int tcp_xmit_probe_skb(struct sock *sk, int urgent, int mib)
{
	struct tcp_sock *tp = tcp_sk(sk);
	struct sk_buff *skb;

	/* We don't queue it, tcp_transmit_skb() sets ownership. */
	skb = alloc_skb(MAX_TCP_HEADER,
			sk_gfp_mask(sk, GFP_ATOMIC | __GFP_NOWARN));
	if (!skb)
		return -1;

	/* Reserve space for headers and set control bits. */
	skb_reserve(skb, MAX_TCP_HEADER);
	/* Use a previous sequence.  This should cause the other
	 * end to send an ack.  Don't queue or clone SKB, just
	 * send it.
	 */
	tcp_init_nondata_skb(skb, tp->snd_una - !urgent, TCPHDR_ACK);
	skb_mstamp_get(&skb->skb_mstamp);
	NET_INC_STATS(sock_net(sk), mib);
	return tcp_transmit_skb(sk, skb, 0, (__force gfp_t)0);
}

void tcp_send_window_probe(struct sock *sk)
{
	if (sk->sk_state == TCP_ESTABLISHED) {
		tcp_sk(sk)->snd_wl1 = tcp_sk(sk)->rcv_nxt - 1;
		tcp_xmit_probe_skb(sk, 0, LINUX_MIB_TCPWINPROBE);
	}
}

/* Initiate keepalive or window probe from timer. */
int tcp_write_wakeup(struct sock *sk, int mib)
{
	struct tcp_sock *tp = tcp_sk(sk);
	struct sk_buff *skb;

	if (sk->sk_state == TCP_CLOSE)
		return -1;

	skb = tcp_send_head(sk);
	if (skb && before(TCP_SKB_CB(skb)->seq, tcp_wnd_end(tp))) {
		int err;
		unsigned int mss = tcp_current_mss(sk);
		unsigned int seg_size = tcp_wnd_end(tp) - TCP_SKB_CB(skb)->seq;

		if (before(tp->pushed_seq, TCP_SKB_CB(skb)->end_seq))
			tp->pushed_seq = TCP_SKB_CB(skb)->end_seq;

		/* We are probing the opening of a window
		 * but the window size is != 0
		 * must have been a result SWS avoidance ( sender )
		 */
		if (seg_size < TCP_SKB_CB(skb)->end_seq - TCP_SKB_CB(skb)->seq ||
		    skb->len > mss) {
			seg_size = min(seg_size, mss);
			TCP_SKB_CB(skb)->tcp_flags |= TCPHDR_PSH;
			if (tcp_fragment(sk, skb, seg_size, mss, GFP_ATOMIC))
				return -1;
		} else if (!tcp_skb_pcount(skb))
			tcp_set_skb_tso_segs(skb, mss);

		TCP_SKB_CB(skb)->tcp_flags |= TCPHDR_PSH;
		err = tcp_transmit_skb(sk, skb, 1, GFP_ATOMIC);
		if (!err)
			tcp_event_new_data_sent(sk, skb);
		return err;
	} else {
		if (between(tp->snd_up, tp->snd_una + 1, tp->snd_una + 0xFFFF))
			tcp_xmit_probe_skb(sk, 1, mib);
		return tcp_xmit_probe_skb(sk, 0, mib);
	}
}

/* A window probe timeout has occurred.  If window is not closed send
 * a partial packet else a zero probe.
 */
void tcp_send_probe0(struct sock *sk)
{
	struct inet_connection_sock *icsk = inet_csk(sk);
	struct tcp_sock *tp = tcp_sk(sk);
	struct net *net = sock_net(sk);
	unsigned long probe_max;
	int err;

	err = tcp_write_wakeup(sk, LINUX_MIB_TCPWINPROBE);

	if (tp->packets_out || !tcp_send_head(sk)) {
		/* Cancel probe timer, if it is not required. */
		icsk->icsk_probes_out = 0;
		icsk->icsk_backoff = 0;
		return;
	}

	if (err <= 0) {
		if (icsk->icsk_backoff < net->ipv4.sysctl_tcp_retries2)
			icsk->icsk_backoff++;
		icsk->icsk_probes_out++;
		probe_max = TCP_RTO_MAX;
	} else {
		/* If packet was not sent due to local congestion,
		 * do not backoff and do not remember icsk_probes_out.
		 * Let local senders to fight for local resources.
		 *
		 * Use accumulated backoff yet.
		 */
		if (!icsk->icsk_probes_out)
			icsk->icsk_probes_out = 1;
		probe_max = TCP_RESOURCE_PROBE_INTERVAL;
	}
	inet_csk_reset_xmit_timer(sk, ICSK_TIME_PROBE0,
				  tcp_probe0_when(sk, probe_max),
				  TCP_RTO_MAX);
}

int tcp_rtx_synack(const struct sock *sk, struct request_sock *req)
{
	const struct tcp_request_sock_ops *af_ops = tcp_rsk(req)->af_specific;
	struct flowi fl;
	int res;

	tcp_rsk(req)->txhash = net_tx_rndhash();
	res = af_ops->send_synack(sk, NULL, &fl, req, NULL, TCP_SYNACK_NORMAL);
	if (!res) {
		__TCP_INC_STATS(sock_net(sk), TCP_MIB_RETRANSSEGS);
		__NET_INC_STATS(sock_net(sk), LINUX_MIB_TCPSYNRETRANS);
		if (unlikely(tcp_passive_fastopen(sk)))
			tcp_sk(sk)->total_retrans++;
	}
	return res;
}
EXPORT_SYMBOL(tcp_rtx_synack);<|MERGE_RESOLUTION|>--- conflicted
+++ resolved
@@ -185,8 +185,6 @@
 	inet_csk_clear_xmit_timer(sk, ICSK_TIME_DACK);
 }
 
-<<<<<<< HEAD
-=======
 
 u32 tcp_default_init_rwnd(struct net *net, u32 mss)
 {
@@ -202,7 +200,6 @@
 	return init_rwnd;
 }
 
->>>>>>> a5b0e8dd
 /* Determine a window scaling and initial window to offer.
  * Based on the assumption that the given amount of space
  * will be offered. Store the results in the tp structure.
@@ -256,15 +253,12 @@
 		}
 	}
 
-<<<<<<< HEAD
-=======
 	if (mss > (1 << *rcv_wscale)) {
 		if (!init_rcv_wnd) /* Use default unless specified otherwise */
 			init_rcv_wnd = tcp_default_init_rwnd(net, mss);
 		*rcv_wnd = min(*rcv_wnd, init_rcv_wnd * mss);
 	}
 
->>>>>>> a5b0e8dd
 	/* Set the clamp no higher than max representable value */
 	(*window_clamp) = min(65535U << (*rcv_wscale), *window_clamp);
 }
