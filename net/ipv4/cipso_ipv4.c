/*
 * CIPSO - Commercial IP Security Option
 *
 * This is an implementation of the CIPSO 2.2 protocol as specified in
 * draft-ietf-cipso-ipsecurity-01.txt with additional tag types as found in
 * FIPS-188.  While CIPSO never became a full IETF RFC standard many vendors
 * have chosen to adopt the protocol and over the years it has become a
 * de-facto standard for labeled networking.
 *
 * The CIPSO draft specification can be found in the kernel's Documentation
 * directory as well as the following URL:
 *   http://tools.ietf.org/id/draft-ietf-cipso-ipsecurity-01.txt
 * The FIPS-188 specification can be found at the following URL:
 *   http://www.itl.nist.gov/fipspubs/fip188.htm
 *
 * Author: Paul Moore <paul.moore@hp.com>
 *
 */

/*
 * (c) Copyright Hewlett-Packard Development Company, L.P., 2006, 2008
 *
 * This program is free software;  you can redistribute it and/or modify
 * it under the terms of the GNU General Public License as published by
 * the Free Software Foundation; either version 2 of the License, or
 * (at your option) any later version.
 *
 * This program is distributed in the hope that it will be useful,
 * but WITHOUT ANY WARRANTY;  without even the implied warranty of
 * MERCHANTABILITY or FITNESS FOR A PARTICULAR PURPOSE.  See
 * the GNU General Public License for more details.
 *
 * You should have received a copy of the GNU General Public License
 * along with this program;  if not, see <http://www.gnu.org/licenses/>.
 *
 */

#include <linux/init.h>
#include <linux/types.h>
#include <linux/rcupdate.h>
#include <linux/list.h>
#include <linux/spinlock.h>
#include <linux/string.h>
#include <linux/jhash.h>
#include <linux/audit.h>
#include <linux/slab.h>
#include <net/ip.h>
#include <net/icmp.h>
#include <net/tcp.h>
#include <net/netlabel.h>
#include <net/cipso_ipv4.h>
#include <linux/atomic.h>
#include <linux/bug.h>
#include <asm/unaligned.h>

/* List of available DOI definitions */
/* XXX - This currently assumes a minimal number of different DOIs in use,
 * if in practice there are a lot of different DOIs this list should
 * probably be turned into a hash table or something similar so we
 * can do quick lookups. */
static DEFINE_SPINLOCK(cipso_v4_doi_list_lock);
static LIST_HEAD(cipso_v4_doi_list);

/* Label mapping cache */
int cipso_v4_cache_enabled = 1;
int cipso_v4_cache_bucketsize = 10;
#define CIPSO_V4_CACHE_BUCKETBITS     7
#define CIPSO_V4_CACHE_BUCKETS        (1 << CIPSO_V4_CACHE_BUCKETBITS)
#define CIPSO_V4_CACHE_REORDERLIMIT   10
struct cipso_v4_map_cache_bkt {
	spinlock_t lock;
	u32 size;
	struct list_head list;
};

struct cipso_v4_map_cache_entry {
	u32 hash;
	unsigned char *key;
	size_t key_len;

	struct netlbl_lsm_cache *lsm_data;

	u32 activity;
	struct list_head list;
};

static struct cipso_v4_map_cache_bkt *cipso_v4_cache;

/* Restricted bitmap (tag #1) flags */
int cipso_v4_rbm_optfmt = 0;
int cipso_v4_rbm_strictvalid = 1;

/*
 * Protocol Constants
 */

/* Maximum size of the CIPSO IP option, derived from the fact that the maximum
 * IPv4 header size is 60 bytes and the base IPv4 header is 20 bytes long. */
#define CIPSO_V4_OPT_LEN_MAX          40

/* Length of the base CIPSO option, this includes the option type (1 byte), the
 * option length (1 byte), and the DOI (4 bytes). */
#define CIPSO_V4_HDR_LEN              6

/* Base length of the restrictive category bitmap tag (tag #1). */
#define CIPSO_V4_TAG_RBM_BLEN         4

/* Base length of the enumerated category tag (tag #2). */
#define CIPSO_V4_TAG_ENUM_BLEN        4

/* Base length of the ranged categories bitmap tag (tag #5). */
#define CIPSO_V4_TAG_RNG_BLEN         4
/* The maximum number of category ranges permitted in the ranged category tag
 * (tag #5).  You may note that the IETF draft states that the maximum number
 * of category ranges is 7, but if the low end of the last category range is
 * zero then it is possible to fit 8 category ranges because the zero should
 * be omitted. */
#define CIPSO_V4_TAG_RNG_CAT_MAX      8

/* Base length of the local tag (non-standard tag).
 *  Tag definition (may change between kernel versions)
 *
 * 0          8          16         24         32
 * +----------+----------+----------+----------+
 * | 10000000 | 00000110 | 32-bit secid value  |
 * +----------+----------+----------+----------+
 * | in (host byte order)|
 * +----------+----------+
 *
 */
#define CIPSO_V4_TAG_LOC_BLEN         6

/*
 * Helper Functions
 */

/**
 * cipso_v4_cache_entry_free - Frees a cache entry
 * @entry: the entry to free
 *
 * Description:
 * This function frees the memory associated with a cache entry including the
 * LSM cache data if there are no longer any users, i.e. reference count == 0.
 *
 */
static void cipso_v4_cache_entry_free(struct cipso_v4_map_cache_entry *entry)
{
	if (entry->lsm_data)
		netlbl_secattr_cache_free(entry->lsm_data);
	kfree(entry->key);
	kfree(entry);
}

/**
 * cipso_v4_map_cache_hash - Hashing function for the CIPSO cache
 * @key: the hash key
 * @key_len: the length of the key in bytes
 *
 * Description:
 * The CIPSO tag hashing function.  Returns a 32-bit hash value.
 *
 */
static u32 cipso_v4_map_cache_hash(const unsigned char *key, u32 key_len)
{
	return jhash(key, key_len, 0);
}

/*
 * Label Mapping Cache Functions
 */

/**
 * cipso_v4_cache_init - Initialize the CIPSO cache
 *
 * Description:
 * Initializes the CIPSO label mapping cache, this function should be called
 * before any of the other functions defined in this file.  Returns zero on
 * success, negative values on error.
 *
 */
static int __init cipso_v4_cache_init(void)
{
	u32 iter;

	cipso_v4_cache = kcalloc(CIPSO_V4_CACHE_BUCKETS,
				 sizeof(struct cipso_v4_map_cache_bkt),
				 GFP_KERNEL);
	if (!cipso_v4_cache)
		return -ENOMEM;

	for (iter = 0; iter < CIPSO_V4_CACHE_BUCKETS; iter++) {
		spin_lock_init(&cipso_v4_cache[iter].lock);
		cipso_v4_cache[iter].size = 0;
		INIT_LIST_HEAD(&cipso_v4_cache[iter].list);
	}

	return 0;
}

/**
 * cipso_v4_cache_invalidate - Invalidates the current CIPSO cache
 *
 * Description:
 * Invalidates and frees any entries in the CIPSO cache.  Returns zero on
 * success and negative values on failure.
 *
 */
void cipso_v4_cache_invalidate(void)
{
	struct cipso_v4_map_cache_entry *entry, *tmp_entry;
	u32 iter;

	for (iter = 0; iter < CIPSO_V4_CACHE_BUCKETS; iter++) {
		spin_lock_bh(&cipso_v4_cache[iter].lock);
		list_for_each_entry_safe(entry,
					 tmp_entry,
					 &cipso_v4_cache[iter].list, list) {
			list_del(&entry->list);
			cipso_v4_cache_entry_free(entry);
		}
		cipso_v4_cache[iter].size = 0;
		spin_unlock_bh(&cipso_v4_cache[iter].lock);
	}
}

/**
 * cipso_v4_cache_check - Check the CIPSO cache for a label mapping
 * @key: the buffer to check
 * @key_len: buffer length in bytes
 * @secattr: the security attribute struct to use
 *
 * Description:
 * This function checks the cache to see if a label mapping already exists for
 * the given key.  If there is a match then the cache is adjusted and the
 * @secattr struct is populated with the correct LSM security attributes.  The
 * cache is adjusted in the following manner if the entry is not already the
 * first in the cache bucket:
 *
 *  1. The cache entry's activity counter is incremented
 *  2. The previous (higher ranking) entry's activity counter is decremented
 *  3. If the difference between the two activity counters is geater than
 *     CIPSO_V4_CACHE_REORDERLIMIT the two entries are swapped
 *
 * Returns zero on success, -ENOENT for a cache miss, and other negative values
 * on error.
 *
 */
static int cipso_v4_cache_check(const unsigned char *key,
				u32 key_len,
				struct netlbl_lsm_secattr *secattr)
{
	u32 bkt;
	struct cipso_v4_map_cache_entry *entry;
	struct cipso_v4_map_cache_entry *prev_entry = NULL;
	u32 hash;

	if (!cipso_v4_cache_enabled)
		return -ENOENT;

	hash = cipso_v4_map_cache_hash(key, key_len);
	bkt = hash & (CIPSO_V4_CACHE_BUCKETS - 1);
	spin_lock_bh(&cipso_v4_cache[bkt].lock);
	list_for_each_entry(entry, &cipso_v4_cache[bkt].list, list) {
		if (entry->hash == hash &&
		    entry->key_len == key_len &&
		    memcmp(entry->key, key, key_len) == 0) {
			entry->activity += 1;
			refcount_inc(&entry->lsm_data->refcount);
			secattr->cache = entry->lsm_data;
			secattr->flags |= NETLBL_SECATTR_CACHE;
			secattr->type = NETLBL_NLTYPE_CIPSOV4;
			if (!prev_entry) {
				spin_unlock_bh(&cipso_v4_cache[bkt].lock);
				return 0;
			}

			if (prev_entry->activity > 0)
				prev_entry->activity -= 1;
			if (entry->activity > prev_entry->activity &&
			    entry->activity - prev_entry->activity >
			    CIPSO_V4_CACHE_REORDERLIMIT) {
				__list_del(entry->list.prev, entry->list.next);
				__list_add(&entry->list,
					   prev_entry->list.prev,
					   &prev_entry->list);
			}

			spin_unlock_bh(&cipso_v4_cache[bkt].lock);
			return 0;
		}
		prev_entry = entry;
	}
	spin_unlock_bh(&cipso_v4_cache[bkt].lock);

	return -ENOENT;
}

/**
 * cipso_v4_cache_add - Add an entry to the CIPSO cache
 * @skb: the packet
 * @secattr: the packet's security attributes
 *
 * Description:
 * Add a new entry into the CIPSO label mapping cache.  Add the new entry to
 * head of the cache bucket's list, if the cache bucket is out of room remove
 * the last entry in the list first.  It is important to note that there is
 * currently no checking for duplicate keys.  Returns zero on success,
 * negative values on failure.
 *
 */
int cipso_v4_cache_add(const unsigned char *cipso_ptr,
		       const struct netlbl_lsm_secattr *secattr)
{
	int ret_val = -EPERM;
	u32 bkt;
	struct cipso_v4_map_cache_entry *entry = NULL;
	struct cipso_v4_map_cache_entry *old_entry = NULL;
	u32 cipso_ptr_len;

	if (!cipso_v4_cache_enabled || cipso_v4_cache_bucketsize <= 0)
		return 0;

	cipso_ptr_len = cipso_ptr[1];

	entry = kzalloc(sizeof(*entry), GFP_ATOMIC);
	if (!entry)
		return -ENOMEM;
	entry->key = kmemdup(cipso_ptr, cipso_ptr_len, GFP_ATOMIC);
	if (!entry->key) {
		ret_val = -ENOMEM;
		goto cache_add_failure;
	}
	entry->key_len = cipso_ptr_len;
	entry->hash = cipso_v4_map_cache_hash(cipso_ptr, cipso_ptr_len);
	refcount_inc(&secattr->cache->refcount);
	entry->lsm_data = secattr->cache;

	bkt = entry->hash & (CIPSO_V4_CACHE_BUCKETS - 1);
	spin_lock_bh(&cipso_v4_cache[bkt].lock);
	if (cipso_v4_cache[bkt].size < cipso_v4_cache_bucketsize) {
		list_add(&entry->list, &cipso_v4_cache[bkt].list);
		cipso_v4_cache[bkt].size += 1;
	} else {
		old_entry = list_entry(cipso_v4_cache[bkt].list.prev,
				       struct cipso_v4_map_cache_entry, list);
		list_del(&old_entry->list);
		list_add(&entry->list, &cipso_v4_cache[bkt].list);
		cipso_v4_cache_entry_free(old_entry);
	}
	spin_unlock_bh(&cipso_v4_cache[bkt].lock);

	return 0;

cache_add_failure:
	if (entry)
		cipso_v4_cache_entry_free(entry);
	return ret_val;
}

/*
 * DOI List Functions
 */

/**
 * cipso_v4_doi_search - Searches for a DOI definition
 * @doi: the DOI to search for
 *
 * Description:
 * Search the DOI definition list for a DOI definition with a DOI value that
 * matches @doi.  The caller is responsible for calling rcu_read_[un]lock().
 * Returns a pointer to the DOI definition on success and NULL on failure.
 */
static struct cipso_v4_doi *cipso_v4_doi_search(u32 doi)
{
	struct cipso_v4_doi *iter;

	list_for_each_entry_rcu(iter, &cipso_v4_doi_list, list)
		if (iter->doi == doi && refcount_read(&iter->refcount))
			return iter;
	return NULL;
}

/**
 * cipso_v4_doi_add - Add a new DOI to the CIPSO protocol engine
 * @doi_def: the DOI structure
 * @audit_info: NetLabel audit information
 *
 * Description:
 * The caller defines a new DOI for use by the CIPSO engine and calls this
 * function to add it to the list of acceptable domains.  The caller must
 * ensure that the mapping table specified in @doi_def->map meets all of the
 * requirements of the mapping type (see cipso_ipv4.h for details).  Returns
 * zero on success and non-zero on failure.
 *
 */
int cipso_v4_doi_add(struct cipso_v4_doi *doi_def,
		     struct netlbl_audit *audit_info)
{
	int ret_val = -EINVAL;
	u32 iter;
	u32 doi;
	u32 doi_type;
	struct audit_buffer *audit_buf;

	doi = doi_def->doi;
	doi_type = doi_def->type;

	if (doi_def->doi == CIPSO_V4_DOI_UNKNOWN)
		goto doi_add_return;
	for (iter = 0; iter < CIPSO_V4_TAG_MAXCNT; iter++) {
		switch (doi_def->tags[iter]) {
		case CIPSO_V4_TAG_RBITMAP:
			break;
		case CIPSO_V4_TAG_RANGE:
		case CIPSO_V4_TAG_ENUM:
			if (doi_def->type != CIPSO_V4_MAP_PASS)
				goto doi_add_return;
			break;
		case CIPSO_V4_TAG_LOCAL:
			if (doi_def->type != CIPSO_V4_MAP_LOCAL)
				goto doi_add_return;
			break;
		case CIPSO_V4_TAG_INVALID:
			if (iter == 0)
				goto doi_add_return;
			break;
		default:
			goto doi_add_return;
		}
	}

	refcount_set(&doi_def->refcount, 1);

	spin_lock(&cipso_v4_doi_list_lock);
	if (cipso_v4_doi_search(doi_def->doi)) {
		spin_unlock(&cipso_v4_doi_list_lock);
		ret_val = -EEXIST;
		goto doi_add_return;
	}
	list_add_tail_rcu(&doi_def->list, &cipso_v4_doi_list);
	spin_unlock(&cipso_v4_doi_list_lock);
	ret_val = 0;

doi_add_return:
	audit_buf = netlbl_audit_start(AUDIT_MAC_CIPSOV4_ADD, audit_info);
	if (audit_buf) {
		const char *type_str;
		switch (doi_type) {
		case CIPSO_V4_MAP_TRANS:
			type_str = "trans";
			break;
		case CIPSO_V4_MAP_PASS:
			type_str = "pass";
			break;
		case CIPSO_V4_MAP_LOCAL:
			type_str = "local";
			break;
		default:
			type_str = "(unknown)";
		}
		audit_log_format(audit_buf,
				 " cipso_doi=%u cipso_type=%s res=%u",
				 doi, type_str, ret_val == 0 ? 1 : 0);
		audit_log_end(audit_buf);
	}

	return ret_val;
}

/**
 * cipso_v4_doi_free - Frees a DOI definition
 * @doi_def: the DOI definition
 *
 * Description:
 * This function frees all of the memory associated with a DOI definition.
 *
 */
void cipso_v4_doi_free(struct cipso_v4_doi *doi_def)
{
	if (!doi_def)
		return;

	switch (doi_def->type) {
	case CIPSO_V4_MAP_TRANS:
		kfree(doi_def->map.std->lvl.cipso);
		kfree(doi_def->map.std->lvl.local);
		kfree(doi_def->map.std->cat.cipso);
		kfree(doi_def->map.std->cat.local);
		kfree(doi_def->map.std);
		break;
	}
	kfree(doi_def);
}

/**
 * cipso_v4_doi_free_rcu - Frees a DOI definition via the RCU pointer
 * @entry: the entry's RCU field
 *
 * Description:
 * This function is designed to be used as a callback to the call_rcu()
 * function so that the memory allocated to the DOI definition can be released
 * safely.
 *
 */
static void cipso_v4_doi_free_rcu(struct rcu_head *entry)
{
	struct cipso_v4_doi *doi_def;

	doi_def = container_of(entry, struct cipso_v4_doi, rcu);
	cipso_v4_doi_free(doi_def);
}

/**
 * cipso_v4_doi_remove - Remove an existing DOI from the CIPSO protocol engine
 * @doi: the DOI value
 * @audit_secid: the LSM secid to use in the audit message
 *
 * Description:
 * Removes a DOI definition from the CIPSO engine.  The NetLabel routines will
 * be called to release their own LSM domain mappings as well as our own
 * domain list.  Returns zero on success and negative values on failure.
 *
 */
int cipso_v4_doi_remove(u32 doi, struct netlbl_audit *audit_info)
{
	int ret_val;
	struct cipso_v4_doi *doi_def;
	struct audit_buffer *audit_buf;

	spin_lock(&cipso_v4_doi_list_lock);
	doi_def = cipso_v4_doi_search(doi);
	if (!doi_def) {
		spin_unlock(&cipso_v4_doi_list_lock);
		ret_val = -ENOENT;
		goto doi_remove_return;
	}
<<<<<<< HEAD
	if (!refcount_dec_and_test(&doi_def->refcount)) {
		spin_unlock(&cipso_v4_doi_list_lock);
		ret_val = -EBUSY;
		goto doi_remove_return;
	}
=======
>>>>>>> f8404904
	list_del_rcu(&doi_def->list);
	spin_unlock(&cipso_v4_doi_list_lock);

	cipso_v4_doi_putdef(doi_def);
	ret_val = 0;

doi_remove_return:
	audit_buf = netlbl_audit_start(AUDIT_MAC_CIPSOV4_DEL, audit_info);
	if (audit_buf) {
		audit_log_format(audit_buf,
				 " cipso_doi=%u res=%u",
				 doi, ret_val == 0 ? 1 : 0);
		audit_log_end(audit_buf);
	}

	return ret_val;
}

/**
 * cipso_v4_doi_getdef - Returns a reference to a valid DOI definition
 * @doi: the DOI value
 *
 * Description:
 * Searches for a valid DOI definition and if one is found it is returned to
 * the caller.  Otherwise NULL is returned.  The caller must ensure that
 * rcu_read_lock() is held while accessing the returned definition and the DOI
 * definition reference count is decremented when the caller is done.
 *
 */
struct cipso_v4_doi *cipso_v4_doi_getdef(u32 doi)
{
	struct cipso_v4_doi *doi_def;

	rcu_read_lock();
	doi_def = cipso_v4_doi_search(doi);
	if (!doi_def)
		goto doi_getdef_return;
	if (!refcount_inc_not_zero(&doi_def->refcount))
		doi_def = NULL;

doi_getdef_return:
	rcu_read_unlock();
	return doi_def;
}

/**
 * cipso_v4_doi_putdef - Releases a reference for the given DOI definition
 * @doi_def: the DOI definition
 *
 * Description:
 * Releases a DOI definition reference obtained from cipso_v4_doi_getdef().
 *
 */
void cipso_v4_doi_putdef(struct cipso_v4_doi *doi_def)
{
	if (!doi_def)
		return;

	if (!refcount_dec_and_test(&doi_def->refcount))
		return;

	cipso_v4_cache_invalidate();
	call_rcu(&doi_def->rcu, cipso_v4_doi_free_rcu);
}

/**
 * cipso_v4_doi_walk - Iterate through the DOI definitions
 * @skip_cnt: skip past this number of DOI definitions, updated
 * @callback: callback for each DOI definition
 * @cb_arg: argument for the callback function
 *
 * Description:
 * Iterate over the DOI definition list, skipping the first @skip_cnt entries.
 * For each entry call @callback, if @callback returns a negative value stop
 * 'walking' through the list and return.  Updates the value in @skip_cnt upon
 * return.  Returns zero on success, negative values on failure.
 *
 */
int cipso_v4_doi_walk(u32 *skip_cnt,
		     int (*callback) (struct cipso_v4_doi *doi_def, void *arg),
		     void *cb_arg)
{
	int ret_val = -ENOENT;
	u32 doi_cnt = 0;
	struct cipso_v4_doi *iter_doi;

	rcu_read_lock();
	list_for_each_entry_rcu(iter_doi, &cipso_v4_doi_list, list)
		if (refcount_read(&iter_doi->refcount) > 0) {
			if (doi_cnt++ < *skip_cnt)
				continue;
			ret_val = callback(iter_doi, cb_arg);
			if (ret_val < 0) {
				doi_cnt--;
				goto doi_walk_return;
			}
		}

doi_walk_return:
	rcu_read_unlock();
	*skip_cnt = doi_cnt;
	return ret_val;
}

/*
 * Label Mapping Functions
 */

/**
 * cipso_v4_map_lvl_valid - Checks to see if the given level is understood
 * @doi_def: the DOI definition
 * @level: the level to check
 *
 * Description:
 * Checks the given level against the given DOI definition and returns a
 * negative value if the level does not have a valid mapping and a zero value
 * if the level is defined by the DOI.
 *
 */
static int cipso_v4_map_lvl_valid(const struct cipso_v4_doi *doi_def, u8 level)
{
	switch (doi_def->type) {
	case CIPSO_V4_MAP_PASS:
		return 0;
	case CIPSO_V4_MAP_TRANS:
		if ((level < doi_def->map.std->lvl.cipso_size) &&
		    (doi_def->map.std->lvl.cipso[level] < CIPSO_V4_INV_LVL))
			return 0;
		break;
	}

	return -EFAULT;
}

/**
 * cipso_v4_map_lvl_hton - Perform a level mapping from the host to the network
 * @doi_def: the DOI definition
 * @host_lvl: the host MLS level
 * @net_lvl: the network/CIPSO MLS level
 *
 * Description:
 * Perform a label mapping to translate a local MLS level to the correct
 * CIPSO level using the given DOI definition.  Returns zero on success,
 * negative values otherwise.
 *
 */
static int cipso_v4_map_lvl_hton(const struct cipso_v4_doi *doi_def,
				 u32 host_lvl,
				 u32 *net_lvl)
{
	switch (doi_def->type) {
	case CIPSO_V4_MAP_PASS:
		*net_lvl = host_lvl;
		return 0;
	case CIPSO_V4_MAP_TRANS:
		if (host_lvl < doi_def->map.std->lvl.local_size &&
		    doi_def->map.std->lvl.local[host_lvl] < CIPSO_V4_INV_LVL) {
			*net_lvl = doi_def->map.std->lvl.local[host_lvl];
			return 0;
		}
		return -EPERM;
	}

	return -EINVAL;
}

/**
 * cipso_v4_map_lvl_ntoh - Perform a level mapping from the network to the host
 * @doi_def: the DOI definition
 * @net_lvl: the network/CIPSO MLS level
 * @host_lvl: the host MLS level
 *
 * Description:
 * Perform a label mapping to translate a CIPSO level to the correct local MLS
 * level using the given DOI definition.  Returns zero on success, negative
 * values otherwise.
 *
 */
static int cipso_v4_map_lvl_ntoh(const struct cipso_v4_doi *doi_def,
				 u32 net_lvl,
				 u32 *host_lvl)
{
	struct cipso_v4_std_map_tbl *map_tbl;

	switch (doi_def->type) {
	case CIPSO_V4_MAP_PASS:
		*host_lvl = net_lvl;
		return 0;
	case CIPSO_V4_MAP_TRANS:
		map_tbl = doi_def->map.std;
		if (net_lvl < map_tbl->lvl.cipso_size &&
		    map_tbl->lvl.cipso[net_lvl] < CIPSO_V4_INV_LVL) {
			*host_lvl = doi_def->map.std->lvl.cipso[net_lvl];
			return 0;
		}
		return -EPERM;
	}

	return -EINVAL;
}

/**
 * cipso_v4_map_cat_rbm_valid - Checks to see if the category bitmap is valid
 * @doi_def: the DOI definition
 * @bitmap: category bitmap
 * @bitmap_len: bitmap length in bytes
 *
 * Description:
 * Checks the given category bitmap against the given DOI definition and
 * returns a negative value if any of the categories in the bitmap do not have
 * a valid mapping and a zero value if all of the categories are valid.
 *
 */
static int cipso_v4_map_cat_rbm_valid(const struct cipso_v4_doi *doi_def,
				      const unsigned char *bitmap,
				      u32 bitmap_len)
{
	int cat = -1;
	u32 bitmap_len_bits = bitmap_len * 8;
	u32 cipso_cat_size;
	u32 *cipso_array;

	switch (doi_def->type) {
	case CIPSO_V4_MAP_PASS:
		return 0;
	case CIPSO_V4_MAP_TRANS:
		cipso_cat_size = doi_def->map.std->cat.cipso_size;
		cipso_array = doi_def->map.std->cat.cipso;
		for (;;) {
			cat = netlbl_bitmap_walk(bitmap,
						 bitmap_len_bits,
						 cat + 1,
						 1);
			if (cat < 0)
				break;
			if (cat >= cipso_cat_size ||
			    cipso_array[cat] >= CIPSO_V4_INV_CAT)
				return -EFAULT;
		}

		if (cat == -1)
			return 0;
		break;
	}

	return -EFAULT;
}

/**
 * cipso_v4_map_cat_rbm_hton - Perform a category mapping from host to network
 * @doi_def: the DOI definition
 * @secattr: the security attributes
 * @net_cat: the zero'd out category bitmap in network/CIPSO format
 * @net_cat_len: the length of the CIPSO bitmap in bytes
 *
 * Description:
 * Perform a label mapping to translate a local MLS category bitmap to the
 * correct CIPSO bitmap using the given DOI definition.  Returns the minimum
 * size in bytes of the network bitmap on success, negative values otherwise.
 *
 */
static int cipso_v4_map_cat_rbm_hton(const struct cipso_v4_doi *doi_def,
				     const struct netlbl_lsm_secattr *secattr,
				     unsigned char *net_cat,
				     u32 net_cat_len)
{
	int host_spot = -1;
	u32 net_spot = CIPSO_V4_INV_CAT;
	u32 net_spot_max = 0;
	u32 net_clen_bits = net_cat_len * 8;
	u32 host_cat_size = 0;
	u32 *host_cat_array = NULL;

	if (doi_def->type == CIPSO_V4_MAP_TRANS) {
		host_cat_size = doi_def->map.std->cat.local_size;
		host_cat_array = doi_def->map.std->cat.local;
	}

	for (;;) {
		host_spot = netlbl_catmap_walk(secattr->attr.mls.cat,
					       host_spot + 1);
		if (host_spot < 0)
			break;

		switch (doi_def->type) {
		case CIPSO_V4_MAP_PASS:
			net_spot = host_spot;
			break;
		case CIPSO_V4_MAP_TRANS:
			if (host_spot >= host_cat_size)
				return -EPERM;
			net_spot = host_cat_array[host_spot];
			if (net_spot >= CIPSO_V4_INV_CAT)
				return -EPERM;
			break;
		}
		if (net_spot >= net_clen_bits)
			return -ENOSPC;
		netlbl_bitmap_setbit(net_cat, net_spot, 1);

		if (net_spot > net_spot_max)
			net_spot_max = net_spot;
	}

	if (++net_spot_max % 8)
		return net_spot_max / 8 + 1;
	return net_spot_max / 8;
}

/**
 * cipso_v4_map_cat_rbm_ntoh - Perform a category mapping from network to host
 * @doi_def: the DOI definition
 * @net_cat: the category bitmap in network/CIPSO format
 * @net_cat_len: the length of the CIPSO bitmap in bytes
 * @secattr: the security attributes
 *
 * Description:
 * Perform a label mapping to translate a CIPSO bitmap to the correct local
 * MLS category bitmap using the given DOI definition.  Returns zero on
 * success, negative values on failure.
 *
 */
static int cipso_v4_map_cat_rbm_ntoh(const struct cipso_v4_doi *doi_def,
				     const unsigned char *net_cat,
				     u32 net_cat_len,
				     struct netlbl_lsm_secattr *secattr)
{
	int ret_val;
	int net_spot = -1;
	u32 host_spot = CIPSO_V4_INV_CAT;
	u32 net_clen_bits = net_cat_len * 8;
	u32 net_cat_size = 0;
	u32 *net_cat_array = NULL;

	if (doi_def->type == CIPSO_V4_MAP_TRANS) {
		net_cat_size = doi_def->map.std->cat.cipso_size;
		net_cat_array = doi_def->map.std->cat.cipso;
	}

	for (;;) {
		net_spot = netlbl_bitmap_walk(net_cat,
					      net_clen_bits,
					      net_spot + 1,
					      1);
		if (net_spot < 0) {
			if (net_spot == -2)
				return -EFAULT;
			return 0;
		}

		switch (doi_def->type) {
		case CIPSO_V4_MAP_PASS:
			host_spot = net_spot;
			break;
		case CIPSO_V4_MAP_TRANS:
			if (net_spot >= net_cat_size)
				return -EPERM;
			host_spot = net_cat_array[net_spot];
			if (host_spot >= CIPSO_V4_INV_CAT)
				return -EPERM;
			break;
		}
		ret_val = netlbl_catmap_setbit(&secattr->attr.mls.cat,
						       host_spot,
						       GFP_ATOMIC);
		if (ret_val != 0)
			return ret_val;
	}

	return -EINVAL;
}

/**
 * cipso_v4_map_cat_enum_valid - Checks to see if the categories are valid
 * @doi_def: the DOI definition
 * @enumcat: category list
 * @enumcat_len: length of the category list in bytes
 *
 * Description:
 * Checks the given categories against the given DOI definition and returns a
 * negative value if any of the categories do not have a valid mapping and a
 * zero value if all of the categories are valid.
 *
 */
static int cipso_v4_map_cat_enum_valid(const struct cipso_v4_doi *doi_def,
				       const unsigned char *enumcat,
				       u32 enumcat_len)
{
	u16 cat;
	int cat_prev = -1;
	u32 iter;

	if (doi_def->type != CIPSO_V4_MAP_PASS || enumcat_len & 0x01)
		return -EFAULT;

	for (iter = 0; iter < enumcat_len; iter += 2) {
		cat = get_unaligned_be16(&enumcat[iter]);
		if (cat <= cat_prev)
			return -EFAULT;
		cat_prev = cat;
	}

	return 0;
}

/**
 * cipso_v4_map_cat_enum_hton - Perform a category mapping from host to network
 * @doi_def: the DOI definition
 * @secattr: the security attributes
 * @net_cat: the zero'd out category list in network/CIPSO format
 * @net_cat_len: the length of the CIPSO category list in bytes
 *
 * Description:
 * Perform a label mapping to translate a local MLS category bitmap to the
 * correct CIPSO category list using the given DOI definition.   Returns the
 * size in bytes of the network category bitmap on success, negative values
 * otherwise.
 *
 */
static int cipso_v4_map_cat_enum_hton(const struct cipso_v4_doi *doi_def,
				      const struct netlbl_lsm_secattr *secattr,
				      unsigned char *net_cat,
				      u32 net_cat_len)
{
	int cat = -1;
	u32 cat_iter = 0;

	for (;;) {
		cat = netlbl_catmap_walk(secattr->attr.mls.cat, cat + 1);
		if (cat < 0)
			break;
		if ((cat_iter + 2) > net_cat_len)
			return -ENOSPC;

		*((__be16 *)&net_cat[cat_iter]) = htons(cat);
		cat_iter += 2;
	}

	return cat_iter;
}

/**
 * cipso_v4_map_cat_enum_ntoh - Perform a category mapping from network to host
 * @doi_def: the DOI definition
 * @net_cat: the category list in network/CIPSO format
 * @net_cat_len: the length of the CIPSO bitmap in bytes
 * @secattr: the security attributes
 *
 * Description:
 * Perform a label mapping to translate a CIPSO category list to the correct
 * local MLS category bitmap using the given DOI definition.  Returns zero on
 * success, negative values on failure.
 *
 */
static int cipso_v4_map_cat_enum_ntoh(const struct cipso_v4_doi *doi_def,
				      const unsigned char *net_cat,
				      u32 net_cat_len,
				      struct netlbl_lsm_secattr *secattr)
{
	int ret_val;
	u32 iter;

	for (iter = 0; iter < net_cat_len; iter += 2) {
		ret_val = netlbl_catmap_setbit(&secattr->attr.mls.cat,
					     get_unaligned_be16(&net_cat[iter]),
					     GFP_ATOMIC);
		if (ret_val != 0)
			return ret_val;
	}

	return 0;
}

/**
 * cipso_v4_map_cat_rng_valid - Checks to see if the categories are valid
 * @doi_def: the DOI definition
 * @rngcat: category list
 * @rngcat_len: length of the category list in bytes
 *
 * Description:
 * Checks the given categories against the given DOI definition and returns a
 * negative value if any of the categories do not have a valid mapping and a
 * zero value if all of the categories are valid.
 *
 */
static int cipso_v4_map_cat_rng_valid(const struct cipso_v4_doi *doi_def,
				      const unsigned char *rngcat,
				      u32 rngcat_len)
{
	u16 cat_high;
	u16 cat_low;
	u32 cat_prev = CIPSO_V4_MAX_REM_CATS + 1;
	u32 iter;

	if (doi_def->type != CIPSO_V4_MAP_PASS || rngcat_len & 0x01)
		return -EFAULT;

	for (iter = 0; iter < rngcat_len; iter += 4) {
		cat_high = get_unaligned_be16(&rngcat[iter]);
		if ((iter + 4) <= rngcat_len)
			cat_low = get_unaligned_be16(&rngcat[iter + 2]);
		else
			cat_low = 0;

		if (cat_high > cat_prev)
			return -EFAULT;

		cat_prev = cat_low;
	}

	return 0;
}

/**
 * cipso_v4_map_cat_rng_hton - Perform a category mapping from host to network
 * @doi_def: the DOI definition
 * @secattr: the security attributes
 * @net_cat: the zero'd out category list in network/CIPSO format
 * @net_cat_len: the length of the CIPSO category list in bytes
 *
 * Description:
 * Perform a label mapping to translate a local MLS category bitmap to the
 * correct CIPSO category list using the given DOI definition.   Returns the
 * size in bytes of the network category bitmap on success, negative values
 * otherwise.
 *
 */
static int cipso_v4_map_cat_rng_hton(const struct cipso_v4_doi *doi_def,
				     const struct netlbl_lsm_secattr *secattr,
				     unsigned char *net_cat,
				     u32 net_cat_len)
{
	int iter = -1;
	u16 array[CIPSO_V4_TAG_RNG_CAT_MAX * 2];
	u32 array_cnt = 0;
	u32 cat_size = 0;

	/* make sure we don't overflow the 'array[]' variable */
	if (net_cat_len >
	    (CIPSO_V4_OPT_LEN_MAX - CIPSO_V4_HDR_LEN - CIPSO_V4_TAG_RNG_BLEN))
		return -ENOSPC;

	for (;;) {
		iter = netlbl_catmap_walk(secattr->attr.mls.cat, iter + 1);
		if (iter < 0)
			break;
		cat_size += (iter == 0 ? 0 : sizeof(u16));
		if (cat_size > net_cat_len)
			return -ENOSPC;
		array[array_cnt++] = iter;

		iter = netlbl_catmap_walkrng(secattr->attr.mls.cat, iter);
		if (iter < 0)
			return -EFAULT;
		cat_size += sizeof(u16);
		if (cat_size > net_cat_len)
			return -ENOSPC;
		array[array_cnt++] = iter;
	}

	for (iter = 0; --array_cnt > 0;) {
		*((__be16 *)&net_cat[iter]) = htons(array[array_cnt]);
		iter += 2;
		array_cnt--;
		if (array[array_cnt] != 0) {
			*((__be16 *)&net_cat[iter]) = htons(array[array_cnt]);
			iter += 2;
		}
	}

	return cat_size;
}

/**
 * cipso_v4_map_cat_rng_ntoh - Perform a category mapping from network to host
 * @doi_def: the DOI definition
 * @net_cat: the category list in network/CIPSO format
 * @net_cat_len: the length of the CIPSO bitmap in bytes
 * @secattr: the security attributes
 *
 * Description:
 * Perform a label mapping to translate a CIPSO category list to the correct
 * local MLS category bitmap using the given DOI definition.  Returns zero on
 * success, negative values on failure.
 *
 */
static int cipso_v4_map_cat_rng_ntoh(const struct cipso_v4_doi *doi_def,
				     const unsigned char *net_cat,
				     u32 net_cat_len,
				     struct netlbl_lsm_secattr *secattr)
{
	int ret_val;
	u32 net_iter;
	u16 cat_low;
	u16 cat_high;

	for (net_iter = 0; net_iter < net_cat_len; net_iter += 4) {
		cat_high = get_unaligned_be16(&net_cat[net_iter]);
		if ((net_iter + 4) <= net_cat_len)
			cat_low = get_unaligned_be16(&net_cat[net_iter + 2]);
		else
			cat_low = 0;

		ret_val = netlbl_catmap_setrng(&secattr->attr.mls.cat,
					       cat_low,
					       cat_high,
					       GFP_ATOMIC);
		if (ret_val != 0)
			return ret_val;
	}

	return 0;
}

/*
 * Protocol Handling Functions
 */

/**
 * cipso_v4_gentag_hdr - Generate a CIPSO option header
 * @doi_def: the DOI definition
 * @len: the total tag length in bytes, not including this header
 * @buf: the CIPSO option buffer
 *
 * Description:
 * Write a CIPSO header into the beginning of @buffer.
 *
 */
static void cipso_v4_gentag_hdr(const struct cipso_v4_doi *doi_def,
				unsigned char *buf,
				u32 len)
{
	buf[0] = IPOPT_CIPSO;
	buf[1] = CIPSO_V4_HDR_LEN + len;
	*(__be32 *)&buf[2] = htonl(doi_def->doi);
}

/**
 * cipso_v4_gentag_rbm - Generate a CIPSO restricted bitmap tag (type #1)
 * @doi_def: the DOI definition
 * @secattr: the security attributes
 * @buffer: the option buffer
 * @buffer_len: length of buffer in bytes
 *
 * Description:
 * Generate a CIPSO option using the restricted bitmap tag, tag type #1.  The
 * actual buffer length may be larger than the indicated size due to
 * translation between host and network category bitmaps.  Returns the size of
 * the tag on success, negative values on failure.
 *
 */
static int cipso_v4_gentag_rbm(const struct cipso_v4_doi *doi_def,
			       const struct netlbl_lsm_secattr *secattr,
			       unsigned char *buffer,
			       u32 buffer_len)
{
	int ret_val;
	u32 tag_len;
	u32 level;

	if ((secattr->flags & NETLBL_SECATTR_MLS_LVL) == 0)
		return -EPERM;

	ret_val = cipso_v4_map_lvl_hton(doi_def,
					secattr->attr.mls.lvl,
					&level);
	if (ret_val != 0)
		return ret_val;

	if (secattr->flags & NETLBL_SECATTR_MLS_CAT) {
		ret_val = cipso_v4_map_cat_rbm_hton(doi_def,
						    secattr,
						    &buffer[4],
						    buffer_len - 4);
		if (ret_val < 0)
			return ret_val;

		/* This will send packets using the "optimized" format when
		 * possible as specified in  section 3.4.2.6 of the
		 * CIPSO draft. */
		if (cipso_v4_rbm_optfmt && ret_val > 0 && ret_val <= 10)
			tag_len = 14;
		else
			tag_len = 4 + ret_val;
	} else
		tag_len = 4;

	buffer[0] = CIPSO_V4_TAG_RBITMAP;
	buffer[1] = tag_len;
	buffer[3] = level;

	return tag_len;
}

/**
 * cipso_v4_parsetag_rbm - Parse a CIPSO restricted bitmap tag
 * @doi_def: the DOI definition
 * @tag: the CIPSO tag
 * @secattr: the security attributes
 *
 * Description:
 * Parse a CIPSO restricted bitmap tag (tag type #1) and return the security
 * attributes in @secattr.  Return zero on success, negatives values on
 * failure.
 *
 */
static int cipso_v4_parsetag_rbm(const struct cipso_v4_doi *doi_def,
				 const unsigned char *tag,
				 struct netlbl_lsm_secattr *secattr)
{
	int ret_val;
	u8 tag_len = tag[1];
	u32 level;

	ret_val = cipso_v4_map_lvl_ntoh(doi_def, tag[3], &level);
	if (ret_val != 0)
		return ret_val;
	secattr->attr.mls.lvl = level;
	secattr->flags |= NETLBL_SECATTR_MLS_LVL;

	if (tag_len > 4) {
		ret_val = cipso_v4_map_cat_rbm_ntoh(doi_def,
						    &tag[4],
						    tag_len - 4,
						    secattr);
		if (ret_val != 0) {
			netlbl_catmap_free(secattr->attr.mls.cat);
			return ret_val;
		}

		if (secattr->attr.mls.cat)
			secattr->flags |= NETLBL_SECATTR_MLS_CAT;
	}

	return 0;
}

/**
 * cipso_v4_gentag_enum - Generate a CIPSO enumerated tag (type #2)
 * @doi_def: the DOI definition
 * @secattr: the security attributes
 * @buffer: the option buffer
 * @buffer_len: length of buffer in bytes
 *
 * Description:
 * Generate a CIPSO option using the enumerated tag, tag type #2.  Returns the
 * size of the tag on success, negative values on failure.
 *
 */
static int cipso_v4_gentag_enum(const struct cipso_v4_doi *doi_def,
				const struct netlbl_lsm_secattr *secattr,
				unsigned char *buffer,
				u32 buffer_len)
{
	int ret_val;
	u32 tag_len;
	u32 level;

	if (!(secattr->flags & NETLBL_SECATTR_MLS_LVL))
		return -EPERM;

	ret_val = cipso_v4_map_lvl_hton(doi_def,
					secattr->attr.mls.lvl,
					&level);
	if (ret_val != 0)
		return ret_val;

	if (secattr->flags & NETLBL_SECATTR_MLS_CAT) {
		ret_val = cipso_v4_map_cat_enum_hton(doi_def,
						     secattr,
						     &buffer[4],
						     buffer_len - 4);
		if (ret_val < 0)
			return ret_val;

		tag_len = 4 + ret_val;
	} else
		tag_len = 4;

	buffer[0] = CIPSO_V4_TAG_ENUM;
	buffer[1] = tag_len;
	buffer[3] = level;

	return tag_len;
}

/**
 * cipso_v4_parsetag_enum - Parse a CIPSO enumerated tag
 * @doi_def: the DOI definition
 * @tag: the CIPSO tag
 * @secattr: the security attributes
 *
 * Description:
 * Parse a CIPSO enumerated tag (tag type #2) and return the security
 * attributes in @secattr.  Return zero on success, negatives values on
 * failure.
 *
 */
static int cipso_v4_parsetag_enum(const struct cipso_v4_doi *doi_def,
				  const unsigned char *tag,
				  struct netlbl_lsm_secattr *secattr)
{
	int ret_val;
	u8 tag_len = tag[1];
	u32 level;

	ret_val = cipso_v4_map_lvl_ntoh(doi_def, tag[3], &level);
	if (ret_val != 0)
		return ret_val;
	secattr->attr.mls.lvl = level;
	secattr->flags |= NETLBL_SECATTR_MLS_LVL;

	if (tag_len > 4) {
		ret_val = cipso_v4_map_cat_enum_ntoh(doi_def,
						     &tag[4],
						     tag_len - 4,
						     secattr);
		if (ret_val != 0) {
			netlbl_catmap_free(secattr->attr.mls.cat);
			return ret_val;
		}

		secattr->flags |= NETLBL_SECATTR_MLS_CAT;
	}

	return 0;
}

/**
 * cipso_v4_gentag_rng - Generate a CIPSO ranged tag (type #5)
 * @doi_def: the DOI definition
 * @secattr: the security attributes
 * @buffer: the option buffer
 * @buffer_len: length of buffer in bytes
 *
 * Description:
 * Generate a CIPSO option using the ranged tag, tag type #5.  Returns the
 * size of the tag on success, negative values on failure.
 *
 */
static int cipso_v4_gentag_rng(const struct cipso_v4_doi *doi_def,
			       const struct netlbl_lsm_secattr *secattr,
			       unsigned char *buffer,
			       u32 buffer_len)
{
	int ret_val;
	u32 tag_len;
	u32 level;

	if (!(secattr->flags & NETLBL_SECATTR_MLS_LVL))
		return -EPERM;

	ret_val = cipso_v4_map_lvl_hton(doi_def,
					secattr->attr.mls.lvl,
					&level);
	if (ret_val != 0)
		return ret_val;

	if (secattr->flags & NETLBL_SECATTR_MLS_CAT) {
		ret_val = cipso_v4_map_cat_rng_hton(doi_def,
						    secattr,
						    &buffer[4],
						    buffer_len - 4);
		if (ret_val < 0)
			return ret_val;

		tag_len = 4 + ret_val;
	} else
		tag_len = 4;

	buffer[0] = CIPSO_V4_TAG_RANGE;
	buffer[1] = tag_len;
	buffer[3] = level;

	return tag_len;
}

/**
 * cipso_v4_parsetag_rng - Parse a CIPSO ranged tag
 * @doi_def: the DOI definition
 * @tag: the CIPSO tag
 * @secattr: the security attributes
 *
 * Description:
 * Parse a CIPSO ranged tag (tag type #5) and return the security attributes
 * in @secattr.  Return zero on success, negatives values on failure.
 *
 */
static int cipso_v4_parsetag_rng(const struct cipso_v4_doi *doi_def,
				 const unsigned char *tag,
				 struct netlbl_lsm_secattr *secattr)
{
	int ret_val;
	u8 tag_len = tag[1];
	u32 level;

	ret_val = cipso_v4_map_lvl_ntoh(doi_def, tag[3], &level);
	if (ret_val != 0)
		return ret_val;
	secattr->attr.mls.lvl = level;
	secattr->flags |= NETLBL_SECATTR_MLS_LVL;

	if (tag_len > 4) {
		ret_val = cipso_v4_map_cat_rng_ntoh(doi_def,
						    &tag[4],
						    tag_len - 4,
						    secattr);
		if (ret_val != 0) {
			netlbl_catmap_free(secattr->attr.mls.cat);
			return ret_val;
		}

		if (secattr->attr.mls.cat)
			secattr->flags |= NETLBL_SECATTR_MLS_CAT;
	}

	return 0;
}

/**
 * cipso_v4_gentag_loc - Generate a CIPSO local tag (non-standard)
 * @doi_def: the DOI definition
 * @secattr: the security attributes
 * @buffer: the option buffer
 * @buffer_len: length of buffer in bytes
 *
 * Description:
 * Generate a CIPSO option using the local tag.  Returns the size of the tag
 * on success, negative values on failure.
 *
 */
static int cipso_v4_gentag_loc(const struct cipso_v4_doi *doi_def,
			       const struct netlbl_lsm_secattr *secattr,
			       unsigned char *buffer,
			       u32 buffer_len)
{
	if (!(secattr->flags & NETLBL_SECATTR_SECID))
		return -EPERM;

	buffer[0] = CIPSO_V4_TAG_LOCAL;
	buffer[1] = CIPSO_V4_TAG_LOC_BLEN;
	*(u32 *)&buffer[2] = secattr->attr.secid;

	return CIPSO_V4_TAG_LOC_BLEN;
}

/**
 * cipso_v4_parsetag_loc - Parse a CIPSO local tag
 * @doi_def: the DOI definition
 * @tag: the CIPSO tag
 * @secattr: the security attributes
 *
 * Description:
 * Parse a CIPSO local tag and return the security attributes in @secattr.
 * Return zero on success, negatives values on failure.
 *
 */
static int cipso_v4_parsetag_loc(const struct cipso_v4_doi *doi_def,
				 const unsigned char *tag,
				 struct netlbl_lsm_secattr *secattr)
{
	secattr->attr.secid = *(u32 *)&tag[2];
	secattr->flags |= NETLBL_SECATTR_SECID;

	return 0;
}

/**
 * cipso_v4_optptr - Find the CIPSO option in the packet
 * @skb: the packet
 *
 * Description:
 * Parse the packet's IP header looking for a CIPSO option.  Returns a pointer
 * to the start of the CIPSO option on success, NULL if one is not found.
 *
 */
unsigned char *cipso_v4_optptr(const struct sk_buff *skb)
{
	const struct iphdr *iph = ip_hdr(skb);
	unsigned char *optptr = (unsigned char *)&(ip_hdr(skb)[1]);
	int optlen;
	int taglen;

	for (optlen = iph->ihl*4 - sizeof(struct iphdr); optlen > 1; ) {
		switch (optptr[0]) {
		case IPOPT_END:
			return NULL;
		case IPOPT_NOOP:
			taglen = 1;
			break;
		default:
			taglen = optptr[1];
		}
		if (!taglen || taglen > optlen)
			return NULL;
		if (optptr[0] == IPOPT_CIPSO)
			return optptr;

		optlen -= taglen;
		optptr += taglen;
	}

	return NULL;
}

/**
 * cipso_v4_validate - Validate a CIPSO option
 * @option: the start of the option, on error it is set to point to the error
 *
 * Description:
 * This routine is called to validate a CIPSO option, it checks all of the
 * fields to ensure that they are at least valid, see the draft snippet below
 * for details.  If the option is valid then a zero value is returned and
 * the value of @option is unchanged.  If the option is invalid then a
 * non-zero value is returned and @option is adjusted to point to the
 * offending portion of the option.  From the IETF draft ...
 *
 *  "If any field within the CIPSO options, such as the DOI identifier, is not
 *   recognized the IP datagram is discarded and an ICMP 'parameter problem'
 *   (type 12) is generated and returned.  The ICMP code field is set to 'bad
 *   parameter' (code 0) and the pointer is set to the start of the CIPSO field
 *   that is unrecognized."
 *
 */
int cipso_v4_validate(const struct sk_buff *skb, unsigned char **option)
{
	unsigned char *opt = *option;
	unsigned char *tag;
	unsigned char opt_iter;
	unsigned char err_offset = 0;
	u8 opt_len;
	u8 tag_len;
	struct cipso_v4_doi *doi_def = NULL;
	u32 tag_iter;

	/* caller already checks for length values that are too large */
	opt_len = opt[1];
	if (opt_len < 8) {
		err_offset = 1;
		goto validate_return;
	}

	rcu_read_lock();
	doi_def = cipso_v4_doi_search(get_unaligned_be32(&opt[2]));
	if (!doi_def) {
		err_offset = 2;
		goto validate_return_locked;
	}

	opt_iter = CIPSO_V4_HDR_LEN;
	tag = opt + opt_iter;
	while (opt_iter < opt_len) {
		for (tag_iter = 0; doi_def->tags[tag_iter] != tag[0];)
			if (doi_def->tags[tag_iter] == CIPSO_V4_TAG_INVALID ||
			    ++tag_iter == CIPSO_V4_TAG_MAXCNT) {
				err_offset = opt_iter;
				goto validate_return_locked;
			}

		if (opt_iter + 1 == opt_len) {
			err_offset = opt_iter;
			goto validate_return_locked;
		}
		tag_len = tag[1];
		if (tag_len > (opt_len - opt_iter)) {
			err_offset = opt_iter + 1;
			goto validate_return_locked;
		}

		switch (tag[0]) {
		case CIPSO_V4_TAG_RBITMAP:
			if (tag_len < CIPSO_V4_TAG_RBM_BLEN) {
				err_offset = opt_iter + 1;
				goto validate_return_locked;
			}

			/* We are already going to do all the verification
			 * necessary at the socket layer so from our point of
			 * view it is safe to turn these checks off (and less
			 * work), however, the CIPSO draft says we should do
			 * all the CIPSO validations here but it doesn't
			 * really specify _exactly_ what we need to validate
			 * ... so, just make it a sysctl tunable. */
			if (cipso_v4_rbm_strictvalid) {
				if (cipso_v4_map_lvl_valid(doi_def,
							   tag[3]) < 0) {
					err_offset = opt_iter + 3;
					goto validate_return_locked;
				}
				if (tag_len > CIPSO_V4_TAG_RBM_BLEN &&
				    cipso_v4_map_cat_rbm_valid(doi_def,
							    &tag[4],
							    tag_len - 4) < 0) {
					err_offset = opt_iter + 4;
					goto validate_return_locked;
				}
			}
			break;
		case CIPSO_V4_TAG_ENUM:
			if (tag_len < CIPSO_V4_TAG_ENUM_BLEN) {
				err_offset = opt_iter + 1;
				goto validate_return_locked;
			}

			if (cipso_v4_map_lvl_valid(doi_def,
						   tag[3]) < 0) {
				err_offset = opt_iter + 3;
				goto validate_return_locked;
			}
			if (tag_len > CIPSO_V4_TAG_ENUM_BLEN &&
			    cipso_v4_map_cat_enum_valid(doi_def,
							&tag[4],
							tag_len - 4) < 0) {
				err_offset = opt_iter + 4;
				goto validate_return_locked;
			}
			break;
		case CIPSO_V4_TAG_RANGE:
			if (tag_len < CIPSO_V4_TAG_RNG_BLEN) {
				err_offset = opt_iter + 1;
				goto validate_return_locked;
			}

			if (cipso_v4_map_lvl_valid(doi_def,
						   tag[3]) < 0) {
				err_offset = opt_iter + 3;
				goto validate_return_locked;
			}
			if (tag_len > CIPSO_V4_TAG_RNG_BLEN &&
			    cipso_v4_map_cat_rng_valid(doi_def,
						       &tag[4],
						       tag_len - 4) < 0) {
				err_offset = opt_iter + 4;
				goto validate_return_locked;
			}
			break;
		case CIPSO_V4_TAG_LOCAL:
			/* This is a non-standard tag that we only allow for
			 * local connections, so if the incoming interface is
			 * not the loopback device drop the packet. Further,
			 * there is no legitimate reason for setting this from
			 * userspace so reject it if skb is NULL. */
			if (!skb || !(skb->dev->flags & IFF_LOOPBACK)) {
				err_offset = opt_iter;
				goto validate_return_locked;
			}
			if (tag_len != CIPSO_V4_TAG_LOC_BLEN) {
				err_offset = opt_iter + 1;
				goto validate_return_locked;
			}
			break;
		default:
			err_offset = opt_iter;
			goto validate_return_locked;
		}

		tag += tag_len;
		opt_iter += tag_len;
	}

validate_return_locked:
	rcu_read_unlock();
validate_return:
	*option = opt + err_offset;
	return err_offset;
}

/**
 * cipso_v4_error - Send the correct response for a bad packet
 * @skb: the packet
 * @error: the error code
 * @gateway: CIPSO gateway flag
 *
 * Description:
 * Based on the error code given in @error, send an ICMP error message back to
 * the originating host.  From the IETF draft ...
 *
 *  "If the contents of the CIPSO [option] are valid but the security label is
 *   outside of the configured host or port label range, the datagram is
 *   discarded and an ICMP 'destination unreachable' (type 3) is generated and
 *   returned.  The code field of the ICMP is set to 'communication with
 *   destination network administratively prohibited' (code 9) or to
 *   'communication with destination host administratively prohibited'
 *   (code 10).  The value of the code is dependent on whether the originator
 *   of the ICMP message is acting as a CIPSO host or a CIPSO gateway.  The
 *   recipient of the ICMP message MUST be able to handle either value.  The
 *   same procedure is performed if a CIPSO [option] can not be added to an
 *   IP packet because it is too large to fit in the IP options area."
 *
 *  "If the error is triggered by receipt of an ICMP message, the message is
 *   discarded and no response is permitted (consistent with general ICMP
 *   processing rules)."
 *
 */
void cipso_v4_error(struct sk_buff *skb, int error, u32 gateway)
{
	unsigned char optbuf[sizeof(struct ip_options) + 40];
	struct ip_options *opt = (struct ip_options *)optbuf;
	int res;

	if (ip_hdr(skb)->protocol == IPPROTO_ICMP || error != -EACCES)
		return;

	/*
	 * We might be called above the IP layer,
	 * so we can not use icmp_send and IPCB here.
	 */

	memset(opt, 0, sizeof(struct ip_options));
	opt->optlen = ip_hdr(skb)->ihl*4 - sizeof(struct iphdr);
	rcu_read_lock();
	res = __ip_options_compile(dev_net(skb->dev), opt, skb, NULL);
	rcu_read_unlock();

	if (res)
		return;

	if (gateway)
		__icmp_send(skb, ICMP_DEST_UNREACH, ICMP_NET_ANO, 0, opt);
	else
		__icmp_send(skb, ICMP_DEST_UNREACH, ICMP_HOST_ANO, 0, opt);
}

/**
 * cipso_v4_genopt - Generate a CIPSO option
 * @buf: the option buffer
 * @buf_len: the size of opt_buf
 * @doi_def: the CIPSO DOI to use
 * @secattr: the security attributes
 *
 * Description:
 * Generate a CIPSO option using the DOI definition and security attributes
 * passed to the function.  Returns the length of the option on success and
 * negative values on failure.
 *
 */
static int cipso_v4_genopt(unsigned char *buf, u32 buf_len,
			   const struct cipso_v4_doi *doi_def,
			   const struct netlbl_lsm_secattr *secattr)
{
	int ret_val;
	u32 iter;

	if (buf_len <= CIPSO_V4_HDR_LEN)
		return -ENOSPC;

	/* XXX - This code assumes only one tag per CIPSO option which isn't
	 * really a good assumption to make but since we only support the MAC
	 * tags right now it is a safe assumption. */
	iter = 0;
	do {
		memset(buf, 0, buf_len);
		switch (doi_def->tags[iter]) {
		case CIPSO_V4_TAG_RBITMAP:
			ret_val = cipso_v4_gentag_rbm(doi_def,
						   secattr,
						   &buf[CIPSO_V4_HDR_LEN],
						   buf_len - CIPSO_V4_HDR_LEN);
			break;
		case CIPSO_V4_TAG_ENUM:
			ret_val = cipso_v4_gentag_enum(doi_def,
						   secattr,
						   &buf[CIPSO_V4_HDR_LEN],
						   buf_len - CIPSO_V4_HDR_LEN);
			break;
		case CIPSO_V4_TAG_RANGE:
			ret_val = cipso_v4_gentag_rng(doi_def,
						   secattr,
						   &buf[CIPSO_V4_HDR_LEN],
						   buf_len - CIPSO_V4_HDR_LEN);
			break;
		case CIPSO_V4_TAG_LOCAL:
			ret_val = cipso_v4_gentag_loc(doi_def,
						   secattr,
						   &buf[CIPSO_V4_HDR_LEN],
						   buf_len - CIPSO_V4_HDR_LEN);
			break;
		default:
			return -EPERM;
		}

		iter++;
	} while (ret_val < 0 &&
		 iter < CIPSO_V4_TAG_MAXCNT &&
		 doi_def->tags[iter] != CIPSO_V4_TAG_INVALID);
	if (ret_val < 0)
		return ret_val;
	cipso_v4_gentag_hdr(doi_def, buf, ret_val);
	return CIPSO_V4_HDR_LEN + ret_val;
}

/**
 * cipso_v4_sock_setattr - Add a CIPSO option to a socket
 * @sk: the socket
 * @doi_def: the CIPSO DOI to use
 * @secattr: the specific security attributes of the socket
 *
 * Description:
 * Set the CIPSO option on the given socket using the DOI definition and
 * security attributes passed to the function.  This function requires
 * exclusive access to @sk, which means it either needs to be in the
 * process of being created or locked.  Returns zero on success and negative
 * values on failure.
 *
 */
int cipso_v4_sock_setattr(struct sock *sk,
			  const struct cipso_v4_doi *doi_def,
			  const struct netlbl_lsm_secattr *secattr)
{
	int ret_val = -EPERM;
	unsigned char *buf = NULL;
	u32 buf_len;
	u32 opt_len;
	struct ip_options_rcu *old, *opt = NULL;
	struct inet_sock *sk_inet;
	struct inet_connection_sock *sk_conn;

	/* In the case of sock_create_lite(), the sock->sk field is not
	 * defined yet but it is not a problem as the only users of these
	 * "lite" PF_INET sockets are functions which do an accept() call
	 * afterwards so we will label the socket as part of the accept(). */
	if (!sk)
		return 0;

	/* We allocate the maximum CIPSO option size here so we are probably
	 * being a little wasteful, but it makes our life _much_ easier later
	 * on and after all we are only talking about 40 bytes. */
	buf_len = CIPSO_V4_OPT_LEN_MAX;
	buf = kmalloc(buf_len, GFP_ATOMIC);
	if (!buf) {
		ret_val = -ENOMEM;
		goto socket_setattr_failure;
	}

	ret_val = cipso_v4_genopt(buf, buf_len, doi_def, secattr);
	if (ret_val < 0)
		goto socket_setattr_failure;
	buf_len = ret_val;

	/* We can't use ip_options_get() directly because it makes a call to
	 * ip_options_get_alloc() which allocates memory with GFP_KERNEL and
	 * we won't always have CAP_NET_RAW even though we _always_ want to
	 * set the IPOPT_CIPSO option. */
	opt_len = (buf_len + 3) & ~3;
	opt = kzalloc(sizeof(*opt) + opt_len, GFP_ATOMIC);
	if (!opt) {
		ret_val = -ENOMEM;
		goto socket_setattr_failure;
	}
	memcpy(opt->opt.__data, buf, buf_len);
	opt->opt.optlen = opt_len;
	opt->opt.cipso = sizeof(struct iphdr);
	kfree(buf);
	buf = NULL;

	sk_inet = inet_sk(sk);

	old = rcu_dereference_protected(sk_inet->inet_opt,
					lockdep_sock_is_held(sk));
	if (sk_inet->is_icsk) {
		sk_conn = inet_csk(sk);
		if (old)
			sk_conn->icsk_ext_hdr_len -= old->opt.optlen;
		sk_conn->icsk_ext_hdr_len += opt->opt.optlen;
		sk_conn->icsk_sync_mss(sk, sk_conn->icsk_pmtu_cookie);
	}
	rcu_assign_pointer(sk_inet->inet_opt, opt);
	if (old)
		kfree_rcu(old, rcu);

	return 0;

socket_setattr_failure:
	kfree(buf);
	kfree(opt);
	return ret_val;
}

/**
 * cipso_v4_req_setattr - Add a CIPSO option to a connection request socket
 * @req: the connection request socket
 * @doi_def: the CIPSO DOI to use
 * @secattr: the specific security attributes of the socket
 *
 * Description:
 * Set the CIPSO option on the given socket using the DOI definition and
 * security attributes passed to the function.  Returns zero on success and
 * negative values on failure.
 *
 */
int cipso_v4_req_setattr(struct request_sock *req,
			 const struct cipso_v4_doi *doi_def,
			 const struct netlbl_lsm_secattr *secattr)
{
	int ret_val = -EPERM;
	unsigned char *buf = NULL;
	u32 buf_len;
	u32 opt_len;
	struct ip_options_rcu *opt = NULL;
	struct inet_request_sock *req_inet;

	/* We allocate the maximum CIPSO option size here so we are probably
	 * being a little wasteful, but it makes our life _much_ easier later
	 * on and after all we are only talking about 40 bytes. */
	buf_len = CIPSO_V4_OPT_LEN_MAX;
	buf = kmalloc(buf_len, GFP_ATOMIC);
	if (!buf) {
		ret_val = -ENOMEM;
		goto req_setattr_failure;
	}

	ret_val = cipso_v4_genopt(buf, buf_len, doi_def, secattr);
	if (ret_val < 0)
		goto req_setattr_failure;
	buf_len = ret_val;

	/* We can't use ip_options_get() directly because it makes a call to
	 * ip_options_get_alloc() which allocates memory with GFP_KERNEL and
	 * we won't always have CAP_NET_RAW even though we _always_ want to
	 * set the IPOPT_CIPSO option. */
	opt_len = (buf_len + 3) & ~3;
	opt = kzalloc(sizeof(*opt) + opt_len, GFP_ATOMIC);
	if (!opt) {
		ret_val = -ENOMEM;
		goto req_setattr_failure;
	}
	memcpy(opt->opt.__data, buf, buf_len);
	opt->opt.optlen = opt_len;
	opt->opt.cipso = sizeof(struct iphdr);
	kfree(buf);
	buf = NULL;

	req_inet = inet_rsk(req);
	opt = xchg((__force struct ip_options_rcu **)&req_inet->ireq_opt, opt);
	if (opt)
		kfree_rcu(opt, rcu);

	return 0;

req_setattr_failure:
	kfree(buf);
	kfree(opt);
	return ret_val;
}

/**
 * cipso_v4_delopt - Delete the CIPSO option from a set of IP options
 * @opt_ptr: IP option pointer
 *
 * Description:
 * Deletes the CIPSO IP option from a set of IP options and makes the necessary
 * adjustments to the IP option structure.  Returns zero on success, negative
 * values on failure.
 *
 */
static int cipso_v4_delopt(struct ip_options_rcu __rcu **opt_ptr)
{
	struct ip_options_rcu *opt = rcu_dereference_protected(*opt_ptr, 1);
	int hdr_delta = 0;

	if (!opt || opt->opt.cipso == 0)
		return 0;
	if (opt->opt.srr || opt->opt.rr || opt->opt.ts || opt->opt.router_alert) {
		u8 cipso_len;
		u8 cipso_off;
		unsigned char *cipso_ptr;
		int iter;
		int optlen_new;

		cipso_off = opt->opt.cipso - sizeof(struct iphdr);
		cipso_ptr = &opt->opt.__data[cipso_off];
		cipso_len = cipso_ptr[1];

		if (opt->opt.srr > opt->opt.cipso)
			opt->opt.srr -= cipso_len;
		if (opt->opt.rr > opt->opt.cipso)
			opt->opt.rr -= cipso_len;
		if (opt->opt.ts > opt->opt.cipso)
			opt->opt.ts -= cipso_len;
		if (opt->opt.router_alert > opt->opt.cipso)
			opt->opt.router_alert -= cipso_len;
		opt->opt.cipso = 0;

		memmove(cipso_ptr, cipso_ptr + cipso_len,
			opt->opt.optlen - cipso_off - cipso_len);

		/* determining the new total option length is tricky because of
		 * the padding necessary, the only thing i can think to do at
		 * this point is walk the options one-by-one, skipping the
		 * padding at the end to determine the actual option size and
		 * from there we can determine the new total option length */
		iter = 0;
		optlen_new = 0;
		while (iter < opt->opt.optlen)
			if (opt->opt.__data[iter] != IPOPT_NOP) {
				iter += opt->opt.__data[iter + 1];
				optlen_new = iter;
			} else
				iter++;
		hdr_delta = opt->opt.optlen;
		opt->opt.optlen = (optlen_new + 3) & ~3;
		hdr_delta -= opt->opt.optlen;
	} else {
		/* only the cipso option was present on the socket so we can
		 * remove the entire option struct */
		*opt_ptr = NULL;
		hdr_delta = opt->opt.optlen;
		kfree_rcu(opt, rcu);
	}

	return hdr_delta;
}

/**
 * cipso_v4_sock_delattr - Delete the CIPSO option from a socket
 * @sk: the socket
 *
 * Description:
 * Removes the CIPSO option from a socket, if present.
 *
 */
void cipso_v4_sock_delattr(struct sock *sk)
{
	struct inet_sock *sk_inet;
	int hdr_delta;

	sk_inet = inet_sk(sk);

	hdr_delta = cipso_v4_delopt(&sk_inet->inet_opt);
	if (sk_inet->is_icsk && hdr_delta > 0) {
		struct inet_connection_sock *sk_conn = inet_csk(sk);
		sk_conn->icsk_ext_hdr_len -= hdr_delta;
		sk_conn->icsk_sync_mss(sk, sk_conn->icsk_pmtu_cookie);
	}
}

/**
 * cipso_v4_req_delattr - Delete the CIPSO option from a request socket
 * @reg: the request socket
 *
 * Description:
 * Removes the CIPSO option from a request socket, if present.
 *
 */
void cipso_v4_req_delattr(struct request_sock *req)
{
	cipso_v4_delopt(&inet_rsk(req)->ireq_opt);
}

/**
 * cipso_v4_getattr - Helper function for the cipso_v4_*_getattr functions
 * @cipso: the CIPSO v4 option
 * @secattr: the security attributes
 *
 * Description:
 * Inspect @cipso and return the security attributes in @secattr.  Returns zero
 * on success and negative values on failure.
 *
 */
int cipso_v4_getattr(const unsigned char *cipso,
		     struct netlbl_lsm_secattr *secattr)
{
	int ret_val = -ENOMSG;
	u32 doi;
	struct cipso_v4_doi *doi_def;

	if (cipso_v4_cache_check(cipso, cipso[1], secattr) == 0)
		return 0;

	doi = get_unaligned_be32(&cipso[2]);
	rcu_read_lock();
	doi_def = cipso_v4_doi_search(doi);
	if (!doi_def)
		goto getattr_return;
	/* XXX - This code assumes only one tag per CIPSO option which isn't
	 * really a good assumption to make but since we only support the MAC
	 * tags right now it is a safe assumption. */
	switch (cipso[6]) {
	case CIPSO_V4_TAG_RBITMAP:
		ret_val = cipso_v4_parsetag_rbm(doi_def, &cipso[6], secattr);
		break;
	case CIPSO_V4_TAG_ENUM:
		ret_val = cipso_v4_parsetag_enum(doi_def, &cipso[6], secattr);
		break;
	case CIPSO_V4_TAG_RANGE:
		ret_val = cipso_v4_parsetag_rng(doi_def, &cipso[6], secattr);
		break;
	case CIPSO_V4_TAG_LOCAL:
		ret_val = cipso_v4_parsetag_loc(doi_def, &cipso[6], secattr);
		break;
	}
	if (ret_val == 0)
		secattr->type = NETLBL_NLTYPE_CIPSOV4;

getattr_return:
	rcu_read_unlock();
	return ret_val;
}

/**
 * cipso_v4_sock_getattr - Get the security attributes from a sock
 * @sk: the sock
 * @secattr: the security attributes
 *
 * Description:
 * Query @sk to see if there is a CIPSO option attached to the sock and if
 * there is return the CIPSO security attributes in @secattr.  This function
 * requires that @sk be locked, or privately held, but it does not do any
 * locking itself.  Returns zero on success and negative values on failure.
 *
 */
int cipso_v4_sock_getattr(struct sock *sk, struct netlbl_lsm_secattr *secattr)
{
	struct ip_options_rcu *opt;
	int res = -ENOMSG;

	rcu_read_lock();
	opt = rcu_dereference(inet_sk(sk)->inet_opt);
	if (opt && opt->opt.cipso)
		res = cipso_v4_getattr(opt->opt.__data +
						opt->opt.cipso -
						sizeof(struct iphdr),
				       secattr);
	rcu_read_unlock();
	return res;
}

/**
 * cipso_v4_skbuff_setattr - Set the CIPSO option on a packet
 * @skb: the packet
 * @secattr: the security attributes
 *
 * Description:
 * Set the CIPSO option on the given packet based on the security attributes.
 * Returns a pointer to the IP header on success and NULL on failure.
 *
 */
int cipso_v4_skbuff_setattr(struct sk_buff *skb,
			    const struct cipso_v4_doi *doi_def,
			    const struct netlbl_lsm_secattr *secattr)
{
	int ret_val;
	struct iphdr *iph;
	struct ip_options *opt = &IPCB(skb)->opt;
	unsigned char buf[CIPSO_V4_OPT_LEN_MAX];
	u32 buf_len = CIPSO_V4_OPT_LEN_MAX;
	u32 opt_len;
	int len_delta;

	ret_val = cipso_v4_genopt(buf, buf_len, doi_def, secattr);
	if (ret_val < 0)
		return ret_val;
	buf_len = ret_val;
	opt_len = (buf_len + 3) & ~3;

	/* we overwrite any existing options to ensure that we have enough
	 * room for the CIPSO option, the reason is that we _need_ to guarantee
	 * that the security label is applied to the packet - we do the same
	 * thing when using the socket options and it hasn't caused a problem,
	 * if we need to we can always revisit this choice later */

	len_delta = opt_len - opt->optlen;
	/* if we don't ensure enough headroom we could panic on the skb_push()
	 * call below so make sure we have enough, we are also "mangling" the
	 * packet so we should probably do a copy-on-write call anyway */
	ret_val = skb_cow(skb, skb_headroom(skb) + len_delta);
	if (ret_val < 0)
		return ret_val;

	if (len_delta > 0) {
		/* we assume that the header + opt->optlen have already been
		 * "pushed" in ip_options_build() or similar */
		iph = ip_hdr(skb);
		skb_push(skb, len_delta);
		memmove((char *)iph - len_delta, iph, iph->ihl << 2);
		skb_reset_network_header(skb);
		iph = ip_hdr(skb);
	} else if (len_delta < 0) {
		iph = ip_hdr(skb);
		memset(iph + 1, IPOPT_NOP, opt->optlen);
	} else
		iph = ip_hdr(skb);

	if (opt->optlen > 0)
		memset(opt, 0, sizeof(*opt));
	opt->optlen = opt_len;
	opt->cipso = sizeof(struct iphdr);
	opt->is_changed = 1;

	/* we have to do the following because we are being called from a
	 * netfilter hook which means the packet already has had the header
	 * fields populated and the checksum calculated - yes this means we
	 * are doing more work than needed but we do it to keep the core
	 * stack clean and tidy */
	memcpy(iph + 1, buf, buf_len);
	if (opt_len > buf_len)
		memset((char *)(iph + 1) + buf_len, 0, opt_len - buf_len);
	if (len_delta != 0) {
		iph->ihl = 5 + (opt_len >> 2);
		iph->tot_len = htons(skb->len);
	}
	ip_send_check(iph);

	return 0;
}

/**
 * cipso_v4_skbuff_delattr - Delete any CIPSO options from a packet
 * @skb: the packet
 *
 * Description:
 * Removes any and all CIPSO options from the given packet.  Returns zero on
 * success, negative values on failure.
 *
 */
int cipso_v4_skbuff_delattr(struct sk_buff *skb)
{
	int ret_val;
	struct iphdr *iph;
	struct ip_options *opt = &IPCB(skb)->opt;
	unsigned char *cipso_ptr;

	if (opt->cipso == 0)
		return 0;

	/* since we are changing the packet we should make a copy */
	ret_val = skb_cow(skb, skb_headroom(skb));
	if (ret_val < 0)
		return ret_val;

	/* the easiest thing to do is just replace the cipso option with noop
	 * options since we don't change the size of the packet, although we
	 * still need to recalculate the checksum */

	iph = ip_hdr(skb);
	cipso_ptr = (unsigned char *)iph + opt->cipso;
	memset(cipso_ptr, IPOPT_NOOP, cipso_ptr[1]);
	opt->cipso = 0;
	opt->is_changed = 1;

	ip_send_check(iph);

	return 0;
}

/*
 * Setup Functions
 */

/**
 * cipso_v4_init - Initialize the CIPSO module
 *
 * Description:
 * Initialize the CIPSO module and prepare it for use.  Returns zero on success
 * and negative values on failure.
 *
 */
static int __init cipso_v4_init(void)
{
	int ret_val;

	ret_val = cipso_v4_cache_init();
	if (ret_val != 0)
		panic("Failed to initialize the CIPSO/IPv4 cache (%d)\n",
		      ret_val);

	return 0;
}

subsys_initcall(cipso_v4_init);<|MERGE_RESOLUTION|>--- conflicted
+++ resolved
@@ -265,7 +265,7 @@
 		    entry->key_len == key_len &&
 		    memcmp(entry->key, key, key_len) == 0) {
 			entry->activity += 1;
-			refcount_inc(&entry->lsm_data->refcount);
+			atomic_inc(&entry->lsm_data->refcount);
 			secattr->cache = entry->lsm_data;
 			secattr->flags |= NETLBL_SECATTR_CACHE;
 			secattr->type = NETLBL_NLTYPE_CIPSOV4;
@@ -332,7 +332,7 @@
 	}
 	entry->key_len = cipso_ptr_len;
 	entry->hash = cipso_v4_map_cache_hash(cipso_ptr, cipso_ptr_len);
-	refcount_inc(&secattr->cache->refcount);
+	atomic_inc(&secattr->cache->refcount);
 	entry->lsm_data = secattr->cache;
 
 	bkt = entry->hash & (CIPSO_V4_CACHE_BUCKETS - 1);
@@ -375,7 +375,7 @@
 	struct cipso_v4_doi *iter;
 
 	list_for_each_entry_rcu(iter, &cipso_v4_doi_list, list)
-		if (iter->doi == doi && refcount_read(&iter->refcount))
+		if (iter->doi == doi && atomic_read(&iter->refcount))
 			return iter;
 	return NULL;
 }
@@ -429,7 +429,7 @@
 		}
 	}
 
-	refcount_set(&doi_def->refcount, 1);
+	atomic_set(&doi_def->refcount, 1);
 
 	spin_lock(&cipso_v4_doi_list_lock);
 	if (cipso_v4_doi_search(doi_def->doi)) {
@@ -534,14 +534,6 @@
 		ret_val = -ENOENT;
 		goto doi_remove_return;
 	}
-<<<<<<< HEAD
-	if (!refcount_dec_and_test(&doi_def->refcount)) {
-		spin_unlock(&cipso_v4_doi_list_lock);
-		ret_val = -EBUSY;
-		goto doi_remove_return;
-	}
-=======
->>>>>>> f8404904
 	list_del_rcu(&doi_def->list);
 	spin_unlock(&cipso_v4_doi_list_lock);
 
@@ -579,7 +571,7 @@
 	doi_def = cipso_v4_doi_search(doi);
 	if (!doi_def)
 		goto doi_getdef_return;
-	if (!refcount_inc_not_zero(&doi_def->refcount))
+	if (!atomic_inc_not_zero(&doi_def->refcount))
 		doi_def = NULL;
 
 doi_getdef_return:
@@ -600,7 +592,7 @@
 	if (!doi_def)
 		return;
 
-	if (!refcount_dec_and_test(&doi_def->refcount))
+	if (!atomic_dec_and_test(&doi_def->refcount))
 		return;
 
 	cipso_v4_cache_invalidate();
@@ -630,7 +622,7 @@
 
 	rcu_read_lock();
 	list_for_each_entry_rcu(iter_doi, &cipso_v4_doi_list, list)
-		if (refcount_read(&iter_doi->refcount) > 0) {
+		if (atomic_read(&iter_doi->refcount) > 0) {
 			if (doi_cnt++ < *skip_cnt)
 				continue;
 			ret_val = callback(iter_doi, cb_arg);
@@ -1102,8 +1094,8 @@
 		array[array_cnt++] = iter;
 	}
 
-	for (iter = 0; --array_cnt > 0;) {
-		*((__be16 *)&net_cat[iter]) = htons(array[array_cnt]);
+	for (iter = 0; array_cnt > 0;) {
+		*((__be16 *)&net_cat[iter]) = htons(array[--array_cnt]);
 		iter += 2;
 		array_cnt--;
 		if (array[array_cnt] != 0) {
