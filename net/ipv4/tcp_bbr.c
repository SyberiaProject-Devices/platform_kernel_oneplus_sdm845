/* Bottleneck Bandwidth and RTT (BBR) congestion control
 *
 * BBR congestion control computes the sending rate based on the delivery
 * rate (throughput) estimated from ACKs. In a nutshell:
 *
 *   On each ACK, update our model of the network path:
 *      bottleneck_bandwidth = windowed_max(delivered / elapsed, 10 round trips)
 *      min_rtt = windowed_min(rtt, 10 seconds)
 *   pacing_rate = pacing_gain * bottleneck_bandwidth
 *   cwnd = max(cwnd_gain * bottleneck_bandwidth * min_rtt, 4)
 *
 * The core algorithm does not react directly to packet losses or delays,
 * although BBR may adjust the size of next send per ACK when loss is
 * observed, or adjust the sending rate if it estimates there is a
 * traffic policer, in order to keep the drop rate reasonable.
 *
 * BBR is described in detail in:
 *   "BBR: Congestion-Based Congestion Control",
 *   Neal Cardwell, Yuchung Cheng, C. Stephen Gunn, Soheil Hassas Yeganeh,
 *   Van Jacobson. ACM Queue, Vol. 14 No. 5, September-October 2016.
 *
 * There is a public e-mail list for discussing BBR development and testing:
 *   https://groups.google.com/forum/#!forum/bbr-dev
 *
 * NOTE: BBR might be used with the fq qdisc ("man tc-fq") with pacing enabled,
 * otherwise TCP stack falls back to an internal pacing using one high
 * resolution timer per TCP socket and may use more resources.
 */
#include <linux/module.h>
#include <net/tcp.h>
#include <linux/inet_diag.h>
#include <linux/inet.h>
#include <linux/random.h>
#include <linux/win_minmax.h>

/* Scale factor for rate in pkt/uSec unit to avoid truncation in bandwidth
 * estimation. The rate unit ~= (1500 bytes / 1 usec / 2^24) ~= 715 bps.
 * This handles bandwidths from 0.06pps (715bps) to 256Mpps (3Tbps) in a u32.
 * Since the minimum window is >=4 packets, the lower bound isn't
 * an issue. The upper bound isn't an issue with existing technologies.
 */
#define BW_SCALE 24
#define BW_UNIT (1 << BW_SCALE)

#define BBR_SCALE 8	/* scaling factor for fractions in BBR (e.g. gains) */
#define BBR_UNIT (1 << BBR_SCALE)

/* BBR has the following modes for deciding how fast to send: */
enum bbr_mode {
	BBR_STARTUP,	/* ramp up sending rate rapidly to fill pipe */
	BBR_DRAIN,	/* drain any queue created during startup */
	BBR_PROBE_BW,	/* discover, share bw: pace around estimated bw */
	BBR_PROBE_RTT,	/* cut cwnd to min to probe min_rtt */
};

/* BBR congestion control block */
struct bbr {
	u32	min_rtt_us;	        /* min RTT in min_rtt_win_sec window */
	u32	min_rtt_stamp;	        /* timestamp of min_rtt_us */
	u32	probe_rtt_done_stamp;   /* end time for BBR_PROBE_RTT mode */
	struct minmax bw;	/* Max recent delivery rate in pkts/uS << 24 */
	u32	rtt_cnt;	    /* count of packet-timed rounds elapsed */
	u32     next_rtt_delivered; /* scb->tx.delivered at end of round */
	struct skb_mstamp cycle_mstamp;  /* time of this cycle phase start */
	u32     mode:3,		     /* current bbr_mode in state machine */
		prev_ca_state:3,     /* CA state on previous ACK */
		packet_conservation:1,  /* use packet conservation? */
		round_start:1,	     /* start of packet-timed tx->ack round? */
		idle_restart:1,	     /* restarting after idle? */
		probe_rtt_round_done:1,  /* a BBR_PROBE_RTT round at 4 pkts? */
		unused:13,
		lt_is_sampling:1,    /* taking long-term ("LT") samples now? */
		lt_rtt_cnt:7,	     /* round trips in long-term interval */
		lt_use_bw:1;	     /* use lt_bw as our bw estimate? */
	u32	lt_bw;		     /* LT est delivery rate in pkts/uS << 24 */
	u32	lt_last_delivered;   /* LT intvl start: tp->delivered */
	u32	lt_last_stamp;	     /* LT intvl start: tp->delivered_mstamp */
	u32	lt_last_lost;	     /* LT intvl start: tp->lost */
	u32	pacing_gain:10,	/* current gain for setting pacing rate */
		cwnd_gain:10,	/* current gain for setting cwnd */
		full_bw_reached:1,   /* reached full bw in Startup? */
		full_bw_cnt:2,	/* number of rounds without large bw gains */
		cycle_idx:3,	/* current index in pacing_gain cycle array */
		has_seen_rtt:1, /* have we seen an RTT sample yet? */
		unused_b:5;
	u32	prior_cwnd;	/* prior cwnd upon entering loss recovery */
	u32	full_bw;	/* recent bw, to estimate if pipe is full */
};

#define CYCLE_LEN	8	/* number of phases in a pacing gain cycle */

/* Window length of bw filter (in rounds): */
static const int bbr_bw_rtts = CYCLE_LEN + 2;
/* Window length of min_rtt filter (in sec): */
static const u32 bbr_min_rtt_win_sec = 10;
/* Minimum time (in ms) spent at bbr_cwnd_min_target in BBR_PROBE_RTT mode: */
static const u32 bbr_probe_rtt_mode_ms = 200;
/* Skip TSO below the following bandwidth (bits/sec): */
static const int bbr_min_tso_rate = 1200000;

/* We use a high_gain value of 2/ln(2) because it's the smallest pacing gain
 * that will allow a smoothly increasing pacing rate that will double each RTT
 * and send the same number of packets per RTT that an un-paced, slow-starting
 * Reno or CUBIC flow would:
 */
static const int bbr_high_gain  = BBR_UNIT * 2885 / 1000 + 1;
/* The pacing gain of 1/high_gain in BBR_DRAIN is calculated to typically drain
 * the queue created in BBR_STARTUP in a single round:
 */
static const int bbr_drain_gain = BBR_UNIT * 1000 / 2885;
/* The gain for deriving steady-state cwnd tolerates delayed/stretched ACKs: */
static const int bbr_cwnd_gain  = BBR_UNIT * 2;
/* The pacing_gain values for the PROBE_BW gain cycle, to discover/share bw: */
static const int bbr_pacing_gain[] = {
	BBR_UNIT * 5 / 4,	/* probe for more available bw */
	BBR_UNIT * 3 / 4,	/* drain queue and/or yield bw to other flows */
	BBR_UNIT, BBR_UNIT, BBR_UNIT,	/* cruise at 1.0*bw to utilize pipe, */
	BBR_UNIT, BBR_UNIT, BBR_UNIT	/* without creating excess queue... */
};
/* Randomize the starting gain cycling phase over N phases: */
static const u32 bbr_cycle_rand = 7;

/* Try to keep at least this many packets in flight, if things go smoothly. For
 * smooth functioning, a sliding window protocol ACKing every other packet
 * needs at least 4 packets in flight:
 */
static const u32 bbr_cwnd_min_target = 4;

/* To estimate if BBR_STARTUP mode (i.e. high_gain) has filled pipe... */
/* If bw has increased significantly (1.25x), there may be more bw available: */
static const u32 bbr_full_bw_thresh = BBR_UNIT * 5 / 4;
/* But after 3 rounds w/o significant bw growth, estimate pipe is full: */
static const u32 bbr_full_bw_cnt = 3;

/* "long-term" ("LT") bandwidth estimator parameters... */
/* The minimum number of rounds in an LT bw sampling interval: */
static const u32 bbr_lt_intvl_min_rtts = 4;
/* If lost/delivered ratio > 20%, interval is "lossy" and we may be policed: */
static const u32 bbr_lt_loss_thresh = 50;
/* If 2 intervals have a bw ratio <= 1/8, their bw is "consistent": */
static const u32 bbr_lt_bw_ratio = BBR_UNIT / 8;
/* If 2 intervals have a bw diff <= 4 Kbit/sec their bw is "consistent": */
static const u32 bbr_lt_bw_diff = 4000 / 8;
/* If we estimate we're policed, use lt_bw for this many round trips: */
static const u32 bbr_lt_bw_max_rtts = 48;

static void bbr_check_probe_rtt_done(struct sock *sk);

/* Do we estimate that STARTUP filled the pipe? */
static bool bbr_full_bw_reached(const struct sock *sk)
{
	const struct bbr *bbr = inet_csk_ca(sk);

	return bbr->full_bw_reached;
}

/* Return the windowed max recent bandwidth sample, in pkts/uS << BW_SCALE. */
static u32 bbr_max_bw(const struct sock *sk)
{
	struct bbr *bbr = inet_csk_ca(sk);

	return minmax_get(&bbr->bw);
}

/* Return the estimated bandwidth of the path, in pkts/uS << BW_SCALE. */
static u32 bbr_bw(const struct sock *sk)
{
	struct bbr *bbr = inet_csk_ca(sk);

	return bbr->lt_use_bw ? bbr->lt_bw : bbr_max_bw(sk);
}

/* Return rate in bytes per second, optionally with a gain.
 * The order here is chosen carefully to avoid overflow of u64. This should
 * work for input rates of up to 2.9Tbit/sec and gain of 2.89x.
 */
static u64 bbr_rate_bytes_per_sec(struct sock *sk, u64 rate, int gain)
{
	unsigned int mss = tcp_sk(sk)->mss_cache;

	if (!tcp_needs_internal_pacing(sk))
		mss = tcp_mss_to_mtu(sk, mss);
	rate *= mss;
	rate *= gain;
	rate >>= BBR_SCALE;
	rate *= USEC_PER_SEC;
	return rate >> BW_SCALE;
}

/* Convert a BBR bw and gain factor to a pacing rate in bytes per second. */
static u32 bbr_bw_to_pacing_rate(struct sock *sk, u32 bw, int gain)
{
	u64 rate = bw;

	rate = bbr_rate_bytes_per_sec(sk, rate, gain);
	rate = min_t(u64, rate, sk->sk_max_pacing_rate);
	return rate;
}

/* Initialize pacing rate to: high_gain * init_cwnd / RTT. */
static void bbr_init_pacing_rate_from_rtt(struct sock *sk)
{
	struct tcp_sock *tp = tcp_sk(sk);
	struct bbr *bbr = inet_csk_ca(sk);
	u64 bw;
	u32 rtt_us;

	if (tp->srtt_us) {		/* any RTT sample yet? */
		rtt_us = max(tp->srtt_us >> 3, 1U);
		bbr->has_seen_rtt = 1;
	} else {			 /* no RTT sample yet */
		rtt_us = USEC_PER_MSEC;	 /* use nominal default RTT */
	}
	bw = (u64)tp->snd_cwnd * BW_UNIT;
	do_div(bw, rtt_us);
	sk->sk_pacing_rate = bbr_bw_to_pacing_rate(sk, bw, bbr_high_gain);
}

/* Pace using current bw estimate and a gain factor. In order to help drive the
 * network toward lower queues while maintaining high utilization and low
 * latency, the average pacing rate aims to be slightly (~1%) lower than the
 * estimated bandwidth. This is an important aspect of the design. In this
 * implementation this slightly lower pacing rate is achieved implicitly by not
 * including link-layer headers in the packet size used for the pacing rate.
 */
static void bbr_set_pacing_rate(struct sock *sk, u32 bw, int gain)
{
	struct tcp_sock *tp = tcp_sk(sk);
	struct bbr *bbr = inet_csk_ca(sk);
	u32 rate = bbr_bw_to_pacing_rate(sk, bw, gain);

	if (unlikely(!bbr->has_seen_rtt && tp->srtt_us))
		bbr_init_pacing_rate_from_rtt(sk);
	if (bbr_full_bw_reached(sk) || rate > sk->sk_pacing_rate)
		sk->sk_pacing_rate = rate;
}

/* override sysctl_tcp_min_tso_segs */
static u32 bbr_min_tso_segs(struct sock *sk)
{
	return sk->sk_pacing_rate < (bbr_min_tso_rate >> 3) ? 1 : 2;
}

static u32 bbr_tso_segs_goal(struct sock *sk)
{
	struct tcp_sock *tp = tcp_sk(sk);
	u32 segs, bytes;

	/* Sort of tcp_tso_autosize() but ignoring
	 * driver provided sk_gso_max_size.
	 */
	bytes = min_t(u32, sk->sk_pacing_rate >> 10,
		      GSO_MAX_SIZE - 1 - MAX_TCP_HEADER);
	segs = max_t(u32, bytes / tp->mss_cache, bbr_min_tso_segs(sk));

	return min(segs, 0x7FU);
}

/* Save "last known good" cwnd so we can restore it after losses or PROBE_RTT */
static void bbr_save_cwnd(struct sock *sk)
{
	struct tcp_sock *tp = tcp_sk(sk);
	struct bbr *bbr = inet_csk_ca(sk);

	if (bbr->prev_ca_state < TCP_CA_Recovery && bbr->mode != BBR_PROBE_RTT)
		bbr->prior_cwnd = tp->snd_cwnd;  /* this cwnd is good enough */
	else  /* loss recovery or BBR_PROBE_RTT have temporarily cut cwnd */
		bbr->prior_cwnd = max(bbr->prior_cwnd, tp->snd_cwnd);
}

static void bbr_cwnd_event(struct sock *sk, enum tcp_ca_event event)
{
	struct tcp_sock *tp = tcp_sk(sk);
	struct bbr *bbr = inet_csk_ca(sk);

	if (event == CA_EVENT_TX_START && tp->app_limited) {
		bbr->idle_restart = 1;
		/* Avoid pointless buffer overflows: pace at est. bw if we don't
		 * need more speed (we're restarting from idle and app-limited).
		 */
		if (bbr->mode == BBR_PROBE_BW)
			bbr_set_pacing_rate(sk, bbr_bw(sk), BBR_UNIT);
		else if (bbr->mode == BBR_PROBE_RTT)
			bbr_check_probe_rtt_done(sk);
	}
}

/* Calculate bdp based on min RTT and the estimated bottleneck bandwidth:
 *
 * bdp = ceil(bw * min_rtt * gain)
 *
 * The key factor, gain, controls the amount of queue. While a small gain
 * builds a smaller queue, it becomes more vulnerable to noise in RTT
 * measurements (e.g., delayed ACKs or other ACK compression effects). This
 * noise may cause BBR to under-estimate the rate.
 */
static u32 bbr_bdp(struct sock *sk, u32 bw, int gain)
{
	struct bbr *bbr = inet_csk_ca(sk);
	u32 bdp;
	u64 w;

	/* If we've never had a valid RTT sample, cap cwnd at the initial
	 * default. This should only happen when the connection is not using TCP
	 * timestamps and has retransmitted all of the SYN/SYNACK/data packets
	 * ACKed so far. In this case, an RTO can cut cwnd to 1, in which
	 * case we need to slow-start up toward something safe: TCP_INIT_CWND.
	 */
	if (unlikely(bbr->min_rtt_us == ~0U))	 /* no valid RTT samples yet? */
		return TCP_INIT_CWND;  /* be safe: cap at default initial cwnd*/

	w = (u64)bw * bbr->min_rtt_us;

	/* Apply a gain to the given value, remove the BW_SCALE shift, and
	 * round the value up to avoid a negative feedback loop.
	 */
	bdp = (((w * gain) >> BBR_SCALE) + BW_UNIT - 1) / BW_UNIT;

	return bdp;
}

/* To achieve full performance in high-speed paths, we budget enough cwnd to
 * fit full-sized skbs in-flight on both end hosts to fully utilize the path:
 *   - one skb in sending host Qdisc,
 *   - one skb in sending host TSO/GSO engine
 *   - one skb being received by receiver host LRO/GRO/delayed-ACK engine
 * Don't worry, at low rates (bbr_min_tso_rate) this won't bloat cwnd because
 * in such cases tso_segs_goal is 1. The minimum cwnd is 4 packets,
 * which allows 2 outstanding 2-packet sequences, to try to keep pipe
 * full even with ACK-every-other-packet delayed ACKs.
 */
static u32 bbr_quantization_budget(struct sock *sk, u32 cwnd)
{
	struct bbr *bbr = inet_csk_ca(sk);

	/* Allow enough full-sized skbs in flight to utilize end systems. */
	cwnd += 3 * bbr_tso_segs_goal(sk);

	/* Reduce delayed ACKs by rounding up cwnd to the next even number. */
	cwnd = (cwnd + 1) & ~1U;

	/* Ensure gain cycling gets inflight above BDP even for small BDPs. */
	if (bbr->mode == BBR_PROBE_BW && bbr->cycle_idx == 0)
		cwnd += 2;

	return cwnd;
}

/* Find inflight based on min RTT and the estimated bottleneck bandwidth. */
static u32 bbr_inflight(struct sock *sk, u32 bw, int gain)
{
	u32 inflight;

	inflight = bbr_bdp(sk, bw, gain);
	inflight = bbr_quantization_budget(sk, inflight);

	return inflight;
}

/* An optimization in BBR to reduce losses: On the first round of recovery, we
 * follow the packet conservation principle: send P packets per P packets acked.
 * After that, we slow-start and send at most 2*P packets per P packets acked.
 * After recovery finishes, or upon undo, we restore the cwnd we had when
 * recovery started (capped by the target cwnd based on estimated BDP).
 *
 * TODO(ycheng/ncardwell): implement a rate-based approach.
 */
static bool bbr_set_cwnd_to_recover_or_restore(
	struct sock *sk, const struct rate_sample *rs, u32 acked, u32 *new_cwnd)
{
	struct tcp_sock *tp = tcp_sk(sk);
	struct bbr *bbr = inet_csk_ca(sk);
	u8 prev_state = bbr->prev_ca_state, state = inet_csk(sk)->icsk_ca_state;
	u32 cwnd = tp->snd_cwnd;

	/* An ACK for P pkts should release at most 2*P packets. We do this
	 * in two steps. First, here we deduct the number of lost packets.
	 * Then, in bbr_set_cwnd() we slow start up toward the target cwnd.
	 */
	if (rs->losses > 0)
		cwnd = max_t(s32, cwnd - rs->losses, 1);

	if (state == TCP_CA_Recovery && prev_state != TCP_CA_Recovery) {
		/* Starting 1st round of Recovery, so do packet conservation. */
		bbr->packet_conservation = 1;
		bbr->next_rtt_delivered = tp->delivered;  /* start round now */
		/* Cut unused cwnd from app behavior, TSQ, or TSO deferral: */
		cwnd = tcp_packets_in_flight(tp) + acked;
	} else if (prev_state >= TCP_CA_Recovery && state < TCP_CA_Recovery) {
		/* Exiting loss recovery; restore cwnd saved before recovery. */
		cwnd = max(cwnd, bbr->prior_cwnd);
		bbr->packet_conservation = 0;
	}
	bbr->prev_ca_state = state;

	if (bbr->packet_conservation) {
		*new_cwnd = max(cwnd, tcp_packets_in_flight(tp) + acked);
		return true;	/* yes, using packet conservation */
	}
	*new_cwnd = cwnd;
	return false;
}

/* Slow-start up toward target cwnd (if bw estimate is growing, or packet loss
 * has drawn us down below target), or snap down to target if we're above it.
 */
static void bbr_set_cwnd(struct sock *sk, const struct rate_sample *rs,
			 u32 acked, u32 bw, int gain)
{
	struct tcp_sock *tp = tcp_sk(sk);
	struct bbr *bbr = inet_csk_ca(sk);
	u32 cwnd = tp->snd_cwnd, target_cwnd = 0;

	if (!acked)
		goto done;  /* no packet fully ACKed; just apply caps */

	if (bbr_set_cwnd_to_recover_or_restore(sk, rs, acked, &cwnd))
		goto done;

	/* If we're below target cwnd, slow start cwnd toward target cwnd. */
	target_cwnd = bbr_bdp(sk, bw, gain);
	target_cwnd = bbr_quantization_budget(sk, target_cwnd);
	if (bbr_full_bw_reached(sk))  /* only cut cwnd if we filled the pipe */
		cwnd = min(cwnd + acked, target_cwnd);
	else if (cwnd < target_cwnd || tp->delivered < TCP_INIT_CWND)
		cwnd = cwnd + acked;
	cwnd = max(cwnd, bbr_cwnd_min_target);

done:
	tp->snd_cwnd = min(cwnd, tp->snd_cwnd_clamp);	/* apply global cap */
	if (bbr->mode == BBR_PROBE_RTT)  /* drain queue, refresh min_rtt */
		tp->snd_cwnd = min(tp->snd_cwnd, bbr_cwnd_min_target);
}

/* End cycle phase if it's time and/or we hit the phase's in-flight target. */
static bool bbr_is_next_cycle_phase(struct sock *sk,
				    const struct rate_sample *rs)
{
	struct tcp_sock *tp = tcp_sk(sk);
	struct bbr *bbr = inet_csk_ca(sk);
	bool is_full_length =
		skb_mstamp_us_delta(&tp->delivered_mstamp, &bbr->cycle_mstamp) >
		bbr->min_rtt_us;
	u32 inflight, bw;

	/* The pacing_gain of 1.0 paces at the estimated bw to try to fully
	 * use the pipe without increasing the queue.
	 */
	if (bbr->pacing_gain == BBR_UNIT)
		return is_full_length;		/* just use wall clock time */

	inflight = rs->prior_in_flight;  /* what was in-flight before ACK? */
	bw = bbr_max_bw(sk);

	/* A pacing_gain > 1.0 probes for bw by trying to raise inflight to at
	 * least pacing_gain*BDP; this may take more than min_rtt if min_rtt is
	 * small (e.g. on a LAN). We do not persist if packets are lost, since
	 * a path with small buffers may not hold that much.
	 */
	if (bbr->pacing_gain > BBR_UNIT)
		return is_full_length &&
			(rs->losses ||  /* perhaps pacing_gain*BDP won't fit */
			 inflight >= bbr_inflight(sk, bw, bbr->pacing_gain));

	/* A pacing_gain < 1.0 tries to drain extra queue we added if bw
	 * probing didn't find more bw. If inflight falls to match BDP then we
	 * estimate queue is drained; persisting would underutilize the pipe.
	 */
	return is_full_length ||
		inflight <= bbr_inflight(sk, bw, BBR_UNIT);
}

static void bbr_advance_cycle_phase(struct sock *sk)
{
	struct tcp_sock *tp = tcp_sk(sk);
	struct bbr *bbr = inet_csk_ca(sk);

	bbr->cycle_idx = (bbr->cycle_idx + 1) & (CYCLE_LEN - 1);
	bbr->cycle_mstamp = tp->delivered_mstamp;
}

/* Gain cycling: cycle pacing gain to converge to fair share of available bw. */
static void bbr_update_cycle_phase(struct sock *sk,
				   const struct rate_sample *rs)
{
	struct bbr *bbr = inet_csk_ca(sk);

	if (bbr->mode == BBR_PROBE_BW && bbr_is_next_cycle_phase(sk, rs))
		bbr_advance_cycle_phase(sk);
}

static void bbr_reset_startup_mode(struct sock *sk)
{
	struct bbr *bbr = inet_csk_ca(sk);

	bbr->mode = BBR_STARTUP;
}

static void bbr_reset_probe_bw_mode(struct sock *sk)
{
	struct bbr *bbr = inet_csk_ca(sk);

	bbr->mode = BBR_PROBE_BW;
	bbr->cycle_idx = CYCLE_LEN - 1 - prandom_u32_max(bbr_cycle_rand);
	bbr_advance_cycle_phase(sk);	/* flip to next phase of gain cycle */
}

static void bbr_reset_mode(struct sock *sk)
{
	if (!bbr_full_bw_reached(sk))
		bbr_reset_startup_mode(sk);
	else
		bbr_reset_probe_bw_mode(sk);
}

/* Start a new long-term sampling interval. */
static void bbr_reset_lt_bw_sampling_interval(struct sock *sk)
{
	struct tcp_sock *tp = tcp_sk(sk);
	struct bbr *bbr = inet_csk_ca(sk);

	bbr->lt_last_stamp = tp->delivered_mstamp.stamp_jiffies;
	bbr->lt_last_delivered = tp->delivered;
	bbr->lt_last_lost = tp->lost;
	bbr->lt_rtt_cnt = 0;
}

/* Completely reset long-term bandwidth sampling. */
static void bbr_reset_lt_bw_sampling(struct sock *sk)
{
	struct bbr *bbr = inet_csk_ca(sk);

	bbr->lt_bw = 0;
	bbr->lt_use_bw = 0;
	bbr->lt_is_sampling = false;
	bbr_reset_lt_bw_sampling_interval(sk);
}

/* Long-term bw sampling interval is done. Estimate whether we're policed. */
static void bbr_lt_bw_interval_done(struct sock *sk, u32 bw)
{
	struct bbr *bbr = inet_csk_ca(sk);
	u32 diff;

	if (bbr->lt_bw) {  /* do we have bw from a previous interval? */
		/* Is new bw close to the lt_bw from the previous interval? */
		diff = abs(bw - bbr->lt_bw);
		if ((diff * BBR_UNIT <= bbr_lt_bw_ratio * bbr->lt_bw) ||
		    (bbr_rate_bytes_per_sec(sk, diff, BBR_UNIT) <=
		     bbr_lt_bw_diff)) {
			/* All criteria are met; estimate we're policed. */
			bbr->lt_bw = (bw + bbr->lt_bw) >> 1;  /* avg 2 intvls */
			bbr->lt_use_bw = 1;
			bbr->pacing_gain = BBR_UNIT;  /* try to avoid drops */
			bbr->lt_rtt_cnt = 0;
			return;
		}
	}
	bbr->lt_bw = bw;
	bbr_reset_lt_bw_sampling_interval(sk);
}

/* Token-bucket traffic policers are common (see "An Internet-Wide Analysis of
 * Traffic Policing", SIGCOMM 2016). BBR detects token-bucket policers and
 * explicitly models their policed rate, to reduce unnecessary losses. We
 * estimate that we're policed if we see 2 consecutive sampling intervals with
 * consistent throughput and high packet loss. If we think we're being policed,
 * set lt_bw to the "long-term" average delivery rate from those 2 intervals.
 */
static void bbr_lt_bw_sampling(struct sock *sk, const struct rate_sample *rs)
{
	struct tcp_sock *tp = tcp_sk(sk);
	struct bbr *bbr = inet_csk_ca(sk);
	u32 lost, delivered;
	u64 bw;
	s32 t;

	if (bbr->lt_use_bw) {	/* already using long-term rate, lt_bw? */
		if (bbr->mode == BBR_PROBE_BW && bbr->round_start &&
		    ++bbr->lt_rtt_cnt >= bbr_lt_bw_max_rtts) {
			bbr_reset_lt_bw_sampling(sk);    /* stop using lt_bw */
			bbr_reset_probe_bw_mode(sk);  /* restart gain cycling */
		}
		return;
	}

	/* Wait for the first loss before sampling, to let the policer exhaust
	 * its tokens and estimate the steady-state rate allowed by the policer.
	 * Starting samples earlier includes bursts that over-estimate the bw.
	 */
	if (!bbr->lt_is_sampling) {
		if (!rs->losses)
			return;
		bbr_reset_lt_bw_sampling_interval(sk);
		bbr->lt_is_sampling = true;
	}

	/* To avoid underestimates, reset sampling if we run out of data. */
	if (rs->is_app_limited) {
		bbr_reset_lt_bw_sampling(sk);
		return;
	}

	if (bbr->round_start)
		bbr->lt_rtt_cnt++;	/* count round trips in this interval */
	if (bbr->lt_rtt_cnt < bbr_lt_intvl_min_rtts)
		return;		/* sampling interval needs to be longer */
	if (bbr->lt_rtt_cnt > 4 * bbr_lt_intvl_min_rtts) {
		bbr_reset_lt_bw_sampling(sk);  /* interval is too long */
		return;
	}

	/* End sampling interval when a packet is lost, so we estimate the
	 * policer tokens were exhausted. Stopping the sampling before the
	 * tokens are exhausted under-estimates the policed rate.
	 */
	if (!rs->losses)
		return;

	/* Calculate packets lost and delivered in sampling interval. */
	lost = tp->lost - bbr->lt_last_lost;
	delivered = tp->delivered - bbr->lt_last_delivered;
	/* Is loss rate (lost/delivered) >= lt_loss_thresh? If not, wait. */
	if (!delivered || (lost << BBR_SCALE) < bbr_lt_loss_thresh * delivered)
		return;

	/* Find average delivery rate in this sampling interval. */
	t = (s32)(tp->delivered_mstamp.stamp_jiffies - bbr->lt_last_stamp);
	if (t < 1)
		return;		/* interval is less than one jiffy, so wait */
	t = jiffies_to_usecs(t);
	/* Interval long enough for jiffies_to_usecs() to return a bogus 0? */
	if (t < 1) {
		bbr_reset_lt_bw_sampling(sk);  /* interval too long; reset */
		return;
	}
	bw = (u64)delivered * BW_UNIT;
	do_div(bw, t);
	bbr_lt_bw_interval_done(sk, bw);
}

/* Estimate the bandwidth based on how fast packets are delivered */
static void bbr_update_bw(struct sock *sk, const struct rate_sample *rs)
{
	struct tcp_sock *tp = tcp_sk(sk);
	struct bbr *bbr = inet_csk_ca(sk);
	u64 bw;

	bbr->round_start = 0;
	if (rs->delivered < 0 || rs->interval_us <= 0)
		return; /* Not a valid observation */

	/* See if we've reached the next RTT */
	if (!before(rs->prior_delivered, bbr->next_rtt_delivered)) {
		bbr->next_rtt_delivered = tp->delivered;
		bbr->rtt_cnt++;
		bbr->round_start = 1;
		bbr->packet_conservation = 0;
	}

	bbr_lt_bw_sampling(sk, rs);

	/* Divide delivered by the interval to find a (lower bound) bottleneck
	 * bandwidth sample. Delivered is in packets and interval_us in uS and
	 * ratio will be <<1 for most connections. So delivered is first scaled.
	 */
	bw = div64_long((u64)rs->delivered * BW_UNIT, rs->interval_us);

	/* If this sample is application-limited, it is likely to have a very
	 * low delivered count that represents application behavior rather than
	 * the available network rate. Such a sample could drag down estimated
	 * bw, causing needless slow-down. Thus, to continue to send at the
	 * last measured network rate, we filter out app-limited samples unless
	 * they describe the path bw at least as well as our bw model.
	 *
	 * So the goal during app-limited phase is to proceed with the best
	 * network rate no matter how long. We automatically leave this
	 * phase when app writes faster than the network can deliver :)
	 */
	if (!rs->is_app_limited || bw >= bbr_max_bw(sk)) {
		/* Incorporate new sample into our max bw filter. */
		minmax_running_max(&bbr->bw, bbr_bw_rtts, bbr->rtt_cnt, bw);
	}
}

/* Estimate when the pipe is full, using the change in delivery rate: BBR
 * estimates that STARTUP filled the pipe if the estimated bw hasn't changed by
 * at least bbr_full_bw_thresh (25%) after bbr_full_bw_cnt (3) non-app-limited
 * rounds. Why 3 rounds: 1: rwin autotuning grows the rwin, 2: we fill the
 * higher rwin, 3: we get higher delivery rate samples. Or transient
 * cross-traffic or radio noise can go away. CUBIC Hystart shares a similar
 * design goal, but uses delay and inter-ACK spacing instead of bandwidth.
 */
static void bbr_check_full_bw_reached(struct sock *sk,
				      const struct rate_sample *rs)
{
	struct bbr *bbr = inet_csk_ca(sk);
	u32 bw_thresh;

	if (bbr_full_bw_reached(sk) || !bbr->round_start || rs->is_app_limited)
		return;

	bw_thresh = (u64)bbr->full_bw * bbr_full_bw_thresh >> BBR_SCALE;
	if (bbr_max_bw(sk) >= bw_thresh) {
		bbr->full_bw = bbr_max_bw(sk);
		bbr->full_bw_cnt = 0;
		return;
	}
	++bbr->full_bw_cnt;
	bbr->full_bw_reached = bbr->full_bw_cnt >= bbr_full_bw_cnt;
}

/* If pipe is probably full, drain the queue and then enter steady-state. */
static void bbr_check_drain(struct sock *sk, const struct rate_sample *rs)
{
	struct bbr *bbr = inet_csk_ca(sk);

	if (bbr->mode == BBR_STARTUP && bbr_full_bw_reached(sk)) {
		bbr->mode = BBR_DRAIN;	/* drain queue we created */
		tcp_sk(sk)->snd_ssthresh =
				bbr_inflight(sk, bbr_max_bw(sk), BBR_UNIT);
	}	/* fall through to check if in-flight is already small: */
	if (bbr->mode == BBR_DRAIN &&
	    tcp_packets_in_flight(tcp_sk(sk)) <=
	    bbr_inflight(sk, bbr_max_bw(sk), BBR_UNIT))
		bbr_reset_probe_bw_mode(sk);  /* we estimate queue is drained */
}

static void bbr_check_probe_rtt_done(struct sock *sk)
{
	struct tcp_sock *tp = tcp_sk(sk);
	struct bbr *bbr = inet_csk_ca(sk);

	if (!(bbr->probe_rtt_done_stamp &&
	      after(tcp_jiffies32, bbr->probe_rtt_done_stamp)))
		return;

	bbr->min_rtt_stamp = tcp_jiffies32;  /* wait a while until PROBE_RTT */
	tp->snd_cwnd = max(tp->snd_cwnd, bbr->prior_cwnd);
	bbr_reset_mode(sk);
}

/* The goal of PROBE_RTT mode is to have BBR flows cooperatively and
 * periodically drain the bottleneck queue, to converge to measure the true
 * min_rtt (unloaded propagation delay). This allows the flows to keep queues
 * small (reducing queuing delay and packet loss) and achieve fairness among
 * BBR flows.
 *
 * The min_rtt filter window is 10 seconds. When the min_rtt estimate expires,
 * we enter PROBE_RTT mode and cap the cwnd at bbr_cwnd_min_target=4 packets.
 * After at least bbr_probe_rtt_mode_ms=200ms and at least one packet-timed
 * round trip elapsed with that flight size <= 4, we leave PROBE_RTT mode and
 * re-enter the previous mode. BBR uses 200ms to approximately bound the
 * performance penalty of PROBE_RTT's cwnd capping to roughly 2% (200ms/10s).
 *
 * Note that flows need only pay 2% if they are busy sending over the last 10
 * seconds. Interactive applications (e.g., Web, RPCs, video chunks) often have
 * natural silences or low-rate periods within 10 seconds where the rate is low
 * enough for long enough to drain its queue in the bottleneck. We pick up
 * these min RTT measurements opportunistically with our min_rtt filter. :-)
 */
static void bbr_update_min_rtt(struct sock *sk, const struct rate_sample *rs)
{
	struct tcp_sock *tp = tcp_sk(sk);
	struct bbr *bbr = inet_csk_ca(sk);
	bool filter_expired;

	/* Track min RTT seen in the min_rtt_win_sec filter window: */
	filter_expired = after(tcp_jiffies32,
			       bbr->min_rtt_stamp + bbr_min_rtt_win_sec * HZ);
	if (rs->rtt_us >= 0 &&
<<<<<<< HEAD
	    (rs->rtt_us <= bbr->min_rtt_us ||
	     (filter_expired && !rs->is_ack_delayed))) {
=======
	    (rs->rtt_us < bbr->min_rtt_us || filter_expired)) {
>>>>>>> 3e729468
		bbr->min_rtt_us = rs->rtt_us;
		bbr->min_rtt_stamp = tcp_jiffies32;
	}

	if (bbr_probe_rtt_mode_ms > 0 && filter_expired &&
	    !bbr->idle_restart && bbr->mode != BBR_PROBE_RTT) {
		bbr->mode = BBR_PROBE_RTT;  /* dip, drain queue */
		bbr_save_cwnd(sk);  /* note cwnd so we can restore it */
		bbr->probe_rtt_done_stamp = 0;
	}

	if (bbr->mode == BBR_PROBE_RTT) {
		/* Ignore low rate samples during this mode. */
		tp->app_limited =
			(tp->delivered + tcp_packets_in_flight(tp)) ? : 1;
		/* Maintain min packets in flight for max(200 ms, 1 round). */
		if (!bbr->probe_rtt_done_stamp &&
		    tcp_packets_in_flight(tp) <= bbr_cwnd_min_target) {
			bbr->probe_rtt_done_stamp = tcp_jiffies32 +
				msecs_to_jiffies(bbr_probe_rtt_mode_ms);
			bbr->probe_rtt_round_done = 0;
			bbr->next_rtt_delivered = tp->delivered;
		} else if (bbr->probe_rtt_done_stamp) {
			if (bbr->round_start)
				bbr->probe_rtt_round_done = 1;
			if (bbr->probe_rtt_round_done)
				bbr_check_probe_rtt_done(sk);
		}
	}
	/* Restart after idle ends only once we process a new S/ACK for data */
	if (rs->delivered > 0)
		bbr->idle_restart = 0;
}

static void bbr_update_gains(struct sock *sk)
{
	struct bbr *bbr = inet_csk_ca(sk);

	switch (bbr->mode) {
	case BBR_STARTUP:
		bbr->pacing_gain = bbr_high_gain;
		bbr->cwnd_gain	 = bbr_high_gain;
		break;
	case BBR_DRAIN:
		bbr->pacing_gain = bbr_drain_gain;	/* slow, to drain */
		bbr->cwnd_gain	 = bbr_high_gain;	/* keep cwnd */
		break;
	case BBR_PROBE_BW:
		bbr->pacing_gain = (bbr->lt_use_bw ?
				    BBR_UNIT :
				    bbr_pacing_gain[bbr->cycle_idx]);
		bbr->cwnd_gain	 = bbr_cwnd_gain;
		break;
	case BBR_PROBE_RTT:
		bbr->pacing_gain = BBR_UNIT;
		bbr->cwnd_gain	 = BBR_UNIT;
		break;
	default:
		WARN_ONCE(1, "BBR bad mode: %u\n", bbr->mode);
		break;
	}
}

static void bbr_update_model(struct sock *sk, const struct rate_sample *rs)
{
	bbr_update_bw(sk, rs);
	bbr_update_cycle_phase(sk, rs);
	bbr_check_full_bw_reached(sk, rs);
	bbr_check_drain(sk, rs);
	bbr_update_min_rtt(sk, rs);
	bbr_update_gains(sk);
}

static void bbr_main(struct sock *sk, const struct rate_sample *rs)
{
	struct bbr *bbr = inet_csk_ca(sk);
	u32 bw;

	bbr_update_model(sk, rs);

	bw = bbr_bw(sk);
	bbr_set_pacing_rate(sk, bw, bbr->pacing_gain);
	bbr_set_cwnd(sk, rs, rs->acked_sacked, bw, bbr->cwnd_gain);
}

static void bbr_init(struct sock *sk)
{
	struct tcp_sock *tp = tcp_sk(sk);
	struct bbr *bbr = inet_csk_ca(sk);

	bbr->prior_cwnd = 0;
	tp->snd_ssthresh = TCP_INFINITE_SSTHRESH;
	bbr->rtt_cnt = 0;
	bbr->next_rtt_delivered = 0;
	bbr->prev_ca_state = TCP_CA_Open;
	bbr->packet_conservation = 0;

	bbr->probe_rtt_done_stamp = 0;
	bbr->probe_rtt_round_done = 0;
	bbr->min_rtt_us = tcp_min_rtt(tp);
	bbr->min_rtt_stamp = tcp_jiffies32;

	minmax_reset(&bbr->bw, bbr->rtt_cnt, 0);  /* init max bw to 0 */

	bbr->has_seen_rtt = 0;
	bbr_init_pacing_rate_from_rtt(sk);

	bbr->round_start = 0;
	bbr->idle_restart = 0;
	bbr->full_bw_reached = 0;
	bbr->full_bw = 0;
	bbr->full_bw_cnt = 0;
	bbr->cycle_mstamp.v64 = 0;
	bbr->cycle_idx = 0;
	bbr_reset_lt_bw_sampling(sk);
	bbr_reset_startup_mode(sk);

	cmpxchg(&sk->sk_pacing_status, SK_PACING_NONE, SK_PACING_NEEDED);
}

static u32 bbr_sndbuf_expand(struct sock *sk)
{
	/* Provision 3 * cwnd since BBR may slow-start even during recovery. */
	return 3;
}

/* In theory BBR does not need to undo the cwnd since it does not
 * always reduce cwnd on losses (see bbr_main()). Keep it for now.
 */
static u32 bbr_undo_cwnd(struct sock *sk)
{
	struct bbr *bbr = inet_csk_ca(sk);

	bbr->full_bw = 0;   /* spurious slow-down; reset full pipe detection */
	bbr->full_bw_cnt = 0;
	bbr_reset_lt_bw_sampling(sk);
	return tcp_sk(sk)->snd_cwnd;
}

/* Entering loss recovery, so save cwnd for when we exit or undo recovery. */
static u32 bbr_ssthresh(struct sock *sk)
{
	bbr_save_cwnd(sk);
	return tcp_sk(sk)->snd_ssthresh;
}

static size_t bbr_get_info(struct sock *sk, u32 ext, int *attr,
			   union tcp_cc_info *info)
{
	if (ext & (1 << (INET_DIAG_BBRINFO - 1)) ||
	    ext & (1 << (INET_DIAG_VEGASINFO - 1))) {
		struct tcp_sock *tp = tcp_sk(sk);
		struct bbr *bbr = inet_csk_ca(sk);
		u64 bw = bbr_bw(sk);

		bw = bw * tp->mss_cache * USEC_PER_SEC >> BW_SCALE;
		memset(&info->bbr, 0, sizeof(info->bbr));
		info->bbr.bbr_bw_lo		= (u32)bw;
		info->bbr.bbr_bw_hi		= (u32)(bw >> 32);
		info->bbr.bbr_min_rtt		= bbr->min_rtt_us;
		info->bbr.bbr_pacing_gain	= bbr->pacing_gain;
		info->bbr.bbr_cwnd_gain		= bbr->cwnd_gain;
		*attr = INET_DIAG_BBRINFO;
		return sizeof(info->bbr);
	}
	return 0;
}

static void bbr_set_state(struct sock *sk, u8 new_state)
{
	struct bbr *bbr = inet_csk_ca(sk);

	if (new_state == TCP_CA_Loss) {
		struct rate_sample rs = { .losses = 1 };

		bbr->prev_ca_state = TCP_CA_Loss;
		bbr->full_bw = 0;
		bbr->round_start = 1;	/* treat RTO like end of a round */
		bbr_lt_bw_sampling(sk, &rs);
	}
}

static struct tcp_congestion_ops tcp_bbr_cong_ops __read_mostly = {
	.flags		= TCP_CONG_NON_RESTRICTED,
	.name		= "bbr",
	.owner		= THIS_MODULE,
	.init		= bbr_init,
	.cong_control	= bbr_main,
	.sndbuf_expand	= bbr_sndbuf_expand,
	.undo_cwnd	= bbr_undo_cwnd,
	.cwnd_event	= bbr_cwnd_event,
	.ssthresh	= bbr_ssthresh,
	.min_tso_segs	= bbr_min_tso_segs,
	.get_info	= bbr_get_info,
	.set_state	= bbr_set_state,
};

static int __init bbr_register(void)
{
	BUILD_BUG_ON(sizeof(struct bbr) > ICSK_CA_PRIV_SIZE);
	return tcp_register_congestion_control(&tcp_bbr_cong_ops);
}

static void __exit bbr_unregister(void)
{
	tcp_unregister_congestion_control(&tcp_bbr_cong_ops);
}

module_init(bbr_register);
module_exit(bbr_unregister);

MODULE_AUTHOR("Van Jacobson <vanj@google.com>");
MODULE_AUTHOR("Neal Cardwell <ncardwell@google.com>");
MODULE_AUTHOR("Yuchung Cheng <ycheng@google.com>");
MODULE_AUTHOR("Soheil Hassas Yeganeh <soheil@google.com>");
MODULE_LICENSE("Dual BSD/GPL");
MODULE_DESCRIPTION("TCP BBR (Bottleneck Bandwidth and RTT)");<|MERGE_RESOLUTION|>--- conflicted
+++ resolved
@@ -769,12 +769,8 @@
 	filter_expired = after(tcp_jiffies32,
 			       bbr->min_rtt_stamp + bbr_min_rtt_win_sec * HZ);
 	if (rs->rtt_us >= 0 &&
-<<<<<<< HEAD
-	    (rs->rtt_us <= bbr->min_rtt_us ||
+	    (rs->rtt_us < bbr->min_rtt_us ||
 	     (filter_expired && !rs->is_ack_delayed))) {
-=======
-	    (rs->rtt_us < bbr->min_rtt_us || filter_expired)) {
->>>>>>> 3e729468
 		bbr->min_rtt_us = rs->rtt_us;
 		bbr->min_rtt_stamp = tcp_jiffies32;
 	}
