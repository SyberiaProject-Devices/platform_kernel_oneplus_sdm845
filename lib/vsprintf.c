/*
 *  linux/lib/vsprintf.c
 *
 *  Copyright (C) 1991, 1992  Linus Torvalds
 */

/* vsprintf.c -- Lars Wirzenius & Linus Torvalds. */
/*
 * Wirzenius wrote this portably, Torvalds fucked it up :-)
 */

/*
 * Fri Jul 13 2001 Crutcher Dunnavant <crutcher+kernel@datastacks.com>
 * - changed to provide snprintf and vsnprintf functions
 * So Feb  1 16:51:32 CET 2004 Juergen Quade <quade@hsnr.de>
 * - scnprintf and vscnprintf
 */

#include <stdarg.h>
#include <linux/clk.h>
#include <linux/clk-provider.h>
#include <linux/module.h>	/* for KSYM_SYMBOL_LEN */
#include <linux/types.h>
#include <linux/string.h>
#include <linux/ctype.h>
#include <linux/kernel.h>
#include <linux/kallsyms.h>
#include <linux/math64.h>
#include <linux/uaccess.h>
#include <linux/ioport.h>
#include <linux/dcache.h>
#include <linux/cred.h>
#include <linux/uuid.h>
#include <net/addrconf.h>
#include <linux/siphash.h>
#include <linux/compiler.h>
#ifdef CONFIG_BLOCK
#include <linux/blkdev.h>
#endif

#include "../mm/internal.h"	/* For the trace_print_flags arrays */

#include <asm/page.h>		/* for PAGE_SIZE */
#include <asm/sections.h>	/* for dereference_function_descriptor() */
#include <asm/byteorder.h>	/* cpu_to_le16 */

#include <linux/string_helpers.h>
#include "kstrtox.h"

/**
 * simple_strtoull - convert a string to an unsigned long long
 * @cp: The start of the string
 * @endp: A pointer to the end of the parsed string will be placed here
 * @base: The number base to use
 *
 * This function is obsolete. Please use kstrtoull instead.
 */
unsigned long long simple_strtoull(const char *cp, char **endp, unsigned int base)
{
	unsigned long long result;
	unsigned int rv;

	cp = _parse_integer_fixup_radix(cp, &base);
	rv = _parse_integer(cp, base, &result);
	/* FIXME */
	cp += (rv & ~KSTRTOX_OVERFLOW);

	if (endp)
		*endp = (char *)cp;

	return result;
}
EXPORT_SYMBOL(simple_strtoull);

/**
 * simple_strtoul - convert a string to an unsigned long
 * @cp: The start of the string
 * @endp: A pointer to the end of the parsed string will be placed here
 * @base: The number base to use
 *
 * This function is obsolete. Please use kstrtoul instead.
 */
unsigned long simple_strtoul(const char *cp, char **endp, unsigned int base)
{
	return simple_strtoull(cp, endp, base);
}
EXPORT_SYMBOL(simple_strtoul);

/**
 * simple_strtol - convert a string to a signed long
 * @cp: The start of the string
 * @endp: A pointer to the end of the parsed string will be placed here
 * @base: The number base to use
 *
 * This function is obsolete. Please use kstrtol instead.
 */
long simple_strtol(const char *cp, char **endp, unsigned int base)
{
	if (*cp == '-')
		return -simple_strtoul(cp + 1, endp, base);

	return simple_strtoul(cp, endp, base);
}
EXPORT_SYMBOL(simple_strtol);

/**
 * simple_strtoll - convert a string to a signed long long
 * @cp: The start of the string
 * @endp: A pointer to the end of the parsed string will be placed here
 * @base: The number base to use
 *
 * This function is obsolete. Please use kstrtoll instead.
 */
long long simple_strtoll(const char *cp, char **endp, unsigned int base)
{
	if (*cp == '-')
		return -simple_strtoull(cp + 1, endp, base);

	return simple_strtoull(cp, endp, base);
}
EXPORT_SYMBOL(simple_strtoll);

static noinline_for_stack
int skip_atoi(const char **s)
{
	int i = 0;

	do {
		i = i*10 + *((*s)++) - '0';
	} while (isdigit(**s));

	return i;
}

/*
 * Decimal conversion is by far the most typical, and is used for
 * /proc and /sys data. This directly impacts e.g. top performance
 * with many processes running. We optimize it for speed by emitting
 * two characters at a time, using a 200 byte lookup table. This
 * roughly halves the number of multiplications compared to computing
 * the digits one at a time. Implementation strongly inspired by the
 * previous version, which in turn used ideas described at
 * <http://www.cs.uiowa.edu/~jones/bcd/divide.html> (with permission
 * from the author, Douglas W. Jones).
 *
 * It turns out there is precisely one 26 bit fixed-point
 * approximation a of 64/100 for which x/100 == (x * (u64)a) >> 32
 * holds for all x in [0, 10^8-1], namely a = 0x28f5c29. The actual
 * range happens to be somewhat larger (x <= 1073741898), but that's
 * irrelevant for our purpose.
 *
 * For dividing a number in the range [10^4, 10^6-1] by 100, we still
 * need a 32x32->64 bit multiply, so we simply use the same constant.
 *
 * For dividing a number in the range [100, 10^4-1] by 100, there are
 * several options. The simplest is (x * 0x147b) >> 19, which is valid
 * for all x <= 43698.
 */

static const u16 decpair[100] = {
#define _(x) (__force u16) cpu_to_le16(((x % 10) | ((x / 10) << 8)) + 0x3030)
	_( 0), _( 1), _( 2), _( 3), _( 4), _( 5), _( 6), _( 7), _( 8), _( 9),
	_(10), _(11), _(12), _(13), _(14), _(15), _(16), _(17), _(18), _(19),
	_(20), _(21), _(22), _(23), _(24), _(25), _(26), _(27), _(28), _(29),
	_(30), _(31), _(32), _(33), _(34), _(35), _(36), _(37), _(38), _(39),
	_(40), _(41), _(42), _(43), _(44), _(45), _(46), _(47), _(48), _(49),
	_(50), _(51), _(52), _(53), _(54), _(55), _(56), _(57), _(58), _(59),
	_(60), _(61), _(62), _(63), _(64), _(65), _(66), _(67), _(68), _(69),
	_(70), _(71), _(72), _(73), _(74), _(75), _(76), _(77), _(78), _(79),
	_(80), _(81), _(82), _(83), _(84), _(85), _(86), _(87), _(88), _(89),
	_(90), _(91), _(92), _(93), _(94), _(95), _(96), _(97), _(98), _(99),
#undef _
};

/*
 * This will print a single '0' even if r == 0, since we would
 * immediately jump to out_r where two 0s would be written but only
 * one of them accounted for in buf. This is needed by ip4_string
 * below. All other callers pass a non-zero value of r.
*/
static noinline_for_stack
char *put_dec_trunc8(char *buf, unsigned r)
{
	unsigned q;

	/* 1 <= r < 10^8 */
	if (r < 100)
		goto out_r;

	/* 100 <= r < 10^8 */
	q = (r * (u64)0x28f5c29) >> 32;
	*((u16 *)buf) = decpair[r - 100*q];
	buf += 2;

	/* 1 <= q < 10^6 */
	if (q < 100)
		goto out_q;

	/*  100 <= q < 10^6 */
	r = (q * (u64)0x28f5c29) >> 32;
	*((u16 *)buf) = decpair[q - 100*r];
	buf += 2;

	/* 1 <= r < 10^4 */
	if (r < 100)
		goto out_r;

	/* 100 <= r < 10^4 */
	q = (r * 0x147b) >> 19;
	*((u16 *)buf) = decpair[r - 100*q];
	buf += 2;
out_q:
	/* 1 <= q < 100 */
	r = q;
out_r:
	/* 1 <= r < 100 */
	*((u16 *)buf) = decpair[r];
	buf += r < 10 ? 1 : 2;
	return buf;
}

#if BITS_PER_LONG == 64 && BITS_PER_LONG_LONG == 64
static noinline_for_stack
char *put_dec_full8(char *buf, unsigned r)
{
	unsigned q;

	/* 0 <= r < 10^8 */
	q = (r * (u64)0x28f5c29) >> 32;
	*((u16 *)buf) = decpair[r - 100*q];
	buf += 2;

	/* 0 <= q < 10^6 */
	r = (q * (u64)0x28f5c29) >> 32;
	*((u16 *)buf) = decpair[q - 100*r];
	buf += 2;

	/* 0 <= r < 10^4 */
	q = (r * 0x147b) >> 19;
	*((u16 *)buf) = decpair[r - 100*q];
	buf += 2;

	/* 0 <= q < 100 */
	*((u16 *)buf) = decpair[q];
	buf += 2;
	return buf;
}

static noinline_for_stack
char *put_dec(char *buf, unsigned long long n)
{
	if (n >= 100*1000*1000)
		buf = put_dec_full8(buf, do_div(n, 100*1000*1000));
	/* 1 <= n <= 1.6e11 */
	if (n >= 100*1000*1000)
		buf = put_dec_full8(buf, do_div(n, 100*1000*1000));
	/* 1 <= n < 1e8 */
	return put_dec_trunc8(buf, n);
}

#elif BITS_PER_LONG == 32 && BITS_PER_LONG_LONG == 64

static void
put_dec_full4(char *buf, unsigned r)
{
	unsigned q;

	/* 0 <= r < 10^4 */
	q = (r * 0x147b) >> 19;
	*((u16 *)buf) = decpair[r - 100*q];
	buf += 2;
	/* 0 <= q < 100 */
	*((u16 *)buf) = decpair[q];
}

/*
 * Call put_dec_full4 on x % 10000, return x / 10000.
 * The approximation x/10000 == (x * 0x346DC5D7) >> 43
 * holds for all x < 1,128,869,999.  The largest value this
 * helper will ever be asked to convert is 1,125,520,955.
 * (second call in the put_dec code, assuming n is all-ones).
 */
static noinline_for_stack
unsigned put_dec_helper4(char *buf, unsigned x)
{
        uint32_t q = (x * (uint64_t)0x346DC5D7) >> 43;

        put_dec_full4(buf, x - q * 10000);
        return q;
}

/* Based on code by Douglas W. Jones found at
 * <http://www.cs.uiowa.edu/~jones/bcd/decimal.html#sixtyfour>
 * (with permission from the author).
 * Performs no 64-bit division and hence should be fast on 32-bit machines.
 */
static
char *put_dec(char *buf, unsigned long long n)
{
	uint32_t d3, d2, d1, q, h;

	if (n < 100*1000*1000)
		return put_dec_trunc8(buf, n);

	d1  = ((uint32_t)n >> 16); /* implicit "& 0xffff" */
	h   = (n >> 32);
	d2  = (h      ) & 0xffff;
	d3  = (h >> 16); /* implicit "& 0xffff" */

	/* n = 2^48 d3 + 2^32 d2 + 2^16 d1 + d0
	     = 281_4749_7671_0656 d3 + 42_9496_7296 d2 + 6_5536 d1 + d0 */
	q   = 656 * d3 + 7296 * d2 + 5536 * d1 + ((uint32_t)n & 0xffff);
	q = put_dec_helper4(buf, q);

	q += 7671 * d3 + 9496 * d2 + 6 * d1;
	q = put_dec_helper4(buf+4, q);

	q += 4749 * d3 + 42 * d2;
	q = put_dec_helper4(buf+8, q);

	q += 281 * d3;
	buf += 12;
	if (q)
		buf = put_dec_trunc8(buf, q);
	else while (buf[-1] == '0')
		--buf;

	return buf;
}

#endif

/*
 * Convert passed number to decimal string.
 * Returns the length of string.  On buffer overflow, returns 0.
 *
 * If speed is not important, use snprintf(). It's easy to read the code.
 */
int num_to_str(char *buf, int size, unsigned long long num)
{
	/* put_dec requires 2-byte alignment of the buffer. */
	char tmp[sizeof(num) * 3] __aligned(2);
	int idx, len;

	/* put_dec() may work incorrectly for num = 0 (generate "", not "0") */
	if (num <= 9) {
		tmp[0] = '0' + num;
		len = 1;
	} else {
		len = put_dec(tmp, num) - tmp;
	}

	if (len > size)
		return 0;
	for (idx = 0; idx < len; ++idx)
		buf[idx] = tmp[len - idx - 1];
	return len;
}

#define SIGN	1		/* unsigned/signed, must be 1 */
#define LEFT	2		/* left justified */
#define PLUS	4		/* show plus */
#define SPACE	8		/* space if plus */
#define ZEROPAD	16		/* pad with zero, must be 16 == '0' - ' ' */
#define SMALL	32		/* use lowercase in hex (must be 32 == 0x20) */
#define SPECIAL	64		/* prefix hex with "0x", octal with "0" */

enum format_type {
	FORMAT_TYPE_NONE, /* Just a string part */
	FORMAT_TYPE_WIDTH,
	FORMAT_TYPE_PRECISION,
	FORMAT_TYPE_CHAR,
	FORMAT_TYPE_STR,
	FORMAT_TYPE_PTR,
	FORMAT_TYPE_PERCENT_CHAR,
	FORMAT_TYPE_INVALID,
	FORMAT_TYPE_LONG_LONG,
	FORMAT_TYPE_ULONG,
	FORMAT_TYPE_LONG,
	FORMAT_TYPE_UBYTE,
	FORMAT_TYPE_BYTE,
	FORMAT_TYPE_USHORT,
	FORMAT_TYPE_SHORT,
	FORMAT_TYPE_UINT,
	FORMAT_TYPE_INT,
	FORMAT_TYPE_SIZE_T,
	FORMAT_TYPE_PTRDIFF
};

struct printf_spec {
	unsigned int	type:8;		/* format_type enum */
	signed int	field_width:24;	/* width of output field */
	unsigned int	flags:8;	/* flags to number() */
	unsigned int	base:8;		/* number base, 8, 10 or 16 only */
	signed int	precision:16;	/* # of digits/chars */
} __packed;
#define FIELD_WIDTH_MAX ((1 << 23) - 1)
#define PRECISION_MAX ((1 << 15) - 1)

static noinline_for_stack
char *number(char *buf, char *end, unsigned long long num,
	     struct printf_spec spec)
{
	/* put_dec requires 2-byte alignment of the buffer. */
	char tmp[3 * sizeof(num)] __aligned(2);
	char sign;
	char locase;
	int need_pfx = ((spec.flags & SPECIAL) && spec.base != 10);
	int i;
	bool is_zero = num == 0LL;
	int field_width = spec.field_width;
	int precision = spec.precision;

	BUILD_BUG_ON(sizeof(struct printf_spec) != 8);

	/* locase = 0 or 0x20. ORing digits or letters with 'locase'
	 * produces same digits or (maybe lowercased) letters */
	locase = (spec.flags & SMALL);
	if (spec.flags & LEFT)
		spec.flags &= ~ZEROPAD;
	sign = 0;
	if (spec.flags & SIGN) {
		if ((signed long long)num < 0) {
			sign = '-';
			num = -(signed long long)num;
			field_width--;
		} else if (spec.flags & PLUS) {
			sign = '+';
			field_width--;
		} else if (spec.flags & SPACE) {
			sign = ' ';
			field_width--;
		}
	}
	if (need_pfx) {
		if (spec.base == 16)
			field_width -= 2;
		else if (!is_zero)
			field_width--;
	}

	/* generate full string in tmp[], in reverse order */
	i = 0;
	if (num < spec.base)
		tmp[i++] = hex_asc_upper[num] | locase;
	else if (spec.base != 10) { /* 8 or 16 */
		int mask = spec.base - 1;
		int shift = 3;

		if (spec.base == 16)
			shift = 4;
		do {
			tmp[i++] = (hex_asc_upper[((unsigned char)num) & mask] | locase);
			num >>= shift;
		} while (num);
	} else { /* base 10 */
		i = put_dec(tmp, num) - tmp;
	}

	/* printing 100 using %2d gives "100", not "00" */
	if (i > precision)
		precision = i;
	/* leading space padding */
	field_width -= precision;
	if (!(spec.flags & (ZEROPAD | LEFT))) {
		while (--field_width >= 0) {
			if (buf < end)
				*buf = ' ';
			++buf;
		}
	}
	/* sign */
	if (sign) {
		if (buf < end)
			*buf = sign;
		++buf;
	}
	/* "0x" / "0" prefix */
	if (need_pfx) {
		if (spec.base == 16 || !is_zero) {
			if (buf < end)
				*buf = '0';
			++buf;
		}
		if (spec.base == 16) {
			if (buf < end)
				*buf = ('X' | locase);
			++buf;
		}
	}
	/* zero or space padding */
	if (!(spec.flags & LEFT)) {
		char c = ' ' + (spec.flags & ZEROPAD);
		BUILD_BUG_ON(' ' + ZEROPAD != '0');
		while (--field_width >= 0) {
			if (buf < end)
				*buf = c;
			++buf;
		}
	}
	/* hmm even more zero padding? */
	while (i <= --precision) {
		if (buf < end)
			*buf = '0';
		++buf;
	}
	/* actual digits of result */
	while (--i >= 0) {
		if (buf < end)
			*buf = tmp[i];
		++buf;
	}
	/* trailing space padding */
	while (--field_width >= 0) {
		if (buf < end)
			*buf = ' ';
		++buf;
	}

	return buf;
}

static noinline_for_stack
char *special_hex_number(char *buf, char *end, unsigned long long num, int size)
{
	struct printf_spec spec;

	spec.type = FORMAT_TYPE_PTR;
	spec.field_width = 2 + 2 * size;	/* 0x + hex */
	spec.flags = SPECIAL | SMALL | ZEROPAD;
	spec.base = 16;
	spec.precision = -1;

	return number(buf, end, num, spec);
}

static void move_right(char *buf, char *end, unsigned len, unsigned spaces)
{
	size_t size;
	if (buf >= end)	/* nowhere to put anything */
		return;
	size = end - buf;
	if (size <= spaces) {
		memset(buf, ' ', size);
		return;
	}
	if (len) {
		if (len > size - spaces)
			len = size - spaces;
		memmove(buf + spaces, buf, len);
	}
	memset(buf, ' ', spaces);
}

/*
 * Handle field width padding for a string.
 * @buf: current buffer position
 * @n: length of string
 * @end: end of output buffer
 * @spec: for field width and flags
 * Returns: new buffer position after padding.
 */
static noinline_for_stack
char *widen_string(char *buf, int n, char *end, struct printf_spec spec)
{
	unsigned spaces;

	if (likely(n >= spec.field_width))
		return buf;
	/* we want to pad the sucker */
	spaces = spec.field_width - n;
	if (!(spec.flags & LEFT)) {
		move_right(buf - n, end, n, spaces);
		return buf + spaces;
	}
	while (spaces--) {
		if (buf < end)
			*buf = ' ';
		++buf;
	}
	return buf;
}

static noinline_for_stack
char *string(char *buf, char *end, const char *s, struct printf_spec spec)
{
	int len = 0;
	size_t lim = spec.precision;

	if ((unsigned long)s < PAGE_SIZE)
		s = "(null)";

	while (lim--) {
		char c = *s++;
		if (!c)
			break;
		if (buf < end)
			*buf = c;
		++buf;
		++len;
	}
	return widen_string(buf, len, end, spec);
}

static noinline_for_stack
char *dentry_name(char *buf, char *end, const struct dentry *d, struct printf_spec spec,
		  const char *fmt)
{
	const char *array[4], *s;
	const struct dentry *p;
	int depth;
	int i, n;

	switch (fmt[1]) {
		case '2': case '3': case '4':
			depth = fmt[1] - '0';
			break;
		default:
			depth = 1;
	}

	rcu_read_lock();
	for (i = 0; i < depth; i++, d = p) {
		p = ACCESS_ONCE(d->d_parent);
		array[i] = ACCESS_ONCE(d->d_name.name);
		if (p == d) {
			if (i)
				array[i] = "";
			i++;
			break;
		}
	}
	s = array[--i];
	for (n = 0; n != spec.precision; n++, buf++) {
		char c = *s++;
		if (!c) {
			if (!i)
				break;
			c = '/';
			s = array[--i];
		}
		if (buf < end)
			*buf = c;
	}
	rcu_read_unlock();
	return widen_string(buf, n, end, spec);
}

#ifdef CONFIG_BLOCK
static noinline_for_stack
char *bdev_name(char *buf, char *end, struct block_device *bdev,
		struct printf_spec spec, const char *fmt)
{
	struct gendisk *hd = bdev->bd_disk;
	
	buf = string(buf, end, hd->disk_name, spec);
	if (bdev->bd_part->partno) {
		if (isdigit(hd->disk_name[strlen(hd->disk_name)-1])) {
			if (buf < end)
				*buf = 'p';
			buf++;
		}
		buf = number(buf, end, bdev->bd_part->partno, spec);
	}
	return buf;
}
#endif

static noinline_for_stack
char *symbol_string(char *buf, char *end, void *ptr,
		    struct printf_spec spec, const char *fmt)
{
	unsigned long value;
#ifdef CONFIG_KALLSYMS
	char sym[KSYM_SYMBOL_LEN];
#endif

	if (fmt[1] == 'R')
		ptr = __builtin_extract_return_addr(ptr);
	value = (unsigned long)ptr;

#ifdef CONFIG_KALLSYMS
	if (*fmt == 'B')
		sprint_backtrace(sym, value);
	else if (*fmt != 'f' && *fmt != 's')
		sprint_symbol(sym, value);
	else
		sprint_symbol_no_offset(sym, value);

	return string(buf, end, sym, spec);
#else
	return special_hex_number(buf, end, value, sizeof(void *));
#endif
}

static noinline_for_stack
char *resource_string(char *buf, char *end, struct resource *res,
		      struct printf_spec spec, const char *fmt)
{
#ifndef IO_RSRC_PRINTK_SIZE
#define IO_RSRC_PRINTK_SIZE	6
#endif

#ifndef MEM_RSRC_PRINTK_SIZE
#define MEM_RSRC_PRINTK_SIZE	10
#endif
	static const struct printf_spec io_spec = {
		.base = 16,
		.field_width = IO_RSRC_PRINTK_SIZE,
		.precision = -1,
		.flags = SPECIAL | SMALL | ZEROPAD,
	};
	static const struct printf_spec mem_spec = {
		.base = 16,
		.field_width = MEM_RSRC_PRINTK_SIZE,
		.precision = -1,
		.flags = SPECIAL | SMALL | ZEROPAD,
	};
	static const struct printf_spec bus_spec = {
		.base = 16,
		.field_width = 2,
		.precision = -1,
		.flags = SMALL | ZEROPAD,
	};
	static const struct printf_spec dec_spec = {
		.base = 10,
		.precision = -1,
		.flags = 0,
	};
	static const struct printf_spec str_spec = {
		.field_width = -1,
		.precision = 10,
		.flags = LEFT,
	};
	static const struct printf_spec flag_spec = {
		.base = 16,
		.precision = -1,
		.flags = SPECIAL | SMALL,
	};

	/* 32-bit res (sizeof==4): 10 chars in dec, 10 in hex ("0x" + 8)
	 * 64-bit res (sizeof==8): 20 chars in dec, 18 in hex ("0x" + 16) */
#define RSRC_BUF_SIZE		((2 * sizeof(resource_size_t)) + 4)
#define FLAG_BUF_SIZE		(2 * sizeof(res->flags))
#define DECODED_BUF_SIZE	sizeof("[mem - 64bit pref window disabled]")
#define RAW_BUF_SIZE		sizeof("[mem - flags 0x]")
	char sym[max(2*RSRC_BUF_SIZE + DECODED_BUF_SIZE,
		     2*RSRC_BUF_SIZE + FLAG_BUF_SIZE + RAW_BUF_SIZE)];

	char *p = sym, *pend = sym + sizeof(sym);
	int decode = (fmt[0] == 'R') ? 1 : 0;
	const struct printf_spec *specp;

	*p++ = '[';
	if (res->flags & IORESOURCE_IO) {
		p = string(p, pend, "io  ", str_spec);
		specp = &io_spec;
	} else if (res->flags & IORESOURCE_MEM) {
		p = string(p, pend, "mem ", str_spec);
		specp = &mem_spec;
	} else if (res->flags & IORESOURCE_IRQ) {
		p = string(p, pend, "irq ", str_spec);
		specp = &dec_spec;
	} else if (res->flags & IORESOURCE_DMA) {
		p = string(p, pend, "dma ", str_spec);
		specp = &dec_spec;
	} else if (res->flags & IORESOURCE_BUS) {
		p = string(p, pend, "bus ", str_spec);
		specp = &bus_spec;
	} else {
		p = string(p, pend, "??? ", str_spec);
		specp = &mem_spec;
		decode = 0;
	}
	if (decode && res->flags & IORESOURCE_UNSET) {
		p = string(p, pend, "size ", str_spec);
		p = number(p, pend, resource_size(res), *specp);
	} else {
		p = number(p, pend, res->start, *specp);
		if (res->start != res->end) {
			*p++ = '-';
			p = number(p, pend, res->end, *specp);
		}
	}
	if (decode) {
		if (res->flags & IORESOURCE_MEM_64)
			p = string(p, pend, " 64bit", str_spec);
		if (res->flags & IORESOURCE_PREFETCH)
			p = string(p, pend, " pref", str_spec);
		if (res->flags & IORESOURCE_WINDOW)
			p = string(p, pend, " window", str_spec);
		if (res->flags & IORESOURCE_DISABLED)
			p = string(p, pend, " disabled", str_spec);
	} else {
		p = string(p, pend, " flags ", str_spec);
		p = number(p, pend, res->flags, flag_spec);
	}
	*p++ = ']';
	*p = '\0';

	return string(buf, end, sym, spec);
}

static noinline_for_stack
char *hex_string(char *buf, char *end, u8 *addr, struct printf_spec spec,
		 const char *fmt)
{
	int i, len = 1;		/* if we pass '%ph[CDN]', field width remains
				   negative value, fallback to the default */
	char separator;

	if (spec.field_width == 0)
		/* nothing to print */
		return buf;

	if (ZERO_OR_NULL_PTR(addr))
		/* NULL pointer */
		return string(buf, end, NULL, spec);

	switch (fmt[1]) {
	case 'C':
		separator = ':';
		break;
	case 'D':
		separator = '-';
		break;
	case 'N':
		separator = 0;
		break;
	default:
		separator = ' ';
		break;
	}

	if (spec.field_width > 0)
		len = min_t(int, spec.field_width, 64);

	for (i = 0; i < len; ++i) {
		if (buf < end)
			*buf = hex_asc_hi(addr[i]);
		++buf;
		if (buf < end)
			*buf = hex_asc_lo(addr[i]);
		++buf;

		if (separator && i != len - 1) {
			if (buf < end)
				*buf = separator;
			++buf;
		}
	}

	return buf;
}

static noinline_for_stack
char *bitmap_string(char *buf, char *end, unsigned long *bitmap,
		    struct printf_spec spec, const char *fmt)
{
	const int CHUNKSZ = 32;
	int nr_bits = max_t(int, spec.field_width, 0);
	int i, chunksz;
	bool first = true;

	/* reused to print numbers */
	spec = (struct printf_spec){ .flags = SMALL | ZEROPAD, .base = 16 };

	chunksz = nr_bits & (CHUNKSZ - 1);
	if (chunksz == 0)
		chunksz = CHUNKSZ;

	i = ALIGN(nr_bits, CHUNKSZ) - CHUNKSZ;
	for (; i >= 0; i -= CHUNKSZ) {
		u32 chunkmask, val;
		int word, bit;

		chunkmask = ((1ULL << chunksz) - 1);
		word = i / BITS_PER_LONG;
		bit = i % BITS_PER_LONG;
		val = (bitmap[word] >> bit) & chunkmask;

		if (!first) {
			if (buf < end)
				*buf = ',';
			buf++;
		}
		first = false;

		spec.field_width = DIV_ROUND_UP(chunksz, 4);
		buf = number(buf, end, val, spec);

		chunksz = CHUNKSZ;
	}
	return buf;
}

static noinline_for_stack
char *bitmap_list_string(char *buf, char *end, unsigned long *bitmap,
			 struct printf_spec spec, const char *fmt)
{
	int nr_bits = max_t(int, spec.field_width, 0);
	/* current bit is 'cur', most recently seen range is [rbot, rtop] */
	int cur, rbot, rtop;
	bool first = true;

	/* reused to print numbers */
	spec = (struct printf_spec){ .base = 10 };

	rbot = cur = find_first_bit(bitmap, nr_bits);
	while (cur < nr_bits) {
		rtop = cur;
		cur = find_next_bit(bitmap, nr_bits, cur + 1);
		if (cur < nr_bits && cur <= rtop + 1)
			continue;

		if (!first) {
			if (buf < end)
				*buf = ',';
			buf++;
		}
		first = false;

		buf = number(buf, end, rbot, spec);
		if (rbot < rtop) {
			if (buf < end)
				*buf = '-';
			buf++;

			buf = number(buf, end, rtop, spec);
		}

		rbot = cur;
	}
	return buf;
}

static noinline_for_stack
char *mac_address_string(char *buf, char *end, u8 *addr,
			 struct printf_spec spec, const char *fmt)
{
	char mac_addr[sizeof("xx:xx:xx:xx:xx:xx")];
	char *p = mac_addr;
	int i;
	char separator;
	bool reversed = false;

	switch (fmt[1]) {
	case 'F':
		separator = '-';
		break;

	case 'R':
		reversed = true;
		/* fall through */

	default:
		separator = ':';
		break;
	}

	for (i = 0; i < 6; i++) {
		if (reversed)
			p = hex_byte_pack(p, addr[5 - i]);
		else
			p = hex_byte_pack(p, addr[i]);

		if (fmt[0] == 'M' && i != 5)
			*p++ = separator;
	}
	*p = '\0';

	return string(buf, end, mac_addr, spec);
}

static noinline_for_stack
char *ip4_string(char *p, const u8 *addr, const char *fmt)
{
	int i;
	bool leading_zeros = (fmt[0] == 'i');
	int index;
	int step;

	switch (fmt[2]) {
	case 'h':
#ifdef __BIG_ENDIAN
		index = 0;
		step = 1;
#else
		index = 3;
		step = -1;
#endif
		break;
	case 'l':
		index = 3;
		step = -1;
		break;
	case 'n':
	case 'b':
	default:
		index = 0;
		step = 1;
		break;
	}
	for (i = 0; i < 4; i++) {
		char temp[4] __aligned(2);	/* hold each IP quad in reverse order */
		int digits = put_dec_trunc8(temp, addr[index]) - temp;
		if (leading_zeros) {
			if (digits < 3)
				*p++ = '0';
			if (digits < 2)
				*p++ = '0';
		}
		/* reverse the digits in the quad */
		while (digits--)
			*p++ = temp[digits];
		if (i < 3)
			*p++ = '.';
		index += step;
	}
	*p = '\0';

	return p;
}

static noinline_for_stack
char *ip6_compressed_string(char *p, const char *addr)
{
	int i, j, range;
	unsigned char zerolength[8];
	int longest = 1;
	int colonpos = -1;
	u16 word;
	u8 hi, lo;
	bool needcolon = false;
	bool useIPv4;
	struct in6_addr in6;

	memcpy(&in6, addr, sizeof(struct in6_addr));

	useIPv4 = ipv6_addr_v4mapped(&in6) || ipv6_addr_is_isatap(&in6);

	memset(zerolength, 0, sizeof(zerolength));

	if (useIPv4)
		range = 6;
	else
		range = 8;

	/* find position of longest 0 run */
	for (i = 0; i < range; i++) {
		for (j = i; j < range; j++) {
			if (in6.s6_addr16[j] != 0)
				break;
			zerolength[i]++;
		}
	}
	for (i = 0; i < range; i++) {
		if (zerolength[i] > longest) {
			longest = zerolength[i];
			colonpos = i;
		}
	}
	if (longest == 1)		/* don't compress a single 0 */
		colonpos = -1;

	/* emit address */
	for (i = 0; i < range; i++) {
		if (i == colonpos) {
			if (needcolon || i == 0)
				*p++ = ':';
			*p++ = ':';
			needcolon = false;
			i += longest - 1;
			continue;
		}
		if (needcolon) {
			*p++ = ':';
			needcolon = false;
		}
		/* hex u16 without leading 0s */
		word = ntohs(in6.s6_addr16[i]);
		hi = word >> 8;
		lo = word & 0xff;
		if (hi) {
			if (hi > 0x0f)
				p = hex_byte_pack(p, hi);
			else
				*p++ = hex_asc_lo(hi);
			p = hex_byte_pack(p, lo);
		}
		else if (lo > 0x0f)
			p = hex_byte_pack(p, lo);
		else
			*p++ = hex_asc_lo(lo);
		needcolon = true;
	}

	if (useIPv4) {
		if (needcolon)
			*p++ = ':';
		p = ip4_string(p, &in6.s6_addr[12], "I4");
	}
	*p = '\0';

	return p;
}

static noinline_for_stack
char *ip6_string(char *p, const char *addr, const char *fmt)
{
	int i;

	for (i = 0; i < 8; i++) {
		p = hex_byte_pack(p, *addr++);
		p = hex_byte_pack(p, *addr++);
		if (fmt[0] == 'I' && i != 7)
			*p++ = ':';
	}
	*p = '\0';

	return p;
}

static noinline_for_stack
char *ip6_addr_string(char *buf, char *end, const u8 *addr,
		      struct printf_spec spec, const char *fmt)
{
	char ip6_addr[sizeof("xxxx:xxxx:xxxx:xxxx:xxxx:xxxx:255.255.255.255")];

	if (fmt[0] == 'I' && fmt[2] == 'c')
		ip6_compressed_string(ip6_addr, addr);
	else
		ip6_string(ip6_addr, addr, fmt);

	return string(buf, end, ip6_addr, spec);
}

static noinline_for_stack
char *ip4_addr_string(char *buf, char *end, const u8 *addr,
		      struct printf_spec spec, const char *fmt)
{
	char ip4_addr[sizeof("255.255.255.255")];

	ip4_string(ip4_addr, addr, fmt);

	return string(buf, end, ip4_addr, spec);
}

static noinline_for_stack
char *ip6_addr_string_sa(char *buf, char *end, const struct sockaddr_in6 *sa,
			 struct printf_spec spec, const char *fmt)
{
	bool have_p = false, have_s = false, have_f = false, have_c = false;
	char ip6_addr[sizeof("[xxxx:xxxx:xxxx:xxxx:xxxx:xxxx:255.255.255.255]") +
		      sizeof(":12345") + sizeof("/123456789") +
		      sizeof("%1234567890")];
	char *p = ip6_addr, *pend = ip6_addr + sizeof(ip6_addr);
	const u8 *addr = (const u8 *) &sa->sin6_addr;
	char fmt6[2] = { fmt[0], '6' };
	u8 off = 0;

	fmt++;
	while (isalpha(*++fmt)) {
		switch (*fmt) {
		case 'p':
			have_p = true;
			break;
		case 'f':
			have_f = true;
			break;
		case 's':
			have_s = true;
			break;
		case 'c':
			have_c = true;
			break;
		}
	}

	if (have_p || have_s || have_f) {
		*p = '[';
		off = 1;
	}

	if (fmt6[0] == 'I' && have_c)
		p = ip6_compressed_string(ip6_addr + off, addr);
	else
		p = ip6_string(ip6_addr + off, addr, fmt6);

	if (have_p || have_s || have_f)
		*p++ = ']';

	if (have_p) {
		*p++ = ':';
		p = number(p, pend, ntohs(sa->sin6_port), spec);
	}
	if (have_f) {
		*p++ = '/';
		p = number(p, pend, ntohl(sa->sin6_flowinfo &
					  IPV6_FLOWINFO_MASK), spec);
	}
	if (have_s) {
		*p++ = '%';
		p = number(p, pend, sa->sin6_scope_id, spec);
	}
	*p = '\0';

	return string(buf, end, ip6_addr, spec);
}

static noinline_for_stack
char *ip4_addr_string_sa(char *buf, char *end, const struct sockaddr_in *sa,
			 struct printf_spec spec, const char *fmt)
{
	bool have_p = false;
	char *p, ip4_addr[sizeof("255.255.255.255") + sizeof(":12345")];
	char *pend = ip4_addr + sizeof(ip4_addr);
	const u8 *addr = (const u8 *) &sa->sin_addr.s_addr;
	char fmt4[3] = { fmt[0], '4', 0 };

	fmt++;
	while (isalpha(*++fmt)) {
		switch (*fmt) {
		case 'p':
			have_p = true;
			break;
		case 'h':
		case 'l':
		case 'n':
		case 'b':
			fmt4[2] = *fmt;
			break;
		}
	}

	p = ip4_string(ip4_addr, addr, fmt4);
	if (have_p) {
		*p++ = ':';
		p = number(p, pend, ntohs(sa->sin_port), spec);
	}
	*p = '\0';

	return string(buf, end, ip4_addr, spec);
}

static noinline_for_stack
char *escaped_string(char *buf, char *end, u8 *addr, struct printf_spec spec,
		     const char *fmt)
{
	bool found = true;
	int count = 1;
	unsigned int flags = 0;
	int len;

	if (spec.field_width == 0)
		return buf;				/* nothing to print */

	if (ZERO_OR_NULL_PTR(addr))
		return string(buf, end, NULL, spec);	/* NULL pointer */


	do {
		switch (fmt[count++]) {
		case 'a':
			flags |= ESCAPE_ANY;
			break;
		case 'c':
			flags |= ESCAPE_SPECIAL;
			break;
		case 'h':
			flags |= ESCAPE_HEX;
			break;
		case 'n':
			flags |= ESCAPE_NULL;
			break;
		case 'o':
			flags |= ESCAPE_OCTAL;
			break;
		case 'p':
			flags |= ESCAPE_NP;
			break;
		case 's':
			flags |= ESCAPE_SPACE;
			break;
		default:
			found = false;
			break;
		}
	} while (found);

	if (!flags)
		flags = ESCAPE_ANY_NP;

	len = spec.field_width < 0 ? 1 : spec.field_width;

	/*
	 * string_escape_mem() writes as many characters as it can to
	 * the given buffer, and returns the total size of the output
	 * had the buffer been big enough.
	 */
	buf += string_escape_mem(addr, len, buf, buf < end ? end - buf : 0, flags, NULL);

	return buf;
}

static noinline_for_stack
char *uuid_string(char *buf, char *end, const u8 *addr,
		  struct printf_spec spec, const char *fmt)
{
	char uuid[UUID_STRING_LEN + 1];
	char *p = uuid;
	int i;
	const u8 *index = uuid_be_index;
	bool uc = false;

	switch (*(++fmt)) {
	case 'L':
		uc = true;		/* fall-through */
	case 'l':
		index = uuid_le_index;
		break;
	case 'B':
		uc = true;
		break;
	}

	for (i = 0; i < 16; i++) {
		if (uc)
			p = hex_byte_pack_upper(p, addr[index[i]]);
		else
			p = hex_byte_pack(p, addr[index[i]]);
		switch (i) {
		case 3:
		case 5:
		case 7:
		case 9:
			*p++ = '-';
			break;
		}
	}

	*p = 0;

	return string(buf, end, uuid, spec);
}

int kptr_restrict __read_mostly;

static noinline_for_stack
char *restricted_pointer(char *buf, char *end, const void *ptr,
			 struct printf_spec spec)
{
	spec.base = 16;
	spec.flags |= SMALL;
	if (spec.field_width == -1) {
		spec.field_width = 2 * sizeof(ptr);
		spec.flags |= ZEROPAD;
	}

	switch (kptr_restrict) {
	case 0:
		/* Always print %pK values */
		break;
	case 1: {
		const struct cred *cred;

		/*
		 * kptr_restrict==1 cannot be used in IRQ context
		 * because its test for CAP_SYSLOG would be meaningless.
		 */
		if (in_irq() || in_serving_softirq() || in_nmi())
			return string(buf, end, "pK-error", spec);

		/*
		 * Only print the real pointer value if the current
		 * process has CAP_SYSLOG and is running with the
		 * same credentials it started with. This is because
		 * access to files is checked at open() time, but %pK
		 * checks permission at read() time. We don't want to
		 * leak pointer values if a binary opens a file using
		 * %pK and then elevates privileges before reading it.
		 */
		cred = current_cred();
		if (!has_capability_noaudit(current, CAP_SYSLOG) ||
		    !uid_eq(cred->euid, cred->uid) ||
		    !gid_eq(cred->egid, cred->gid))
			ptr = NULL;
		break;
	}
	case 2:
	default:
		/* Always print 0's for %pK */
		ptr = NULL;
		break;
	}

	return number(buf, end, (unsigned long)ptr, spec);
}

static noinline_for_stack
char *netdev_bits(char *buf, char *end, const void *addr, const char *fmt)
{
	unsigned long long num;
	int size;

	switch (fmt[1]) {
	case 'F':
		num = *(const netdev_features_t *)addr;
		size = sizeof(netdev_features_t);
		break;
	default:
		num = (unsigned long)addr;
		size = sizeof(unsigned long);
		break;
	}

	return special_hex_number(buf, end, num, size);
}

static noinline_for_stack
char *address_val(char *buf, char *end, const void *addr, const char *fmt)
{
	unsigned long long num;
	int size;

	switch (fmt[1]) {
	case 'd':
		num = *(const dma_addr_t *)addr;
		size = sizeof(dma_addr_t);
		break;
	case 'p':
	default:
		num = *(const phys_addr_t *)addr;
		size = sizeof(phys_addr_t);
		break;
	}

	return special_hex_number(buf, end, num, size);
}

static noinline_for_stack
char *clock(char *buf, char *end, struct clk *clk, struct printf_spec spec,
	    const char *fmt)
{
	if (!IS_ENABLED(CONFIG_HAVE_CLK) || !clk)
		return string(buf, end, NULL, spec);

	switch (fmt[1]) {
	case 'n':
	default:
#ifdef CONFIG_COMMON_CLK
		return string(buf, end, __clk_get_name(clk), spec);
#else
		return special_hex_number(buf, end, (unsigned long)clk, sizeof(unsigned long));
#endif
	}
}

static
char *format_flags(char *buf, char *end, unsigned long flags,
					const struct trace_print_flags *names)
{
	unsigned long mask;
	const struct printf_spec strspec = {
		.field_width = -1,
		.precision = -1,
	};
	const struct printf_spec numspec = {
		.flags = SPECIAL|SMALL,
		.field_width = -1,
		.precision = -1,
		.base = 16,
	};

	for ( ; flags && names->name; names++) {
		mask = names->mask;
		if ((flags & mask) != mask)
			continue;

		buf = string(buf, end, names->name, strspec);

		flags &= ~mask;
		if (flags) {
			if (buf < end)
				*buf = '|';
			buf++;
		}
	}

	if (flags)
		buf = number(buf, end, flags, numspec);

	return buf;
}

static noinline_for_stack
char *flags_string(char *buf, char *end, void *flags_ptr, const char *fmt)
{
	unsigned long flags;
	const struct trace_print_flags *names;

	switch (fmt[1]) {
	case 'p':
		flags = *(unsigned long *)flags_ptr;
		/* Remove zone id */
		flags &= (1UL << NR_PAGEFLAGS) - 1;
		names = pageflag_names;
		break;
	case 'v':
		flags = *(unsigned long *)flags_ptr;
		names = vmaflag_names;
		break;
	case 'g':
		flags = *(gfp_t *)flags_ptr;
		names = gfpflag_names;
		break;
	default:
		WARN_ONCE(1, "Unsupported flags modifier: %c\n", fmt[1]);
		return buf;
	}

	return format_flags(buf, end, flags, names);
}

static noinline_for_stack
char *pointer_string(char *buf, char *end, const void *ptr,
		     struct printf_spec spec)
{
	spec.base = 16;
	spec.flags |= SMALL;
	if (spec.field_width == -1) {
		spec.field_width = 2 * sizeof(ptr);
		spec.flags |= ZEROPAD;
	}

	return number(buf, end, (unsigned long int)ptr, spec);
}

static DEFINE_STATIC_KEY_TRUE(not_filled_random_ptr_key);
static siphash_key_t ptr_key __read_mostly;

static void enable_ptr_key_workfn(struct work_struct *work)
{
	get_random_bytes(&ptr_key, sizeof(ptr_key));
	/* Needs to run from preemptible context */
	static_branch_disable(&not_filled_random_ptr_key);
}

static DECLARE_WORK(enable_ptr_key_work, enable_ptr_key_workfn);

static void fill_random_ptr_key(struct random_ready_callback *unused)
{
	/* This may be in an interrupt handler. */
	queue_work(system_unbound_wq, &enable_ptr_key_work);
}

static struct random_ready_callback random_ready = {
	.func = fill_random_ptr_key
};

static int __init initialize_ptr_random(void)
{
	int ret = add_random_ready_callback(&random_ready);

	if (!ret) {
		return 0;
	} else if (ret == -EALREADY) {
		/* This is in preemptible context */
		enable_ptr_key_workfn(&enable_ptr_key_work);
		return 0;
	}

	return ret;
}
early_initcall(initialize_ptr_random);

/* Maps a pointer to a 32 bit unique identifier. */
static inline int __ptr_to_hashval(const void *ptr, unsigned long *hashval_out)
{
	unsigned long hashval;

<<<<<<< HEAD
	if (unlikely(!have_filled_random_ptr_key))
		return -EAGAIN;
=======
	if (static_branch_unlikely(&not_filled_random_ptr_key)) {
		spec.field_width = default_width;
		/* string length must be less than default_width */
		return string(buf, end, "(ptrval)", spec);
	}
>>>>>>> a2caf9af

#ifdef CONFIG_64BIT
	hashval = (unsigned long)siphash_1u64((u64)ptr, &ptr_key);
	/*
	 * Mask off the first 32 bits, this makes explicit that we have
	 * modified the address (and 32 bits is plenty for a unique ID).
	 */
	hashval = hashval & 0xffffffff;
#else
	hashval = (unsigned long)siphash_1u32((u32)ptr, &ptr_key);
#endif
	*hashval_out = hashval;
	return 0;
}

int ptr_to_hashval(const void *ptr, unsigned long *hashval_out)
{
	return __ptr_to_hashval(ptr, hashval_out);
}

static char *ptr_to_id(char *buf, char *end, void *ptr, struct printf_spec spec)
{
	unsigned long hashval;
	const int default_width = 2 * sizeof(ptr);
	int ret;

	ret = __ptr_to_hashval(ptr, &hashval);
	if (ret) {
		spec.field_width = default_width;
		/* string length must be less than default_width */
		return string(buf, end, "(ptrval)", spec);
	}

	spec.flags |= SMALL;
	if (spec.field_width == -1) {
		spec.field_width = default_width;
		spec.flags |= ZEROPAD;
	}
	spec.base = 16;

	return number(buf, end, hashval, spec);
}

/*
 * Show a '%p' thing.  A kernel extension is that the '%p' is followed
 * by an extra set of alphanumeric characters that are extended format
 * specifiers.
 *
 * Right now we handle:
 *
 * - 'F' For symbolic function descriptor pointers with offset
 * - 'f' For simple symbolic function names without offset
 * - 'S' For symbolic direct pointers with offset
 * - 's' For symbolic direct pointers without offset
 * - '[FfSs]R' as above with __builtin_extract_return_addr() translation
 * - 'B' For backtraced symbolic direct pointers with offset
 * - 'R' For decoded struct resource, e.g., [mem 0x0-0x1f 64bit pref]
 * - 'r' For raw struct resource, e.g., [mem 0x0-0x1f flags 0x201]
 * - 'b[l]' For a bitmap, the number of bits is determined by the field
 *       width which must be explicitly specified either as part of the
 *       format string '%32b[l]' or through '%*b[l]', [l] selects
 *       range-list format instead of hex format
 * - 'M' For a 6-byte MAC address, it prints the address in the
 *       usual colon-separated hex notation
 * - 'm' For a 6-byte MAC address, it prints the hex address without colons
 * - 'MF' For a 6-byte MAC FDDI address, it prints the address
 *       with a dash-separated hex notation
 * - '[mM]R' For a 6-byte MAC address, Reverse order (Bluetooth)
 * - 'I' [46] for IPv4/IPv6 addresses printed in the usual way
 *       IPv4 uses dot-separated decimal without leading 0's (1.2.3.4)
 *       IPv6 uses colon separated network-order 16 bit hex with leading 0's
 *       [S][pfs]
 *       Generic IPv4/IPv6 address (struct sockaddr *) that falls back to
 *       [4] or [6] and is able to print port [p], flowinfo [f], scope [s]
 * - 'i' [46] for 'raw' IPv4/IPv6 addresses
 *       IPv6 omits the colons (01020304...0f)
 *       IPv4 uses dot-separated decimal with leading 0's (010.123.045.006)
 *       [S][pfs]
 *       Generic IPv4/IPv6 address (struct sockaddr *) that falls back to
 *       [4] or [6] and is able to print port [p], flowinfo [f], scope [s]
 * - '[Ii][4S][hnbl]' IPv4 addresses in host, network, big or little endian order
 * - 'I[6S]c' for IPv6 addresses printed as specified by
 *       http://tools.ietf.org/html/rfc5952
 * - 'E[achnops]' For an escaped buffer, where rules are defined by combination
 *                of the following flags (see string_escape_mem() for the
 *                details):
 *                  a - ESCAPE_ANY
 *                  c - ESCAPE_SPECIAL
 *                  h - ESCAPE_HEX
 *                  n - ESCAPE_NULL
 *                  o - ESCAPE_OCTAL
 *                  p - ESCAPE_NP
 *                  s - ESCAPE_SPACE
 *                By default ESCAPE_ANY_NP is used.
 * - 'U' For a 16 byte UUID/GUID, it prints the UUID/GUID in the form
 *       "xxxxxxxx-xxxx-xxxx-xxxx-xxxxxxxxxxxx"
 *       Options for %pU are:
 *         b big endian lower case hex (default)
 *         B big endian UPPER case hex
 *         l little endian lower case hex
 *         L little endian UPPER case hex
 *           big endian output byte order is:
 *             [0][1][2][3]-[4][5]-[6][7]-[8][9]-[10][11][12][13][14][15]
 *           little endian output byte order is:
 *             [3][2][1][0]-[5][4]-[7][6]-[8][9]-[10][11][12][13][14][15]
 * - 'V' For a struct va_format which contains a format string * and va_list *,
 *       call vsnprintf(->format, *->va_list).
 *       Implements a "recursive vsnprintf".
 *       Do not use this feature without some mechanism to verify the
 *       correctness of the format string and va_list arguments.
 * - 'K' For a kernel pointer that should be hidden from unprivileged users
 * - 'NF' For a netdev_features_t
 * - 'h[CDN]' For a variable-length buffer, it prints it as a hex string with
 *            a certain separator (' ' by default):
 *              C colon
 *              D dash
 *              N no separator
 *            The maximum supported length is 64 bytes of the input. Consider
 *            to use print_hex_dump() for the larger input.
 * - 'a[pd]' For address types [p] phys_addr_t, [d] dma_addr_t and derivatives
 *           (default assumed to be phys_addr_t, passed by reference)
 * - 'd[234]' For a dentry name (optionally 2-4 last components)
 * - 'D[234]' Same as 'd' but for a struct file
 * - 'g' For block_device name (gendisk + partition number)
 * - 'C' For a clock, it prints the name (Common Clock Framework) or address
 *       (legacy clock framework) of the clock
 * - 'Cn' For a clock, it prints the name (Common Clock Framework) or address
 *        (legacy clock framework) of the clock
 * - 'Cr' For a clock, it prints the current rate of the clock
 * - 'G' For flags to be printed as a collection of symbolic strings that would
 *       construct the specific value. Supported flags given by option:
 *       p page flags (see struct page) given as pointer to unsigned long
 *       g gfp flags (GFP_* and __GFP_*) given as pointer to gfp_t
 *       v vma flags (VM_*) given as pointer to unsigned long
 *
 * - 'x' For printing the address. Equivalent to "%lx".
 *
 * ** Please update also Documentation/printk-formats.txt when making changes **
 *
 * Note: The difference between 'S' and 'F' is that on ia64 and ppc64
 * function pointers are really function descriptors, which contain a
 * pointer to the real address.
 *
 * Note: The default behaviour (unadorned %p) is to hash the address,
 * rendering it useful as a unique identifier.
 */
static noinline_for_stack
char *pointer(const char *fmt, char *buf, char *end, void *ptr,
	      struct printf_spec spec)
{
	const int default_width = 2 * sizeof(void *);

	if (!ptr && *fmt != 'K') {
		/*
		 * Print (null) with the same width as a pointer so it makes
		 * tabular output look nice.
		 */
		if (spec.field_width == -1)
			spec.field_width = default_width;
		return string(buf, end, "(null)", spec);
	}

	switch (*fmt) {
	case 'F':
	case 'f':
		ptr = dereference_function_descriptor(ptr);
		/* Fallthrough */
	case 'S':
	case 's':
	case 'B':
		return symbol_string(buf, end, ptr, spec, fmt);
	case 'R':
	case 'r':
		return resource_string(buf, end, ptr, spec, fmt);
	case 'h':
		return hex_string(buf, end, ptr, spec, fmt);
	case 'b':
		switch (fmt[1]) {
		case 'l':
			return bitmap_list_string(buf, end, ptr, spec, fmt);
		default:
			return bitmap_string(buf, end, ptr, spec, fmt);
		}
	case 'M':			/* Colon separated: 00:01:02:03:04:05 */
	case 'm':			/* Contiguous: 000102030405 */
					/* [mM]F (FDDI) */
					/* [mM]R (Reverse order; Bluetooth) */
		return mac_address_string(buf, end, ptr, spec, fmt);
	case 'I':			/* Formatted IP supported
					 * 4:	1.2.3.4
					 * 6:	0001:0203:...:0708
					 * 6c:	1::708 or 1::1.2.3.4
					 */
	case 'i':			/* Contiguous:
					 * 4:	001.002.003.004
					 * 6:   000102...0f
					 */
		switch (fmt[1]) {
		case '6':
			return ip6_addr_string(buf, end, ptr, spec, fmt);
		case '4':
			return ip4_addr_string(buf, end, ptr, spec, fmt);
		case 'S': {
			const union {
				struct sockaddr		raw;
				struct sockaddr_in	v4;
				struct sockaddr_in6	v6;
			} *sa = ptr;

			switch (sa->raw.sa_family) {
			case AF_INET:
				return ip4_addr_string_sa(buf, end, &sa->v4, spec, fmt);
			case AF_INET6:
				return ip6_addr_string_sa(buf, end, &sa->v6, spec, fmt);
			default:
				return string(buf, end, "(invalid address)", spec);
			}}
		}
		break;
	case 'E':
		return escaped_string(buf, end, ptr, spec, fmt);
	case 'U':
		return uuid_string(buf, end, ptr, spec, fmt);
	case 'V':
		{
			va_list va;

			va_copy(va, *((struct va_format *)ptr)->va);
			buf += vsnprintf(buf, end > buf ? end - buf : 0,
					 ((struct va_format *)ptr)->fmt, va);
			va_end(va);
			return buf;
		}
	case 'K':
		return restricted_pointer(buf, end, ptr, spec);
	case 'N':
		return netdev_bits(buf, end, ptr, fmt);
	case 'a':
		return address_val(buf, end, ptr, fmt);
	case 'd':
		return dentry_name(buf, end, ptr, spec, fmt);
	case 'C':
		return clock(buf, end, ptr, spec, fmt);
	case 'D':
		return dentry_name(buf, end,
				   ((const struct file *)ptr)->f_path.dentry,
				   spec, fmt);
#ifdef CONFIG_BLOCK
	case 'g':
		return bdev_name(buf, end, ptr, spec, fmt);
#endif

	case 'G':
		return flags_string(buf, end, ptr, fmt);
	case 'x':
		return pointer_string(buf, end, ptr, spec);
	}

	/* default is to _not_ leak addresses, hash before printing */
	return ptr_to_id(buf, end, ptr, spec);
}

/*
 * Helper function to decode printf style format.
 * Each call decode a token from the format and return the
 * number of characters read (or likely the delta where it wants
 * to go on the next call).
 * The decoded token is returned through the parameters
 *
 * 'h', 'l', or 'L' for integer fields
 * 'z' support added 23/7/1999 S.H.
 * 'z' changed to 'Z' --davidm 1/25/99
 * 't' added for ptrdiff_t
 *
 * @fmt: the format string
 * @type of the token returned
 * @flags: various flags such as +, -, # tokens..
 * @field_width: overwritten width
 * @base: base of the number (octal, hex, ...)
 * @precision: precision of a number
 * @qualifier: qualifier of a number (long, size_t, ...)
 */
static noinline_for_stack
int format_decode(const char *fmt, struct printf_spec *spec)
{
	const char *start = fmt;
	char qualifier;

	/* we finished early by reading the field width */
	if (spec->type == FORMAT_TYPE_WIDTH) {
		if (spec->field_width < 0) {
			spec->field_width = -spec->field_width;
			spec->flags |= LEFT;
		}
		spec->type = FORMAT_TYPE_NONE;
		goto precision;
	}

	/* we finished early by reading the precision */
	if (spec->type == FORMAT_TYPE_PRECISION) {
		if (spec->precision < 0)
			spec->precision = 0;

		spec->type = FORMAT_TYPE_NONE;
		goto qualifier;
	}

	/* By default */
	spec->type = FORMAT_TYPE_NONE;

	for (; *fmt ; ++fmt) {
		if (*fmt == '%')
			break;
	}

	/* Return the current non-format string */
	if (fmt != start || !*fmt)
		return fmt - start;

	/* Process flags */
	spec->flags = 0;

	while (1) { /* this also skips first '%' */
		bool found = true;

		++fmt;

		switch (*fmt) {
		case '-': spec->flags |= LEFT;    break;
		case '+': spec->flags |= PLUS;    break;
		case ' ': spec->flags |= SPACE;   break;
		case '#': spec->flags |= SPECIAL; break;
		case '0': spec->flags |= ZEROPAD; break;
		default:  found = false;
		}

		if (!found)
			break;
	}

	/* get field width */
	spec->field_width = -1;

	if (isdigit(*fmt))
		spec->field_width = skip_atoi(&fmt);
	else if (*fmt == '*') {
		/* it's the next argument */
		spec->type = FORMAT_TYPE_WIDTH;
		return ++fmt - start;
	}

precision:
	/* get the precision */
	spec->precision = -1;
	if (*fmt == '.') {
		++fmt;
		if (isdigit(*fmt)) {
			spec->precision = skip_atoi(&fmt);
			if (spec->precision < 0)
				spec->precision = 0;
		} else if (*fmt == '*') {
			/* it's the next argument */
			spec->type = FORMAT_TYPE_PRECISION;
			return ++fmt - start;
		}
	}

qualifier:
	/* get the conversion qualifier */
	qualifier = 0;
	if (*fmt == 'h' || _tolower(*fmt) == 'l' ||
	    _tolower(*fmt) == 'z' || *fmt == 't') {
		qualifier = *fmt++;
		if (unlikely(qualifier == *fmt)) {
			if (qualifier == 'l') {
				qualifier = 'L';
				++fmt;
			} else if (qualifier == 'h') {
				qualifier = 'H';
				++fmt;
			}
		}
	}

	/* default base */
	spec->base = 10;
	switch (*fmt) {
	case 'c':
		spec->type = FORMAT_TYPE_CHAR;
		return ++fmt - start;

	case 's':
		spec->type = FORMAT_TYPE_STR;
		return ++fmt - start;

	case 'p':
		spec->type = FORMAT_TYPE_PTR;
		return ++fmt - start;

	case '%':
		spec->type = FORMAT_TYPE_PERCENT_CHAR;
		return ++fmt - start;

	/* integer number formats - set up the flags and "break" */
	case 'o':
		spec->base = 8;
		break;

	case 'x':
		spec->flags |= SMALL;

	case 'X':
		spec->base = 16;
		break;

	case 'd':
	case 'i':
		spec->flags |= SIGN;
	case 'u':
		break;

	case 'n':
		/*
		 * Since %n poses a greater security risk than
		 * utility, treat it as any other invalid or
		 * unsupported format specifier.
		 */
		/* Fall-through */

	default:
		WARN_ONCE(1, "Please remove unsupported %%%c in format string\n", *fmt);
		spec->type = FORMAT_TYPE_INVALID;
		return fmt - start;
	}

	if (qualifier == 'L')
		spec->type = FORMAT_TYPE_LONG_LONG;
	else if (qualifier == 'l') {
		BUILD_BUG_ON(FORMAT_TYPE_ULONG + SIGN != FORMAT_TYPE_LONG);
		spec->type = FORMAT_TYPE_ULONG + (spec->flags & SIGN);
	} else if (_tolower(qualifier) == 'z') {
		spec->type = FORMAT_TYPE_SIZE_T;
	} else if (qualifier == 't') {
		spec->type = FORMAT_TYPE_PTRDIFF;
	} else if (qualifier == 'H') {
		BUILD_BUG_ON(FORMAT_TYPE_UBYTE + SIGN != FORMAT_TYPE_BYTE);
		spec->type = FORMAT_TYPE_UBYTE + (spec->flags & SIGN);
	} else if (qualifier == 'h') {
		BUILD_BUG_ON(FORMAT_TYPE_USHORT + SIGN != FORMAT_TYPE_SHORT);
		spec->type = FORMAT_TYPE_USHORT + (spec->flags & SIGN);
	} else {
		BUILD_BUG_ON(FORMAT_TYPE_UINT + SIGN != FORMAT_TYPE_INT);
		spec->type = FORMAT_TYPE_UINT + (spec->flags & SIGN);
	}

	return ++fmt - start;
}

static void
set_field_width(struct printf_spec *spec, int width)
{
	spec->field_width = width;
	if (WARN_ONCE(spec->field_width != width, "field width %d too large", width)) {
		spec->field_width = clamp(width, -FIELD_WIDTH_MAX, FIELD_WIDTH_MAX);
	}
}

static void
set_precision(struct printf_spec *spec, int prec)
{
	spec->precision = prec;
	if (WARN_ONCE(spec->precision != prec, "precision %d too large", prec)) {
		spec->precision = clamp(prec, 0, PRECISION_MAX);
	}
}

/**
 * vsnprintf - Format a string and place it in a buffer
 * @buf: The buffer to place the result into
 * @size: The size of the buffer, including the trailing null space
 * @fmt: The format string to use
 * @args: Arguments for the format string
 *
 * This function generally follows C99 vsnprintf, but has some
 * extensions and a few limitations:
 *
 * %n is unsupported
 * %p* is handled by pointer()
 *
 * See pointer() or Documentation/printk-formats.txt for more
 * extensive description.
 *
 * ** Please update the documentation in both places when making changes **
 *
 * The return value is the number of characters which would
 * be generated for the given input, excluding the trailing
 * '\0', as per ISO C99. If you want to have the exact
 * number of characters written into @buf as return value
 * (not including the trailing '\0'), use vscnprintf(). If the
 * return is greater than or equal to @size, the resulting
 * string is truncated.
 *
 * If you're not already dealing with a va_list consider using snprintf().
 */
int vsnprintf(char *buf, size_t size, const char *fmt, va_list args)
{
	unsigned long long num;
	char *str, *end;
	struct printf_spec spec = {0};

	/* Reject out-of-range values early.  Large positive sizes are
	   used for unknown buffer sizes. */
	if (WARN_ON_ONCE(size > INT_MAX))
		return 0;

	str = buf;
	end = buf + size;

	/* Make sure end is always >= buf */
	if (end < buf) {
		end = ((void *)-1);
		size = end - buf;
	}

	while (*fmt) {
		const char *old_fmt = fmt;
		int read = format_decode(fmt, &spec);

		fmt += read;

		switch (spec.type) {
		case FORMAT_TYPE_NONE: {
			int copy = read;
			if (str < end) {
				if (copy > end - str)
					copy = end - str;
				memcpy(str, old_fmt, copy);
			}
			str += read;
			break;
		}

		case FORMAT_TYPE_WIDTH:
			set_field_width(&spec, va_arg(args, int));
			break;

		case FORMAT_TYPE_PRECISION:
			set_precision(&spec, va_arg(args, int));
			break;

		case FORMAT_TYPE_CHAR: {
			char c;

			if (!(spec.flags & LEFT)) {
				while (--spec.field_width > 0) {
					if (str < end)
						*str = ' ';
					++str;

				}
			}
			c = (unsigned char) va_arg(args, int);
			if (str < end)
				*str = c;
			++str;
			while (--spec.field_width > 0) {
				if (str < end)
					*str = ' ';
				++str;
			}
			break;
		}

		case FORMAT_TYPE_STR:
			str = string(str, end, va_arg(args, char *), spec);
			break;

		case FORMAT_TYPE_PTR:
			str = pointer(fmt, str, end, va_arg(args, void *),
				      spec);
			while (isalnum(*fmt))
				fmt++;
			break;

		case FORMAT_TYPE_PERCENT_CHAR:
			if (str < end)
				*str = '%';
			++str;
			break;

		case FORMAT_TYPE_INVALID:
			/*
			 * Presumably the arguments passed gcc's type
			 * checking, but there is no safe or sane way
			 * for us to continue parsing the format and
			 * fetching from the va_list; the remaining
			 * specifiers and arguments would be out of
			 * sync.
			 */
			goto out;

		default:
			switch (spec.type) {
			case FORMAT_TYPE_LONG_LONG:
				num = va_arg(args, long long);
				break;
			case FORMAT_TYPE_ULONG:
				num = va_arg(args, unsigned long);
				break;
			case FORMAT_TYPE_LONG:
				num = va_arg(args, long);
				break;
			case FORMAT_TYPE_SIZE_T:
				if (spec.flags & SIGN)
					num = va_arg(args, ssize_t);
				else
					num = va_arg(args, size_t);
				break;
			case FORMAT_TYPE_PTRDIFF:
				num = va_arg(args, ptrdiff_t);
				break;
			case FORMAT_TYPE_UBYTE:
				num = (unsigned char) va_arg(args, int);
				break;
			case FORMAT_TYPE_BYTE:
				num = (signed char) va_arg(args, int);
				break;
			case FORMAT_TYPE_USHORT:
				num = (unsigned short) va_arg(args, int);
				break;
			case FORMAT_TYPE_SHORT:
				num = (short) va_arg(args, int);
				break;
			case FORMAT_TYPE_INT:
				num = (int) va_arg(args, int);
				break;
			default:
				num = va_arg(args, unsigned int);
			}

			str = number(str, end, num, spec);
		}
	}

out:
	if (size > 0) {
		if (str < end)
			*str = '\0';
		else
			end[-1] = '\0';
	}

	/* the trailing null byte doesn't count towards the total */
	return str-buf;

}
EXPORT_SYMBOL(vsnprintf);

/**
 * vscnprintf - Format a string and place it in a buffer
 * @buf: The buffer to place the result into
 * @size: The size of the buffer, including the trailing null space
 * @fmt: The format string to use
 * @args: Arguments for the format string
 *
 * The return value is the number of characters which have been written into
 * the @buf not including the trailing '\0'. If @size is == 0 the function
 * returns 0.
 *
 * If you're not already dealing with a va_list consider using scnprintf().
 *
 * See the vsnprintf() documentation for format string extensions over C99.
 */
int vscnprintf(char *buf, size_t size, const char *fmt, va_list args)
{
	int i;

	i = vsnprintf(buf, size, fmt, args);

	if (likely(i < size))
		return i;
	if (size != 0)
		return size - 1;
	return 0;
}
EXPORT_SYMBOL(vscnprintf);

/**
 * snprintf - Format a string and place it in a buffer
 * @buf: The buffer to place the result into
 * @size: The size of the buffer, including the trailing null space
 * @fmt: The format string to use
 * @...: Arguments for the format string
 *
 * The return value is the number of characters which would be
 * generated for the given input, excluding the trailing null,
 * as per ISO C99.  If the return is greater than or equal to
 * @size, the resulting string is truncated.
 *
 * See the vsnprintf() documentation for format string extensions over C99.
 */
int snprintf(char *buf, size_t size, const char *fmt, ...)
{
	va_list args;
	int i;

	va_start(args, fmt);
	i = vsnprintf(buf, size, fmt, args);
	va_end(args);

	return i;
}
EXPORT_SYMBOL(snprintf);

/**
 * scnprintf - Format a string and place it in a buffer
 * @buf: The buffer to place the result into
 * @size: The size of the buffer, including the trailing null space
 * @fmt: The format string to use
 * @...: Arguments for the format string
 *
 * The return value is the number of characters written into @buf not including
 * the trailing '\0'. If @size is == 0 the function returns 0.
 */

int scnprintf(char *buf, size_t size, const char *fmt, ...)
{
	va_list args;
	int i;

	va_start(args, fmt);
	i = vscnprintf(buf, size, fmt, args);
	va_end(args);

	return i;
}
EXPORT_SYMBOL(scnprintf);

/**
 * vsprintf - Format a string and place it in a buffer
 * @buf: The buffer to place the result into
 * @fmt: The format string to use
 * @args: Arguments for the format string
 *
 * The function returns the number of characters written
 * into @buf. Use vsnprintf() or vscnprintf() in order to avoid
 * buffer overflows.
 *
 * If you're not already dealing with a va_list consider using sprintf().
 *
 * See the vsnprintf() documentation for format string extensions over C99.
 */
int vsprintf(char *buf, const char *fmt, va_list args)
{
	return vsnprintf(buf, INT_MAX, fmt, args);
}
EXPORT_SYMBOL(vsprintf);

/**
 * sprintf - Format a string and place it in a buffer
 * @buf: The buffer to place the result into
 * @fmt: The format string to use
 * @...: Arguments for the format string
 *
 * The function returns the number of characters written
 * into @buf. Use snprintf() or scnprintf() in order to avoid
 * buffer overflows.
 *
 * See the vsnprintf() documentation for format string extensions over C99.
 */
int sprintf(char *buf, const char *fmt, ...)
{
	va_list args;
	int i;

	va_start(args, fmt);
	i = vsnprintf(buf, INT_MAX, fmt, args);
	va_end(args);

	return i;
}
EXPORT_SYMBOL(sprintf);

#ifdef CONFIG_BINARY_PRINTF
/*
 * bprintf service:
 * vbin_printf() - VA arguments to binary data
 * bstr_printf() - Binary data to text string
 */

/**
 * vbin_printf - Parse a format string and place args' binary value in a buffer
 * @bin_buf: The buffer to place args' binary value
 * @size: The size of the buffer(by words(32bits), not characters)
 * @fmt: The format string to use
 * @args: Arguments for the format string
 *
 * The format follows C99 vsnprintf, except %n is ignored, and its argument
 * is skipped.
 *
 * The return value is the number of words(32bits) which would be generated for
 * the given input.
 *
 * NOTE:
 * If the return value is greater than @size, the resulting bin_buf is NOT
 * valid for bstr_printf().
 */
int vbin_printf(u32 *bin_buf, size_t size, const char *fmt, va_list args)
{
	struct printf_spec spec = {0};
	char *str, *end;

	str = (char *)bin_buf;
	end = (char *)(bin_buf + size);

#define save_arg(type)							\
do {									\
	if (sizeof(type) == 8) {					\
		unsigned long long value;				\
		str = PTR_ALIGN(str, sizeof(u32));			\
		value = va_arg(args, unsigned long long);		\
		if (str + sizeof(type) <= end) {			\
			*(u32 *)str = *(u32 *)&value;			\
			*(u32 *)(str + 4) = *((u32 *)&value + 1);	\
		}							\
	} else {							\
		unsigned long value;					\
		str = PTR_ALIGN(str, sizeof(type));			\
		value = va_arg(args, int);				\
		if (str + sizeof(type) <= end)				\
			*(typeof(type) *)str = (type)value;		\
	}								\
	str += sizeof(type);						\
} while (0)

	while (*fmt) {
		int read = format_decode(fmt, &spec);

		fmt += read;

		switch (spec.type) {
		case FORMAT_TYPE_NONE:
		case FORMAT_TYPE_PERCENT_CHAR:
			break;
		case FORMAT_TYPE_INVALID:
			goto out;

		case FORMAT_TYPE_WIDTH:
		case FORMAT_TYPE_PRECISION:
			save_arg(int);
			break;

		case FORMAT_TYPE_CHAR:
			save_arg(char);
			break;

		case FORMAT_TYPE_STR: {
			const char *save_str = va_arg(args, char *);
			size_t len;

			if ((unsigned long)save_str > (unsigned long)-PAGE_SIZE
					|| (unsigned long)save_str < PAGE_SIZE)
				save_str = "(null)";
			len = strlen(save_str) + 1;
			if (str + len < end)
				memcpy(str, save_str, len);
			str += len;
			break;
		}

		case FORMAT_TYPE_PTR:
			save_arg(void *);
			/* skip all alphanumeric pointer suffixes */
			while (isalnum(*fmt))
				fmt++;
			break;

		default:
			switch (spec.type) {

			case FORMAT_TYPE_LONG_LONG:
				save_arg(long long);
				break;
			case FORMAT_TYPE_ULONG:
			case FORMAT_TYPE_LONG:
				save_arg(unsigned long);
				break;
			case FORMAT_TYPE_SIZE_T:
				save_arg(size_t);
				break;
			case FORMAT_TYPE_PTRDIFF:
				save_arg(ptrdiff_t);
				break;
			case FORMAT_TYPE_UBYTE:
			case FORMAT_TYPE_BYTE:
				save_arg(char);
				break;
			case FORMAT_TYPE_USHORT:
			case FORMAT_TYPE_SHORT:
				save_arg(short);
				break;
			default:
				save_arg(int);
			}
		}
	}

out:
	return (u32 *)(PTR_ALIGN(str, sizeof(u32))) - bin_buf;
#undef save_arg
}
EXPORT_SYMBOL_GPL(vbin_printf);

/**
 * bstr_printf - Format a string from binary arguments and place it in a buffer
 * @buf: The buffer to place the result into
 * @size: The size of the buffer, including the trailing null space
 * @fmt: The format string to use
 * @bin_buf: Binary arguments for the format string
 *
 * This function like C99 vsnprintf, but the difference is that vsnprintf gets
 * arguments from stack, and bstr_printf gets arguments from @bin_buf which is
 * a binary buffer that generated by vbin_printf.
 *
 * The format follows C99 vsnprintf, but has some extensions:
 *  see vsnprintf comment for details.
 *
 * The return value is the number of characters which would
 * be generated for the given input, excluding the trailing
 * '\0', as per ISO C99. If you want to have the exact
 * number of characters written into @buf as return value
 * (not including the trailing '\0'), use vscnprintf(). If the
 * return is greater than or equal to @size, the resulting
 * string is truncated.
 */
int bstr_printf(char *buf, size_t size, const char *fmt, const u32 *bin_buf)
{
	struct printf_spec spec = {0};
	char *str, *end;
	const char *args = (const char *)bin_buf;

	if (WARN_ON_ONCE(size > INT_MAX))
		return 0;

	str = buf;
	end = buf + size;

#define get_arg(type)							\
({									\
	typeof(type) value;						\
	if (sizeof(type) == 8) {					\
		args = PTR_ALIGN(args, sizeof(u32));			\
		*(u32 *)&value = *(u32 *)args;				\
		*((u32 *)&value + 1) = *(u32 *)(args + 4);		\
	} else {							\
		args = PTR_ALIGN(args, sizeof(type));			\
		value = *(typeof(type) *)args;				\
	}								\
	args += sizeof(type);						\
	value;								\
})

	/* Make sure end is always >= buf */
	if (end < buf) {
		end = ((void *)-1);
		size = end - buf;
	}

	while (*fmt) {
		const char *old_fmt = fmt;
		int read = format_decode(fmt, &spec);

		fmt += read;

		switch (spec.type) {
		case FORMAT_TYPE_NONE: {
			int copy = read;
			if (str < end) {
				if (copy > end - str)
					copy = end - str;
				memcpy(str, old_fmt, copy);
			}
			str += read;
			break;
		}

		case FORMAT_TYPE_WIDTH:
			set_field_width(&spec, get_arg(int));
			break;

		case FORMAT_TYPE_PRECISION:
			set_precision(&spec, get_arg(int));
			break;

		case FORMAT_TYPE_CHAR: {
			char c;

			if (!(spec.flags & LEFT)) {
				while (--spec.field_width > 0) {
					if (str < end)
						*str = ' ';
					++str;
				}
			}
			c = (unsigned char) get_arg(char);
			if (str < end)
				*str = c;
			++str;
			while (--spec.field_width > 0) {
				if (str < end)
					*str = ' ';
				++str;
			}
			break;
		}

		case FORMAT_TYPE_STR: {
			const char *str_arg = args;
			args += strlen(str_arg) + 1;
			str = string(str, end, (char *)str_arg, spec);
			break;
		}

		case FORMAT_TYPE_PTR:
			str = pointer(fmt, str, end, get_arg(void *), spec);
			while (isalnum(*fmt))
				fmt++;
			break;

		case FORMAT_TYPE_PERCENT_CHAR:
			if (str < end)
				*str = '%';
			++str;
			break;

		case FORMAT_TYPE_INVALID:
			goto out;

		default: {
			unsigned long long num;

			switch (spec.type) {

			case FORMAT_TYPE_LONG_LONG:
				num = get_arg(long long);
				break;
			case FORMAT_TYPE_ULONG:
			case FORMAT_TYPE_LONG:
				num = get_arg(unsigned long);
				break;
			case FORMAT_TYPE_SIZE_T:
				num = get_arg(size_t);
				break;
			case FORMAT_TYPE_PTRDIFF:
				num = get_arg(ptrdiff_t);
				break;
			case FORMAT_TYPE_UBYTE:
				num = get_arg(unsigned char);
				break;
			case FORMAT_TYPE_BYTE:
				num = get_arg(signed char);
				break;
			case FORMAT_TYPE_USHORT:
				num = get_arg(unsigned short);
				break;
			case FORMAT_TYPE_SHORT:
				num = get_arg(short);
				break;
			case FORMAT_TYPE_UINT:
				num = get_arg(unsigned int);
				break;
			default:
				num = get_arg(int);
			}

			str = number(str, end, num, spec);
		} /* default: */
		} /* switch(spec.type) */
	} /* while(*fmt) */

out:
	if (size > 0) {
		if (str < end)
			*str = '\0';
		else
			end[-1] = '\0';
	}

#undef get_arg

	/* the trailing null byte doesn't count towards the total */
	return str - buf;
}
EXPORT_SYMBOL_GPL(bstr_printf);

/**
 * bprintf - Parse a format string and place args' binary value in a buffer
 * @bin_buf: The buffer to place args' binary value
 * @size: The size of the buffer(by words(32bits), not characters)
 * @fmt: The format string to use
 * @...: Arguments for the format string
 *
 * The function returns the number of words(u32) written
 * into @bin_buf.
 */
int bprintf(u32 *bin_buf, size_t size, const char *fmt, ...)
{
	va_list args;
	int ret;

	va_start(args, fmt);
	ret = vbin_printf(bin_buf, size, fmt, args);
	va_end(args);

	return ret;
}
EXPORT_SYMBOL_GPL(bprintf);

#endif /* CONFIG_BINARY_PRINTF */

/**
 * vsscanf - Unformat a buffer into a list of arguments
 * @buf:	input buffer
 * @fmt:	format of buffer
 * @args:	arguments
 */
int vsscanf(const char *buf, const char *fmt, va_list args)
{
	const char *str = buf;
	char *next;
	char digit;
	int num = 0;
	u8 qualifier;
	unsigned int base;
	union {
		long long s;
		unsigned long long u;
	} val;
	s16 field_width;
	bool is_sign;

	while (*fmt) {
		/* skip any white space in format */
		/* white space in format matchs any amount of
		 * white space, including none, in the input.
		 */
		if (isspace(*fmt)) {
			fmt = skip_spaces(++fmt);
			str = skip_spaces(str);
		}

		/* anything that is not a conversion must match exactly */
		if (*fmt != '%' && *fmt) {
			if (*fmt++ != *str++)
				break;
			continue;
		}

		if (!*fmt)
			break;
		++fmt;

		/* skip this conversion.
		 * advance both strings to next white space
		 */
		if (*fmt == '*') {
			if (!*str)
				break;
			while (!isspace(*fmt) && *fmt != '%' && *fmt) {
				/* '%*[' not yet supported, invalid format */
				if (*fmt == '[')
					return num;
				fmt++;
			}
			while (!isspace(*str) && *str)
				str++;
			continue;
		}

		/* get field width */
		field_width = -1;
		if (isdigit(*fmt)) {
			field_width = skip_atoi(&fmt);
			if (field_width <= 0)
				break;
		}

		/* get conversion qualifier */
		qualifier = -1;
		if (*fmt == 'h' || _tolower(*fmt) == 'l' ||
		    _tolower(*fmt) == 'z') {
			qualifier = *fmt++;
			if (unlikely(qualifier == *fmt)) {
				if (qualifier == 'h') {
					qualifier = 'H';
					fmt++;
				} else if (qualifier == 'l') {
					qualifier = 'L';
					fmt++;
				}
			}
		}

		if (!*fmt)
			break;

		if (*fmt == 'n') {
			/* return number of characters read so far */
			*va_arg(args, int *) = str - buf;
			++fmt;
			continue;
		}

		if (!*str)
			break;

		base = 10;
		is_sign = false;

		switch (*fmt++) {
		case 'c':
		{
			char *s = (char *)va_arg(args, char*);
			if (field_width == -1)
				field_width = 1;
			do {
				*s++ = *str++;
			} while (--field_width > 0 && *str);
			num++;
		}
		continue;
		case 's':
		{
			char *s = (char *)va_arg(args, char *);
			if (field_width == -1)
				field_width = SHRT_MAX;
			/* first, skip leading white space in buffer */
			str = skip_spaces(str);

			/* now copy until next white space */
			while (*str && !isspace(*str) && field_width--)
				*s++ = *str++;
			*s = '\0';
			num++;
		}
		continue;
		/*
		 * Warning: This implementation of the '[' conversion specifier
		 * deviates from its glibc counterpart in the following ways:
		 * (1) It does NOT support ranges i.e. '-' is NOT a special
		 *     character
		 * (2) It cannot match the closing bracket ']' itself
		 * (3) A field width is required
		 * (4) '%*[' (discard matching input) is currently not supported
		 *
		 * Example usage:
		 * ret = sscanf("00:0a:95","%2[^:]:%2[^:]:%2[^:]",
		 *		buf1, buf2, buf3);
		 * if (ret < 3)
		 *    // etc..
		 */
		case '[':
		{
			char *s = (char *)va_arg(args, char *);
			DECLARE_BITMAP(set, 256) = {0};
			unsigned int len = 0;
			bool negate = (*fmt == '^');

			/* field width is required */
			if (field_width == -1)
				return num;

			if (negate)
				++fmt;

			for ( ; *fmt && *fmt != ']'; ++fmt, ++len)
				set_bit((u8)*fmt, set);

			/* no ']' or no character set found */
			if (!*fmt || !len)
				return num;
			++fmt;

			if (negate) {
				bitmap_complement(set, set, 256);
				/* exclude null '\0' byte */
				clear_bit(0, set);
			}

			/* match must be non-empty */
			if (!test_bit((u8)*str, set))
				return num;

			while (test_bit((u8)*str, set) && field_width--)
				*s++ = *str++;
			*s = '\0';
			++num;
		}
		continue;
		case 'o':
			base = 8;
			break;
		case 'x':
		case 'X':
			base = 16;
			break;
		case 'i':
			base = 0;
		case 'd':
			is_sign = true;
		case 'u':
			break;
		case '%':
			/* looking for '%' in str */
			if (*str++ != '%')
				return num;
			continue;
		default:
			/* invalid format; stop here */
			return num;
		}

		/* have some sort of integer conversion.
		 * first, skip white space in buffer.
		 */
		str = skip_spaces(str);

		digit = *str;
		if (is_sign && digit == '-')
			digit = *(str + 1);

		if (!digit
		    || (base == 16 && !isxdigit(digit))
		    || (base == 10 && !isdigit(digit))
		    || (base == 8 && (!isdigit(digit) || digit > '7'))
		    || (base == 0 && !isdigit(digit)))
			break;

		if (is_sign)
			val.s = qualifier != 'L' ?
				simple_strtol(str, &next, base) :
				simple_strtoll(str, &next, base);
		else
			val.u = qualifier != 'L' ?
				simple_strtoul(str, &next, base) :
				simple_strtoull(str, &next, base);

		if (field_width > 0 && next - str > field_width) {
			if (base == 0)
				_parse_integer_fixup_radix(str, &base);
			while (next - str > field_width) {
				if (is_sign)
					val.s = div_s64(val.s, base);
				else
					val.u = div_u64(val.u, base);
				--next;
			}
		}

		switch (qualifier) {
		case 'H':	/* that's 'hh' in format */
			if (is_sign)
				*va_arg(args, signed char *) = val.s;
			else
				*va_arg(args, unsigned char *) = val.u;
			break;
		case 'h':
			if (is_sign)
				*va_arg(args, short *) = val.s;
			else
				*va_arg(args, unsigned short *) = val.u;
			break;
		case 'l':
			if (is_sign)
				*va_arg(args, long *) = val.s;
			else
				*va_arg(args, unsigned long *) = val.u;
			break;
		case 'L':
			if (is_sign)
				*va_arg(args, long long *) = val.s;
			else
				*va_arg(args, unsigned long long *) = val.u;
			break;
		case 'Z':
		case 'z':
			*va_arg(args, size_t *) = val.u;
			break;
		default:
			if (is_sign)
				*va_arg(args, int *) = val.s;
			else
				*va_arg(args, unsigned int *) = val.u;
			break;
		}
		num++;

		if (!next)
			break;
		str = next;
	}

	return num;
}
EXPORT_SYMBOL(vsscanf);

/**
 * sscanf - Unformat a buffer into a list of arguments
 * @buf:	input buffer
 * @fmt:	formatting of buffer
 * @...:	resulting arguments
 */
int sscanf(const char *buf, const char *fmt, ...)
{
	va_list args;
	int i;

	va_start(args, fmt);
	i = vsscanf(buf, fmt, args);
	va_end(args);

	return i;
}
EXPORT_SYMBOL(sscanf);<|MERGE_RESOLUTION|>--- conflicted
+++ resolved
@@ -1579,16 +1579,9 @@
 {
 	unsigned long hashval;
 
-<<<<<<< HEAD
-	if (unlikely(!have_filled_random_ptr_key))
+	if (static_branch_unlikely(&not_filled_random_ptr_key)) {
 		return -EAGAIN;
-=======
-	if (static_branch_unlikely(&not_filled_random_ptr_key)) {
-		spec.field_width = default_width;
-		/* string length must be less than default_width */
-		return string(buf, end, "(ptrval)", spec);
-	}
->>>>>>> a2caf9af
+	}
 
 #ifdef CONFIG_64BIT
 	hashval = (unsigned long)siphash_1u64((u64)ptr, &ptr_key);
