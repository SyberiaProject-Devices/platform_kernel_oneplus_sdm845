--- conflicted
+++ resolved
@@ -743,14 +743,10 @@
 		WARN_ON_ONCE(PageActive(page));
 		if (!(gfp_mask & __GFP_WRITE) && shadow)
 			workingset_refault(page, shadow);
-<<<<<<< HEAD
 
 		/* bin.zhong@ASTI add for CONFIG_SMART_BOOST */
 		if (!smb_uid_lru_add(page))
 			lru_cache_add(page);
-=======
-		lru_cache_add(page);
->>>>>>> a36b5017
 	}
 	return ret;
 }
@@ -799,17 +795,10 @@
 void __init pagecache_init(void)
 {
 	int i;
-<<<<<<< HEAD
 
 	for (i = 0; i < PAGE_WAIT_TABLE_SIZE; i++)
 		init_waitqueue_head(&page_wait_table[i]);
 
-=======
-
-	for (i = 0; i < PAGE_WAIT_TABLE_SIZE; i++)
-		init_waitqueue_head(&page_wait_table[i]);
-
->>>>>>> a36b5017
 	page_writeback_init();
 }
 
