--- conflicted
+++ resolved
@@ -2610,12 +2610,6 @@
 		goto bad_swap;
 	}
 
-<<<<<<< HEAD
-	if (p->bdev && blk_queue_fast(bdev_get_queue(p->bdev)))
-		p->flags |= SWP_FAST;
-
-=======
->>>>>>> 2d4eac79
 	mutex_lock(&swapon_mutex);
 	prio = -1;
 	if (swap_flags & SWAP_FLAG_PREFER) {
