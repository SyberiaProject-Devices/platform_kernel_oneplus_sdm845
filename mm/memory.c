--- conflicted
+++ resolved
@@ -1209,12 +1209,6 @@
 			}
 			continue;
 		}
-<<<<<<< HEAD
-		/* If details->check_mapping, we leave swap entries. */
-		if (unlikely(details))
-			continue;
-=======
->>>>>>> f5c4d261
 
 		entry = pte_to_swp_entry(ptent);
 		if (!non_swap_entry(entry)) {
