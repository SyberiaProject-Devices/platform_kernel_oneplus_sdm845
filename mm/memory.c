--- conflicted
+++ resolved
@@ -1249,11 +1249,8 @@
 	}
 
 	if (addr != end) {
-<<<<<<< HEAD
 		progress = 0;
-=======
 		cond_resched();
->>>>>>> b919b1df
 		goto again;
 	}
 
