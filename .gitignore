--- conflicted
+++ resolved
@@ -119,11 +119,9 @@
 # fetched Android config fragments
 kernel/configs/android-*.cfg
 
-<<<<<<< HEAD
 drivers/oneplus
-=======
+
 #
 #Ignoring Android.bp link file
 #
-Android.bp
->>>>>>> d6d7f6f8
+Android.bp