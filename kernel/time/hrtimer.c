/*
 *  linux/kernel/hrtimer.c
 *
 *  Copyright(C) 2005-2006, Thomas Gleixner <tglx@linutronix.de>
 *  Copyright(C) 2005-2007, Red Hat, Inc., Ingo Molnar
 *  Copyright(C) 2006-2007  Timesys Corp., Thomas Gleixner
 *
 *  High-resolution kernel timers
 *
 *  In contrast to the low-resolution timeout API implemented in
 *  kernel/timer.c, hrtimers provide finer resolution and accuracy
 *  depending on system configuration and capabilities.
 *
 *  These timers are currently used for:
 *   - itimers
 *   - POSIX timers
 *   - nanosleep
 *   - precise in-kernel timing
 *
 *  Started by: Thomas Gleixner and Ingo Molnar
 *
 *  Credits:
 *	based on kernel/timer.c
 *
 *	Help, testing, suggestions, bugfixes, improvements were
 *	provided by:
 *
 *	George Anzinger, Andrew Morton, Steven Rostedt, Roman Zippel
 *	et. al.
 *
 *  For licencing details see kernel-base/COPYING
 */

#include <linux/cpu.h>
#include <linux/delay.h>
#include <linux/export.h>
#include <linux/percpu.h>
#include <linux/hrtimer.h>
#include <linux/notifier.h>
#include <linux/syscalls.h>
#include <linux/kallsyms.h>
#include <linux/interrupt.h>
#include <linux/tick.h>
#include <linux/seq_file.h>
#include <linux/err.h>
#include <linux/debugobjects.h>
#include <linux/sched.h>
#include <linux/sched/sysctl.h>
#include <linux/sched/rt.h>
#include <linux/sched/deadline.h>
#include <linux/sched/nohz.h>
#include <linux/timer.h>
#include <linux/freezer.h>
#include <linux/delay.h>
<<<<<<< HEAD
#include <linux/compat.h>
=======
>>>>>>> d6d7f6f8

#include <linux/uaccess.h>

#include <trace/events/timer.h>

#include "tick-internal.h"

/*
 * The timer bases:
 *
 * There are more clockids than hrtimer bases. Thus, we index
 * into the timer bases by the hrtimer_base_type enum. When trying
 * to reach a base using a clockid, hrtimer_clockid_to_base()
 * is used to convert from clockid to the proper hrtimer_base_type.
 */
DEFINE_PER_CPU(struct hrtimer_cpu_base, hrtimer_bases) =
{
	.lock = __RAW_SPIN_LOCK_UNLOCKED(hrtimer_bases.lock),
	.seq = SEQCNT_ZERO(hrtimer_bases.seq),
	.clock_base =
	{
		{
			.index = HRTIMER_BASE_MONOTONIC,
			.clockid = CLOCK_MONOTONIC,
			.get_time = &ktime_get,
		},
		{
			.index = HRTIMER_BASE_REALTIME,
			.clockid = CLOCK_REALTIME,
			.get_time = &ktime_get_real,
		},
		{
			.index = HRTIMER_BASE_BOOTTIME,
			.clockid = CLOCK_BOOTTIME,
			.get_time = &ktime_get_boottime,
		},
		{
			.index = HRTIMER_BASE_TAI,
			.clockid = CLOCK_TAI,
			.get_time = &ktime_get_clocktai,
		},
	}
};

static const int hrtimer_clock_to_base_table[MAX_CLOCKS] = {
	/* Make sure we catch unsupported clockids */
	[0 ... MAX_CLOCKS - 1]	= HRTIMER_MAX_CLOCK_BASES,

	[CLOCK_REALTIME]	= HRTIMER_BASE_REALTIME,
	[CLOCK_MONOTONIC]	= HRTIMER_BASE_MONOTONIC,
	[CLOCK_BOOTTIME]	= HRTIMER_BASE_BOOTTIME,
	[CLOCK_TAI]		= HRTIMER_BASE_TAI,
};

/*
 * Functions and macros which are different for UP/SMP systems are kept in a
 * single place
 */
#ifdef CONFIG_SMP

/*
 * We require the migration_base for lock_hrtimer_base()/switch_hrtimer_base()
 * such that hrtimer_callback_running() can unconditionally dereference
 * timer->base->cpu_base
 */
static struct hrtimer_cpu_base migration_cpu_base = {
	.seq = SEQCNT_ZERO(migration_cpu_base),
	.clock_base = { { .cpu_base = &migration_cpu_base, }, },
};

#define migration_base	migration_cpu_base.clock_base[0]

/*
 * We are using hashed locking: holding per_cpu(hrtimer_bases)[n].lock
 * means that all timers which are tied to this base via timer->base are
 * locked, and the base itself is locked too.
 *
 * So __run_timers/migrate_timers can safely modify all timers which could
 * be found on the lists/queues.
 *
 * When the timer's base is locked, and the timer removed from list, it is
 * possible to set timer->base = &migration_base and drop the lock: the timer
 * remains locked.
 */
static
struct hrtimer_clock_base *lock_hrtimer_base(const struct hrtimer *timer,
					     unsigned long *flags)
{
	struct hrtimer_clock_base *base;

	for (;;) {
		base = timer->base;
		if (likely(base != &migration_base)) {
			raw_spin_lock_irqsave(&base->cpu_base->lock, *flags);
			if (likely(base == timer->base))
				return base;
			/* The timer has migrated to another CPU: */
			raw_spin_unlock_irqrestore(&base->cpu_base->lock, *flags);
		}
		cpu_relax();
		ndelay(TIMER_LOCK_TIGHT_LOOP_DELAY_NS);
	}
}

/*
 * With HIGHRES=y we do not migrate the timer when it is expiring
 * before the next event on the target cpu because we cannot reprogram
 * the target cpu hardware and we would cause it to fire late.
 *
 * Called with cpu_base->lock of target cpu held.
 */
static int
hrtimer_check_target(struct hrtimer *timer, struct hrtimer_clock_base *new_base)
{
#ifdef CONFIG_HIGH_RES_TIMERS
	ktime_t expires;

	if (!new_base->cpu_base->hres_active)
		return 0;

	expires = ktime_sub(hrtimer_get_expires(timer), new_base->offset);
	return expires <= new_base->cpu_base->expires_next;
#else
	return 0;
#endif
}

#ifdef CONFIG_NO_HZ_COMMON
static inline
struct hrtimer_cpu_base *get_target_base(struct hrtimer_cpu_base *base,
					 int pinned)
{
	if (pinned || !base->migration_enabled)
		return base;
	return &per_cpu(hrtimer_bases, get_nohz_timer_target());
}
#else
static inline
struct hrtimer_cpu_base *get_target_base(struct hrtimer_cpu_base *base,
					 int pinned)
{
	return base;
}
#endif

/*
 * We switch the timer base to a power-optimized selected CPU target,
 * if:
 *	- NO_HZ_COMMON is enabled
 *	- timer migration is enabled
 *	- the timer callback is not running
 *	- the timer is not the first expiring timer on the new target
 *
 * If one of the above requirements is not fulfilled we move the timer
 * to the current CPU or leave it on the previously assigned CPU if
 * the timer callback is currently running.
 */
static inline struct hrtimer_clock_base *
switch_hrtimer_base(struct hrtimer *timer, struct hrtimer_clock_base *base,
		    int pinned)
{
	struct hrtimer_cpu_base *new_cpu_base, *this_cpu_base;
	struct hrtimer_clock_base *new_base;
	int basenum = base->index;

	this_cpu_base = this_cpu_ptr(&hrtimer_bases);
	new_cpu_base = get_target_base(this_cpu_base, pinned);
again:
	new_base = &new_cpu_base->clock_base[basenum];

	if (base != new_base) {
		/*
		 * We are trying to move timer to new_base.
		 * However we can't change timer's base while it is running,
		 * so we keep it on the same CPU. No hassle vs. reprogramming
		 * the event source in the high resolution case. The softirq
		 * code will take care of this when the timer function has
		 * completed. There is no conflict as we hold the lock until
		 * the timer is enqueued.
		 */
		if (unlikely(hrtimer_callback_running(timer)))
			return base;

		/* See the comment in lock_hrtimer_base() */
		timer->base = &migration_base;
		raw_spin_unlock(&base->cpu_base->lock);
		raw_spin_lock(&new_base->cpu_base->lock);

		if (new_cpu_base != this_cpu_base &&
		    hrtimer_check_target(timer, new_base)) {
			raw_spin_unlock(&new_base->cpu_base->lock);
			raw_spin_lock(&base->cpu_base->lock);
			new_cpu_base = this_cpu_base;
			timer->base = base;
			goto again;
		}
		timer->base = new_base;
	} else {
		if (new_cpu_base != this_cpu_base &&
		    hrtimer_check_target(timer, new_base)) {
			new_cpu_base = this_cpu_base;
			goto again;
		}
	}
	return new_base;
}

#else /* CONFIG_SMP */

static inline struct hrtimer_clock_base *
lock_hrtimer_base(const struct hrtimer *timer, unsigned long *flags)
{
	struct hrtimer_clock_base *base = timer->base;

	raw_spin_lock_irqsave(&base->cpu_base->lock, *flags);

	return base;
}

# define switch_hrtimer_base(t, b, p)	(b)

#endif	/* !CONFIG_SMP */

/*
 * Functions for the union type storage format of ktime_t which are
 * too large for inlining:
 */
#if BITS_PER_LONG < 64
/*
 * Divide a ktime value by a nanosecond value
 */
s64 __ktime_divns(const ktime_t kt, s64 div)
{
	int sft = 0;
	s64 dclc;
	u64 tmp;

	dclc = ktime_to_ns(kt);
	tmp = dclc < 0 ? -dclc : dclc;

	/* Make sure the divisor is less than 2^32: */
	while (div >> 32) {
		sft++;
		div >>= 1;
	}
	tmp >>= sft;
	do_div(tmp, (unsigned long) div);
	return dclc < 0 ? -tmp : tmp;
}
EXPORT_SYMBOL_GPL(__ktime_divns);
#endif /* BITS_PER_LONG >= 64 */

/*
 * Add two ktime values and do a safety check for overflow:
 */
ktime_t ktime_add_safe(const ktime_t lhs, const ktime_t rhs)
{
	ktime_t res = ktime_add_unsafe(lhs, rhs);

	/*
	 * We use KTIME_SEC_MAX here, the maximum timeout which we can
	 * return to user space in a timespec:
	 */
	if (res < 0 || res < lhs || res < rhs)
		res = ktime_set(KTIME_SEC_MAX, 0);

	return res;
}

EXPORT_SYMBOL_GPL(ktime_add_safe);

#ifdef CONFIG_DEBUG_OBJECTS_TIMERS

static struct debug_obj_descr hrtimer_debug_descr;

static void *hrtimer_debug_hint(void *addr)
{
	return ((struct hrtimer *) addr)->function;
}

/*
 * fixup_init is called when:
 * - an active object is initialized
 */
static bool hrtimer_fixup_init(void *addr, enum debug_obj_state state)
{
	struct hrtimer *timer = addr;

	switch (state) {
	case ODEBUG_STATE_ACTIVE:
		hrtimer_cancel(timer);
		debug_object_init(timer, &hrtimer_debug_descr);
		return true;
	default:
		return false;
	}
}

/*
 * fixup_activate is called when:
 * - an active object is activated
 * - an unknown non-static object is activated
 */
static bool hrtimer_fixup_activate(void *addr, enum debug_obj_state state)
{
	switch (state) {
	case ODEBUG_STATE_ACTIVE:
		WARN_ON(1);

	default:
		return false;
	}
}

/*
 * fixup_free is called when:
 * - an active object is freed
 */
static bool hrtimer_fixup_free(void *addr, enum debug_obj_state state)
{
	struct hrtimer *timer = addr;

	switch (state) {
	case ODEBUG_STATE_ACTIVE:
		hrtimer_cancel(timer);
		debug_object_free(timer, &hrtimer_debug_descr);
		return true;
	default:
		return false;
	}
}

static struct debug_obj_descr hrtimer_debug_descr = {
	.name		= "hrtimer",
	.debug_hint	= hrtimer_debug_hint,
	.fixup_init	= hrtimer_fixup_init,
	.fixup_activate	= hrtimer_fixup_activate,
	.fixup_free	= hrtimer_fixup_free,
};

static inline void debug_hrtimer_init(struct hrtimer *timer)
{
	debug_object_init(timer, &hrtimer_debug_descr);
}

static inline void debug_hrtimer_activate(struct hrtimer *timer)
{
	debug_object_activate(timer, &hrtimer_debug_descr);
}

static inline void debug_hrtimer_deactivate(struct hrtimer *timer)
{
	debug_object_deactivate(timer, &hrtimer_debug_descr);
}

static inline void debug_hrtimer_free(struct hrtimer *timer)
{
	debug_object_free(timer, &hrtimer_debug_descr);
}

static void __hrtimer_init(struct hrtimer *timer, clockid_t clock_id,
			   enum hrtimer_mode mode);

void hrtimer_init_on_stack(struct hrtimer *timer, clockid_t clock_id,
			   enum hrtimer_mode mode)
{
	debug_object_init_on_stack(timer, &hrtimer_debug_descr);
	__hrtimer_init(timer, clock_id, mode);
}
EXPORT_SYMBOL_GPL(hrtimer_init_on_stack);

void destroy_hrtimer_on_stack(struct hrtimer *timer)
{
	debug_object_free(timer, &hrtimer_debug_descr);
}
EXPORT_SYMBOL_GPL(destroy_hrtimer_on_stack);

#else
static inline void debug_hrtimer_init(struct hrtimer *timer) { }
static inline void debug_hrtimer_activate(struct hrtimer *timer) { }
static inline void debug_hrtimer_deactivate(struct hrtimer *timer) { }
#endif

static inline void
debug_init(struct hrtimer *timer, clockid_t clockid,
	   enum hrtimer_mode mode)
{
	debug_hrtimer_init(timer);
	trace_hrtimer_init(timer, clockid, mode);
}

static inline void debug_activate(struct hrtimer *timer)
{
	debug_hrtimer_activate(timer);
	trace_hrtimer_start(timer);
}

static inline void debug_deactivate(struct hrtimer *timer)
{
	debug_hrtimer_deactivate(timer);
	trace_hrtimer_cancel(timer);
}

#if defined(CONFIG_NO_HZ_COMMON) || defined(CONFIG_HIGH_RES_TIMERS)
static inline void hrtimer_update_next_timer(struct hrtimer_cpu_base *cpu_base,
					     struct hrtimer *timer)
{
#ifdef CONFIG_HIGH_RES_TIMERS
	cpu_base->next_timer = timer;
#endif
}

static ktime_t __hrtimer_get_next_event(struct hrtimer_cpu_base *cpu_base)
{
	struct hrtimer_clock_base *base = cpu_base->clock_base;
	unsigned int active = cpu_base->active_bases;
	ktime_t expires, expires_next = KTIME_MAX;

	hrtimer_update_next_timer(cpu_base, NULL);
	for (; active; base++, active >>= 1) {
		struct timerqueue_node *next;
		struct hrtimer *timer;

		if (!(active & 0x01))
			continue;

		next = timerqueue_getnext(&base->active);
		timer = container_of(next, struct hrtimer, node);
		expires = ktime_sub(hrtimer_get_expires(timer), base->offset);
		if (expires < expires_next) {
			expires_next = expires;
			hrtimer_update_next_timer(cpu_base, timer);
		}
	}
	/*
	 * clock_was_set() might have changed base->offset of any of
	 * the clock bases so the result might be negative. Fix it up
	 * to prevent a false positive in clockevents_program_event().
	 */
	if (expires_next < 0)
		expires_next = 0;
	return expires_next;
}
#endif

static inline ktime_t hrtimer_update_base(struct hrtimer_cpu_base *base)
{
	ktime_t *offs_real = &base->clock_base[HRTIMER_BASE_REALTIME].offset;
	ktime_t *offs_boot = &base->clock_base[HRTIMER_BASE_BOOTTIME].offset;
	ktime_t *offs_tai = &base->clock_base[HRTIMER_BASE_TAI].offset;

	return ktime_get_update_offsets_now(&base->clock_was_set_seq,
					    offs_real, offs_boot, offs_tai);
}

/* High resolution timer related functions */
#ifdef CONFIG_HIGH_RES_TIMERS

/*
 * High resolution timer enabled ?
 */
static bool hrtimer_hres_enabled __read_mostly  = true;
unsigned int hrtimer_resolution __read_mostly = LOW_RES_NSEC;
EXPORT_SYMBOL_GPL(hrtimer_resolution);

/*
 * Enable / Disable high resolution mode
 */
static int __init setup_hrtimer_hres(char *str)
{
	return (kstrtobool(str, &hrtimer_hres_enabled) == 0);
}

__setup("highres=", setup_hrtimer_hres);

/*
 * hrtimer_high_res_enabled - query, if the highres mode is enabled
 */
static inline int hrtimer_is_hres_enabled(void)
{
	return hrtimer_hres_enabled;
}

/*
 * Is the high resolution mode active ?
 */
static inline int __hrtimer_hres_active(struct hrtimer_cpu_base *cpu_base)
{
	return cpu_base->hres_active;
}

static inline int hrtimer_hres_active(void)
{
	return __hrtimer_hres_active(this_cpu_ptr(&hrtimer_bases));
}

/*
 * Reprogram the event source with checking both queues for the
 * next event
 * Called with interrupts disabled and base->lock held
 */
static void
hrtimer_force_reprogram(struct hrtimer_cpu_base *cpu_base, int skip_equal)
{
	ktime_t expires_next;

	if (!cpu_base->hres_active)
		return;

	expires_next = __hrtimer_get_next_event(cpu_base);

	if (skip_equal && expires_next == cpu_base->expires_next)
		return;

	cpu_base->expires_next = expires_next;

	/*
	 * If a hang was detected in the last timer interrupt then we
	 * leave the hang delay active in the hardware. We want the
	 * system to make progress. That also prevents the following
	 * scenario:
	 * T1 expires 50ms from now
	 * T2 expires 5s from now
	 *
	 * T1 is removed, so this code is called and would reprogram
	 * the hardware to 5s from now. Any hrtimer_start after that
	 * will not reprogram the hardware due to hang_detected being
	 * set. So we'd effectivly block all timers until the T2 event
	 * fires.
	 */
	if (cpu_base->hang_detected)
		return;

	tick_program_event(cpu_base->expires_next, 1);
}

/*
 * When a timer is enqueued and expires earlier than the already enqueued
 * timers, we have to check, whether it expires earlier than the timer for
 * which the clock event device was armed.
 *
 * Called with interrupts disabled and base->cpu_base.lock held
 */
static void hrtimer_reprogram(struct hrtimer *timer,
			      struct hrtimer_clock_base *base)
{
	struct hrtimer_cpu_base *cpu_base = this_cpu_ptr(&hrtimer_bases);
	ktime_t expires = ktime_sub(hrtimer_get_expires(timer), base->offset);

	WARN_ON_ONCE(hrtimer_get_expires_tv64(timer) < 0);

	/*
	 * If the timer is not on the current cpu, we cannot reprogram
	 * the other cpus clock event device.
	 */
	if (base->cpu_base != cpu_base)
		return;

	/*
	 * If the hrtimer interrupt is running, then it will
	 * reevaluate the clock bases and reprogram the clock event
	 * device. The callbacks are always executed in hard interrupt
	 * context so we don't need an extra check for a running
	 * callback.
	 */
	if (cpu_base->in_hrtirq)
		return;

	/*
	 * CLOCK_REALTIME timer might be requested with an absolute
	 * expiry time which is less than base->offset. Set it to 0.
	 */
	if (expires < 0)
		expires = 0;

	if (expires >= cpu_base->expires_next)
		return;

	/* Update the pointer to the next expiring timer */
	cpu_base->next_timer = timer;

	/*
	 * If a hang was detected in the last timer interrupt then we
	 * do not schedule a timer which is earlier than the expiry
	 * which we enforced in the hang detection. We want the system
	 * to make progress.
	 */
	if (cpu_base->hang_detected)
		return;

	/*
	 * Program the timer hardware. We enforce the expiry for
	 * events which are already in the past.
	 */
	cpu_base->expires_next = expires;
	tick_program_event(expires, 1);
}

/*
 * Initialize the high resolution related parts of cpu_base
 */
static inline void hrtimer_init_hres(struct hrtimer_cpu_base *base)
{
	base->expires_next = KTIME_MAX;
	base->hang_detected = 0;
	base->hres_active = 0;
	base->next_timer = NULL;
}

/*
 * Retrigger next event is called after clock was set
 *
 * Called with interrupts disabled via on_each_cpu()
 */
static void retrigger_next_event(void *arg)
{
	struct hrtimer_cpu_base *base = this_cpu_ptr(&hrtimer_bases);

	if (!base->hres_active)
		return;

	raw_spin_lock(&base->lock);
	hrtimer_update_base(base);
	hrtimer_force_reprogram(base, 0);
	raw_spin_unlock(&base->lock);
}

/*
 * Switch to high resolution mode
 */
static void hrtimer_switch_to_hres(void)
{
	struct hrtimer_cpu_base *base = this_cpu_ptr(&hrtimer_bases);

	if (tick_init_highres()) {
		printk(KERN_WARNING "Could not switch to high resolution "
				    "mode on CPU %d\n", base->cpu);
		return;
	}
	base->hres_active = 1;
	hrtimer_resolution = HIGH_RES_NSEC;

	tick_setup_sched_timer();
	/* "Retrigger" the interrupt to get things going */
	retrigger_next_event(NULL);
}

static void clock_was_set_work(struct work_struct *work)
{
	clock_was_set();
}

static DECLARE_WORK(hrtimer_work, clock_was_set_work);

/*
 * Called from timekeeping and resume code to reprogram the hrtimer
 * interrupt device on all cpus.
 */
void clock_was_set_delayed(void)
{
	schedule_work(&hrtimer_work);
}

#else

static inline int __hrtimer_hres_active(struct hrtimer_cpu_base *b) { return 0; }
static inline int hrtimer_hres_active(void) { return 0; }
static inline int hrtimer_is_hres_enabled(void) { return 0; }
static inline void hrtimer_switch_to_hres(void) { }
static inline void
hrtimer_force_reprogram(struct hrtimer_cpu_base *base, int skip_equal) { }
static inline int hrtimer_reprogram(struct hrtimer *timer,
				    struct hrtimer_clock_base *base)
{
	return 0;
}
static inline void hrtimer_init_hres(struct hrtimer_cpu_base *base) { }
static inline void retrigger_next_event(void *arg) { }

#endif /* CONFIG_HIGH_RES_TIMERS */

/*
 * Clock realtime was set
 *
 * Change the offset of the realtime clock vs. the monotonic
 * clock.
 *
 * We might have to reprogram the high resolution timer interrupt. On
 * SMP we call the architecture specific code to retrigger _all_ high
 * resolution timer interrupts. On UP we just disable interrupts and
 * call the high resolution interrupt code.
 */
void clock_was_set(void)
{
#ifdef CONFIG_HIGH_RES_TIMERS
	/* Retrigger the CPU local events everywhere */
	on_each_cpu(retrigger_next_event, NULL, 1);
#endif
	timerfd_clock_was_set();
}

/*
 * During resume we might have to reprogram the high resolution timer
 * interrupt on all online CPUs.  However, all other CPUs will be
 * stopped with IRQs interrupts disabled so the clock_was_set() call
 * must be deferred.
 */
void hrtimers_resume(void)
{
	WARN_ONCE(!irqs_disabled(),
		  KERN_INFO "hrtimers_resume() called with IRQs enabled!");

	/* Retrigger on the local CPU */
	retrigger_next_event(NULL);
	/* And schedule a retrigger for all others */
	clock_was_set_delayed();
}

/*
 * Counterpart to lock_hrtimer_base above:
 */
static inline
void unlock_hrtimer_base(const struct hrtimer *timer, unsigned long *flags)
{
	raw_spin_unlock_irqrestore(&timer->base->cpu_base->lock, *flags);
}

/**
 * hrtimer_forward - forward the timer expiry
 * @timer:	hrtimer to forward
 * @now:	forward past this time
 * @interval:	the interval to forward
 *
 * Forward the timer expiry so it will expire in the future.
 * Returns the number of overruns.
 *
 * Can be safely called from the callback function of @timer. If
 * called from other contexts @timer must neither be enqueued nor
 * running the callback and the caller needs to take care of
 * serialization.
 *
 * Note: This only updates the timer expiry value and does not requeue
 * the timer.
 */
u64 hrtimer_forward(struct hrtimer *timer, ktime_t now, ktime_t interval)
{
	u64 orun = 1;
	ktime_t delta;

	delta = ktime_sub(now, hrtimer_get_expires(timer));

	if (delta < 0)
		return 0;

	if (WARN_ON(timer->state & HRTIMER_STATE_ENQUEUED))
		return 0;

	if (interval < hrtimer_resolution)
		interval = hrtimer_resolution;

	if (unlikely(delta >= interval)) {
		s64 incr = ktime_to_ns(interval);

		orun = ktime_divns(delta, incr);
		hrtimer_add_expires_ns(timer, incr * orun);
		if (hrtimer_get_expires_tv64(timer) > now)
			return orun;
		/*
		 * This (and the ktime_add() below) is the
		 * correction for exact:
		 */
		orun++;
	}
	hrtimer_add_expires(timer, interval);

	return orun;
}
EXPORT_SYMBOL_GPL(hrtimer_forward);

/*
 * enqueue_hrtimer - internal function to (re)start a timer
 *
 * The timer is inserted in expiry order. Insertion into the
 * red black tree is O(log(n)). Must hold the base lock.
 *
 * Returns 1 when the new timer is the leftmost timer in the tree.
 */
static int enqueue_hrtimer(struct hrtimer *timer,
			   struct hrtimer_clock_base *base)
{
	debug_activate(timer);

	base->cpu_base->active_bases |= 1 << base->index;

	timer->state |= HRTIMER_STATE_ENQUEUED;

	return timerqueue_add(&base->active, &timer->node);
}

/*
 * __remove_hrtimer - internal function to remove a timer
 *
 * Caller must hold the base lock.
 *
 * High resolution timer mode reprograms the clock event device when the
 * timer is the one which expires next. The caller can disable this by setting
 * reprogram to zero. This is useful, when the context does a reprogramming
 * anyway (e.g. timer interrupt)
 */
static void __remove_hrtimer(struct hrtimer *timer,
			     struct hrtimer_clock_base *base,
			     u8 newstate, int reprogram)
{
	struct hrtimer_cpu_base *cpu_base = base->cpu_base;
<<<<<<< HEAD

	if (!(timer->state & HRTIMER_STATE_ENQUEUED))
		goto out;
=======
	unsigned int state = timer->state;

	if (!(state & HRTIMER_STATE_ENQUEUED))
		goto out;
	/* Pairs with the lockless read in hrtimer_is_queued() */
	WRITE_ONCE(timer->state, newstate);
>>>>>>> d6d7f6f8

	if (!timerqueue_del(&base->active, &timer->node))
		cpu_base->active_bases &= ~(1 << base->index);

#ifdef CONFIG_HIGH_RES_TIMERS
	/*
	 * Note: If reprogram is false we do not update
	 * cpu_base->next_timer. This happens when we remove the first
	 * timer on a remote cpu. No harm as we never dereference
	 * cpu_base->next_timer. So the worst thing what can happen is
	 * an superflous call to hrtimer_force_reprogram() on the
	 * remote cpu later on if the same timer gets enqueued again.
	 */
	if (reprogram && timer == cpu_base->next_timer)
		hrtimer_force_reprogram(cpu_base, 1);
#endif

out:
	/*
	* We need to preserve PINNED state here, otherwise we may end up
	* migrating pinned hrtimers as well.
	*/
	timer->state = newstate | (timer->state & HRTIMER_STATE_PINNED);
}

/*
 * remove hrtimer, called with base lock held
 */
static inline int
remove_hrtimer(struct hrtimer *timer, struct hrtimer_clock_base *base, bool restart)
{
	if (hrtimer_is_queued(timer)) {
		u8 state = timer->state;
		int reprogram;

		/*
		 * Remove the timer and force reprogramming when high
		 * resolution mode is active and the timer is on the current
		 * CPU. If we remove a timer on another CPU, reprogramming is
		 * skipped. The interrupt event on this CPU is fired and
		 * reprogramming happens in the interrupt handler. This is a
		 * rare case and less expensive than a smp call.
		 */
		debug_deactivate(timer);
		reprogram = base->cpu_base == this_cpu_ptr(&hrtimer_bases);

		if (!restart)
			state = HRTIMER_STATE_INACTIVE;

		__remove_hrtimer(timer, base, state, reprogram);
		timer->state &= ~HRTIMER_STATE_PINNED;
		return 1;
	}
	return 0;
}

static inline ktime_t hrtimer_update_lowres(struct hrtimer *timer, ktime_t tim,
					    const enum hrtimer_mode mode)
{
#ifdef CONFIG_TIME_LOW_RES
	/*
	 * CONFIG_TIME_LOW_RES indicates that the system has no way to return
	 * granular time values. For relative timers we add hrtimer_resolution
	 * (i.e. one jiffie) to prevent short timeouts.
	 */
	timer->is_rel = mode & HRTIMER_MODE_REL;
	if (timer->is_rel)
		tim = ktime_add_safe(tim, hrtimer_resolution);
#endif
	return tim;
}

/**
 * hrtimer_start_range_ns - (re)start an hrtimer on the current CPU
 * @timer:	the timer to be added
 * @tim:	expiry time
 * @delta_ns:	"slack" range for the timer
 * @mode:	expiry mode: absolute (HRTIMER_MODE_ABS) or
 *		relative (HRTIMER_MODE_REL)
 */
void hrtimer_start_range_ns(struct hrtimer *timer, ktime_t tim,
			    u64 delta_ns, const enum hrtimer_mode mode)
{
	struct hrtimer_clock_base *base, *new_base;
	unsigned long flags;
	int leftmost;

	base = lock_hrtimer_base(timer, &flags);

	/* Remove an active timer from the queue: */
	remove_hrtimer(timer, base, true);

	if (mode & HRTIMER_MODE_REL)
		tim = ktime_add_safe(tim, base->get_time());

	tim = hrtimer_update_lowres(timer, tim, mode);

	hrtimer_set_expires_range_ns(timer, tim, delta_ns);

	/* Switch the timer base, if necessary: */
	new_base = switch_hrtimer_base(timer, base, mode & HRTIMER_MODE_PINNED);

	/* Update pinned state */
	timer->state &= ~HRTIMER_STATE_PINNED;
	timer->state |= (!!(mode & HRTIMER_MODE_PINNED)) << HRTIMER_PINNED_SHIFT;

	leftmost = enqueue_hrtimer(timer, new_base);
	if (!leftmost)
		goto unlock;

	if (!hrtimer_is_hres_active(timer)) {
		/*
		 * Kick to reschedule the next tick to handle the new timer
		 * on dynticks target.
		 */
		if (new_base->cpu_base->nohz_active)
			wake_up_nohz_cpu(new_base->cpu_base->cpu);
	} else {
		hrtimer_reprogram(timer, new_base);
	}
unlock:
	unlock_hrtimer_base(timer, &flags);
}
EXPORT_SYMBOL_GPL(hrtimer_start_range_ns);

/**
 * hrtimer_try_to_cancel - try to deactivate a timer
 * @timer:	hrtimer to stop
 *
 * Returns:
 *  0 when the timer was not active
 *  1 when the timer was active
 * -1 when the timer is currently excuting the callback function and
 *    cannot be stopped
 */
int hrtimer_try_to_cancel(struct hrtimer *timer)
{
	struct hrtimer_clock_base *base;
	unsigned long flags;
	int ret = -1;

	/*
	 * Check lockless first. If the timer is not active (neither
	 * enqueued nor running the callback, nothing to do here.  The
	 * base lock does not serialize against a concurrent enqueue,
	 * so we can avoid taking it.
	 */
	if (!hrtimer_active(timer))
		return 0;

	base = lock_hrtimer_base(timer, &flags);

	if (!hrtimer_callback_running(timer))
		ret = remove_hrtimer(timer, base, false);

	unlock_hrtimer_base(timer, &flags);

	return ret;

}
EXPORT_SYMBOL_GPL(hrtimer_try_to_cancel);

/**
 * hrtimer_cancel - cancel a timer and wait for the handler to finish.
 * @timer:	the timer to be cancelled
 *
 * Returns:
 *  0 when the timer was not active
 *  1 when the timer was active
 */
int hrtimer_cancel(struct hrtimer *timer)
{
	for (;;) {
		int ret = hrtimer_try_to_cancel(timer);

		if (ret >= 0)
			return ret;
<<<<<<< HEAD
		udelay(1);
=======
		cpu_relax();
		ndelay(TIMER_LOCK_TIGHT_LOOP_DELAY_NS);
>>>>>>> d6d7f6f8
	}
}
EXPORT_SYMBOL_GPL(hrtimer_cancel);

/**
 * hrtimer_get_remaining - get remaining time for the timer
 * @timer:	the timer to read
 * @adjust:	adjust relative timers when CONFIG_TIME_LOW_RES=y
 */
ktime_t __hrtimer_get_remaining(const struct hrtimer *timer, bool adjust)
{
	unsigned long flags;
	ktime_t rem;

	lock_hrtimer_base(timer, &flags);
	if (IS_ENABLED(CONFIG_TIME_LOW_RES) && adjust)
		rem = hrtimer_expires_remaining_adjusted(timer);
	else
		rem = hrtimer_expires_remaining(timer);
	unlock_hrtimer_base(timer, &flags);

	return rem;
}
EXPORT_SYMBOL_GPL(__hrtimer_get_remaining);

#ifdef CONFIG_NO_HZ_COMMON
/**
 * hrtimer_get_next_event - get the time until next expiry event
 *
 * Returns the next expiry time or KTIME_MAX if no timer is pending.
 */
u64 hrtimer_get_next_event(void)
{
	struct hrtimer_cpu_base *cpu_base = this_cpu_ptr(&hrtimer_bases);
	u64 expires = KTIME_MAX;
	unsigned long flags;

	raw_spin_lock_irqsave(&cpu_base->lock, flags);

	if (!__hrtimer_hres_active(cpu_base))
		expires = __hrtimer_get_next_event(cpu_base);

	raw_spin_unlock_irqrestore(&cpu_base->lock, flags);

	return expires;
}
#endif

static inline int hrtimer_clockid_to_base(clockid_t clock_id)
{
	if (likely(clock_id < MAX_CLOCKS)) {
		int base = hrtimer_clock_to_base_table[clock_id];

		if (likely(base != HRTIMER_MAX_CLOCK_BASES))
			return base;
	}
	WARN(1, "Invalid clockid %d. Using MONOTONIC\n", clock_id);
	return HRTIMER_BASE_MONOTONIC;
}

static void __hrtimer_init(struct hrtimer *timer, clockid_t clock_id,
			   enum hrtimer_mode mode)
{
	struct hrtimer_cpu_base *cpu_base;
	int base;

	memset(timer, 0, sizeof(struct hrtimer));

	cpu_base = raw_cpu_ptr(&hrtimer_bases);

	/*
	 * POSIX magic: Relative CLOCK_REALTIME timers are not affected by
	 * clock modifications, so they needs to become CLOCK_MONOTONIC to
	 * ensure POSIX compliance.
	 */
	if (clock_id == CLOCK_REALTIME && mode & HRTIMER_MODE_REL)
		clock_id = CLOCK_MONOTONIC;

	base = hrtimer_clockid_to_base(clock_id);
	timer->base = &cpu_base->clock_base[base];
	timerqueue_init(&timer->node);
}

/**
 * hrtimer_init - initialize a timer to the given clock
 * @timer:	the timer to be initialized
 * @clock_id:	the clock to be used
 * @mode:	timer mode abs/rel
 */
void hrtimer_init(struct hrtimer *timer, clockid_t clock_id,
		  enum hrtimer_mode mode)
{
	debug_init(timer, clock_id, mode);
	__hrtimer_init(timer, clock_id, mode);
}
EXPORT_SYMBOL_GPL(hrtimer_init);

/*
 * A timer is active, when it is enqueued into the rbtree or the
 * callback function is running or it's in the state of being migrated
 * to another cpu.
 *
 * It is important for this function to not return a false negative.
 */
bool hrtimer_active(const struct hrtimer *timer)
{
	struct hrtimer_cpu_base *cpu_base;
	unsigned int seq;

	do {
		cpu_base = READ_ONCE(timer->base->cpu_base);
		seq = raw_read_seqcount_begin(&cpu_base->seq);

		if (((timer->state & ~HRTIMER_STATE_PINNED) !=
		      HRTIMER_STATE_INACTIVE) || cpu_base->running == timer)
			return true;

	} while (read_seqcount_retry(&cpu_base->seq, seq) ||
		 cpu_base != READ_ONCE(timer->base->cpu_base));

	return false;
}
EXPORT_SYMBOL_GPL(hrtimer_active);

/*
 * The write_seqcount_barrier()s in __run_hrtimer() split the thing into 3
 * distinct sections:
 *
 *  - queued:	the timer is queued
 *  - callback:	the timer is being ran
 *  - post:	the timer is inactive or (re)queued
 *
 * On the read side we ensure we observe timer->state and cpu_base->running
 * from the same section, if anything changed while we looked at it, we retry.
 * This includes timer->base changing because sequence numbers alone are
 * insufficient for that.
 *
 * The sequence numbers are required because otherwise we could still observe
 * a false negative if the read side got smeared over multiple consequtive
 * __run_hrtimer() invocations.
 */

static void __run_hrtimer(struct hrtimer_cpu_base *cpu_base,
			  struct hrtimer_clock_base *base,
			  struct hrtimer *timer, ktime_t *now)
{
	enum hrtimer_restart (*fn)(struct hrtimer *);
	int restart;

	lockdep_assert_held(&cpu_base->lock);

	debug_deactivate(timer);
	cpu_base->running = timer;

	/*
	 * Separate the ->running assignment from the ->state assignment.
	 *
	 * As with a regular write barrier, this ensures the read side in
	 * hrtimer_active() cannot observe cpu_base->running == NULL &&
	 * timer->state == INACTIVE.
	 */
	raw_write_seqcount_barrier(&cpu_base->seq);

	__remove_hrtimer(timer, base, HRTIMER_STATE_INACTIVE, 0);
	fn = timer->function;

	/*
	 * Clear the 'is relative' flag for the TIME_LOW_RES case. If the
	 * timer is restarted with a period then it becomes an absolute
	 * timer. If its not restarted it does not matter.
	 */
	if (IS_ENABLED(CONFIG_TIME_LOW_RES))
		timer->is_rel = false;

	/*
	 * Because we run timers from hardirq context, there is no chance
	 * they get migrated to another cpu, therefore its safe to unlock
	 * the timer base.
	 */
	raw_spin_unlock(&cpu_base->lock);
	trace_hrtimer_expire_entry(timer, now);
	restart = fn(timer);
	trace_hrtimer_expire_exit(timer);
	raw_spin_lock(&cpu_base->lock);

	/*
	 * Note: We clear the running state after enqueue_hrtimer and
	 * we do not reprogram the event hardware. Happens either in
	 * hrtimer_start_range_ns() or in hrtimer_interrupt()
	 *
	 * Note: Because we dropped the cpu_base->lock above,
	 * hrtimer_start_range_ns() can have popped in and enqueued the timer
	 * for us already.
	 */
	if (restart != HRTIMER_NORESTART &&
	    !(timer->state & HRTIMER_STATE_ENQUEUED))
		enqueue_hrtimer(timer, base);

	/*
	 * Separate the ->running assignment from the ->state assignment.
	 *
	 * As with a regular write barrier, this ensures the read side in
	 * hrtimer_active() cannot observe cpu_base->running == NULL &&
	 * timer->state == INACTIVE.
	 */
	raw_write_seqcount_barrier(&cpu_base->seq);

	WARN_ON_ONCE(cpu_base->running != timer);
	cpu_base->running = NULL;
}

static void __hrtimer_run_queues(struct hrtimer_cpu_base *cpu_base, ktime_t now)
{
	struct hrtimer_clock_base *base = cpu_base->clock_base;
	unsigned int active = cpu_base->active_bases;

	for (; active; base++, active >>= 1) {
		struct timerqueue_node *node;
		ktime_t basenow;

		if (!(active & 0x01))
			continue;

		basenow = ktime_add(now, base->offset);

		while ((node = timerqueue_getnext(&base->active))) {
			struct hrtimer *timer;

			timer = container_of(node, struct hrtimer, node);

			/*
			 * The immediate goal for using the softexpires is
			 * minimizing wakeups, not running timers at the
			 * earliest interrupt after their soft expiration.
			 * This allows us to avoid using a Priority Search
			 * Tree, which can answer a stabbing querry for
			 * overlapping intervals and instead use the simple
			 * BST we already have.
			 * We don't add extra wakeups by delaying timers that
			 * are right-of a not yet expired timer, because that
			 * timer will have to trigger a wakeup anyway.
			 */
			if (basenow < hrtimer_get_softexpires_tv64(timer))
				break;

			__run_hrtimer(cpu_base, base, timer, &basenow);
		}
	}
}

#ifdef CONFIG_HIGH_RES_TIMERS

/*
 * High resolution timer interrupt
 * Called with interrupts disabled
 */
void hrtimer_interrupt(struct clock_event_device *dev)
{
	struct hrtimer_cpu_base *cpu_base = this_cpu_ptr(&hrtimer_bases);
	ktime_t expires_next, now, entry_time, delta;
	int retries = 0;

	BUG_ON(!cpu_base->hres_active);
	cpu_base->nr_events++;
	dev->next_event = KTIME_MAX;

	raw_spin_lock(&cpu_base->lock);
	entry_time = now = hrtimer_update_base(cpu_base);
retry:
	cpu_base->in_hrtirq = 1;
	/*
	 * We set expires_next to KTIME_MAX here with cpu_base->lock
	 * held to prevent that a timer is enqueued in our queue via
	 * the migration code. This does not affect enqueueing of
	 * timers which run their callback and need to be requeued on
	 * this CPU.
	 */
	cpu_base->expires_next = KTIME_MAX;

	__hrtimer_run_queues(cpu_base, now);

	/* Reevaluate the clock bases for the next expiry */
	expires_next = __hrtimer_get_next_event(cpu_base);
	/*
	 * Store the new expiry value so the migration code can verify
	 * against it.
	 */
	cpu_base->expires_next = expires_next;
	cpu_base->in_hrtirq = 0;
	raw_spin_unlock(&cpu_base->lock);

	/* Reprogramming necessary ? */
	if (!tick_program_event(expires_next, 0)) {
		cpu_base->hang_detected = 0;
		return;
	}

	/*
	 * The next timer was already expired due to:
	 * - tracing
	 * - long lasting callbacks
	 * - being scheduled away when running in a VM
	 *
	 * We need to prevent that we loop forever in the hrtimer
	 * interrupt routine. We give it 3 attempts to avoid
	 * overreacting on some spurious event.
	 *
	 * Acquire base lock for updating the offsets and retrieving
	 * the current time.
	 */
	raw_spin_lock(&cpu_base->lock);
	now = hrtimer_update_base(cpu_base);
	cpu_base->nr_retries++;
	if (++retries < 3)
		goto retry;
	/*
	 * Give the system a chance to do something else than looping
	 * here. We stored the entry time, so we know exactly how long
	 * we spent here. We schedule the next event this amount of
	 * time away.
	 */
	cpu_base->nr_hangs++;
	cpu_base->hang_detected = 1;
	raw_spin_unlock(&cpu_base->lock);
	delta = ktime_sub(now, entry_time);
	if ((unsigned int)delta > cpu_base->max_hang_time)
		cpu_base->max_hang_time = (unsigned int) delta;
	/*
	 * Limit it to a sensible value as we enforce a longer
	 * delay. Give the CPU at least 100ms to catch up.
	 */
	if (delta > 100 * NSEC_PER_MSEC)
		expires_next = ktime_add_ns(now, 100 * NSEC_PER_MSEC);
	else
		expires_next = ktime_add(now, delta);
	tick_program_event(expires_next, 1);
	printk_once(KERN_WARNING "hrtimer: interrupt took %llu ns\n",
		    ktime_to_ns(delta));
}

/* called with interrupts disabled */
static inline void __hrtimer_peek_ahead_timers(void)
{
	struct tick_device *td;

	if (!hrtimer_hres_active())
		return;

	td = this_cpu_ptr(&tick_cpu_device);
	if (td && td->evtdev)
		hrtimer_interrupt(td->evtdev);
}

#else /* CONFIG_HIGH_RES_TIMERS */

static inline void __hrtimer_peek_ahead_timers(void) { }

#endif	/* !CONFIG_HIGH_RES_TIMERS */

/*
 * Called from run_local_timers in hardirq context every jiffy
 */
void hrtimer_run_queues(void)
{
	struct hrtimer_cpu_base *cpu_base = this_cpu_ptr(&hrtimer_bases);
	ktime_t now;

	if (__hrtimer_hres_active(cpu_base))
		return;

	/*
	 * This _is_ ugly: We have to check periodically, whether we
	 * can switch to highres and / or nohz mode. The clocksource
	 * switch happens with xtime_lock held. Notification from
	 * there only sets the check bit in the tick_oneshot code,
	 * otherwise we might deadlock vs. xtime_lock.
	 */
	if (tick_check_oneshot_change(!hrtimer_is_hres_enabled())) {
		hrtimer_switch_to_hres();
		return;
	}

	raw_spin_lock(&cpu_base->lock);
	now = hrtimer_update_base(cpu_base);
	__hrtimer_run_queues(cpu_base, now);
	raw_spin_unlock(&cpu_base->lock);
}

/*
 * Sleep related functions:
 */
static enum hrtimer_restart hrtimer_wakeup(struct hrtimer *timer)
{
	struct hrtimer_sleeper *t =
		container_of(timer, struct hrtimer_sleeper, timer);
	struct task_struct *task = t->task;

	t->task = NULL;
	if (task)
		wake_up_process(task);

	return HRTIMER_NORESTART;
}

void hrtimer_init_sleeper(struct hrtimer_sleeper *sl, struct task_struct *task)
{
	sl->timer.function = hrtimer_wakeup;
	sl->task = task;
}
EXPORT_SYMBOL_GPL(hrtimer_init_sleeper);

int nanosleep_copyout(struct restart_block *restart, struct timespec *ts)
{
	switch(restart->nanosleep.type) {
#ifdef CONFIG_COMPAT
	case TT_COMPAT:
		if (compat_put_timespec(ts, restart->nanosleep.compat_rmtp))
			return -EFAULT;
		break;
#endif
	case TT_NATIVE:
		if (copy_to_user(restart->nanosleep.rmtp, ts, sizeof(struct timespec)))
			return -EFAULT;
		break;
	default:
		BUG();
	}
	return -ERESTART_RESTARTBLOCK;
}

static int __sched do_nanosleep(struct hrtimer_sleeper *t, enum hrtimer_mode mode)
{
	struct restart_block *restart;

	hrtimer_init_sleeper(t, current);

	do {
		set_current_state(TASK_INTERRUPTIBLE);
		hrtimer_start_expires(&t->timer, mode);

		if (likely(t->task))
			freezable_schedule();

		hrtimer_cancel(&t->timer);
		mode = HRTIMER_MODE_ABS;

	} while (t->task && !signal_pending(current));

	__set_current_state(TASK_RUNNING);

	if (!t->task)
		return 0;

	restart = &current->restart_block;
	if (restart->nanosleep.type != TT_NONE) {
		ktime_t rem = hrtimer_expires_remaining(&t->timer);
		struct timespec rmt;

		if (rem <= 0)
			return 0;
		rmt = ktime_to_timespec(rem);

		return nanosleep_copyout(restart, &rmt);
	}
	return -ERESTART_RESTARTBLOCK;
}

static long __sched hrtimer_nanosleep_restart(struct restart_block *restart)
{
	struct hrtimer_sleeper t;
	int ret;

	hrtimer_init_on_stack(&t.timer, restart->nanosleep.clockid,
				HRTIMER_MODE_ABS);
	hrtimer_set_expires_tv64(&t.timer, restart->nanosleep.expires);

	ret = do_nanosleep(&t, HRTIMER_MODE_ABS);
	destroy_hrtimer_on_stack(&t.timer);
	return ret;
}

long hrtimer_nanosleep(const struct timespec64 *rqtp,
		       const enum hrtimer_mode mode, const clockid_t clockid)
{
	struct restart_block *restart;
	struct hrtimer_sleeper t;
	int ret = 0;
	u64 slack;

	slack = current->timer_slack_ns;
	if (dl_task(current) || rt_task(current))
		slack = 0;

	hrtimer_init_on_stack(&t.timer, clockid, mode);
	hrtimer_set_expires_range_ns(&t.timer, timespec64_to_ktime(*rqtp), slack);
	ret = do_nanosleep(&t, mode);
	if (ret != -ERESTART_RESTARTBLOCK)
		goto out;

	/* Absolute timers do not update the rmtp value and restart: */
	if (mode == HRTIMER_MODE_ABS) {
		ret = -ERESTARTNOHAND;
		goto out;
	}

	restart = &current->restart_block;
	restart->fn = hrtimer_nanosleep_restart;
	restart->nanosleep.clockid = t.timer.base->clockid;
	restart->nanosleep.expires = hrtimer_get_expires_tv64(&t.timer);
out:
	destroy_hrtimer_on_stack(&t.timer);
	return ret;
}

SYSCALL_DEFINE2(nanosleep, struct timespec __user *, rqtp,
		struct timespec __user *, rmtp)
{
	struct timespec64 tu64;
	struct timespec tu;

	if (copy_from_user(&tu, rqtp, sizeof(tu)))
		return -EFAULT;

	tu64 = timespec_to_timespec64(tu);
	if (!timespec64_valid(&tu64))
		return -EINVAL;

	current->restart_block.nanosleep.type = rmtp ? TT_NATIVE : TT_NONE;
	current->restart_block.nanosleep.rmtp = rmtp;
	return hrtimer_nanosleep(&tu64, HRTIMER_MODE_REL, CLOCK_MONOTONIC);
}

#ifdef CONFIG_COMPAT

COMPAT_SYSCALL_DEFINE2(nanosleep, struct compat_timespec __user *, rqtp,
		       struct compat_timespec __user *, rmtp)
{
	struct timespec64 tu64;
	struct timespec tu;

	if (compat_get_timespec(&tu, rqtp))
		return -EFAULT;

	tu64 = timespec_to_timespec64(tu);
	if (!timespec64_valid(&tu64))
		return -EINVAL;

	current->restart_block.nanosleep.type = rmtp ? TT_COMPAT : TT_NONE;
	current->restart_block.nanosleep.compat_rmtp = rmtp;
	return hrtimer_nanosleep(&tu64, HRTIMER_MODE_REL, CLOCK_MONOTONIC);
}
#endif

/*
 * Functions related to boot-time initialization:
 */
int hrtimers_prepare_cpu(unsigned int cpu)
{
	struct hrtimer_cpu_base *cpu_base = &per_cpu(hrtimer_bases, cpu);
	int i;

	for (i = 0; i < HRTIMER_MAX_CLOCK_BASES; i++) {
		cpu_base->clock_base[i].cpu_base = cpu_base;
		timerqueue_init_head(&cpu_base->clock_base[i].active);
	}

	cpu_base->active_bases = 0;
	cpu_base->cpu = cpu;
	hrtimer_init_hres(cpu_base);
	return 0;
}

#ifdef CONFIG_HOTPLUG_CPU
static void migrate_hrtimer_list(struct hrtimer_clock_base *old_base,
				 struct hrtimer_clock_base *new_base,
				 bool remove_pinned)
{
	struct hrtimer *timer;
	struct timerqueue_node *node;
	struct timerqueue_head pinned;
	int is_pinned;
	bool is_hotplug = !cpu_online(old_base->cpu_base->cpu);

	timerqueue_init_head(&pinned);

	while ((node = timerqueue_getnext(&old_base->active))) {
		timer = container_of(node, struct hrtimer, node);
		if (is_hotplug)
			BUG_ON(hrtimer_callback_running(timer));
		debug_deactivate(timer);

		/*
		 * Mark it as ENQUEUED not INACTIVE otherwise the
		 * timer could be seen as !active and just vanish away
		 * under us on another CPU
		 */
		__remove_hrtimer(timer, old_base, HRTIMER_STATE_ENQUEUED, 0);

		is_pinned = timer->state & HRTIMER_STATE_PINNED;
		if (!remove_pinned && is_pinned) {
			timerqueue_add(&pinned, &timer->node);
			continue;
		}

		timer->base = new_base;
		/*
		 * Enqueue the timers on the new cpu. This does not
		 * reprogram the event device in case the timer
		 * expires before the earliest on this CPU, but we run
		 * hrtimer_interrupt after we migrated everything to
		 * sort out already expired timers and reprogram the
		 * event device.
		 */
		enqueue_hrtimer(timer, new_base);
	}

	/* Re-queue pinned timers for non-hotplug usecase */
	while ((node = timerqueue_getnext(&pinned))) {
		timer = container_of(node, struct hrtimer, node);

		timerqueue_del(&pinned, &timer->node);
		enqueue_hrtimer(timer, old_base);
	}
}

static void __migrate_hrtimers(unsigned int scpu, bool remove_pinned)
{
	struct hrtimer_cpu_base *old_base, *new_base;
	unsigned long flags;
	int i;

	local_irq_save(flags);
	old_base = &per_cpu(hrtimer_bases, scpu);
	new_base = this_cpu_ptr(&hrtimer_bases);
	/*
	 * The caller is globally serialized and nobody else
	 * takes two locks at once, deadlock is not possible.
	 */
	raw_spin_lock(&new_base->lock);
	raw_spin_lock_nested(&old_base->lock, SINGLE_DEPTH_NESTING);

	for (i = 0; i < HRTIMER_MAX_CLOCK_BASES; i++) {
		migrate_hrtimer_list(&old_base->clock_base[i],
				     &new_base->clock_base[i], remove_pinned);
	}

	raw_spin_unlock(&old_base->lock);
	raw_spin_unlock(&new_base->lock);

	/* Check, if we got expired work to do */
	__hrtimer_peek_ahead_timers();
	local_irq_restore(flags);
}

int hrtimers_dead_cpu(unsigned int scpu)
{
	BUG_ON(cpu_online(scpu));
	tick_cancel_sched_timer(scpu);

	__migrate_hrtimers(scpu, true);
	return 0;
}

void hrtimer_quiesce_cpu(void *cpup)
{
	__migrate_hrtimers(*(int *)cpup, false);
}

#endif /* CONFIG_HOTPLUG_CPU */

void __init hrtimers_init(void)
{
	hrtimers_prepare_cpu(smp_processor_id());
}

/**
 * schedule_hrtimeout_range_clock - sleep until timeout
 * @expires:	timeout value (ktime_t)
 * @delta:	slack in expires timeout (ktime_t)
 * @mode:	timer mode, HRTIMER_MODE_ABS or HRTIMER_MODE_REL
 * @clock:	timer clock, CLOCK_MONOTONIC or CLOCK_REALTIME
 */
int __sched
schedule_hrtimeout_range_clock(ktime_t *expires, u64 delta,
			       const enum hrtimer_mode mode, int clock)
{
	struct hrtimer_sleeper t;

	/*
	 * Optimize when a zero timeout value is given. It does not
	 * matter whether this is an absolute or a relative time.
	 */
	if (expires && *expires == 0) {
		__set_current_state(TASK_RUNNING);
		return 0;
	}

	/*
	 * A NULL parameter means "infinite"
	 */
	if (!expires) {
		schedule();
		return -EINTR;
	}

	hrtimer_init_on_stack(&t.timer, clock, mode);
	hrtimer_set_expires_range_ns(&t.timer, *expires, delta);

	hrtimer_init_sleeper(&t, current);

	hrtimer_start_expires(&t.timer, mode);

	if (likely(t.task))
		schedule();

	hrtimer_cancel(&t.timer);
	destroy_hrtimer_on_stack(&t.timer);

	__set_current_state(TASK_RUNNING);

	return !t.task ? 0 : -EINTR;
}

/**
 * schedule_hrtimeout_range - sleep until timeout
 * @expires:	timeout value (ktime_t)
 * @delta:	slack in expires timeout (ktime_t)
 * @mode:	timer mode, HRTIMER_MODE_ABS or HRTIMER_MODE_REL
 *
 * Make the current task sleep until the given expiry time has
 * elapsed. The routine will return immediately unless
 * the current task state has been set (see set_current_state()).
 *
 * The @delta argument gives the kernel the freedom to schedule the
 * actual wakeup to a time that is both power and performance friendly.
 * The kernel give the normal best effort behavior for "@expires+@delta",
 * but may decide to fire the timer earlier, but no earlier than @expires.
 *
 * You can set the task state as follows -
 *
 * %TASK_UNINTERRUPTIBLE - at least @timeout time is guaranteed to
 * pass before the routine returns.
 *
 * %TASK_INTERRUPTIBLE - the routine may return early if a signal is
 * delivered to the current task.
 *
 * The current task state is guaranteed to be TASK_RUNNING when this
 * routine returns.
 *
 * Returns 0 when the timer has expired otherwise -EINTR
 */
int __sched schedule_hrtimeout_range(ktime_t *expires, u64 delta,
				     const enum hrtimer_mode mode)
{
	return schedule_hrtimeout_range_clock(expires, delta, mode,
					      CLOCK_MONOTONIC);
}
EXPORT_SYMBOL_GPL(schedule_hrtimeout_range);

/**
 * schedule_hrtimeout - sleep until timeout
 * @expires:	timeout value (ktime_t)
 * @mode:	timer mode, HRTIMER_MODE_ABS or HRTIMER_MODE_REL
 *
 * Make the current task sleep until the given expiry time has
 * elapsed. The routine will return immediately unless
 * the current task state has been set (see set_current_state()).
 *
 * You can set the task state as follows -
 *
 * %TASK_UNINTERRUPTIBLE - at least @timeout time is guaranteed to
 * pass before the routine returns.
 *
 * %TASK_INTERRUPTIBLE - the routine may return early if a signal is
 * delivered to the current task.
 *
 * The current task state is guaranteed to be TASK_RUNNING when this
 * routine returns.
 *
 * Returns 0 when the timer has expired otherwise -EINTR
 */
int __sched schedule_hrtimeout(ktime_t *expires,
			       const enum hrtimer_mode mode)
{
	return schedule_hrtimeout_range(expires, 0, mode);
}
EXPORT_SYMBOL_GPL(schedule_hrtimeout);<|MERGE_RESOLUTION|>--- conflicted
+++ resolved
@@ -52,10 +52,7 @@
 #include <linux/timer.h>
 #include <linux/freezer.h>
 #include <linux/delay.h>
-<<<<<<< HEAD
 #include <linux/compat.h>
-=======
->>>>>>> d6d7f6f8
 
 #include <linux/uaccess.h>
 
@@ -850,7 +847,8 @@
 
 	base->cpu_base->active_bases |= 1 << base->index;
 
-	timer->state |= HRTIMER_STATE_ENQUEUED;
+	/* Pairs with the lockless read in hrtimer_is_queued() */
+	WRITE_ONCE(timer->state, HRTIMER_STATE_ENQUEUED);
 
 	return timerqueue_add(&base->active, &timer->node);
 }
@@ -870,18 +868,12 @@
 			     u8 newstate, int reprogram)
 {
 	struct hrtimer_cpu_base *cpu_base = base->cpu_base;
-<<<<<<< HEAD
-
-	if (!(timer->state & HRTIMER_STATE_ENQUEUED))
-		goto out;
-=======
 	unsigned int state = timer->state;
 
 	if (!(state & HRTIMER_STATE_ENQUEUED))
 		goto out;
 	/* Pairs with the lockless read in hrtimer_is_queued() */
 	WRITE_ONCE(timer->state, newstate);
->>>>>>> d6d7f6f8
 
 	if (!timerqueue_del(&base->active, &timer->node))
 		cpu_base->active_bases &= ~(1 << base->index);
@@ -1059,12 +1051,7 @@
 
 		if (ret >= 0)
 			return ret;
-<<<<<<< HEAD
 		udelay(1);
-=======
-		cpu_relax();
-		ndelay(TIMER_LOCK_TIGHT_LOOP_DELAY_NS);
->>>>>>> d6d7f6f8
 	}
 }
 EXPORT_SYMBOL_GPL(hrtimer_cancel);
