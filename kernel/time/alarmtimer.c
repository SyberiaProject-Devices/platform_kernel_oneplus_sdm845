--- conflicted
+++ resolved
@@ -899,20 +899,9 @@
 	if (flags == TIMER_ABSTIME)
 		return -ERESTARTNOHAND;
 
-<<<<<<< HEAD
-	restart->fn = alarm_timer_nsleep_restart;
 	restart->nanosleep.clockid = type;
 	restart->nanosleep.expires = exp;
-=======
-	restart = &current->restart_block;
-	restart->nanosleep.clockid = type;
-	restart->nanosleep.expires = exp.tv64;
-	restart->nanosleep.rmtp = rmtp;
 	set_restart_fn(restart, alarm_timer_nsleep_restart);
-	ret = -ERESTART_RESTARTBLOCK;
-
-out:
->>>>>>> 6873b123
 	return ret;
 }
 
