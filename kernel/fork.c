--- conflicted
+++ resolved
@@ -1537,7 +1537,6 @@
 	if (!p)
 		goto fork_out;
 
-<<<<<<< HEAD
 	/*
 	 * This _must_ happen before we call free_task(), i.e. before we jump
 	 * to any of the bad_fork_* labels. This is to avoid freeing
@@ -1549,9 +1548,8 @@
 	 * Clear TID on mm_release()?
 	 */
 	p->clear_child_tid = (clone_flags & CLONE_CHILD_CLEARTID) ? child_tidptr : NULL;
-=======
+
 	cpufreq_task_times_init(p);
->>>>>>> dbcb7486
 
 	ftrace_graph_init_task(p);
 
