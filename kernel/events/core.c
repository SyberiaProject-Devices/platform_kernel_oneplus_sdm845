/*
 * Performance events core code:
 *
 *  Copyright (C) 2008 Thomas Gleixner <tglx@linutronix.de>
 *  Copyright (C) 2008-2011 Red Hat, Inc., Ingo Molnar
 *  Copyright (C) 2008-2011 Red Hat, Inc., Peter Zijlstra
 *  Copyright  ©  2009 Paul Mackerras, IBM Corp. <paulus@au1.ibm.com>
 *
 * For licensing details see kernel-base/COPYING
 */

#include <linux/fs.h>
#include <linux/mm.h>
#include <linux/cpu.h>
#include <linux/smp.h>
#include <linux/idr.h>
#include <linux/file.h>
#include <linux/poll.h>
#include <linux/slab.h>
#include <linux/hash.h>
#include <linux/tick.h>
#include <linux/sysfs.h>
#include <linux/dcache.h>
#include <linux/percpu.h>
#include <linux/ptrace.h>
#include <linux/reboot.h>
#include <linux/vmstat.h>
#include <linux/device.h>
#include <linux/export.h>
#include <linux/vmalloc.h>
#include <linux/hardirq.h>
#include <linux/rculist.h>
#include <linux/uaccess.h>
#include <linux/syscalls.h>
#include <linux/anon_inodes.h>
#include <linux/kernel_stat.h>
#include <linux/cgroup.h>
#include <linux/perf_event.h>
#include <linux/trace_events.h>
#include <linux/hw_breakpoint.h>
#include <linux/mm_types.h>
#include <linux/module.h>
#include <linux/mman.h>
#include <linux/compat.h>
#include <linux/bpf.h>
#include <linux/filter.h>
#include <linux/namei.h>
#include <linux/parser.h>
#include <linux/sched/clock.h>

#include "internal.h"

#include <asm/irq_regs.h>

typedef int (*remote_function_f)(void *);

struct remote_function_call {
	struct task_struct	*p;
	remote_function_f	func;
	void			*info;
	int			ret;
};

static void remote_function(void *data)
{
	struct remote_function_call *tfc = data;
	struct task_struct *p = tfc->p;

	if (p) {
		/* -EAGAIN */
		if (task_cpu(p) != smp_processor_id())
			return;

		/*
		 * Now that we're on right CPU with IRQs disabled, we can test
		 * if we hit the right task without races.
		 */

		tfc->ret = -ESRCH; /* No such (running) process */
		if (p != current)
			return;
	}

	tfc->ret = tfc->func(tfc->info);
}

/**
 * task_function_call - call a function on the cpu on which a task runs
 * @p:		the task to evaluate
 * @func:	the function to be called
 * @info:	the function call argument
 *
 * Calls the function @func when the task is currently running. This might
 * be on the current CPU, which just calls the function directly.  This will
 * retry due to any failures in smp_call_function_single(), such as if the
 * task_cpu() goes offline concurrently.
 *
 * returns @func return value or -ESRCH or -ENXIO when the process isn't running
 */
static int
task_function_call(struct task_struct *p, remote_function_f func, void *info)
{
	struct remote_function_call data = {
		.p	= p,
		.func	= func,
		.info	= info,
		.ret	= -EAGAIN,
	};
	int ret;

	for (;;) {
		ret = smp_call_function_single(task_cpu(p), remote_function,
					       &data, 1);
		if (!ret)
			ret = data.ret;

		if (ret != -EAGAIN)
			break;

		cond_resched();
	}

	return ret;
}

/**
 * cpu_function_call - call a function on the cpu
 * @func:	the function to be called
 * @info:	the function call argument
 *
 * Calls the function @func on the remote cpu.
 *
 * returns: @func return value or -ENXIO when the cpu is offline
 */
static int cpu_function_call(int cpu, remote_function_f func, void *info)
{
	struct remote_function_call data = {
		.p	= NULL,
		.func	= func,
		.info	= info,
		.ret	= -ENXIO, /* No such CPU */
	};

	smp_call_function_single(cpu, remote_function, &data, 1);

	return data.ret;
}

static inline struct perf_cpu_context *
__get_cpu_context(struct perf_event_context *ctx)
{
	return this_cpu_ptr(ctx->pmu->pmu_cpu_context);
}

static void perf_ctx_lock(struct perf_cpu_context *cpuctx,
			  struct perf_event_context *ctx)
{
	raw_spin_lock(&cpuctx->ctx.lock);
	if (ctx)
		raw_spin_lock(&ctx->lock);
}

static void perf_ctx_unlock(struct perf_cpu_context *cpuctx,
			    struct perf_event_context *ctx)
{
	if (ctx)
		raw_spin_unlock(&ctx->lock);
	raw_spin_unlock(&cpuctx->ctx.lock);
}

#define TASK_TOMBSTONE ((void *)-1L)

static bool is_kernel_event(struct perf_event *event)
{
	return READ_ONCE(event->owner) == TASK_TOMBSTONE;
}

/*
 * On task ctx scheduling...
 *
 * When !ctx->nr_events a task context will not be scheduled. This means
 * we can disable the scheduler hooks (for performance) without leaving
 * pending task ctx state.
 *
 * This however results in two special cases:
 *
 *  - removing the last event from a task ctx; this is relatively straight
 *    forward and is done in __perf_remove_from_context.
 *
 *  - adding the first event to a task ctx; this is tricky because we cannot
 *    rely on ctx->is_active and therefore cannot use event_function_call().
 *    See perf_install_in_context().
 *
 * If ctx->nr_events, then ctx->is_active and cpuctx->task_ctx are set.
 */

typedef void (*event_f)(struct perf_event *, struct perf_cpu_context *,
			struct perf_event_context *, void *);

struct event_function_struct {
	struct perf_event *event;
	event_f func;
	void *data;
};

static int event_function(void *info)
{
	struct event_function_struct *efs = info;
	struct perf_event *event = efs->event;
	struct perf_event_context *ctx = event->ctx;
	struct perf_cpu_context *cpuctx = __get_cpu_context(ctx);
	struct perf_event_context *task_ctx = cpuctx->task_ctx;
	int ret = 0;

	WARN_ON_ONCE(!irqs_disabled());

	perf_ctx_lock(cpuctx, task_ctx);
	/*
	 * Since we do the IPI call without holding ctx->lock things can have
	 * changed, double check we hit the task we set out to hit.
	 */
	if (ctx->task) {
		if (ctx->task != current) {
			ret = -ESRCH;
			goto unlock;
		}

		/*
		 * We only use event_function_call() on established contexts,
		 * and event_function() is only ever called when active (or
		 * rather, we'll have bailed in task_function_call() or the
		 * above ctx->task != current test), therefore we must have
		 * ctx->is_active here.
		 */
		WARN_ON_ONCE(!ctx->is_active);
		/*
		 * And since we have ctx->is_active, cpuctx->task_ctx must
		 * match.
		 */
		WARN_ON_ONCE(task_ctx != ctx);
	} else {
		WARN_ON_ONCE(&cpuctx->ctx != ctx);
	}

	efs->func(event, cpuctx, ctx, efs->data);
unlock:
	perf_ctx_unlock(cpuctx, task_ctx);

	return ret;
}

static void event_function_call(struct perf_event *event, event_f func, void *data)
{
	struct perf_event_context *ctx = event->ctx;
	struct task_struct *task = READ_ONCE(ctx->task); /* verified in event_function */
	struct event_function_struct efs = {
		.event = event,
		.func = func,
		.data = data,
	};

	if (!event->parent) {
		/*
		 * If this is a !child event, we must hold ctx::mutex to
		 * stabilize the the event->ctx relation. See
		 * perf_event_ctx_lock().
		 */
		lockdep_assert_held(&ctx->mutex);
	}

	if (!task) {
		cpu_function_call(event->cpu, event_function, &efs);
		return;
	}

	if (task == TASK_TOMBSTONE)
		return;

again:
	if (!task_function_call(task, event_function, &efs))
		return;

	raw_spin_lock_irq(&ctx->lock);
	/*
	 * Reload the task pointer, it might have been changed by
	 * a concurrent perf_event_context_sched_out().
	 */
	task = ctx->task;
	if (task == TASK_TOMBSTONE) {
		raw_spin_unlock_irq(&ctx->lock);
		return;
	}
	if (ctx->is_active) {
		raw_spin_unlock_irq(&ctx->lock);
		goto again;
	}
	func(event, NULL, ctx, data);
	raw_spin_unlock_irq(&ctx->lock);
}

/*
 * Similar to event_function_call() + event_function(), but hard assumes IRQs
 * are already disabled and we're on the right CPU.
 */
static void event_function_local(struct perf_event *event, event_f func, void *data)
{
	struct perf_event_context *ctx = event->ctx;
	struct perf_cpu_context *cpuctx = __get_cpu_context(ctx);
	struct task_struct *task = READ_ONCE(ctx->task);
	struct perf_event_context *task_ctx = NULL;

	WARN_ON_ONCE(!irqs_disabled());

	if (task) {
		if (task == TASK_TOMBSTONE)
			return;

		task_ctx = ctx;
	}

	perf_ctx_lock(cpuctx, task_ctx);

	task = ctx->task;
	if (task == TASK_TOMBSTONE)
		goto unlock;

	if (task) {
		/*
		 * We must be either inactive or active and the right task,
		 * otherwise we're screwed, since we cannot IPI to somewhere
		 * else.
		 */
		if (ctx->is_active) {
			if (WARN_ON_ONCE(task != current))
				goto unlock;

			if (WARN_ON_ONCE(cpuctx->task_ctx != ctx))
				goto unlock;
		}
	} else {
		WARN_ON_ONCE(&cpuctx->ctx != ctx);
	}

	func(event, cpuctx, ctx, data);
unlock:
	perf_ctx_unlock(cpuctx, task_ctx);
}

#define PERF_FLAG_ALL (PERF_FLAG_FD_NO_GROUP |\
		       PERF_FLAG_FD_OUTPUT  |\
		       PERF_FLAG_PID_CGROUP |\
		       PERF_FLAG_FD_CLOEXEC)

/*
 * branch priv levels that need permission checks
 */
#define PERF_SAMPLE_BRANCH_PERM_PLM \
	(PERF_SAMPLE_BRANCH_KERNEL |\
	 PERF_SAMPLE_BRANCH_HV)

enum event_type_t {
	EVENT_FLEXIBLE = 0x1,
	EVENT_PINNED = 0x2,
	EVENT_TIME = 0x4,
	/* see ctx_resched() for details */
	EVENT_CPU = 0x8,
	EVENT_ALL = EVENT_FLEXIBLE | EVENT_PINNED,
};

/* The shared events struct. */
#define SHARED_EVENTS_MAX 7

struct shared_events_str {
	/*
	 * Mutex to serialize access to shared list. Needed for the
	 * read/modify/write sequences.
	 */
	struct mutex		list_mutex;

	/*
	 * A 1 bit for an index indicates that the slot is being used for
	 * an event. A 0 means that the slot can be used.
	 */
	DECLARE_BITMAP(used_mask, SHARED_EVENTS_MAX);

	/*
	 * The kernel events that are shared for a cpu;
	 */
	struct perf_event	*events[SHARED_EVENTS_MAX];
	struct perf_event_attr	attr[SHARED_EVENTS_MAX];
	atomic_t		refcount[SHARED_EVENTS_MAX];
};

static struct shared_events_str __percpu *shared_events;

/*
 * perf_sched_events : >0 events exist
 * perf_cgroup_events: >0 per-cpu cgroup events exist on this cpu
 */

static void perf_sched_delayed(struct work_struct *work);
DEFINE_STATIC_KEY_FALSE(perf_sched_events);
static DECLARE_DELAYED_WORK(perf_sched_work, perf_sched_delayed);
static DEFINE_MUTEX(perf_sched_mutex);
static atomic_t perf_sched_count;

static DEFINE_PER_CPU(atomic_t, perf_cgroup_events);
static DEFINE_PER_CPU(int, perf_sched_cb_usages);
static DEFINE_PER_CPU(struct pmu_event_list, pmu_sb_events);
static DEFINE_PER_CPU(bool, is_idle);
static DEFINE_PER_CPU(bool, is_hotplugging);

static atomic_t nr_mmap_events __read_mostly;
static atomic_t nr_comm_events __read_mostly;
static atomic_t nr_task_events __read_mostly;
static atomic_t nr_freq_events __read_mostly;
static atomic_t nr_switch_events __read_mostly;

static LIST_HEAD(pmus);
static DEFINE_MUTEX(pmus_lock);
static struct srcu_struct pmus_srcu;

/*
 * perf event paranoia level:
 *  -1 - not paranoid at all
 *   0 - disallow raw tracepoint access for unpriv
 *   1 - disallow cpu events for unpriv
 *   2 - disallow kernel profiling for unpriv
 *   3 - disallow all unpriv perf event use
 */
#ifdef CONFIG_SECURITY_PERF_EVENTS_RESTRICT
int sysctl_perf_event_paranoid __read_mostly = 3;
#else
int sysctl_perf_event_paranoid __read_mostly = 2;
#endif

/* Minimum for 512 kiB + 1 user control page */
int sysctl_perf_event_mlock __read_mostly = 512 + (PAGE_SIZE / 1024); /* 'free' kiB per user */

/*
 * max perf event sample rate
 */
#define DEFAULT_MAX_SAMPLE_RATE		100000
#define DEFAULT_SAMPLE_PERIOD_NS	(NSEC_PER_SEC / DEFAULT_MAX_SAMPLE_RATE)
#define DEFAULT_CPU_TIME_MAX_PERCENT	25

int sysctl_perf_event_sample_rate __read_mostly	= DEFAULT_MAX_SAMPLE_RATE;

static int max_samples_per_tick __read_mostly	= DIV_ROUND_UP(DEFAULT_MAX_SAMPLE_RATE, HZ);
static int perf_sample_period_ns __read_mostly	= DEFAULT_SAMPLE_PERIOD_NS;

static int perf_sample_allowed_ns __read_mostly =
	DEFAULT_SAMPLE_PERIOD_NS * DEFAULT_CPU_TIME_MAX_PERCENT / 100;

static void update_perf_cpu_limits(void)
{
	u64 tmp = perf_sample_period_ns;

	tmp *= sysctl_perf_cpu_time_max_percent;
	tmp = div_u64(tmp, 100);
	if (!tmp)
		tmp = 1;

	WRITE_ONCE(perf_sample_allowed_ns, tmp);
}

static int perf_rotate_context(struct perf_cpu_context *cpuctx);

int perf_proc_update_handler(struct ctl_table *table, int write,
		void __user *buffer, size_t *lenp,
		loff_t *ppos)
{
	int ret;
	int perf_cpu = sysctl_perf_cpu_time_max_percent;
	/*
	 * If throttling is disabled don't allow the write:
	 */
	if (write && (perf_cpu == 100 || perf_cpu == 0))
		return -EINVAL;

	ret = proc_dointvec_minmax(table, write, buffer, lenp, ppos);
	if (ret || !write)
		return ret;

	max_samples_per_tick = DIV_ROUND_UP(sysctl_perf_event_sample_rate, HZ);
	perf_sample_period_ns = NSEC_PER_SEC / sysctl_perf_event_sample_rate;
	update_perf_cpu_limits();

	return 0;
}

int sysctl_perf_cpu_time_max_percent __read_mostly = DEFAULT_CPU_TIME_MAX_PERCENT;

int perf_cpu_time_max_percent_handler(struct ctl_table *table, int write,
				void __user *buffer, size_t *lenp,
				loff_t *ppos)
{
	int ret = proc_dointvec_minmax(table, write, buffer, lenp, ppos);

	if (ret || !write)
		return ret;

	if (sysctl_perf_cpu_time_max_percent == 100 ||
	    sysctl_perf_cpu_time_max_percent == 0) {
		printk(KERN_WARNING
		       "perf: Dynamic interrupt throttling disabled, can hang your system!\n");
		WRITE_ONCE(perf_sample_allowed_ns, 0);
	} else {
		update_perf_cpu_limits();
	}

	return 0;
}

/*
 * perf samples are done in some very critical code paths (NMIs).
 * If they take too much CPU time, the system can lock up and not
 * get any real work done.  This will drop the sample rate when
 * we detect that events are taking too long.
 */
#define NR_ACCUMULATED_SAMPLES 128
static DEFINE_PER_CPU(u64, running_sample_length);

static u64 __report_avg;
static u64 __report_allowed;

static void perf_duration_warn(struct irq_work *w)
{
	printk_ratelimited(KERN_INFO
		"perf: interrupt took too long (%lld > %lld), lowering "
		"kernel.perf_event_max_sample_rate to %d\n",
		__report_avg, __report_allowed,
		sysctl_perf_event_sample_rate);
}

static DEFINE_IRQ_WORK(perf_duration_work, perf_duration_warn);

void perf_sample_event_took(u64 sample_len_ns)
{
	u64 max_len = READ_ONCE(perf_sample_allowed_ns);
	u64 running_len;
	u64 avg_len;
	u32 max;

	if (max_len == 0)
		return;

	/* Decay the counter by 1 average sample. */
	running_len = __this_cpu_read(running_sample_length);
	running_len -= running_len/NR_ACCUMULATED_SAMPLES;
	running_len += sample_len_ns;
	__this_cpu_write(running_sample_length, running_len);

	/*
	 * Note: this will be biased artifically low until we have
	 * seen NR_ACCUMULATED_SAMPLES. Doing it this way keeps us
	 * from having to maintain a count.
	 */
	avg_len = running_len/NR_ACCUMULATED_SAMPLES;
	if (avg_len <= max_len)
		return;

	__report_avg = avg_len;
	__report_allowed = max_len;

	/*
	 * Compute a throttle threshold 25% below the current duration.
	 */
	avg_len += avg_len / 4;
	max = (TICK_NSEC / 100) * sysctl_perf_cpu_time_max_percent;
	if (avg_len < max)
		max /= (u32)avg_len;
	else
		max = 1;

	WRITE_ONCE(perf_sample_allowed_ns, avg_len);
	WRITE_ONCE(max_samples_per_tick, max);

	sysctl_perf_event_sample_rate = max * HZ;
	perf_sample_period_ns = NSEC_PER_SEC / sysctl_perf_event_sample_rate;

	if (!irq_work_queue(&perf_duration_work)) {
		early_printk("perf: interrupt took too long (%lld > %lld), lowering "
			     "kernel.perf_event_max_sample_rate to %d\n",
			     __report_avg, __report_allowed,
			     sysctl_perf_event_sample_rate);
	}
}

static atomic64_t perf_event_id;

static void cpu_ctx_sched_out(struct perf_cpu_context *cpuctx,
			      enum event_type_t event_type);

static void cpu_ctx_sched_in(struct perf_cpu_context *cpuctx,
			     enum event_type_t event_type,
			     struct task_struct *task);

static void update_context_time(struct perf_event_context *ctx);
static u64 perf_event_time(struct perf_event *event);

void __weak perf_event_print_debug(void)	{ }

extern __weak const char *perf_pmu_name(void)
{
	return "pmu";
}

static inline u64 perf_clock(void)
{
	return local_clock();
}

static inline u64 perf_event_clock(struct perf_event *event)
{
	return event->clock();
}

#ifdef CONFIG_CGROUP_PERF

static inline bool
perf_cgroup_match(struct perf_event *event)
{
	struct perf_event_context *ctx = event->ctx;
	struct perf_cpu_context *cpuctx = __get_cpu_context(ctx);

	/* @event doesn't care about cgroup */
	if (!event->cgrp)
		return true;

	/* wants specific cgroup scope but @cpuctx isn't associated with any */
	if (!cpuctx->cgrp)
		return false;

	/*
	 * Cgroup scoping is recursive.  An event enabled for a cgroup is
	 * also enabled for all its descendant cgroups.  If @cpuctx's
	 * cgroup is a descendant of @event's (the test covers identity
	 * case), it's a match.
	 */
	return cgroup_is_descendant(cpuctx->cgrp->css.cgroup,
				    event->cgrp->css.cgroup);
}

static inline void perf_detach_cgroup(struct perf_event *event)
{
	css_put(&event->cgrp->css);
	event->cgrp = NULL;
}

static inline int is_cgroup_event(struct perf_event *event)
{
	return event->cgrp != NULL;
}

static inline u64 perf_cgroup_event_time(struct perf_event *event)
{
	struct perf_cgroup_info *t;

	t = per_cpu_ptr(event->cgrp->info, event->cpu);
	return t->time;
}

static inline void __update_cgrp_time(struct perf_cgroup *cgrp)
{
	struct perf_cgroup_info *info;
	u64 now;

	now = perf_clock();

	info = this_cpu_ptr(cgrp->info);

	info->time += now - info->timestamp;
	info->timestamp = now;
}

static inline void update_cgrp_time_from_cpuctx(struct perf_cpu_context *cpuctx)
{
	struct perf_cgroup *cgrp = cpuctx->cgrp;
	struct cgroup_subsys_state *css;

	if (cgrp) {
		for (css = &cgrp->css; css; css = css->parent) {
			cgrp = container_of(css, struct perf_cgroup, css);
			__update_cgrp_time(cgrp);
		}
	}
}

static inline void update_cgrp_time_from_event(struct perf_event *event)
{
	struct perf_cgroup *cgrp;

	/*
	 * ensure we access cgroup data only when needed and
	 * when we know the cgroup is pinned (css_get)
	 */
	if (!is_cgroup_event(event))
		return;

	cgrp = perf_cgroup_from_task(current, event->ctx);
	/*
	 * Do not update time when cgroup is not active
	 */
	if (cgrp == event->cgrp)
		__update_cgrp_time(event->cgrp);
}

static inline void
perf_cgroup_set_timestamp(struct task_struct *task,
			  struct perf_event_context *ctx)
{
	struct perf_cgroup *cgrp;
	struct perf_cgroup_info *info;
	struct cgroup_subsys_state *css;

	/*
	 * ctx->lock held by caller
	 * ensure we do not access cgroup data
	 * unless we have the cgroup pinned (css_get)
	 */
	if (!task || !ctx->nr_cgroups)
		return;

	cgrp = perf_cgroup_from_task(task, ctx);

	for (css = &cgrp->css; css; css = css->parent) {
		cgrp = container_of(css, struct perf_cgroup, css);
		info = this_cpu_ptr(cgrp->info);
		info->timestamp = ctx->timestamp;
	}
}

static DEFINE_PER_CPU(struct list_head, cgrp_cpuctx_list);

#define PERF_CGROUP_SWOUT	0x1 /* cgroup switch out every event */
#define PERF_CGROUP_SWIN	0x2 /* cgroup switch in events based on task */

/*
 * reschedule events based on the cgroup constraint of task.
 *
 * mode SWOUT : schedule out everything
 * mode SWIN : schedule in based on cgroup for next
 */
static void perf_cgroup_switch(struct task_struct *task, int mode)
{
	struct perf_cpu_context *cpuctx;
	struct list_head *list;
	unsigned long flags;

	/*
	 * Disable interrupts and preemption to avoid this CPU's
	 * cgrp_cpuctx_entry to change under us.
	 */
	local_irq_save(flags);

	list = this_cpu_ptr(&cgrp_cpuctx_list);
	list_for_each_entry(cpuctx, list, cgrp_cpuctx_entry) {
		WARN_ON_ONCE(cpuctx->ctx.nr_cgroups == 0);

		perf_ctx_lock(cpuctx, cpuctx->task_ctx);
		perf_pmu_disable(cpuctx->ctx.pmu);

		if (mode & PERF_CGROUP_SWOUT) {
			cpu_ctx_sched_out(cpuctx, EVENT_ALL);
			/*
			 * must not be done before ctxswout due
			 * to event_filter_match() in event_sched_out()
			 */
			cpuctx->cgrp = NULL;
		}

		if (mode & PERF_CGROUP_SWIN) {
			WARN_ON_ONCE(cpuctx->cgrp);
			/*
			 * set cgrp before ctxsw in to allow
			 * event_filter_match() to not have to pass
			 * task around
			 * we pass the cpuctx->ctx to perf_cgroup_from_task()
			 * because cgorup events are only per-cpu
			 */
			cpuctx->cgrp = perf_cgroup_from_task(task,
							     &cpuctx->ctx);
			cpu_ctx_sched_in(cpuctx, EVENT_ALL, task);
		}
		perf_pmu_enable(cpuctx->ctx.pmu);
		perf_ctx_unlock(cpuctx, cpuctx->task_ctx);
	}

	local_irq_restore(flags);
}

static inline void perf_cgroup_sched_out(struct task_struct *task,
					 struct task_struct *next)
{
	struct perf_cgroup *cgrp1;
	struct perf_cgroup *cgrp2 = NULL;

	rcu_read_lock();
	/*
	 * we come here when we know perf_cgroup_events > 0
	 * we do not need to pass the ctx here because we know
	 * we are holding the rcu lock
	 */
	cgrp1 = perf_cgroup_from_task(task, NULL);
	cgrp2 = perf_cgroup_from_task(next, NULL);

	/*
	 * only schedule out current cgroup events if we know
	 * that we are switching to a different cgroup. Otherwise,
	 * do no touch the cgroup events.
	 */
	if (cgrp1 != cgrp2)
		perf_cgroup_switch(task, PERF_CGROUP_SWOUT);

	rcu_read_unlock();
}

static inline void perf_cgroup_sched_in(struct task_struct *prev,
					struct task_struct *task)
{
	struct perf_cgroup *cgrp1;
	struct perf_cgroup *cgrp2 = NULL;

	rcu_read_lock();
	/*
	 * we come here when we know perf_cgroup_events > 0
	 * we do not need to pass the ctx here because we know
	 * we are holding the rcu lock
	 */
	cgrp1 = perf_cgroup_from_task(task, NULL);
	cgrp2 = perf_cgroup_from_task(prev, NULL);

	/*
	 * only need to schedule in cgroup events if we are changing
	 * cgroup during ctxsw. Cgroup events were not scheduled
	 * out of ctxsw out if that was not the case.
	 */
	if (cgrp1 != cgrp2)
		perf_cgroup_switch(task, PERF_CGROUP_SWIN);

	rcu_read_unlock();
}

static inline int perf_cgroup_connect(int fd, struct perf_event *event,
				      struct perf_event_attr *attr,
				      struct perf_event *group_leader)
{
	struct perf_cgroup *cgrp;
	struct cgroup_subsys_state *css;
	struct fd f = fdget(fd);
	int ret = 0;

	if (!f.file)
		return -EBADF;

	css = css_tryget_online_from_dir(f.file->f_path.dentry,
					 &perf_event_cgrp_subsys);
	if (IS_ERR(css)) {
		ret = PTR_ERR(css);
		goto out;
	}

	cgrp = container_of(css, struct perf_cgroup, css);
	event->cgrp = cgrp;

	/*
	 * all events in a group must monitor
	 * the same cgroup because a task belongs
	 * to only one perf cgroup at a time
	 */
	if (group_leader && group_leader->cgrp != cgrp) {
		perf_detach_cgroup(event);
		ret = -EINVAL;
	}
out:
	fdput(f);
	return ret;
}

static inline void
perf_cgroup_set_shadow_time(struct perf_event *event, u64 now)
{
	struct perf_cgroup_info *t;
	t = per_cpu_ptr(event->cgrp->info, event->cpu);
	event->shadow_ctx_time = now - t->timestamp;
}

static inline void
perf_cgroup_defer_enabled(struct perf_event *event)
{
	/*
	 * when the current task's perf cgroup does not match
	 * the event's, we need to remember to call the
	 * perf_mark_enable() function the first time a task with
	 * a matching perf cgroup is scheduled in.
	 */
	if (is_cgroup_event(event) && !perf_cgroup_match(event))
		event->cgrp_defer_enabled = 1;
}

static inline void
perf_cgroup_mark_enabled(struct perf_event *event,
			 struct perf_event_context *ctx)
{
	struct perf_event *sub;
	u64 tstamp = perf_event_time(event);

	if (!event->cgrp_defer_enabled)
		return;

	event->cgrp_defer_enabled = 0;

	event->tstamp_enabled = tstamp - event->total_time_enabled;
	list_for_each_entry(sub, &event->sibling_list, group_entry) {
		if (sub->state >= PERF_EVENT_STATE_INACTIVE) {
			sub->tstamp_enabled = tstamp - sub->total_time_enabled;
			sub->cgrp_defer_enabled = 0;
		}
	}
}

/*
 * Update cpuctx->cgrp so that it is set when first cgroup event is added and
 * cleared when last cgroup event is removed.
 */
static inline void
list_update_cgroup_event(struct perf_event *event,
			 struct perf_event_context *ctx, bool add)
{
	struct perf_cpu_context *cpuctx;
	struct list_head *cpuctx_entry;

	if (!is_cgroup_event(event))
		return;

	if (add && ctx->nr_cgroups++)
		return;
	else if (!add && --ctx->nr_cgroups)
		return;
	/*
	 * Because cgroup events are always per-cpu events,
	 * this will always be called from the right CPU.
	 */
	cpuctx = __get_cpu_context(ctx);
	cpuctx_entry = &cpuctx->cgrp_cpuctx_entry;
	/* cpuctx->cgrp is NULL unless a cgroup event is active in this CPU .*/
	if (add) {
		list_add(cpuctx_entry, this_cpu_ptr(&cgrp_cpuctx_list));
		if (perf_cgroup_from_task(current, ctx) == event->cgrp)
			cpuctx->cgrp = event->cgrp;
	} else {
		list_del(cpuctx_entry);
		cpuctx->cgrp = NULL;
	}
}

#else /* !CONFIG_CGROUP_PERF */

static inline bool
perf_cgroup_match(struct perf_event *event)
{
	return true;
}

static inline void perf_detach_cgroup(struct perf_event *event)
{}

static inline int is_cgroup_event(struct perf_event *event)
{
	return 0;
}

static inline u64 perf_cgroup_event_cgrp_time(struct perf_event *event)
{
	return 0;
}

static inline void update_cgrp_time_from_event(struct perf_event *event)
{
}

static inline void update_cgrp_time_from_cpuctx(struct perf_cpu_context *cpuctx)
{
}

static inline void perf_cgroup_sched_out(struct task_struct *task,
					 struct task_struct *next)
{
}

static inline void perf_cgroup_sched_in(struct task_struct *prev,
					struct task_struct *task)
{
}

static inline int perf_cgroup_connect(pid_t pid, struct perf_event *event,
				      struct perf_event_attr *attr,
				      struct perf_event *group_leader)
{
	return -EINVAL;
}

static inline void
perf_cgroup_set_timestamp(struct task_struct *task,
			  struct perf_event_context *ctx)
{
}

void
perf_cgroup_switch(struct task_struct *task, struct task_struct *next)
{
}

static inline void
perf_cgroup_set_shadow_time(struct perf_event *event, u64 now)
{
}

static inline u64 perf_cgroup_event_time(struct perf_event *event)
{
	return 0;
}

static inline void
perf_cgroup_defer_enabled(struct perf_event *event)
{
}

static inline void
perf_cgroup_mark_enabled(struct perf_event *event,
			 struct perf_event_context *ctx)
{
}

static inline void
list_update_cgroup_event(struct perf_event *event,
			 struct perf_event_context *ctx, bool add)
{
}

#endif

/*
 * set default to be dependent on timer tick just
 * like original code
 */
#define PERF_CPU_HRTIMER (1000 / HZ)
/*
 * function must be called with interrupts disbled
 */
static enum hrtimer_restart perf_mux_hrtimer_handler(struct hrtimer *hr)
{
	struct perf_cpu_context *cpuctx;
	int rotations = 0;

	WARN_ON(!irqs_disabled());

	cpuctx = container_of(hr, struct perf_cpu_context, hrtimer);
	rotations = perf_rotate_context(cpuctx);

	raw_spin_lock(&cpuctx->hrtimer_lock);
	if (rotations)
		hrtimer_forward_now(hr, cpuctx->hrtimer_interval);
	else
		cpuctx->hrtimer_active = 0;
	raw_spin_unlock(&cpuctx->hrtimer_lock);

	return rotations ? HRTIMER_RESTART : HRTIMER_NORESTART;
}

static void __perf_mux_hrtimer_init(struct perf_cpu_context *cpuctx, int cpu)
{
	struct hrtimer *timer = &cpuctx->hrtimer;
	struct pmu *pmu = cpuctx->ctx.pmu;
	u64 interval;

	/* no multiplexing needed for SW PMU */
	if (pmu->task_ctx_nr == perf_sw_context)
		return;

	/*
	 * check default is sane, if not set then force to
	 * default interval (1/tick)
	 */
	interval = pmu->hrtimer_interval_ms;
	if (interval < 1)
		interval = pmu->hrtimer_interval_ms = PERF_CPU_HRTIMER;

	cpuctx->hrtimer_interval = ns_to_ktime(NSEC_PER_MSEC * interval);

	raw_spin_lock_init(&cpuctx->hrtimer_lock);
	hrtimer_init(timer, CLOCK_MONOTONIC, HRTIMER_MODE_ABS_PINNED);
	timer->function = perf_mux_hrtimer_handler;
}

static int perf_mux_hrtimer_restart(struct perf_cpu_context *cpuctx)
{
	struct hrtimer *timer = &cpuctx->hrtimer;
	struct pmu *pmu = cpuctx->ctx.pmu;
	unsigned long flags;

	/* not for SW PMU */
	if (pmu->task_ctx_nr == perf_sw_context)
		return 0;

	raw_spin_lock_irqsave(&cpuctx->hrtimer_lock, flags);
	if (!cpuctx->hrtimer_active) {
		cpuctx->hrtimer_active = 1;
		hrtimer_forward_now(timer, cpuctx->hrtimer_interval);
		hrtimer_start_expires(timer, HRTIMER_MODE_ABS_PINNED);
	}
	raw_spin_unlock_irqrestore(&cpuctx->hrtimer_lock, flags);

	return 0;
}

void perf_pmu_disable(struct pmu *pmu)
{
	int *count = this_cpu_ptr(pmu->pmu_disable_count);
	if (!(*count)++)
		pmu->pmu_disable(pmu);
}

void perf_pmu_enable(struct pmu *pmu)
{
	int *count = this_cpu_ptr(pmu->pmu_disable_count);
	if (!--(*count))
		pmu->pmu_enable(pmu);
}

static DEFINE_PER_CPU(struct list_head, active_ctx_list);

/*
 * perf_event_ctx_activate(), perf_event_ctx_deactivate(), and
 * perf_event_task_tick() are fully serialized because they're strictly cpu
 * affine and perf_event_ctx{activate,deactivate} are called with IRQs
 * disabled, while perf_event_task_tick is called from IRQ context.
 */
static void perf_event_ctx_activate(struct perf_event_context *ctx)
{
	struct list_head *head = this_cpu_ptr(&active_ctx_list);

	WARN_ON(!irqs_disabled());

	WARN_ON(!list_empty(&ctx->active_ctx_list));

	list_add(&ctx->active_ctx_list, head);
}

static void perf_event_ctx_deactivate(struct perf_event_context *ctx)
{
	WARN_ON(!irqs_disabled());

	WARN_ON(list_empty(&ctx->active_ctx_list));

	list_del_init(&ctx->active_ctx_list);
}

static void get_ctx(struct perf_event_context *ctx)
{
	WARN_ON(!atomic_inc_not_zero(&ctx->refcount));
}

static void free_ctx(struct rcu_head *head)
{
	struct perf_event_context *ctx;

	ctx = container_of(head, struct perf_event_context, rcu_head);
	kfree(ctx->task_ctx_data);
	kfree(ctx);
}

static void put_ctx(struct perf_event_context *ctx)
{
	if (atomic_dec_and_test(&ctx->refcount)) {
		if (ctx->parent_ctx)
			put_ctx(ctx->parent_ctx);
		if (ctx->task && ctx->task != TASK_TOMBSTONE)
			put_task_struct(ctx->task);
		call_rcu(&ctx->rcu_head, free_ctx);
	}
}

/*
 * Because of perf_event::ctx migration in sys_perf_event_open::move_group and
 * perf_pmu_migrate_context() we need some magic.
 *
 * Those places that change perf_event::ctx will hold both
 * perf_event_ctx::mutex of the 'old' and 'new' ctx value.
 *
 * Lock ordering is by mutex address. There are two other sites where
 * perf_event_context::mutex nests and those are:
 *
 *  - perf_event_exit_task_context()	[ child , 0 ]
 *      perf_event_exit_event()
 *        put_event()			[ parent, 1 ]
 *
 *  - perf_event_init_context()		[ parent, 0 ]
 *      inherit_task_group()
 *        inherit_group()
 *          inherit_event()
 *            perf_event_alloc()
 *              perf_init_event()
 *                perf_try_init_event()	[ child , 1 ]
 *
 * While it appears there is an obvious deadlock here -- the parent and child
 * nesting levels are inverted between the two. This is in fact safe because
 * life-time rules separate them. That is an exiting task cannot fork, and a
 * spawning task cannot (yet) exit.
 *
 * But remember that that these are parent<->child context relations, and
 * migration does not affect children, therefore these two orderings should not
 * interact.
 *
 * The change in perf_event::ctx does not affect children (as claimed above)
 * because the sys_perf_event_open() case will install a new event and break
 * the ctx parent<->child relation, and perf_pmu_migrate_context() is only
 * concerned with cpuctx and that doesn't have children.
 *
 * The places that change perf_event::ctx will issue:
 *
 *   perf_remove_from_context();
 *   synchronize_rcu();
 *   perf_install_in_context();
 *
 * to affect the change. The remove_from_context() + synchronize_rcu() should
 * quiesce the event, after which we can install it in the new location. This
 * means that only external vectors (perf_fops, prctl) can perturb the event
 * while in transit. Therefore all such accessors should also acquire
 * perf_event_context::mutex to serialize against this.
 *
 * However; because event->ctx can change while we're waiting to acquire
 * ctx->mutex we must be careful and use the below perf_event_ctx_lock()
 * function.
 *
 * Lock order:
 *    cred_guard_mutex
 *	task_struct::perf_event_mutex
 *	  perf_event_context::mutex
 *	    perf_event::child_mutex;
 *	      perf_event_context::lock
 *	    perf_event::mmap_mutex
 *	    mmap_sem
 */
static struct perf_event_context *
perf_event_ctx_lock_nested(struct perf_event *event, int nesting)
{
	struct perf_event_context *ctx;

again:
	rcu_read_lock();
	ctx = ACCESS_ONCE(event->ctx);
	if (!atomic_inc_not_zero(&ctx->refcount)) {
		rcu_read_unlock();
		goto again;
	}
	rcu_read_unlock();

	mutex_lock_nested(&ctx->mutex, nesting);
	if (event->ctx != ctx) {
		mutex_unlock(&ctx->mutex);
		put_ctx(ctx);
		goto again;
	}

	return ctx;
}

static inline struct perf_event_context *
perf_event_ctx_lock(struct perf_event *event)
{
	return perf_event_ctx_lock_nested(event, 0);
}

static void perf_event_ctx_unlock(struct perf_event *event,
				  struct perf_event_context *ctx)
{
	mutex_unlock(&ctx->mutex);
	put_ctx(ctx);
}

/*
 * This must be done under the ctx->lock, such as to serialize against
 * context_equiv(), therefore we cannot call put_ctx() since that might end up
 * calling scheduler related locks and ctx->lock nests inside those.
 */
static __must_check struct perf_event_context *
unclone_ctx(struct perf_event_context *ctx)
{
	struct perf_event_context *parent_ctx = ctx->parent_ctx;

	lockdep_assert_held(&ctx->lock);

	if (parent_ctx)
		ctx->parent_ctx = NULL;
	ctx->generation++;

	return parent_ctx;
}

static u32 perf_event_pid(struct perf_event *event, struct task_struct *p)
{
	/*
	 * only top level events have the pid namespace they were created in
	 */
	if (event->parent)
		event = event->parent;

	return task_tgid_nr_ns(p, event->ns);
}

static u32 perf_event_tid(struct perf_event *event, struct task_struct *p)
{
	/*
	 * only top level events have the pid namespace they were created in
	 */
	if (event->parent)
		event = event->parent;

	return task_pid_nr_ns(p, event->ns);
}

/*
 * If we inherit events we want to return the parent event id
 * to userspace.
 */
static u64 primary_event_id(struct perf_event *event)
{
	u64 id = event->id;

	if (event->parent)
		id = event->parent->id;

	return id;
}

/*
 * Get the perf_event_context for a task and lock it.
 *
 * This has to cope with with the fact that until it is locked,
 * the context could get moved to another task.
 */
static struct perf_event_context *
perf_lock_task_context(struct task_struct *task, int ctxn, unsigned long *flags)
{
	struct perf_event_context *ctx;

retry:
	/*
	 * One of the few rules of preemptible RCU is that one cannot do
	 * rcu_read_unlock() while holding a scheduler (or nested) lock when
	 * part of the read side critical section was irqs-enabled -- see
	 * rcu_read_unlock_special().
	 *
	 * Since ctx->lock nests under rq->lock we must ensure the entire read
	 * side critical section has interrupts disabled.
	 */
	local_irq_save(*flags);
	rcu_read_lock();
	ctx = rcu_dereference(task->perf_event_ctxp[ctxn]);
	if (ctx) {
		/*
		 * If this context is a clone of another, it might
		 * get swapped for another underneath us by
		 * perf_event_task_sched_out, though the
		 * rcu_read_lock() protects us from any context
		 * getting freed.  Lock the context and check if it
		 * got swapped before we could get the lock, and retry
		 * if so.  If we locked the right context, then it
		 * can't get swapped on us any more.
		 */
		raw_spin_lock(&ctx->lock);
		if (ctx != rcu_dereference(task->perf_event_ctxp[ctxn])) {
			raw_spin_unlock(&ctx->lock);
			rcu_read_unlock();
			local_irq_restore(*flags);
			goto retry;
		}

		if (ctx->task == TASK_TOMBSTONE ||
		    !atomic_inc_not_zero(&ctx->refcount)) {
			raw_spin_unlock(&ctx->lock);
			ctx = NULL;
		} else {
			WARN_ON_ONCE(ctx->task != task);
		}
	}
	rcu_read_unlock();
	if (!ctx)
		local_irq_restore(*flags);
	return ctx;
}

/*
 * Get the context for a task and increment its pin_count so it
 * can't get swapped to another task.  This also increments its
 * reference count so that the context can't get freed.
 */
static struct perf_event_context *
perf_pin_task_context(struct task_struct *task, int ctxn)
{
	struct perf_event_context *ctx;
	unsigned long flags;

	ctx = perf_lock_task_context(task, ctxn, &flags);
	if (ctx) {
		++ctx->pin_count;
		raw_spin_unlock_irqrestore(&ctx->lock, flags);
	}
	return ctx;
}

static void perf_unpin_context(struct perf_event_context *ctx)
{
	unsigned long flags;

	raw_spin_lock_irqsave(&ctx->lock, flags);
	--ctx->pin_count;
	raw_spin_unlock_irqrestore(&ctx->lock, flags);
}

/*
 * Update the record of the current time in a context.
 */
static void update_context_time(struct perf_event_context *ctx)
{
	u64 now = perf_clock();

	ctx->time += now - ctx->timestamp;
	ctx->timestamp = now;
}

static u64 perf_event_time(struct perf_event *event)
{
	struct perf_event_context *ctx = event->ctx;

	if (is_cgroup_event(event))
		return perf_cgroup_event_time(event);

	return ctx ? ctx->time : 0;
}

/*
 * Update the total_time_enabled and total_time_running fields for a event.
 */
static void update_event_times(struct perf_event *event)
{
	struct perf_event_context *ctx = event->ctx;
	u64 run_end;

	lockdep_assert_held(&ctx->lock);

	if (event->state < PERF_EVENT_STATE_INACTIVE ||
	    event->group_leader->state < PERF_EVENT_STATE_INACTIVE)
		return;

	/*
	 * in cgroup mode, time_enabled represents
	 * the time the event was enabled AND active
	 * tasks were in the monitored cgroup. This is
	 * independent of the activity of the context as
	 * there may be a mix of cgroup and non-cgroup events.
	 *
	 * That is why we treat cgroup events differently
	 * here.
	 */
	if (is_cgroup_event(event))
		run_end = perf_cgroup_event_time(event);
	else if (ctx->is_active)
		run_end = ctx->time;
	else
		run_end = event->tstamp_stopped;

	event->total_time_enabled = run_end - event->tstamp_enabled;

	if (event->state == PERF_EVENT_STATE_INACTIVE)
		run_end = event->tstamp_stopped;
	else
		run_end = perf_event_time(event);

	event->total_time_running = run_end - event->tstamp_running;

}

/*
 * Update total_time_enabled and total_time_running for all events in a group.
 */
static void update_group_times(struct perf_event *leader)
{
	struct perf_event *event;

	update_event_times(leader);
	list_for_each_entry(event, &leader->sibling_list, group_entry)
		update_event_times(event);
}

static enum event_type_t get_event_type(struct perf_event *event)
{
	struct perf_event_context *ctx = event->ctx;
	enum event_type_t event_type;

	lockdep_assert_held(&ctx->lock);

	event_type = event->attr.pinned ? EVENT_PINNED : EVENT_FLEXIBLE;
	if (!ctx->task)
		event_type |= EVENT_CPU;

	return event_type;
}

static struct list_head *
ctx_group_list(struct perf_event *event, struct perf_event_context *ctx)
{
	if (event->attr.pinned)
		return &ctx->pinned_groups;
	else
		return &ctx->flexible_groups;
}

/*
 * Add a event from the lists for its context.
 * Must be called with ctx->mutex and ctx->lock held.
 */
static void
list_add_event(struct perf_event *event, struct perf_event_context *ctx)
{
	lockdep_assert_held(&ctx->lock);

	WARN_ON_ONCE(event->attach_state & PERF_ATTACH_CONTEXT);
	event->attach_state |= PERF_ATTACH_CONTEXT;

	/*
	 * If we're a stand alone event or group leader, we go to the context
	 * list, group events are kept attached to the group so that
	 * perf_group_detach can, at all times, locate all siblings.
	 */
	if (event->group_leader == event) {
		struct list_head *list;

		event->group_caps = event->event_caps;

		list = ctx_group_list(event, ctx);
		list_add_tail(&event->group_entry, list);
	}

	list_update_cgroup_event(event, ctx, true);

	list_add_rcu(&event->event_entry, &ctx->event_list);
	ctx->nr_events++;
	if (event->attr.inherit_stat)
		ctx->nr_stat++;

	ctx->generation++;
}

/*
 * Initialize event state based on the perf_event_attr::disabled.
 */
static inline void perf_event__state_init(struct perf_event *event)
{
	event->state = event->attr.disabled ? PERF_EVENT_STATE_OFF :
					      PERF_EVENT_STATE_INACTIVE;
}

static void __perf_event_read_size(struct perf_event *event, int nr_siblings)
{
	int entry = sizeof(u64); /* value */
	int size = 0;
	int nr = 1;

	if (event->attr.read_format & PERF_FORMAT_TOTAL_TIME_ENABLED)
		size += sizeof(u64);

	if (event->attr.read_format & PERF_FORMAT_TOTAL_TIME_RUNNING)
		size += sizeof(u64);

	if (event->attr.read_format & PERF_FORMAT_ID)
		entry += sizeof(u64);

	if (event->attr.read_format & PERF_FORMAT_GROUP) {
		nr += nr_siblings;
		size += sizeof(u64);
	}

	size += entry * nr;
	event->read_size = size;
}

static void __perf_event_header_size(struct perf_event *event, u64 sample_type)
{
	struct perf_sample_data *data;
	u16 size = 0;

	if (sample_type & PERF_SAMPLE_IP)
		size += sizeof(data->ip);

	if (sample_type & PERF_SAMPLE_ADDR)
		size += sizeof(data->addr);

	if (sample_type & PERF_SAMPLE_PERIOD)
		size += sizeof(data->period);

	if (sample_type & PERF_SAMPLE_WEIGHT)
		size += sizeof(data->weight);

	if (sample_type & PERF_SAMPLE_READ)
		size += event->read_size;

	if (sample_type & PERF_SAMPLE_DATA_SRC)
		size += sizeof(data->data_src.val);

	if (sample_type & PERF_SAMPLE_TRANSACTION)
		size += sizeof(data->txn);

	event->header_size = size;
}

/*
 * Called at perf_event creation and when events are attached/detached from a
 * group.
 */
static void perf_event__header_size(struct perf_event *event)
{
	__perf_event_read_size(event,
			       event->group_leader->nr_siblings);
	__perf_event_header_size(event, event->attr.sample_type);
}

static void perf_event__id_header_size(struct perf_event *event)
{
	struct perf_sample_data *data;
	u64 sample_type = event->attr.sample_type;
	u16 size = 0;

	if (sample_type & PERF_SAMPLE_TID)
		size += sizeof(data->tid_entry);

	if (sample_type & PERF_SAMPLE_TIME)
		size += sizeof(data->time);

	if (sample_type & PERF_SAMPLE_IDENTIFIER)
		size += sizeof(data->id);

	if (sample_type & PERF_SAMPLE_ID)
		size += sizeof(data->id);

	if (sample_type & PERF_SAMPLE_STREAM_ID)
		size += sizeof(data->stream_id);

	if (sample_type & PERF_SAMPLE_CPU)
		size += sizeof(data->cpu_entry);

	event->id_header_size = size;
}

static bool perf_event_validate_size(struct perf_event *event)
{
	/*
	 * The values computed here will be over-written when we actually
	 * attach the event.
	 */
	__perf_event_read_size(event, event->group_leader->nr_siblings + 1);
	__perf_event_header_size(event, event->attr.sample_type & ~PERF_SAMPLE_READ);
	perf_event__id_header_size(event);

	/*
	 * Sum the lot; should not exceed the 64k limit we have on records.
	 * Conservative limit to allow for callchains and other variable fields.
	 */
	if (event->read_size + event->header_size +
	    event->id_header_size + sizeof(struct perf_event_header) >= 16*1024)
		return false;

	return true;
}

static void perf_group_attach(struct perf_event *event)
{
	struct perf_event *group_leader = event->group_leader, *pos;

	lockdep_assert_held(&event->ctx->lock);

	/*
	 * We can have double attach due to group movement in perf_event_open.
	 */
	if (event->attach_state & PERF_ATTACH_GROUP)
		return;

	event->attach_state |= PERF_ATTACH_GROUP;

	if (group_leader == event)
		return;

	WARN_ON_ONCE(group_leader->ctx != event->ctx);

	group_leader->group_caps &= event->event_caps;

	list_add_tail(&event->group_entry, &group_leader->sibling_list);
	group_leader->nr_siblings++;

	perf_event__header_size(group_leader);

	list_for_each_entry(pos, &group_leader->sibling_list, group_entry)
		perf_event__header_size(pos);
}

/*
 * Remove a event from the lists for its context.
 * Must be called with ctx->mutex and ctx->lock held.
 */
static void
list_del_event(struct perf_event *event, struct perf_event_context *ctx)
{
	WARN_ON_ONCE(event->ctx != ctx);
	lockdep_assert_held(&ctx->lock);

	/*
	 * We can have double detach due to exit/hot-unplug + close.
	 */
	if (!(event->attach_state & PERF_ATTACH_CONTEXT))
		return;

	event->attach_state &= ~PERF_ATTACH_CONTEXT;

	list_update_cgroup_event(event, ctx, false);

	ctx->nr_events--;
	if (event->attr.inherit_stat)
		ctx->nr_stat--;

	list_del_rcu(&event->event_entry);

	if (event->group_leader == event)
		list_del_init(&event->group_entry);

	update_group_times(event);

	/*
	 * If event was in error state, then keep it
	 * that way, otherwise bogus counts will be
	 * returned on read(). The only way to get out
	 * of error state is by explicit re-enabling
	 * of the event
	 */
	if (event->state > PERF_EVENT_STATE_OFF)
		event->state = PERF_EVENT_STATE_OFF;

	ctx->generation++;
}

static void perf_group_detach(struct perf_event *event)
{
	struct perf_event *sibling, *tmp;
	struct list_head *list = NULL;

	lockdep_assert_held(&event->ctx->lock);

	/*
	 * We can have double detach due to exit/hot-unplug + close.
	 */
	if (!(event->attach_state & PERF_ATTACH_GROUP))
		return;

	event->attach_state &= ~PERF_ATTACH_GROUP;

	/*
	 * If this is a sibling, remove it from its group.
	 */
	if (event->group_leader != event) {
		list_del_init(&event->group_entry);
		event->group_leader->nr_siblings--;

		if (event->shared)
			event->group_leader = event;

		goto out;
	}

	if (!list_empty(&event->group_entry))
		list = &event->group_entry;

	/*
	 * If this was a group event with sibling events then
	 * upgrade the siblings to singleton events by adding them
	 * to whatever list we are on.
	 * If this isn't on a list, make sure we still remove the sibling's
	 * group_entry from this sibling_list; otherwise, when that sibling
	 * is later deallocated, it will try to remove itself from this
	 * sibling_list, which may well have been deallocated already,
	 * resulting in a use-after-free.
	 */
	list_for_each_entry_safe(sibling, tmp, &event->sibling_list, group_entry) {
		if (list)
			list_move_tail(&sibling->group_entry, list);
		else
			list_del_init(&sibling->group_entry);
		sibling->group_leader = sibling;

		/* Inherit group flags from the previous leader */
		sibling->group_caps = event->group_caps;

		WARN_ON_ONCE(sibling->ctx != event->ctx);
	}

out:
	perf_event__header_size(event->group_leader);

	list_for_each_entry(tmp, &event->group_leader->sibling_list, group_entry)
		perf_event__header_size(tmp);
}

static bool is_orphaned_event(struct perf_event *event)
{
	return event->state == PERF_EVENT_STATE_DEAD;
}

static inline int __pmu_filter_match(struct perf_event *event)
{
	struct pmu *pmu = event->pmu;
	return pmu->filter_match ? pmu->filter_match(event) : 1;
}

/*
 * Check whether we should attempt to schedule an event group based on
 * PMU-specific filtering. An event group can consist of HW and SW events,
 * potentially with a SW leader, so we must check all the filters, to
 * determine whether a group is schedulable:
 */
static inline int pmu_filter_match(struct perf_event *event)
{
	struct perf_event *child;

	if (!__pmu_filter_match(event))
		return 0;

	list_for_each_entry(child, &event->sibling_list, group_entry) {
		if (!__pmu_filter_match(child))
			return 0;
	}

	return 1;
}

static inline int
event_filter_match(struct perf_event *event)
{
	return (event->cpu == -1 || event->cpu == smp_processor_id()) &&
	       perf_cgroup_match(event) && pmu_filter_match(event);
}

static void
event_sched_out(struct perf_event *event,
		  struct perf_cpu_context *cpuctx,
		  struct perf_event_context *ctx)
{
	u64 tstamp = perf_event_time(event);
	u64 delta;

	WARN_ON_ONCE(event->ctx != ctx);
	lockdep_assert_held(&ctx->lock);

	/*
	 * An event which could not be activated because of
	 * filter mismatch still needs to have its timings
	 * maintained, otherwise bogus information is return
	 * via read() for time_enabled, time_running:
	 */
	if (event->state == PERF_EVENT_STATE_INACTIVE &&
	    !event_filter_match(event)) {
		delta = tstamp - event->tstamp_stopped;
		event->tstamp_running += delta;
		event->tstamp_stopped = tstamp;
	}

	if (event->state != PERF_EVENT_STATE_ACTIVE)
		return;

	perf_pmu_disable(event->pmu);

	event->tstamp_stopped = tstamp;
	event->pmu->del(event, 0);
	event->oncpu = -1;
	event->state = PERF_EVENT_STATE_INACTIVE;
	if (event->pending_disable) {
		event->pending_disable = 0;
		event->state = PERF_EVENT_STATE_OFF;
	}

	if (!is_software_event(event))
		cpuctx->active_oncpu--;
	if (!--ctx->nr_active)
		perf_event_ctx_deactivate(ctx);
	if (event->attr.freq && event->attr.sample_freq)
		ctx->nr_freq--;
	if (event->attr.exclusive || !cpuctx->active_oncpu)
		cpuctx->exclusive = 0;

	perf_pmu_enable(event->pmu);
}

static void
group_sched_out(struct perf_event *group_event,
		struct perf_cpu_context *cpuctx,
		struct perf_event_context *ctx)
{
	struct perf_event *event;
	int state = group_event->state;

	perf_pmu_disable(ctx->pmu);

	event_sched_out(group_event, cpuctx, ctx);

	/*
	 * Schedule out siblings (if any):
	 */
	list_for_each_entry(event, &group_event->sibling_list, group_entry)
		event_sched_out(event, cpuctx, ctx);

	perf_pmu_enable(ctx->pmu);

	if (state == PERF_EVENT_STATE_ACTIVE && group_event->attr.exclusive)
		cpuctx->exclusive = 0;
}

#define DETACH_GROUP	0x01UL

/*
 * Cross CPU call to remove a performance event
 *
 * We disable the event on the hardware level first. After that we
 * remove it from the context list.
 */
static void
__perf_remove_from_context(struct perf_event *event,
			   struct perf_cpu_context *cpuctx,
			   struct perf_event_context *ctx,
			   void *info)
{
	unsigned long flags = (unsigned long)info;

	event_sched_out(event, cpuctx, ctx);
	if (flags & DETACH_GROUP)
		perf_group_detach(event);
	list_del_event(event, ctx);

	if (!ctx->nr_events && ctx->is_active) {
		ctx->is_active = 0;
		if (ctx->task) {
			WARN_ON_ONCE(cpuctx->task_ctx != ctx);
			cpuctx->task_ctx = NULL;
		}
	}
}

/*
 * Remove the event from a task's (or a CPU's) list of events.
 *
 * If event->ctx is a cloned context, callers must make sure that
 * every task struct that event->ctx->task could possibly point to
 * remains valid.  This is OK when called from perf_release since
 * that only calls us on the top-level context, which can't be a clone.
 * When called from perf_event_exit_task, it's OK because the
 * context has been detached from its task.
 */
static void perf_remove_from_context(struct perf_event *event, unsigned long flags)
{
	struct perf_event_context *ctx = event->ctx;

	lockdep_assert_held(&ctx->mutex);

	event_function_call(event, __perf_remove_from_context, (void *)flags);

	/*
	 * The above event_function_call() can NO-OP when it hits
	 * TASK_TOMBSTONE. In that case we must already have been detached
	 * from the context (by perf_event_exit_event()) but the grouping
	 * might still be in-tact.
	 */
	WARN_ON_ONCE(event->attach_state & PERF_ATTACH_CONTEXT);
	if ((flags & DETACH_GROUP) &&
	    (event->attach_state & PERF_ATTACH_GROUP)) {
		/*
		 * Since in that case we cannot possibly be scheduled, simply
		 * detach now.
		 */
		raw_spin_lock_irq(&ctx->lock);
		perf_group_detach(event);
		raw_spin_unlock_irq(&ctx->lock);
	}
}

/*
 * Cross CPU call to disable a performance event
 */
static void __perf_event_disable(struct perf_event *event,
				 struct perf_cpu_context *cpuctx,
				 struct perf_event_context *ctx,
				 void *info)
{
	if (event->state < PERF_EVENT_STATE_INACTIVE)
		return;

	update_context_time(ctx);
	update_cgrp_time_from_event(event);
	update_group_times(event);
	if (event == event->group_leader)
		group_sched_out(event, cpuctx, ctx);
	else
		event_sched_out(event, cpuctx, ctx);
	event->state = PERF_EVENT_STATE_OFF;
}

/*
 * Disable a event.
 *
 * If event->ctx is a cloned context, callers must make sure that
 * every task struct that event->ctx->task could possibly point to
 * remains valid.  This condition is satisifed when called through
 * perf_event_for_each_child or perf_event_for_each because they
 * hold the top-level event's child_mutex, so any descendant that
 * goes to exit will block in perf_event_exit_event().
 *
 * When called from perf_pending_event it's OK because event->ctx
 * is the current context on this CPU and preemption is disabled,
 * hence we can't get into perf_event_task_sched_out for this context.
 */
static void _perf_event_disable(struct perf_event *event)
{
	struct perf_event_context *ctx = event->ctx;

	raw_spin_lock_irq(&ctx->lock);
	if (event->state <= PERF_EVENT_STATE_OFF) {
		raw_spin_unlock_irq(&ctx->lock);
		return;
	}
	raw_spin_unlock_irq(&ctx->lock);

	event_function_call(event, __perf_event_disable, NULL);
}

void perf_event_disable_local(struct perf_event *event)
{
	event_function_local(event, __perf_event_disable, NULL);
}

/*
 * Strictly speaking kernel users cannot create groups and therefore this
 * interface does not need the perf_event_ctx_lock() magic.
 */
void perf_event_disable(struct perf_event *event)
{
	struct perf_event_context *ctx;

	ctx = perf_event_ctx_lock(event);
	_perf_event_disable(event);
	perf_event_ctx_unlock(event, ctx);
}
EXPORT_SYMBOL_GPL(perf_event_disable);

void perf_event_disable_inatomic(struct perf_event *event)
{
	event->pending_disable = 1;
	irq_work_queue(&event->pending);
}

static void perf_set_shadow_time(struct perf_event *event,
				 struct perf_event_context *ctx,
				 u64 tstamp)
{
	/*
	 * use the correct time source for the time snapshot
	 *
	 * We could get by without this by leveraging the
	 * fact that to get to this function, the caller
	 * has most likely already called update_context_time()
	 * and update_cgrp_time_xx() and thus both timestamp
	 * are identical (or very close). Given that tstamp is,
	 * already adjusted for cgroup, we could say that:
	 *    tstamp - ctx->timestamp
	 * is equivalent to
	 *    tstamp - cgrp->timestamp.
	 *
	 * Then, in perf_output_read(), the calculation would
	 * work with no changes because:
	 * - event is guaranteed scheduled in
	 * - no scheduled out in between
	 * - thus the timestamp would be the same
	 *
	 * But this is a bit hairy.
	 *
	 * So instead, we have an explicit cgroup call to remain
	 * within the time time source all along. We believe it
	 * is cleaner and simpler to understand.
	 */
	if (is_cgroup_event(event))
		perf_cgroup_set_shadow_time(event, tstamp);
	else
		event->shadow_ctx_time = tstamp - ctx->timestamp;
}

#define MAX_INTERRUPTS (~0ULL)

static void perf_log_throttle(struct perf_event *event, int enable);
static void perf_log_itrace_start(struct perf_event *event);

static int
event_sched_in(struct perf_event *event,
		 struct perf_cpu_context *cpuctx,
		 struct perf_event_context *ctx)
{
	u64 tstamp = perf_event_time(event);
	int ret = 0;

	lockdep_assert_held(&ctx->lock);

	if (event->state <= PERF_EVENT_STATE_OFF)
		return 0;

	WRITE_ONCE(event->oncpu, smp_processor_id());
	/*
	 * Order event::oncpu write to happen before the ACTIVE state
	 * is visible.
	 */
	smp_wmb();
	WRITE_ONCE(event->state, PERF_EVENT_STATE_ACTIVE);

	/*
	 * Unthrottle events, since we scheduled we might have missed several
	 * ticks already, also for a heavily scheduling task there is little
	 * guarantee it'll get a tick in a timely manner.
	 */
	if (unlikely(event->hw.interrupts == MAX_INTERRUPTS)) {
		perf_log_throttle(event, 1);
		event->hw.interrupts = 0;
	}

	/*
	 * The new state must be visible before we turn it on in the hardware:
	 */
	smp_wmb();

	perf_pmu_disable(event->pmu);

	perf_set_shadow_time(event, ctx, tstamp);

	perf_log_itrace_start(event);

	if (event->pmu->add(event, PERF_EF_START)) {
		event->state = PERF_EVENT_STATE_INACTIVE;
		event->oncpu = -1;
		ret = -EAGAIN;
		goto out;
	}

	event->tstamp_running += tstamp - event->tstamp_stopped;

	if (!is_software_event(event))
		cpuctx->active_oncpu++;
	if (!ctx->nr_active++)
		perf_event_ctx_activate(ctx);
	if (event->attr.freq && event->attr.sample_freq)
		ctx->nr_freq++;

	if (event->attr.exclusive)
		cpuctx->exclusive = 1;

out:
	perf_pmu_enable(event->pmu);

	return ret;
}

static int
group_sched_in(struct perf_event *group_event,
	       struct perf_cpu_context *cpuctx,
	       struct perf_event_context *ctx)
{
	struct perf_event *event, *partial_group = NULL;
	struct pmu *pmu = ctx->pmu;
	u64 now = ctx->time;
	bool simulate = false;

	if (group_event->state == PERF_EVENT_STATE_OFF)
		return 0;

	pmu->start_txn(pmu, PERF_PMU_TXN_ADD);

	if (event_sched_in(group_event, cpuctx, ctx)) {
		pmu->cancel_txn(pmu);
		perf_mux_hrtimer_restart(cpuctx);
		return -EAGAIN;
	}

	/*
	 * Schedule in siblings as one group (if any):
	 */
	list_for_each_entry(event, &group_event->sibling_list, group_entry) {
		if (event_sched_in(event, cpuctx, ctx)) {
			partial_group = event;
			goto group_error;
		}
	}

	if (!pmu->commit_txn(pmu))
		return 0;

group_error:
	/*
	 * Groups can be scheduled in as one unit only, so undo any
	 * partial group before returning:
	 * The events up to the failed event are scheduled out normally,
	 * tstamp_stopped will be updated.
	 *
	 * The failed events and the remaining siblings need to have
	 * their timings updated as if they had gone thru event_sched_in()
	 * and event_sched_out(). This is required to get consistent timings
	 * across the group. This also takes care of the case where the group
	 * could never be scheduled by ensuring tstamp_stopped is set to mark
	 * the time the event was actually stopped, such that time delta
	 * calculation in update_event_times() is correct.
	 */
	list_for_each_entry(event, &group_event->sibling_list, group_entry) {
		if (event == partial_group)
			simulate = true;

		if (simulate) {
			event->tstamp_running += now - event->tstamp_stopped;
			event->tstamp_stopped = now;
		} else {
			event_sched_out(event, cpuctx, ctx);
		}
	}
	event_sched_out(group_event, cpuctx, ctx);

	pmu->cancel_txn(pmu);

	perf_mux_hrtimer_restart(cpuctx);

	return -EAGAIN;
}

/*
 * Work out whether we can put this event group on the CPU now.
 */
static int group_can_go_on(struct perf_event *event,
			   struct perf_cpu_context *cpuctx,
			   int can_add_hw)
{
	/*
	 * Groups consisting entirely of software events can always go on.
	 */
	if (event->group_caps & PERF_EV_CAP_SOFTWARE)
		return 1;
	/*
	 * If an exclusive group is already on, no other hardware
	 * events can go on.
	 */
	if (cpuctx->exclusive)
		return 0;
	/*
	 * If this group is exclusive and there are already
	 * events on the CPU, it can't go on.
	 */
	if (event->attr.exclusive && cpuctx->active_oncpu)
		return 0;
	/*
	 * Otherwise, try to add it if all previous groups were able
	 * to go on.
	 */
	return can_add_hw;
}

static void add_event_to_ctx(struct perf_event *event,
			       struct perf_event_context *ctx)
{
	u64 tstamp = perf_event_time(event);

	list_add_event(event, ctx);
	perf_group_attach(event);
	event->tstamp_enabled = tstamp;
	event->tstamp_running = tstamp;
	event->tstamp_stopped = tstamp;
}

static void ctx_sched_out(struct perf_event_context *ctx,
			  struct perf_cpu_context *cpuctx,
			  enum event_type_t event_type);
static void
ctx_sched_in(struct perf_event_context *ctx,
	     struct perf_cpu_context *cpuctx,
	     enum event_type_t event_type,
	     struct task_struct *task);

static void task_ctx_sched_out(struct perf_cpu_context *cpuctx,
			       struct perf_event_context *ctx,
			       enum event_type_t event_type)
{
	if (!cpuctx->task_ctx)
		return;

	if (WARN_ON_ONCE(ctx != cpuctx->task_ctx))
		return;

	ctx_sched_out(ctx, cpuctx, event_type);
}

static void perf_event_sched_in(struct perf_cpu_context *cpuctx,
				struct perf_event_context *ctx,
				struct task_struct *task)
{
	cpu_ctx_sched_in(cpuctx, EVENT_PINNED, task);
	if (ctx)
		ctx_sched_in(ctx, cpuctx, EVENT_PINNED, task);
	cpu_ctx_sched_in(cpuctx, EVENT_FLEXIBLE, task);
	if (ctx)
		ctx_sched_in(ctx, cpuctx, EVENT_FLEXIBLE, task);
}

/*
 * We want to maintain the following priority of scheduling:
 *  - CPU pinned (EVENT_CPU | EVENT_PINNED)
 *  - task pinned (EVENT_PINNED)
 *  - CPU flexible (EVENT_CPU | EVENT_FLEXIBLE)
 *  - task flexible (EVENT_FLEXIBLE).
 *
 * In order to avoid unscheduling and scheduling back in everything every
 * time an event is added, only do it for the groups of equal priority and
 * below.
 *
 * This can be called after a batch operation on task events, in which case
 * event_type is a bit mask of the types of events involved. For CPU events,
 * event_type is only either EVENT_PINNED or EVENT_FLEXIBLE.
 */
static void ctx_resched(struct perf_cpu_context *cpuctx,
			struct perf_event_context *task_ctx,
			enum event_type_t event_type)
{
	enum event_type_t ctx_event_type = event_type & EVENT_ALL;
	bool cpu_event = !!(event_type & EVENT_CPU);

	/*
	 * If pinned groups are involved, flexible groups also need to be
	 * scheduled out.
	 */
	if (event_type & EVENT_PINNED)
		event_type |= EVENT_FLEXIBLE;

	perf_pmu_disable(cpuctx->ctx.pmu);
	if (task_ctx)
		task_ctx_sched_out(cpuctx, task_ctx, event_type);

	/*
	 * Decide which cpu ctx groups to schedule out based on the types
	 * of events that caused rescheduling:
	 *  - EVENT_CPU: schedule out corresponding groups;
	 *  - EVENT_PINNED task events: schedule out EVENT_FLEXIBLE groups;
	 *  - otherwise, do nothing more.
	 */
	if (cpu_event)
		cpu_ctx_sched_out(cpuctx, ctx_event_type);
	else if (ctx_event_type & EVENT_PINNED)
		cpu_ctx_sched_out(cpuctx, EVENT_FLEXIBLE);

	perf_event_sched_in(cpuctx, task_ctx, current);
	perf_pmu_enable(cpuctx->ctx.pmu);
}

#if defined CONFIG_HOTPLUG_CPU || defined CONFIG_KEXEC_CORE
static LIST_HEAD(dormant_event_list);
static DEFINE_SPINLOCK(dormant_event_list_lock);

static void perf_prepare_install_in_context(struct perf_event *event)
{
	spin_lock(&dormant_event_list_lock);
	if (event->state == PERF_EVENT_STATE_DORMANT)
		goto out;

	event->state = PERF_EVENT_STATE_DORMANT;
	list_add_tail(&event->dormant_event_entry, &dormant_event_list);
out:
	spin_unlock(&dormant_event_list_lock);
}
#endif

/*
 * Cross CPU call to install and enable a performance event
 *
 * Very similar to remote_function() + event_function() but cannot assume that
 * things like ctx->is_active and cpuctx->task_ctx are set.
 */
static int  __perf_install_in_context(void *info)
{
	struct perf_event *event = info;
	struct perf_event_context *ctx = event->ctx;
	struct perf_cpu_context *cpuctx = __get_cpu_context(ctx);
	struct perf_event_context *task_ctx = cpuctx->task_ctx;
	bool reprogram = true;
	int ret = 0;

	raw_spin_lock(&cpuctx->ctx.lock);
	if (ctx->task) {
		raw_spin_lock(&ctx->lock);
		task_ctx = ctx;

		reprogram = (ctx->task == current);

		/*
		 * If the task is running, it must be running on this CPU,
		 * otherwise we cannot reprogram things.
		 *
		 * If its not running, we don't care, ctx->lock will
		 * serialize against it becoming runnable.
		 */
		if (task_curr(ctx->task) && !reprogram) {
			ret = -ESRCH;
			goto unlock;
		}

		WARN_ON_ONCE(reprogram && cpuctx->task_ctx && cpuctx->task_ctx != ctx);
	} else if (task_ctx) {
		raw_spin_lock(&task_ctx->lock);
	}

	if (reprogram) {
		ctx_sched_out(ctx, cpuctx, EVENT_TIME);
		add_event_to_ctx(event, ctx);
		ctx_resched(cpuctx, task_ctx, get_event_type(event));
	} else {
		add_event_to_ctx(event, ctx);
	}

unlock:
	perf_ctx_unlock(cpuctx, task_ctx);

	return ret;
}

/*
 * Attach a performance event to a context.
 *
 * Very similar to event_function_call, see comment there.
 */
static void
perf_install_in_context(struct perf_event_context *ctx,
			struct perf_event *event,
			int cpu)
{
	struct task_struct *task = READ_ONCE(ctx->task);

	lockdep_assert_held(&ctx->mutex);

	if (event->cpu != -1)
		event->cpu = cpu;

	/*
	 * Ensures that if we can observe event->ctx, both the event and ctx
	 * will be 'complete'. See perf_iterate_sb_cpu().
	 */
	smp_store_release(&event->ctx, ctx);

	if (!task) {
		cpu_function_call(cpu, __perf_install_in_context, event);
		return;
	}

	/*
	 * Should not happen, we validate the ctx is still alive before calling.
	 */
	if (WARN_ON_ONCE(task == TASK_TOMBSTONE))
		return;

	/*
	 * Installing events is tricky because we cannot rely on ctx->is_active
	 * to be set in case this is the nr_events 0 -> 1 transition.
	 *
	 * Instead we use task_curr(), which tells us if the task is running.
	 * However, since we use task_curr() outside of rq::lock, we can race
	 * against the actual state. This means the result can be wrong.
	 *
	 * If we get a false positive, we retry, this is harmless.
	 *
	 * If we get a false negative, things are complicated. If we are after
	 * perf_event_context_sched_in() ctx::lock will serialize us, and the
	 * value must be correct. If we're before, it doesn't matter since
	 * perf_event_context_sched_in() will program the counter.
	 *
	 * However, this hinges on the remote context switch having observed
	 * our task->perf_event_ctxp[] store, such that it will in fact take
	 * ctx::lock in perf_event_context_sched_in().
	 *
	 * We do this by task_function_call(), if the IPI fails to hit the task
	 * we know any future context switch of task must see the
	 * perf_event_ctpx[] store.
	 */

	/*
	 * This smp_mb() orders the task->perf_event_ctxp[] store with the
	 * task_cpu() load, such that if the IPI then does not find the task
	 * running, a future context switch of that task must observe the
	 * store.
	 */
	smp_mb();
again:
	if (!task_function_call(task, __perf_install_in_context, event))
		return;

	raw_spin_lock_irq(&ctx->lock);
	task = ctx->task;
	if (WARN_ON_ONCE(task == TASK_TOMBSTONE)) {
		/*
		 * Cannot happen because we already checked above (which also
		 * cannot happen), and we hold ctx->mutex, which serializes us
		 * against perf_event_exit_task_context().
		 */
		raw_spin_unlock_irq(&ctx->lock);
		return;
	}
	/*
	 * If the task is not running, ctx->lock will avoid it becoming so,
	 * thus we can safely install the event.
	 */
	if (task_curr(task)) {
		raw_spin_unlock_irq(&ctx->lock);
		goto again;
	}
	add_event_to_ctx(event, ctx);
	raw_spin_unlock_irq(&ctx->lock);
}

#if defined CONFIG_HOTPLUG_CPU || defined CONFIG_KEXEC_CORE
static void perf_deferred_install_in_context(int cpu)
{
	struct perf_event *event, *tmp;
	struct perf_event_context *ctx;

	spin_lock(&dormant_event_list_lock);
	list_for_each_entry_safe(event, tmp, &dormant_event_list,
						dormant_event_entry) {
		if (cpu != event->cpu)
			continue;

		list_del(&event->dormant_event_entry);
		event->state = PERF_EVENT_STATE_INACTIVE;
		spin_unlock(&dormant_event_list_lock);

		ctx = event->ctx;

		mutex_lock(&ctx->mutex);
		perf_install_in_context(ctx, event, cpu);
		mutex_unlock(&ctx->mutex);

		spin_lock(&dormant_event_list_lock);
	}
	spin_unlock(&dormant_event_list_lock);
}
#endif

/*
 * Put a event into inactive state and update time fields.
 * Enabling the leader of a group effectively enables all
 * the group members that aren't explicitly disabled, so we
 * have to update their ->tstamp_enabled also.
 * Note: this works for group members as well as group leaders
 * since the non-leader members' sibling_lists will be empty.
 */
static void __perf_event_mark_enabled(struct perf_event *event)
{
	struct perf_event *sub;
	u64 tstamp = perf_event_time(event);

	event->state = PERF_EVENT_STATE_INACTIVE;
	event->tstamp_enabled = tstamp - event->total_time_enabled;
	list_for_each_entry(sub, &event->sibling_list, group_entry) {
		if (sub->state >= PERF_EVENT_STATE_INACTIVE)
			sub->tstamp_enabled = tstamp - sub->total_time_enabled;
	}
}

/*
 * Cross CPU call to enable a performance event
 */
static void __perf_event_enable(struct perf_event *event,
				struct perf_cpu_context *cpuctx,
				struct perf_event_context *ctx,
				void *info)
{
	struct perf_event *leader = event->group_leader;
	struct perf_event_context *task_ctx;

	if (event->state >= PERF_EVENT_STATE_INACTIVE ||
	    event->state <= PERF_EVENT_STATE_ERROR)
		return;

	if (ctx->is_active)
		ctx_sched_out(ctx, cpuctx, EVENT_TIME);

	__perf_event_mark_enabled(event);

	if (!ctx->is_active)
		return;

	if (!event_filter_match(event)) {
		if (is_cgroup_event(event))
			perf_cgroup_defer_enabled(event);
		ctx_sched_in(ctx, cpuctx, EVENT_TIME, current);
		return;
	}

	/*
	 * If the event is in a group and isn't the group leader,
	 * then don't put it on unless the group is on.
	 */
	if (leader != event && leader->state != PERF_EVENT_STATE_ACTIVE) {
		ctx_sched_in(ctx, cpuctx, EVENT_TIME, current);
		return;
	}

	task_ctx = cpuctx->task_ctx;
	if (ctx->task)
		WARN_ON_ONCE(task_ctx != ctx);

	ctx_resched(cpuctx, task_ctx, get_event_type(event));
}

/*
 * Enable a event.
 *
 * If event->ctx is a cloned context, callers must make sure that
 * every task struct that event->ctx->task could possibly point to
 * remains valid.  This condition is satisfied when called through
 * perf_event_for_each_child or perf_event_for_each as described
 * for perf_event_disable.
 */
static void _perf_event_enable(struct perf_event *event)
{
	struct perf_event_context *ctx = event->ctx;

	raw_spin_lock_irq(&ctx->lock);
	if (event->state >= PERF_EVENT_STATE_INACTIVE ||
	    event->state <  PERF_EVENT_STATE_ERROR) {
		raw_spin_unlock_irq(&ctx->lock);
		return;
	}

	/*
	 * If the event is in error state, clear that first.
	 *
	 * That way, if we see the event in error state below, we know that it
	 * has gone back into error state, as distinct from the task having
	 * been scheduled away before the cross-call arrived.
	 */
	if (event->state == PERF_EVENT_STATE_ERROR)
		event->state = PERF_EVENT_STATE_OFF;
	raw_spin_unlock_irq(&ctx->lock);

	event_function_call(event, __perf_event_enable, NULL);
}

/*
 * See perf_event_disable();
 */
void perf_event_enable(struct perf_event *event)
{
	struct perf_event_context *ctx;

	ctx = perf_event_ctx_lock(event);
	_perf_event_enable(event);
	perf_event_ctx_unlock(event, ctx);
}
EXPORT_SYMBOL_GPL(perf_event_enable);

struct stop_event_data {
	struct perf_event	*event;
	unsigned int		restart;
};

static int __perf_event_stop(void *info)
{
	struct stop_event_data *sd = info;
	struct perf_event *event = sd->event;

	/* if it's already INACTIVE, do nothing */
	if (READ_ONCE(event->state) != PERF_EVENT_STATE_ACTIVE)
		return 0;

	/* matches smp_wmb() in event_sched_in() */
	smp_rmb();

	/*
	 * There is a window with interrupts enabled before we get here,
	 * so we need to check again lest we try to stop another CPU's event.
	 */
	if (READ_ONCE(event->oncpu) != smp_processor_id())
		return -EAGAIN;

	event->pmu->stop(event, PERF_EF_UPDATE);

	/*
	 * May race with the actual stop (through perf_pmu_output_stop()),
	 * but it is only used for events with AUX ring buffer, and such
	 * events will refuse to restart because of rb::aux_mmap_count==0,
	 * see comments in perf_aux_output_begin().
	 *
	 * Since this is happening on a event-local CPU, no trace is lost
	 * while restarting.
	 */
	if (sd->restart)
		event->pmu->start(event, 0);

	return 0;
}

static int perf_event_stop(struct perf_event *event, int restart)
{
	struct stop_event_data sd = {
		.event		= event,
		.restart	= restart,
	};
	int ret = 0;

	do {
		if (READ_ONCE(event->state) != PERF_EVENT_STATE_ACTIVE)
			return 0;

		/* matches smp_wmb() in event_sched_in() */
		smp_rmb();

		/*
		 * We only want to restart ACTIVE events, so if the event goes
		 * inactive here (event->oncpu==-1), there's nothing more to do;
		 * fall through with ret==-ENXIO.
		 */
		ret = cpu_function_call(READ_ONCE(event->oncpu),
					__perf_event_stop, &sd);
	} while (ret == -EAGAIN);

	return ret;
}

/*
 * In order to contain the amount of racy and tricky in the address filter
 * configuration management, it is a two part process:
 *
 * (p1) when userspace mappings change as a result of (1) or (2) or (3) below,
 *      we update the addresses of corresponding vmas in
 *	event::addr_filters_offs array and bump the event::addr_filters_gen;
 * (p2) when an event is scheduled in (pmu::add), it calls
 *      perf_event_addr_filters_sync() which calls pmu::addr_filters_sync()
 *      if the generation has changed since the previous call.
 *
 * If (p1) happens while the event is active, we restart it to force (p2).
 *
 * (1) perf_addr_filters_apply(): adjusting filters' offsets based on
 *     pre-existing mappings, called once when new filters arrive via SET_FILTER
 *     ioctl;
 * (2) perf_addr_filters_adjust(): adjusting filters' offsets based on newly
 *     registered mapping, called for every new mmap(), with mm::mmap_sem down
 *     for reading;
 * (3) perf_event_addr_filters_exec(): clearing filters' offsets in the process
 *     of exec.
 */
void perf_event_addr_filters_sync(struct perf_event *event)
{
	struct perf_addr_filters_head *ifh = perf_event_addr_filters(event);

	if (!has_addr_filter(event))
		return;

	raw_spin_lock(&ifh->lock);
	if (event->addr_filters_gen != event->hw.addr_filters_gen) {
		event->pmu->addr_filters_sync(event);
		event->hw.addr_filters_gen = event->addr_filters_gen;
	}
	raw_spin_unlock(&ifh->lock);
}
EXPORT_SYMBOL_GPL(perf_event_addr_filters_sync);

static int _perf_event_refresh(struct perf_event *event, int refresh)
{
	/*
	 * not supported on inherited events
	 */
	if (event->attr.inherit || !is_sampling_event(event))
		return -EINVAL;

	atomic_add(refresh, &event->event_limit);
	_perf_event_enable(event);

	return 0;
}

/*
 * See perf_event_disable()
 */
int perf_event_refresh(struct perf_event *event, int refresh)
{
	struct perf_event_context *ctx;
	int ret;

	ctx = perf_event_ctx_lock(event);
	ret = _perf_event_refresh(event, refresh);
	perf_event_ctx_unlock(event, ctx);

	return ret;
}
EXPORT_SYMBOL_GPL(perf_event_refresh);

static void ctx_sched_out(struct perf_event_context *ctx,
			  struct perf_cpu_context *cpuctx,
			  enum event_type_t event_type)
{
	int is_active = ctx->is_active;
	struct perf_event *event;

	lockdep_assert_held(&ctx->lock);

	if (likely(!ctx->nr_events)) {
		/*
		 * See __perf_remove_from_context().
		 */
		WARN_ON_ONCE(ctx->is_active);
		if (ctx->task)
			WARN_ON_ONCE(cpuctx->task_ctx);
		return;
	}

	ctx->is_active &= ~event_type;
	if (!(ctx->is_active & EVENT_ALL))
		ctx->is_active = 0;

	if (ctx->task) {
		WARN_ON_ONCE(cpuctx->task_ctx != ctx);
		if (!ctx->is_active)
			cpuctx->task_ctx = NULL;
	}

	/*
	 * Always update time if it was set; not only when it changes.
	 * Otherwise we can 'forget' to update time for any but the last
	 * context we sched out. For example:
	 *
	 *   ctx_sched_out(.event_type = EVENT_FLEXIBLE)
	 *   ctx_sched_out(.event_type = EVENT_PINNED)
	 *
	 * would only update time for the pinned events.
	 */
	if (is_active & EVENT_TIME) {
		/* update (and stop) ctx time */
		update_context_time(ctx);
		update_cgrp_time_from_cpuctx(cpuctx);
	}

	is_active ^= ctx->is_active; /* changed bits */

	if (!ctx->nr_active || !(is_active & EVENT_ALL))
		return;

	perf_pmu_disable(ctx->pmu);
	if (is_active & EVENT_PINNED) {
		list_for_each_entry(event, &ctx->pinned_groups, group_entry)
			group_sched_out(event, cpuctx, ctx);
	}

	if (is_active & EVENT_FLEXIBLE) {
		list_for_each_entry(event, &ctx->flexible_groups, group_entry)
			group_sched_out(event, cpuctx, ctx);
	}
	perf_pmu_enable(ctx->pmu);
}

/*
 * Test whether two contexts are equivalent, i.e. whether they have both been
 * cloned from the same version of the same context.
 *
 * Equivalence is measured using a generation number in the context that is
 * incremented on each modification to it; see unclone_ctx(), list_add_event()
 * and list_del_event().
 */
static int context_equiv(struct perf_event_context *ctx1,
			 struct perf_event_context *ctx2)
{
	lockdep_assert_held(&ctx1->lock);
	lockdep_assert_held(&ctx2->lock);

	/* Pinning disables the swap optimization */
	if (ctx1->pin_count || ctx2->pin_count)
		return 0;

	/* If ctx1 is the parent of ctx2 */
	if (ctx1 == ctx2->parent_ctx && ctx1->generation == ctx2->parent_gen)
		return 1;

	/* If ctx2 is the parent of ctx1 */
	if (ctx1->parent_ctx == ctx2 && ctx1->parent_gen == ctx2->generation)
		return 1;

	/*
	 * If ctx1 and ctx2 have the same parent; we flatten the parent
	 * hierarchy, see perf_event_init_context().
	 */
	if (ctx1->parent_ctx && ctx1->parent_ctx == ctx2->parent_ctx &&
			ctx1->parent_gen == ctx2->parent_gen)
		return 1;

	/* Unmatched */
	return 0;
}

static void __perf_event_sync_stat(struct perf_event *event,
				     struct perf_event *next_event)
{
	u64 value;

	if (!event->attr.inherit_stat)
		return;

	/*
	 * Update the event value, we cannot use perf_event_read()
	 * because we're in the middle of a context switch and have IRQs
	 * disabled, which upsets smp_call_function_single(), however
	 * we know the event must be on the current CPU, therefore we
	 * don't need to use it.
	 */
	switch (event->state) {
	case PERF_EVENT_STATE_ACTIVE:
		event->pmu->read(event);
		/* fall-through */

	case PERF_EVENT_STATE_INACTIVE:
		update_event_times(event);
		break;

	default:
		break;
	}

	/*
	 * In order to keep per-task stats reliable we need to flip the event
	 * values when we flip the contexts.
	 */
	value = local64_read(&next_event->count);
	value = local64_xchg(&event->count, value);
	local64_set(&next_event->count, value);

	swap(event->total_time_enabled, next_event->total_time_enabled);
	swap(event->total_time_running, next_event->total_time_running);

	/*
	 * Since we swizzled the values, update the user visible data too.
	 */
	perf_event_update_userpage(event);
	perf_event_update_userpage(next_event);
}

static void perf_event_sync_stat(struct perf_event_context *ctx,
				   struct perf_event_context *next_ctx)
{
	struct perf_event *event, *next_event;

	if (!ctx->nr_stat)
		return;

	update_context_time(ctx);

	event = list_first_entry(&ctx->event_list,
				   struct perf_event, event_entry);

	next_event = list_first_entry(&next_ctx->event_list,
					struct perf_event, event_entry);

	while (&event->event_entry != &ctx->event_list &&
	       &next_event->event_entry != &next_ctx->event_list) {

		__perf_event_sync_stat(event, next_event);

		event = list_next_entry(event, event_entry);
		next_event = list_next_entry(next_event, event_entry);
	}
}

static void perf_event_context_sched_out(struct task_struct *task, int ctxn,
					 struct task_struct *next)
{
	struct perf_event_context *ctx = task->perf_event_ctxp[ctxn];
	struct perf_event_context *next_ctx;
	struct perf_event_context *parent, *next_parent;
	struct perf_cpu_context *cpuctx;
	int do_switch = 1;

	if (likely(!ctx))
		return;

	cpuctx = __get_cpu_context(ctx);
	if (!cpuctx->task_ctx)
		return;

	rcu_read_lock();
	next_ctx = next->perf_event_ctxp[ctxn];
	if (!next_ctx)
		goto unlock;

	parent = rcu_dereference(ctx->parent_ctx);
	next_parent = rcu_dereference(next_ctx->parent_ctx);

	/* If neither context have a parent context; they cannot be clones. */
	if (!parent && !next_parent)
		goto unlock;

	if (next_parent == ctx || next_ctx == parent || next_parent == parent) {
		/*
		 * Looks like the two contexts are clones, so we might be
		 * able to optimize the context switch.  We lock both
		 * contexts and check that they are clones under the
		 * lock (including re-checking that neither has been
		 * uncloned in the meantime).  It doesn't matter which
		 * order we take the locks because no other cpu could
		 * be trying to lock both of these tasks.
		 */
		raw_spin_lock(&ctx->lock);
		raw_spin_lock_nested(&next_ctx->lock, SINGLE_DEPTH_NESTING);
		if (context_equiv(ctx, next_ctx)) {
			WRITE_ONCE(ctx->task, next);
			WRITE_ONCE(next_ctx->task, task);

			swap(ctx->task_ctx_data, next_ctx->task_ctx_data);

			/*
			 * RCU_INIT_POINTER here is safe because we've not
			 * modified the ctx and the above modification of
			 * ctx->task and ctx->task_ctx_data are immaterial
			 * since those values are always verified under
			 * ctx->lock which we're now holding.
			 */
			RCU_INIT_POINTER(task->perf_event_ctxp[ctxn], next_ctx);
			RCU_INIT_POINTER(next->perf_event_ctxp[ctxn], ctx);

			do_switch = 0;

			perf_event_sync_stat(ctx, next_ctx);
		}
		raw_spin_unlock(&next_ctx->lock);
		raw_spin_unlock(&ctx->lock);
	}
unlock:
	rcu_read_unlock();

	if (do_switch) {
		raw_spin_lock(&ctx->lock);
		task_ctx_sched_out(cpuctx, ctx, EVENT_ALL);
		raw_spin_unlock(&ctx->lock);
	}
}

static DEFINE_PER_CPU(struct list_head, sched_cb_list);

void perf_sched_cb_dec(struct pmu *pmu)
{
	struct perf_cpu_context *cpuctx = this_cpu_ptr(pmu->pmu_cpu_context);

	this_cpu_dec(perf_sched_cb_usages);

	if (!--cpuctx->sched_cb_usage)
		list_del(&cpuctx->sched_cb_entry);
}


void perf_sched_cb_inc(struct pmu *pmu)
{
	struct perf_cpu_context *cpuctx = this_cpu_ptr(pmu->pmu_cpu_context);

	if (!cpuctx->sched_cb_usage++)
		list_add(&cpuctx->sched_cb_entry, this_cpu_ptr(&sched_cb_list));

	this_cpu_inc(perf_sched_cb_usages);
}

/*
 * This function provides the context switch callback to the lower code
 * layer. It is invoked ONLY when the context switch callback is enabled.
 *
 * This callback is relevant even to per-cpu events; for example multi event
 * PEBS requires this to provide PID/TID information. This requires we flush
 * all queued PEBS records before we context switch to a new task.
 */
static void perf_pmu_sched_task(struct task_struct *prev,
				struct task_struct *next,
				bool sched_in)
{
	struct perf_cpu_context *cpuctx;
	struct pmu *pmu;

	if (prev == next)
		return;

	list_for_each_entry(cpuctx, this_cpu_ptr(&sched_cb_list), sched_cb_entry) {
		pmu = cpuctx->ctx.pmu; /* software PMUs will not have sched_task */

		if (WARN_ON_ONCE(!pmu->sched_task))
			continue;

		perf_ctx_lock(cpuctx, cpuctx->task_ctx);
		perf_pmu_disable(pmu);

		pmu->sched_task(cpuctx->task_ctx, sched_in);

		perf_pmu_enable(pmu);
		perf_ctx_unlock(cpuctx, cpuctx->task_ctx);
	}
}

static void perf_event_switch(struct task_struct *task,
			      struct task_struct *next_prev, bool sched_in);

#define for_each_task_context_nr(ctxn)					\
	for ((ctxn) = 0; (ctxn) < perf_nr_task_contexts; (ctxn)++)

/*
 * Called from scheduler to remove the events of the current task,
 * with interrupts disabled.
 *
 * We stop each event and update the event value in event->count.
 *
 * This does not protect us against NMI, but disable()
 * sets the disabled bit in the control field of event _before_
 * accessing the event control register. If a NMI hits, then it will
 * not restart the event.
 */
void __perf_event_task_sched_out(struct task_struct *task,
				 struct task_struct *next)
{
	int ctxn;

	if (__this_cpu_read(perf_sched_cb_usages))
		perf_pmu_sched_task(task, next, false);

	if (atomic_read(&nr_switch_events))
		perf_event_switch(task, next, false);

	for_each_task_context_nr(ctxn)
		perf_event_context_sched_out(task, ctxn, next);

	/*
	 * if cgroup events exist on this CPU, then we need
	 * to check if we have to switch out PMU state.
	 * cgroup event are system-wide mode only
	 */
	if (atomic_read(this_cpu_ptr(&perf_cgroup_events)))
		perf_cgroup_sched_out(task, next);
}

/*
 * Called with IRQs disabled
 */
static void cpu_ctx_sched_out(struct perf_cpu_context *cpuctx,
			      enum event_type_t event_type)
{
	ctx_sched_out(&cpuctx->ctx, cpuctx, event_type);
}

static void
ctx_pinned_sched_in(struct perf_event_context *ctx,
		    struct perf_cpu_context *cpuctx)
{
	struct perf_event *event;

	list_for_each_entry(event, &ctx->pinned_groups, group_entry) {
		if (event->state <= PERF_EVENT_STATE_OFF)
			continue;
		if (!event_filter_match(event))
			continue;

		/* may need to reset tstamp_enabled */
		if (is_cgroup_event(event))
			perf_cgroup_mark_enabled(event, ctx);

		if (group_can_go_on(event, cpuctx, 1))
			group_sched_in(event, cpuctx, ctx);

		/*
		 * If this pinned group hasn't been scheduled,
		 * put it in error state.
		 */
		if (event->state == PERF_EVENT_STATE_INACTIVE) {
			update_group_times(event);
			event->state = PERF_EVENT_STATE_ERROR;
		}
	}
}

static void
ctx_flexible_sched_in(struct perf_event_context *ctx,
		      struct perf_cpu_context *cpuctx)
{
	struct perf_event *event;
	int can_add_hw = 1;

	list_for_each_entry(event, &ctx->flexible_groups, group_entry) {
		/* Ignore events in OFF or ERROR state */
		if (event->state <= PERF_EVENT_STATE_OFF)
			continue;
		/*
		 * Listen to the 'cpu' scheduling filter constraint
		 * of events:
		 */
		if (!event_filter_match(event))
			continue;

		/* may need to reset tstamp_enabled */
		if (is_cgroup_event(event))
			perf_cgroup_mark_enabled(event, ctx);

		if (group_can_go_on(event, cpuctx, can_add_hw)) {
			if (group_sched_in(event, cpuctx, ctx))
				can_add_hw = 0;
		}
	}
}

static void
ctx_sched_in(struct perf_event_context *ctx,
	     struct perf_cpu_context *cpuctx,
	     enum event_type_t event_type,
	     struct task_struct *task)
{
	int is_active = ctx->is_active;
	u64 now;

	lockdep_assert_held(&ctx->lock);

	if (likely(!ctx->nr_events))
		return;

	ctx->is_active |= (event_type | EVENT_TIME);
	if (ctx->task) {
		if (!is_active)
			cpuctx->task_ctx = ctx;
		else
			WARN_ON_ONCE(cpuctx->task_ctx != ctx);
	}

	is_active ^= ctx->is_active; /* changed bits */

	if (is_active & EVENT_TIME) {
		/* start ctx time */
		now = perf_clock();
		ctx->timestamp = now;
		perf_cgroup_set_timestamp(task, ctx);
	}

	/*
	 * First go through the list and put on any pinned groups
	 * in order to give them the best chance of going on.
	 */
	if (is_active & EVENT_PINNED)
		ctx_pinned_sched_in(ctx, cpuctx);

	/* Then walk through the lower prio flexible groups */
	if (is_active & EVENT_FLEXIBLE)
		ctx_flexible_sched_in(ctx, cpuctx);
}

static void cpu_ctx_sched_in(struct perf_cpu_context *cpuctx,
			     enum event_type_t event_type,
			     struct task_struct *task)
{
	struct perf_event_context *ctx = &cpuctx->ctx;

	ctx_sched_in(ctx, cpuctx, event_type, task);
}

static void perf_event_context_sched_in(struct perf_event_context *ctx,
					struct task_struct *task)
{
	struct perf_cpu_context *cpuctx;

	cpuctx = __get_cpu_context(ctx);
	if (cpuctx->task_ctx == ctx)
		return;

	perf_ctx_lock(cpuctx, ctx);
	perf_pmu_disable(ctx->pmu);
	/*
	 * We want to keep the following priority order:
	 * cpu pinned (that don't need to move), task pinned,
	 * cpu flexible, task flexible.
	 *
	 * However, if task's ctx is not carrying any pinned
	 * events, no need to flip the cpuctx's events around.
	 */
	if (!list_empty(&ctx->pinned_groups))
		cpu_ctx_sched_out(cpuctx, EVENT_FLEXIBLE);
	perf_event_sched_in(cpuctx, ctx, task);
	perf_pmu_enable(ctx->pmu);
	perf_ctx_unlock(cpuctx, ctx);
}

/*
 * Called from scheduler to add the events of the current task
 * with interrupts disabled.
 *
 * We restore the event value and then enable it.
 *
 * This does not protect us against NMI, but enable()
 * sets the enabled bit in the control field of event _before_
 * accessing the event control register. If a NMI hits, then it will
 * keep the event running.
 */
void __perf_event_task_sched_in(struct task_struct *prev,
				struct task_struct *task)
{
	struct perf_event_context *ctx;
	int ctxn;

	/*
	 * If cgroup events exist on this CPU, then we need to check if we have
	 * to switch in PMU state; cgroup event are system-wide mode only.
	 *
	 * Since cgroup events are CPU events, we must schedule these in before
	 * we schedule in the task events.
	 */
	if (atomic_read(this_cpu_ptr(&perf_cgroup_events)))
		perf_cgroup_sched_in(prev, task);

	for_each_task_context_nr(ctxn) {
		ctx = task->perf_event_ctxp[ctxn];
		if (likely(!ctx))
			continue;

		perf_event_context_sched_in(ctx, task);
	}

	if (atomic_read(&nr_switch_events))
		perf_event_switch(task, prev, true);

	if (__this_cpu_read(perf_sched_cb_usages))
		perf_pmu_sched_task(prev, task, true);
}

static u64 perf_calculate_period(struct perf_event *event, u64 nsec, u64 count)
{
	u64 frequency = event->attr.sample_freq;
	u64 sec = NSEC_PER_SEC;
	u64 divisor, dividend;

	int count_fls, nsec_fls, frequency_fls, sec_fls;

	count_fls = fls64(count);
	nsec_fls = fls64(nsec);
	frequency_fls = fls64(frequency);
	sec_fls = 30;

	/*
	 * We got @count in @nsec, with a target of sample_freq HZ
	 * the target period becomes:
	 *
	 *             @count * 10^9
	 * period = -------------------
	 *          @nsec * sample_freq
	 *
	 */

	/*
	 * Reduce accuracy by one bit such that @a and @b converge
	 * to a similar magnitude.
	 */
#define REDUCE_FLS(a, b)		\
do {					\
	if (a##_fls > b##_fls) {	\
		a >>= 1;		\
		a##_fls--;		\
	} else {			\
		b >>= 1;		\
		b##_fls--;		\
	}				\
} while (0)

	/*
	 * Reduce accuracy until either term fits in a u64, then proceed with
	 * the other, so that finally we can do a u64/u64 division.
	 */
	while (count_fls + sec_fls > 64 && nsec_fls + frequency_fls > 64) {
		REDUCE_FLS(nsec, frequency);
		REDUCE_FLS(sec, count);
	}

	if (count_fls + sec_fls > 64) {
		divisor = nsec * frequency;

		while (count_fls + sec_fls > 64) {
			REDUCE_FLS(count, sec);
			divisor >>= 1;
		}

		dividend = count * sec;
	} else {
		dividend = count * sec;

		while (nsec_fls + frequency_fls > 64) {
			REDUCE_FLS(nsec, frequency);
			dividend >>= 1;
		}

		divisor = nsec * frequency;
	}

	if (!divisor)
		return dividend;

	return div64_u64(dividend, divisor);
}

static DEFINE_PER_CPU(int, perf_throttled_count);
static DEFINE_PER_CPU(u64, perf_throttled_seq);

static void perf_adjust_period(struct perf_event *event, u64 nsec, u64 count, bool disable)
{
	struct hw_perf_event *hwc = &event->hw;
	s64 period, sample_period;
	s64 delta;

	period = perf_calculate_period(event, nsec, count);

	delta = (s64)(period - hwc->sample_period);
	delta = (delta + 7) / 8; /* low pass filter */

	sample_period = hwc->sample_period + delta;

	if (!sample_period)
		sample_period = 1;

	hwc->sample_period = sample_period;

	if (local64_read(&hwc->period_left) > 8*sample_period) {
		if (disable)
			event->pmu->stop(event, PERF_EF_UPDATE);

		local64_set(&hwc->period_left, 0);

		if (disable)
			event->pmu->start(event, PERF_EF_RELOAD);
	}
}

/*
 * combine freq adjustment with unthrottling to avoid two passes over the
 * events. At the same time, make sure, having freq events does not change
 * the rate of unthrottling as that would introduce bias.
 */
static void perf_adjust_freq_unthr_context(struct perf_event_context *ctx,
					   int needs_unthr)
{
	struct perf_event *event;
	struct hw_perf_event *hwc;
	u64 now, period = TICK_NSEC;
	s64 delta;

	/*
	 * only need to iterate over all events iff:
	 * - context have events in frequency mode (needs freq adjust)
	 * - there are events to unthrottle on this cpu
	 */
	if (!(ctx->nr_freq || needs_unthr))
		return;

	raw_spin_lock(&ctx->lock);
	perf_pmu_disable(ctx->pmu);

	list_for_each_entry_rcu(event, &ctx->event_list, event_entry) {
		if (event->state != PERF_EVENT_STATE_ACTIVE)
			continue;

		if (!event_filter_match(event))
			continue;

		perf_pmu_disable(event->pmu);

		hwc = &event->hw;

		if (hwc->interrupts == MAX_INTERRUPTS) {
			hwc->interrupts = 0;
			perf_log_throttle(event, 1);
			event->pmu->start(event, 0);
		}

		if (!event->attr.freq || !event->attr.sample_freq)
			goto next;

		/*
		 * stop the event and update event->count
		 */
		event->pmu->stop(event, PERF_EF_UPDATE);

		now = local64_read(&event->count);
		delta = now - hwc->freq_count_stamp;
		hwc->freq_count_stamp = now;

		/*
		 * restart the event
		 * reload only if value has changed
		 * we have stopped the event so tell that
		 * to perf_adjust_period() to avoid stopping it
		 * twice.
		 */
		if (delta > 0)
			perf_adjust_period(event, period, delta, false);

		event->pmu->start(event, delta > 0 ? PERF_EF_RELOAD : 0);
	next:
		perf_pmu_enable(event->pmu);
	}

	perf_pmu_enable(ctx->pmu);
	raw_spin_unlock(&ctx->lock);
}

/*
 * Round-robin a context's events:
 */
static void rotate_ctx(struct perf_event_context *ctx)
{
	/*
	 * Rotate the first entry last of non-pinned groups. Rotation might be
	 * disabled by the inheritance code.
	 */
	if (!ctx->rotate_disable)
		list_rotate_left(&ctx->flexible_groups);
}

static int perf_rotate_context(struct perf_cpu_context *cpuctx)
{
	struct perf_event_context *ctx = NULL;
	int rotate = 0;

	if (cpuctx->ctx.nr_events) {
		if (cpuctx->ctx.nr_events != cpuctx->ctx.nr_active)
			rotate = 1;
	}

	ctx = cpuctx->task_ctx;
	if (ctx && ctx->nr_events) {
		if (ctx->nr_events != ctx->nr_active)
			rotate = 1;
	}

	if (!rotate)
		goto done;

	perf_ctx_lock(cpuctx, cpuctx->task_ctx);
	perf_pmu_disable(cpuctx->ctx.pmu);

	cpu_ctx_sched_out(cpuctx, EVENT_FLEXIBLE);
	if (ctx)
		ctx_sched_out(ctx, cpuctx, EVENT_FLEXIBLE);

	rotate_ctx(&cpuctx->ctx);
	if (ctx)
		rotate_ctx(ctx);

	perf_event_sched_in(cpuctx, ctx, current);

	perf_pmu_enable(cpuctx->ctx.pmu);
	perf_ctx_unlock(cpuctx, cpuctx->task_ctx);
done:

	return rotate;
}

void perf_event_task_tick(void)
{
	struct list_head *head = this_cpu_ptr(&active_ctx_list);
	struct perf_event_context *ctx, *tmp;
	int throttled;

	WARN_ON(!irqs_disabled());

	__this_cpu_inc(perf_throttled_seq);
	throttled = __this_cpu_xchg(perf_throttled_count, 0);
	tick_dep_clear_cpu(smp_processor_id(), TICK_DEP_BIT_PERF_EVENTS);

	list_for_each_entry_safe(ctx, tmp, head, active_ctx_list)
		perf_adjust_freq_unthr_context(ctx, throttled);
}

static int event_enable_on_exec(struct perf_event *event,
				struct perf_event_context *ctx)
{
	if (!event->attr.enable_on_exec)
		return 0;

	event->attr.enable_on_exec = 0;
	if (event->state >= PERF_EVENT_STATE_INACTIVE)
		return 0;

	__perf_event_mark_enabled(event);

	return 1;
}

/*
 * Enable all of a task's events that have been marked enable-on-exec.
 * This expects task == current.
 */
static void perf_event_enable_on_exec(int ctxn)
{
	struct perf_event_context *ctx, *clone_ctx = NULL;
	enum event_type_t event_type = 0;
	struct perf_cpu_context *cpuctx;
	struct perf_event *event;
	unsigned long flags;
	int enabled = 0;

	local_irq_save(flags);
	ctx = current->perf_event_ctxp[ctxn];
	if (!ctx || !ctx->nr_events)
		goto out;

	cpuctx = __get_cpu_context(ctx);
	perf_ctx_lock(cpuctx, ctx);
	ctx_sched_out(ctx, cpuctx, EVENT_TIME);
	list_for_each_entry(event, &ctx->event_list, event_entry) {
		enabled |= event_enable_on_exec(event, ctx);
		event_type |= get_event_type(event);
	}

	/*
	 * Unclone and reschedule this context if we enabled any event.
	 */
	if (enabled) {
		clone_ctx = unclone_ctx(ctx);
		ctx_resched(cpuctx, ctx, event_type);
	} else {
		ctx_sched_in(ctx, cpuctx, EVENT_TIME, current);
	}
	perf_ctx_unlock(cpuctx, ctx);

out:
	local_irq_restore(flags);

	if (clone_ctx)
		put_ctx(clone_ctx);
}

struct perf_read_data {
	struct perf_event *event;
	bool group;
	int ret;
};

static int __perf_event_read_cpu(struct perf_event *event, int event_cpu)
{
	u16 local_pkg, event_pkg;

	if (event->group_caps & PERF_EV_CAP_READ_ACTIVE_PKG) {
		int local_cpu = smp_processor_id();

		event_pkg = topology_physical_package_id(event_cpu);
		local_pkg = topology_physical_package_id(local_cpu);

		if (event_pkg == local_pkg)
			return local_cpu;
	}

	return event_cpu;
}

/*
 * Cross CPU call to read the hardware event
 */
static void __perf_event_read(void *info)
{
	struct perf_read_data *data = info;
	struct perf_event *sub, *event = data->event;
	struct perf_event_context *ctx = event->ctx;
	struct perf_cpu_context *cpuctx = __get_cpu_context(ctx);
	struct pmu *pmu = event->pmu;

	if (__this_cpu_read(is_hotplugging))
		return;

	/*
	 * If this is a task context, we need to check whether it is
	 * the current task context of this cpu.  If not it has been
	 * scheduled out before the smp call arrived.  In that case
	 * event->count would have been updated to a recent sample
	 * when the event was scheduled out.
	 */
	if (ctx->task && cpuctx->task_ctx != ctx)
		return;

	raw_spin_lock(&ctx->lock);
	if (ctx->is_active) {
		update_context_time(ctx);
		update_cgrp_time_from_event(event);
	}

	update_event_times(event);
	if (event->state != PERF_EVENT_STATE_ACTIVE)
		goto unlock;

	if (!data->group) {
		pmu->read(event);
		data->ret = 0;
		goto unlock;
	}

	pmu->start_txn(pmu, PERF_PMU_TXN_READ);

	pmu->read(event);

	list_for_each_entry(sub, &event->sibling_list, group_entry) {
		update_event_times(sub);
		if (sub->state == PERF_EVENT_STATE_ACTIVE) {
			/*
			 * Use sibling's PMU rather than @event's since
			 * sibling could be on different (eg: software) PMU.
			 */
			sub->pmu->read(sub);
		}
	}

	data->ret = pmu->commit_txn(pmu);

unlock:
	raw_spin_unlock(&ctx->lock);
}

static inline u64 perf_event_count(struct perf_event *event)
{
	if (event->pmu->count)
		return event->pmu->count(event);

	return __perf_event_count(event);
}

/*
 * NMI-safe method to read a local event, that is an event that
 * is:
 *   - either for the current task, or for this CPU
 *   - does not have inherit set, for inherited task events
 *     will not be local and we cannot read them atomically
 *   - must not have a pmu::count method
 */
u64 perf_event_read_local(struct perf_event *event)
{
	unsigned long flags;
	u64 val;

	/*
	 * Disabling interrupts avoids all counter scheduling (context
	 * switches, timer based rotation and IPIs).
	 */
	local_irq_save(flags);

	/* If this is a per-task event, it must be for current */
	WARN_ON_ONCE((event->attach_state & PERF_ATTACH_TASK) &&
		     event->hw.target != current);

	/* If this is a per-CPU event, it must be for this CPU */
	WARN_ON_ONCE(!(event->attach_state & PERF_ATTACH_TASK) &&
		     event->cpu != smp_processor_id());

	/*
	 * It must not be an event with inherit set, we cannot read
	 * all child counters from atomic context.
	 */
	WARN_ON_ONCE(event->attr.inherit);

	/*
	 * It must not have a pmu::count method, those are not
	 * NMI safe.
	 */
	WARN_ON_ONCE(event->pmu->count);

	/*
	 * If the event is currently on this CPU, its either a per-task event,
	 * or local to this CPU. Furthermore it means its ACTIVE (otherwise
	 * oncpu == -1).
	 */
	if (event->oncpu == smp_processor_id())
		event->pmu->read(event);

	val = local64_read(&event->count);
	local_irq_restore(flags);

	return val;
}

static int perf_event_read(struct perf_event *event, bool group)
{
	int event_cpu, ret = 0;
	bool active_event_skip_read = false;

	/*
	 * If event is enabled and currently active on a CPU, update the
	 * value in the event structure:
	 */
	event_cpu = READ_ONCE(event->oncpu);

	if (event->state == PERF_EVENT_STATE_ACTIVE) {
		if ((unsigned int)event_cpu >= nr_cpu_ids)
			return 0;
		if (event->attr.exclude_idle &&
				(per_cpu(is_idle, event_cpu) ||
				 per_cpu(is_hotplugging, event_cpu)))
			active_event_skip_read = true;
	}

	if (event->state == PERF_EVENT_STATE_ACTIVE &&
		!active_event_skip_read) {
		struct perf_read_data data = {
			.event = event,
			.group = group,
			.ret = 0,
		};

		preempt_disable();
		event_cpu = __perf_event_read_cpu(event, event_cpu);

		/*
		 * Purposely ignore the smp_call_function_single() return
		 * value.
		 *
		 * If event_cpu isn't a valid CPU it means the event got
		 * scheduled out and that will have updated the event count.
		 *
		 * Therefore, either way, we'll have an up-to-date event count
		 * after this.
		 */
		(void)smp_call_function_single(event_cpu,
				__perf_event_read, &data, 1);
		preempt_enable();
		ret = data.ret;
	} else if (event->state == PERF_EVENT_STATE_INACTIVE ||
			(active_event_skip_read &&
			!per_cpu(is_hotplugging, event_cpu))) {
		struct perf_event_context *ctx = event->ctx;
		unsigned long flags;

		raw_spin_lock_irqsave(&ctx->lock, flags);
		/*
		 * may read while context is not active
		 * (e.g., thread is blocked), in that case
		 * we cannot update context time
		 */
		if (ctx->is_active) {
			update_context_time(ctx);
			update_cgrp_time_from_event(event);
		}
		if (group)
			update_group_times(event);
		else
			update_event_times(event);
		raw_spin_unlock_irqrestore(&ctx->lock, flags);
	}

	return ret;
}

/*
 * Initialize the perf_event context in a task_struct:
 */
static void __perf_event_init_context(struct perf_event_context *ctx)
{
	raw_spin_lock_init(&ctx->lock);
	mutex_init(&ctx->mutex);
	INIT_LIST_HEAD(&ctx->active_ctx_list);
	INIT_LIST_HEAD(&ctx->pinned_groups);
	INIT_LIST_HEAD(&ctx->flexible_groups);
	INIT_LIST_HEAD(&ctx->event_list);
	atomic_set(&ctx->refcount, 1);
}

static struct perf_event_context *
alloc_perf_context(struct pmu *pmu, struct task_struct *task)
{
	struct perf_event_context *ctx;

	ctx = kzalloc(sizeof(struct perf_event_context), GFP_KERNEL);
	if (!ctx)
		return NULL;

	__perf_event_init_context(ctx);
	if (task)
		ctx->task = get_task_struct(task);
	ctx->pmu = pmu;

	return ctx;
}

static struct task_struct *
find_lively_task_by_vpid(pid_t vpid)
{
	struct task_struct *task;

	rcu_read_lock();
	if (!vpid)
		task = current;
	else
		task = find_task_by_vpid(vpid);
	if (task)
		get_task_struct(task);
	rcu_read_unlock();

	if (!task)
		return ERR_PTR(-ESRCH);

	return task;
}

/*
 * Returns a matching context with refcount and pincount.
 */
static struct perf_event_context *
find_get_context(struct pmu *pmu, struct task_struct *task,
		struct perf_event *event)
{
	struct perf_event_context *ctx, *clone_ctx = NULL;
	struct perf_cpu_context *cpuctx;
	void *task_ctx_data = NULL;
	unsigned long flags;
	int ctxn, err;
	int cpu = event->cpu;

	if (!task) {
		/* Must be root to operate on a CPU event: */
		if (!is_kernel_event(event)) {
			err = perf_allow_cpu(&event->attr);
			if (err)
				return ERR_PTR(err);
		}

		/*
		 * We could be clever and allow to attach a event to an
		 * offline CPU and activate it when the CPU comes up, but
		 * that's for later.
		 */
		if (!cpu_online(cpu))
			return ERR_PTR(-ENODEV);

		cpuctx = per_cpu_ptr(pmu->pmu_cpu_context, cpu);
		ctx = &cpuctx->ctx;
		get_ctx(ctx);
		raw_spin_lock_irqsave(&ctx->lock, flags);
		++ctx->pin_count;
		raw_spin_unlock_irqrestore(&ctx->lock, flags);

		return ctx;
	}

	err = -EINVAL;
	ctxn = pmu->task_ctx_nr;
	if (ctxn < 0)
		goto errout;

	if (event->attach_state & PERF_ATTACH_TASK_DATA) {
		task_ctx_data = kzalloc(pmu->task_ctx_size, GFP_KERNEL);
		if (!task_ctx_data) {
			err = -ENOMEM;
			goto errout;
		}
	}

retry:
	ctx = perf_lock_task_context(task, ctxn, &flags);
	if (ctx) {
		clone_ctx = unclone_ctx(ctx);
		++ctx->pin_count;

		if (task_ctx_data && !ctx->task_ctx_data) {
			ctx->task_ctx_data = task_ctx_data;
			task_ctx_data = NULL;
		}
		raw_spin_unlock_irqrestore(&ctx->lock, flags);

		if (clone_ctx)
			put_ctx(clone_ctx);
	} else {
		ctx = alloc_perf_context(pmu, task);
		err = -ENOMEM;
		if (!ctx)
			goto errout;

		if (task_ctx_data) {
			ctx->task_ctx_data = task_ctx_data;
			task_ctx_data = NULL;
		}

		err = 0;
		mutex_lock(&task->perf_event_mutex);
		/*
		 * If it has already passed perf_event_exit_task().
		 * we must see PF_EXITING, it takes this mutex too.
		 */
		if (task->flags & PF_EXITING)
			err = -ESRCH;
		else if (task->perf_event_ctxp[ctxn])
			err = -EAGAIN;
		else {
			get_ctx(ctx);
			++ctx->pin_count;
			rcu_assign_pointer(task->perf_event_ctxp[ctxn], ctx);
		}
		mutex_unlock(&task->perf_event_mutex);

		if (unlikely(err)) {
			put_ctx(ctx);

			if (err == -EAGAIN)
				goto retry;
			goto errout;
		}
	}

	kfree(task_ctx_data);
	return ctx;

errout:
	kfree(task_ctx_data);
	return ERR_PTR(err);
}

static void perf_event_free_filter(struct perf_event *event);
static void perf_event_free_bpf_prog(struct perf_event *event);

static void free_event_rcu(struct rcu_head *head)
{
	struct perf_event *event;

	event = container_of(head, struct perf_event, rcu_head);
	if (event->ns)
		put_pid_ns(event->ns);
	perf_event_free_filter(event);
	kfree(event);
}

static void ring_buffer_attach(struct perf_event *event,
			       struct ring_buffer *rb);

static void detach_sb_event(struct perf_event *event)
{
	struct pmu_event_list *pel = per_cpu_ptr(&pmu_sb_events, event->cpu);

	raw_spin_lock(&pel->lock);
	list_del_rcu(&event->sb_list);
	raw_spin_unlock(&pel->lock);
}

static bool is_sb_event(struct perf_event *event)
{
	struct perf_event_attr *attr = &event->attr;

	if (event->parent)
		return false;

	if (event->attach_state & PERF_ATTACH_TASK)
		return false;

	if (attr->mmap || attr->mmap_data || attr->mmap2 ||
	    attr->comm || attr->comm_exec ||
	    attr->task ||
	    attr->context_switch)
		return true;
	return false;
}

static void unaccount_pmu_sb_event(struct perf_event *event)
{
	if (is_sb_event(event))
		detach_sb_event(event);
}

static void unaccount_event_cpu(struct perf_event *event, int cpu)
{
	if (event->parent)
		return;

	if (is_cgroup_event(event))
		atomic_dec(&per_cpu(perf_cgroup_events, cpu));
}

#ifdef CONFIG_NO_HZ_FULL
static DEFINE_SPINLOCK(nr_freq_lock);
#endif

static void unaccount_freq_event_nohz(void)
{
#ifdef CONFIG_NO_HZ_FULL
	spin_lock(&nr_freq_lock);
	if (atomic_dec_and_test(&nr_freq_events))
		tick_nohz_dep_clear(TICK_DEP_BIT_PERF_EVENTS);
	spin_unlock(&nr_freq_lock);
#endif
}

static void unaccount_freq_event(void)
{
	if (tick_nohz_full_enabled())
		unaccount_freq_event_nohz();
	else
		atomic_dec(&nr_freq_events);
}

static void unaccount_event(struct perf_event *event)
{
	bool dec = false;

	if (event->parent)
		return;

	if (event->attach_state & PERF_ATTACH_TASK)
		dec = true;
	if (event->attr.mmap || event->attr.mmap_data)
		atomic_dec(&nr_mmap_events);
	if (event->attr.comm)
		atomic_dec(&nr_comm_events);
	if (event->attr.task)
		atomic_dec(&nr_task_events);
	if (event->attr.freq)
		unaccount_freq_event();
	if (event->attr.context_switch) {
		dec = true;
		atomic_dec(&nr_switch_events);
	}
	if (is_cgroup_event(event))
		dec = true;
	if (has_branch_stack(event))
		dec = true;

	if (dec) {
		if (!atomic_add_unless(&perf_sched_count, -1, 1))
			schedule_delayed_work(&perf_sched_work, HZ);
	}

	unaccount_event_cpu(event, event->cpu);

	unaccount_pmu_sb_event(event);
}

static void perf_sched_delayed(struct work_struct *work)
{
	mutex_lock(&perf_sched_mutex);
	if (atomic_dec_and_test(&perf_sched_count))
		static_branch_disable(&perf_sched_events);
	mutex_unlock(&perf_sched_mutex);
}

/*
 * The following implement mutual exclusion of events on "exclusive" pmus
 * (PERF_PMU_CAP_EXCLUSIVE). Such pmus can only have one event scheduled
 * at a time, so we disallow creating events that might conflict, namely:
 *
 *  1) cpu-wide events in the presence of per-task events,
 *  2) per-task events in the presence of cpu-wide events,
 *  3) two matching events on the same context.
 *
 * The former two cases are handled in the allocation path (perf_event_alloc(),
 * _free_event()), the latter -- before the first perf_install_in_context().
 */
static int exclusive_event_init(struct perf_event *event)
{
	struct pmu *pmu = event->pmu;

	if (!(pmu->capabilities & PERF_PMU_CAP_EXCLUSIVE))
		return 0;

	/*
	 * Prevent co-existence of per-task and cpu-wide events on the
	 * same exclusive pmu.
	 *
	 * Negative pmu::exclusive_cnt means there are cpu-wide
	 * events on this "exclusive" pmu, positive means there are
	 * per-task events.
	 *
	 * Since this is called in perf_event_alloc() path, event::ctx
	 * doesn't exist yet; it is, however, safe to use PERF_ATTACH_TASK
	 * to mean "per-task event", because unlike other attach states it
	 * never gets cleared.
	 */
	if (event->attach_state & PERF_ATTACH_TASK) {
		if (!atomic_inc_unless_negative(&pmu->exclusive_cnt))
			return -EBUSY;
	} else {
		if (!atomic_dec_unless_positive(&pmu->exclusive_cnt))
			return -EBUSY;
	}

	return 0;
}

static void exclusive_event_destroy(struct perf_event *event)
{
	struct pmu *pmu = event->pmu;

	if (!(pmu->capabilities & PERF_PMU_CAP_EXCLUSIVE))
		return;

	/* see comment in exclusive_event_init() */
	if (event->attach_state & PERF_ATTACH_TASK)
		atomic_dec(&pmu->exclusive_cnt);
	else
		atomic_inc(&pmu->exclusive_cnt);
}

static bool exclusive_event_match(struct perf_event *e1, struct perf_event *e2)
{
	if ((e1->pmu == e2->pmu) &&
	    (e1->cpu == e2->cpu ||
	     e1->cpu == -1 ||
	     e2->cpu == -1))
		return true;
	return false;
}

/* Called under the same ctx::mutex as perf_install_in_context() */
static bool exclusive_event_installable(struct perf_event *event,
					struct perf_event_context *ctx)
{
	struct perf_event *iter_event;
	struct pmu *pmu = event->pmu;

	if (!(pmu->capabilities & PERF_PMU_CAP_EXCLUSIVE))
		return true;

	list_for_each_entry(iter_event, &ctx->event_list, event_entry) {
		if (exclusive_event_match(iter_event, event))
			return false;
	}

	return true;
}

static void perf_addr_filters_splice(struct perf_event *event,
				       struct list_head *head);

static int
perf_event_delete_kernel_shared(struct perf_event *event)
{
	int rc = -1, cpu = event->cpu;
	struct shared_events_str *shrd_events;
	unsigned long idx;

	if (!shared_events || (u32)cpu >= nr_cpu_ids)
		return 0;

	shrd_events = per_cpu_ptr(shared_events, cpu);

	mutex_lock(&shrd_events->list_mutex);

	for_each_set_bit(idx, shrd_events->used_mask, SHARED_EVENTS_MAX) {
		if (shrd_events->events[idx] == event) {
			if (atomic_dec_and_test(&shrd_events->refcount[idx])) {
				clear_bit(idx, shrd_events->used_mask);
				shrd_events->events[idx] = NULL;
			}
			rc = (int)atomic_read(&shrd_events->refcount[idx]);
			break;
		}
	}

	mutex_unlock(&shrd_events->list_mutex);
	return rc;
}

static void _free_event(struct perf_event *event)
{
	irq_work_sync(&event->pending);

	unaccount_event(event);

	security_perf_event_free(event);

	if (event->rb) {
		/*
		 * Can happen when we close an event with re-directed output.
		 *
		 * Since we have a 0 refcount, perf_mmap_close() will skip
		 * over us; possibly making our ring_buffer_put() the last.
		 */
		mutex_lock(&event->mmap_mutex);
		ring_buffer_attach(event, NULL);
		mutex_unlock(&event->mmap_mutex);
	}

	if (is_cgroup_event(event))
		perf_detach_cgroup(event);

	if (!event->parent) {
		if (event->attr.sample_type & PERF_SAMPLE_CALLCHAIN)
			put_callchain_buffers();
	}

	perf_event_free_bpf_prog(event);
	perf_addr_filters_splice(event, NULL);
	kfree(event->addr_filters_offs);

	if (event->destroy)
		event->destroy(event);

	if (event->ctx)
		put_ctx(event->ctx);

	if (event->hw.target)
		put_task_struct(event->hw.target);

	exclusive_event_destroy(event);
	module_put(event->pmu->module);

	call_rcu(&event->rcu_head, free_event_rcu);
}

/*
 * Used to free events which have a known refcount of 1, such as in error paths
 * where the event isn't exposed yet and inherited events.
 */
static void free_event(struct perf_event *event)
{
	if (WARN(atomic_long_cmpxchg(&event->refcount, 1, 0) != 1,
				"unexpected event refcount: %ld; ptr=%p\n",
				atomic_long_read(&event->refcount), event)) {
		/* leak to avoid use-after-free */
		return;
	}

	_free_event(event);
}

/*
 * Remove user event from the owner task.
 */
static void perf_remove_from_owner(struct perf_event *event)
{
	struct task_struct *owner;

	rcu_read_lock();
	/*
	 * Matches the smp_store_release() in perf_event_exit_task(). If we
	 * observe !owner it means the list deletion is complete and we can
	 * indeed free this event, otherwise we need to serialize on
	 * owner->perf_event_mutex.
	 */
	owner = READ_ONCE(event->owner);
	if (owner) {
		/*
		 * Since delayed_put_task_struct() also drops the last
		 * task reference we can safely take a new reference
		 * while holding the rcu_read_lock().
		 */
		get_task_struct(owner);
	}
	rcu_read_unlock();

	if (owner) {
		/*
		 * If we're here through perf_event_exit_task() we're already
		 * holding ctx->mutex which would be an inversion wrt. the
		 * normal lock order.
		 *
		 * However we can safely take this lock because its the child
		 * ctx->mutex.
		 */
		mutex_lock_nested(&owner->perf_event_mutex, SINGLE_DEPTH_NESTING);

		/*
		 * We have to re-check the event->owner field, if it is cleared
		 * we raced with perf_event_exit_task(), acquiring the mutex
		 * ensured they're done, and we can proceed with freeing the
		 * event.
		 */
		if (event->owner) {
			list_del_init(&event->owner_entry);
			smp_store_release(&event->owner, NULL);
		}
		mutex_unlock(&owner->perf_event_mutex);
		put_task_struct(owner);
	}
}

static void put_event(struct perf_event *event)
{
	if (!atomic_long_dec_and_test(&event->refcount))
		return;

	_free_event(event);
}

/*
 * Kill an event dead; while event:refcount will preserve the event
 * object, it will not preserve its functionality. Once the last 'user'
 * gives up the object, we'll destroy the thing.
 */
static int __perf_event_release_kernel(struct perf_event *event)
{
	struct perf_event_context *ctx = event->ctx;
	struct perf_event *child, *tmp;

#if defined CONFIG_HOTPLUG_CPU || defined CONFIG_KEXEC_CORE
	if (event->cpu != -1) {
		spin_lock(&dormant_event_list_lock);
		if (event->state == PERF_EVENT_STATE_DORMANT)
			list_del(&event->dormant_event_entry);
		spin_unlock(&dormant_event_list_lock);
	}
#endif

	/*
	 * If we got here through err_file: fput(event_file); we will not have
	 * attached to a context yet.
	 */
	if (!ctx) {
		WARN_ON_ONCE(event->attach_state &
				(PERF_ATTACH_CONTEXT|PERF_ATTACH_GROUP));
		goto no_ctx;
	}

	if (!is_kernel_event(event)) {
		perf_remove_from_owner(event);
	}

	ctx = perf_event_ctx_lock(event);
	WARN_ON_ONCE(ctx->parent_ctx);
	perf_remove_from_context(event, DETACH_GROUP);

	if (perf_event_delete_kernel_shared(event) > 0) {
		perf_event__state_init(event);
		perf_install_in_context(ctx, event, event->cpu);

		perf_event_ctx_unlock(event, ctx);

		perf_event_enable(event);

		return 0;
	}

	raw_spin_lock_irq(&ctx->lock);
	/*
	 * Mark this event as STATE_DEAD, there is no external reference to it
	 * anymore.
	 *
	 * Anybody acquiring event->child_mutex after the below loop _must_
	 * also see this, most importantly inherit_event() which will avoid
	 * placing more children on the list.
	 *
	 * Thus this guarantees that we will in fact observe and kill _ALL_
	 * child events.
	 */
	event->state = PERF_EVENT_STATE_DEAD;
	raw_spin_unlock_irq(&ctx->lock);

	perf_event_ctx_unlock(event, ctx);

again:
	mutex_lock(&event->child_mutex);
	list_for_each_entry(child, &event->child_list, child_list) {

		/*
		 * Cannot change, child events are not migrated, see the
		 * comment with perf_event_ctx_lock_nested().
		 */
		ctx = READ_ONCE(child->ctx);
		/*
		 * Since child_mutex nests inside ctx::mutex, we must jump
		 * through hoops. We start by grabbing a reference on the ctx.
		 *
		 * Since the event cannot get freed while we hold the
		 * child_mutex, the context must also exist and have a !0
		 * reference count.
		 */
		get_ctx(ctx);

		/*
		 * Now that we have a ctx ref, we can drop child_mutex, and
		 * acquire ctx::mutex without fear of it going away. Then we
		 * can re-acquire child_mutex.
		 */
		mutex_unlock(&event->child_mutex);
		mutex_lock(&ctx->mutex);
		mutex_lock(&event->child_mutex);

		/*
		 * Now that we hold ctx::mutex and child_mutex, revalidate our
		 * state, if child is still the first entry, it didn't get freed
		 * and we can continue doing so.
		 */
		tmp = list_first_entry_or_null(&event->child_list,
					       struct perf_event, child_list);
		if (tmp == child) {
			perf_remove_from_context(child, DETACH_GROUP);
			list_del(&child->child_list);
			free_event(child);
			/*
			 * This matches the refcount bump in inherit_event();
			 * this can't be the last reference.
			 */
			put_event(event);
		}

		mutex_unlock(&event->child_mutex);
		mutex_unlock(&ctx->mutex);
		put_ctx(ctx);
		goto again;
	}
	mutex_unlock(&event->child_mutex);

no_ctx:
	put_event(event); /* Must be the 'last' reference */
	return 0;
}

int perf_event_release_kernel(struct perf_event *event)
{
	int ret;

	mutex_lock(&pmus_lock);
	ret = __perf_event_release_kernel(event);
	mutex_unlock(&pmus_lock);

	return ret;
}
EXPORT_SYMBOL_GPL(perf_event_release_kernel);

/*
 * Called when the last reference to the file is gone.
 */
static int perf_release(struct inode *inode, struct file *file)
{
	perf_event_release_kernel(file->private_data);
	return 0;
}

u64 perf_event_read_value(struct perf_event *event, u64 *enabled, u64 *running)
{
	struct perf_event *child;
	u64 total = 0;

	*enabled = 0;
	*running = 0;

	mutex_lock(&event->child_mutex);

	(void)perf_event_read(event, false);
	total += perf_event_count(event);

	*enabled += event->total_time_enabled +
			atomic64_read(&event->child_total_time_enabled);
	*running += event->total_time_running +
			atomic64_read(&event->child_total_time_running);

	list_for_each_entry(child, &event->child_list, child_list) {
		(void)perf_event_read(child, false);
		total += perf_event_count(child);
		*enabled += child->total_time_enabled;
		*running += child->total_time_running;
	}
	mutex_unlock(&event->child_mutex);

	return total;
}
EXPORT_SYMBOL_GPL(perf_event_read_value);

static int __perf_read_group_add(struct perf_event *leader,
					u64 read_format, u64 *values)
{
	struct perf_event_context *ctx = leader->ctx;
	struct perf_event *sub;
	unsigned long flags;
	int n = 1; /* skip @nr */
	int ret;

	ret = perf_event_read(leader, true);
	if (ret)
		return ret;

	/*
	 * Since we co-schedule groups, {enabled,running} times of siblings
	 * will be identical to those of the leader, so we only publish one
	 * set.
	 */
	if (read_format & PERF_FORMAT_TOTAL_TIME_ENABLED) {
		values[n++] += leader->total_time_enabled +
			atomic64_read(&leader->child_total_time_enabled);
	}

	if (read_format & PERF_FORMAT_TOTAL_TIME_RUNNING) {
		values[n++] += leader->total_time_running +
			atomic64_read(&leader->child_total_time_running);
	}

	/*
	 * Write {count,id} tuples for every sibling.
	 */
	values[n++] += perf_event_count(leader);
	if (read_format & PERF_FORMAT_ID)
		values[n++] = primary_event_id(leader);

	raw_spin_lock_irqsave(&ctx->lock, flags);

	list_for_each_entry(sub, &leader->sibling_list, group_entry) {
		values[n++] += perf_event_count(sub);
		if (read_format & PERF_FORMAT_ID)
			values[n++] = primary_event_id(sub);
	}

	raw_spin_unlock_irqrestore(&ctx->lock, flags);
	return 0;
}

static int perf_read_group(struct perf_event *event,
				   u64 read_format, char __user *buf)
{
	struct perf_event *leader = event->group_leader, *child;
	struct perf_event_context *ctx = leader->ctx;
	int ret;
	u64 *values;

	lockdep_assert_held(&ctx->mutex);

	values = kzalloc(event->read_size, GFP_KERNEL);
	if (!values)
		return -ENOMEM;

	values[0] = 1 + leader->nr_siblings;

	/*
	 * By locking the child_mutex of the leader we effectively
	 * lock the child list of all siblings.. XXX explain how.
	 */
	mutex_lock(&leader->child_mutex);

	ret = __perf_read_group_add(leader, read_format, values);
	if (ret)
		goto unlock;

	list_for_each_entry(child, &leader->child_list, child_list) {
		ret = __perf_read_group_add(child, read_format, values);
		if (ret)
			goto unlock;
	}

	mutex_unlock(&leader->child_mutex);

	ret = event->read_size;
	if (copy_to_user(buf, values, event->read_size))
		ret = -EFAULT;
	goto out;

unlock:
	mutex_unlock(&leader->child_mutex);
out:
	kfree(values);
	return ret;
}

static int perf_read_one(struct perf_event *event,
				 u64 read_format, char __user *buf)
{
	u64 enabled, running;
	u64 values[4];
	int n = 0;

	values[n++] = perf_event_read_value(event, &enabled, &running);
	if (read_format & PERF_FORMAT_TOTAL_TIME_ENABLED)
		values[n++] = enabled;
	if (read_format & PERF_FORMAT_TOTAL_TIME_RUNNING)
		values[n++] = running;
	if (read_format & PERF_FORMAT_ID)
		values[n++] = primary_event_id(event);

	if (copy_to_user(buf, values, n * sizeof(u64)))
		return -EFAULT;

	return n * sizeof(u64);
}

static bool is_event_hup(struct perf_event *event)
{
	bool no_children;

	if (event->state > PERF_EVENT_STATE_EXIT)
		return false;

	mutex_lock(&event->child_mutex);
	no_children = list_empty(&event->child_list);
	mutex_unlock(&event->child_mutex);
	return no_children;
}

/*
 * Read the performance event - simple non blocking version for now
 */
static ssize_t
__perf_read(struct perf_event *event, char __user *buf, size_t count)
{
	u64 read_format = event->attr.read_format;
	int ret;

	/*
	 * Return end-of-file for a read on a event that is in
	 * error state (i.e. because it was pinned but it couldn't be
	 * scheduled on to the CPU at some point).
	 */
	if (event->state == PERF_EVENT_STATE_ERROR)
		return 0;

	if (count < event->read_size)
		return -ENOSPC;

	WARN_ON_ONCE(event->ctx->parent_ctx);
	if (read_format & PERF_FORMAT_GROUP)
		ret = perf_read_group(event, read_format, buf);
	else
		ret = perf_read_one(event, read_format, buf);

	return ret;
}

static ssize_t
perf_read(struct file *file, char __user *buf, size_t count, loff_t *ppos)
{
	struct perf_event *event = file->private_data;
	struct perf_event_context *ctx;
	int ret;

	ret = security_perf_event_read(event);
	if (ret)
		return ret;

#if defined CONFIG_HOTPLUG_CPU || defined CONFIG_KEXEC_CORE
	spin_lock(&dormant_event_list_lock);
	if (event->state == PERF_EVENT_STATE_DORMANT) {
		spin_unlock(&dormant_event_list_lock);
		return 0;
	}
	spin_unlock(&dormant_event_list_lock);
#endif

	ret = security_perf_event_read(event);
	if (ret)
		return ret;

	ctx = perf_event_ctx_lock(event);
	ret = __perf_read(event, buf, count);
	perf_event_ctx_unlock(event, ctx);

	return ret;
}

static unsigned int perf_poll(struct file *file, poll_table *wait)
{
	struct perf_event *event = file->private_data;
	struct ring_buffer *rb;
	unsigned int events = POLLHUP;

	poll_wait(file, &event->waitq, wait);

	if (is_event_hup(event))
		return events;

	/*
	 * Pin the event->rb by taking event->mmap_mutex; otherwise
	 * perf_event_set_output() can swizzle our rb and make us miss wakeups.
	 */
	mutex_lock(&event->mmap_mutex);
	rb = event->rb;
	if (rb)
		events = atomic_xchg(&rb->poll, 0);
	mutex_unlock(&event->mmap_mutex);
	return events;
}

static void _perf_event_reset(struct perf_event *event)
{
	(void)perf_event_read(event, false);
	local64_set(&event->count, 0);
	perf_event_update_userpage(event);
}

/*
 * Holding the top-level event's child_mutex means that any
 * descendant process that has inherited this event will block
 * in perf_event_exit_event() if it goes to exit, thus satisfying the
 * task existence requirements of perf_event_enable/disable.
 */
static void perf_event_for_each_child(struct perf_event *event,
					void (*func)(struct perf_event *))
{
	struct perf_event *child;

	WARN_ON_ONCE(event->ctx->parent_ctx);

	mutex_lock(&event->child_mutex);
	func(event);
	list_for_each_entry(child, &event->child_list, child_list)
		func(child);
	mutex_unlock(&event->child_mutex);
}

static void perf_event_for_each(struct perf_event *event,
				  void (*func)(struct perf_event *))
{
	struct perf_event_context *ctx = event->ctx;
	struct perf_event *sibling;

	lockdep_assert_held(&ctx->mutex);

	event = event->group_leader;

	perf_event_for_each_child(event, func);
	list_for_each_entry(sibling, &event->sibling_list, group_entry)
		perf_event_for_each_child(sibling, func);
}

static void __perf_event_period(struct perf_event *event,
				struct perf_cpu_context *cpuctx,
				struct perf_event_context *ctx,
				void *info)
{
	u64 value = *((u64 *)info);
	bool active;

	if (event->attr.freq) {
		event->attr.sample_freq = value;
	} else {
		event->attr.sample_period = value;
		event->hw.sample_period = value;
	}

	active = (event->state == PERF_EVENT_STATE_ACTIVE);
	if (active) {
		perf_pmu_disable(ctx->pmu);
		/*
		 * We could be throttled; unthrottle now to avoid the tick
		 * trying to unthrottle while we already re-started the event.
		 */
		if (event->hw.interrupts == MAX_INTERRUPTS) {
			event->hw.interrupts = 0;
			perf_log_throttle(event, 1);
		}
		event->pmu->stop(event, PERF_EF_UPDATE);
	}

	local64_set(&event->hw.period_left, 0);

	if (active) {
		event->pmu->start(event, PERF_EF_RELOAD);
		perf_pmu_enable(ctx->pmu);
	}
}

static int perf_event_check_period(struct perf_event *event, u64 value)
{
	return event->pmu->check_period(event, value);
}

static int perf_event_period(struct perf_event *event, u64 __user *arg)
{
	u64 value;

	if (!is_sampling_event(event))
		return -EINVAL;

	if (copy_from_user(&value, arg, sizeof(value)))
		return -EFAULT;

	if (!value)
		return -EINVAL;

	if (event->attr.freq && value > sysctl_perf_event_sample_rate)
		return -EINVAL;

	if (perf_event_check_period(event, value))
		return -EINVAL;

	if (!event->attr.freq && (value & (1ULL << 63)))
		return -EINVAL;

	event_function_call(event, __perf_event_period, &value);

	return 0;
}

static const struct file_operations perf_fops;

static inline int perf_fget_light(int fd, struct fd *p)
{
	struct fd f = fdget(fd);
	if (!f.file)
		return -EBADF;

	if (f.file->f_op != &perf_fops) {
		fdput(f);
		return -EBADF;
	}
	*p = f;
	return 0;
}

static int perf_event_set_output(struct perf_event *event,
				 struct perf_event *output_event);
static int perf_event_set_filter(struct perf_event *event, void __user *arg);
static int perf_event_set_bpf_prog(struct perf_event *event, u32 prog_fd);

static long _perf_ioctl(struct perf_event *event, unsigned int cmd, unsigned long arg)
{
	void (*func)(struct perf_event *);
	u32 flags = arg;

	switch (cmd) {
	case PERF_EVENT_IOC_ENABLE:
		func = _perf_event_enable;
		break;
	case PERF_EVENT_IOC_DISABLE:
		func = _perf_event_disable;
		break;
	case PERF_EVENT_IOC_RESET:
		func = _perf_event_reset;
		break;

	case PERF_EVENT_IOC_REFRESH:
		return _perf_event_refresh(event, arg);

	case PERF_EVENT_IOC_PERIOD:
		return perf_event_period(event, (u64 __user *)arg);

	case PERF_EVENT_IOC_ID:
	{
		u64 id = primary_event_id(event);

		if (copy_to_user((void __user *)arg, &id, sizeof(id)))
			return -EFAULT;
		return 0;
	}

	case PERF_EVENT_IOC_SET_OUTPUT:
	{
		int ret;
		if (arg != -1) {
			struct perf_event *output_event;
			struct fd output;
			ret = perf_fget_light(arg, &output);
			if (ret)
				return ret;
			output_event = output.file->private_data;
			ret = perf_event_set_output(event, output_event);
			fdput(output);
		} else {
			ret = perf_event_set_output(event, NULL);
		}
		return ret;
	}

	case PERF_EVENT_IOC_SET_FILTER:
		return perf_event_set_filter(event, (void __user *)arg);

	case PERF_EVENT_IOC_SET_BPF:
		return perf_event_set_bpf_prog(event, arg);

	case PERF_EVENT_IOC_PAUSE_OUTPUT: {
		struct ring_buffer *rb;

		rcu_read_lock();
		rb = rcu_dereference(event->rb);
		if (!rb || !rb->nr_pages) {
			rcu_read_unlock();
			return -EINVAL;
		}
		rb_toggle_paused(rb, !!arg);
		rcu_read_unlock();
		return 0;
	}
	default:
		return -ENOTTY;
	}

	if (flags & PERF_IOC_FLAG_GROUP)
		perf_event_for_each(event, func);
	else
		perf_event_for_each_child(event, func);

	return 0;
}

static long perf_ioctl(struct file *file, unsigned int cmd, unsigned long arg)
{
	struct perf_event *event = file->private_data;
	struct perf_event_context *ctx;
	long ret;

	/* Treat ioctl like writes as it is likely a mutating operation. */
	ret = security_perf_event_write(event);
	if (ret)
		return ret;

	ctx = perf_event_ctx_lock(event);
	ret = _perf_ioctl(event, cmd, arg);
	perf_event_ctx_unlock(event, ctx);

	return ret;
}

#ifdef CONFIG_COMPAT
static long perf_compat_ioctl(struct file *file, unsigned int cmd,
				unsigned long arg)
{
	switch (_IOC_NR(cmd)) {
	case _IOC_NR(PERF_EVENT_IOC_SET_FILTER):
	case _IOC_NR(PERF_EVENT_IOC_ID):
		/* Fix up pointer size (usually 4 -> 8 in 32-on-64-bit case */
		if (_IOC_SIZE(cmd) == sizeof(compat_uptr_t)) {
			cmd &= ~IOCSIZE_MASK;
			cmd |= sizeof(void *) << IOCSIZE_SHIFT;
		}
		break;
	}
	return perf_ioctl(file, cmd, arg);
}
#else
# define perf_compat_ioctl NULL
#endif

int perf_event_task_enable(void)
{
	struct perf_event_context *ctx;
	struct perf_event *event;

	mutex_lock(&current->perf_event_mutex);
	list_for_each_entry(event, &current->perf_event_list, owner_entry) {
		ctx = perf_event_ctx_lock(event);
		perf_event_for_each_child(event, _perf_event_enable);
		perf_event_ctx_unlock(event, ctx);
	}
	mutex_unlock(&current->perf_event_mutex);

	return 0;
}

int perf_event_task_disable(void)
{
	struct perf_event_context *ctx;
	struct perf_event *event;

	mutex_lock(&current->perf_event_mutex);
	list_for_each_entry(event, &current->perf_event_list, owner_entry) {
		ctx = perf_event_ctx_lock(event);
		perf_event_for_each_child(event, _perf_event_disable);
		perf_event_ctx_unlock(event, ctx);
	}
	mutex_unlock(&current->perf_event_mutex);

	return 0;
}

static int perf_event_index(struct perf_event *event)
{
	if (event->hw.state & PERF_HES_STOPPED)
		return 0;

	if (event->state != PERF_EVENT_STATE_ACTIVE)
		return 0;

	return event->pmu->event_idx(event);
}

static void calc_timer_values(struct perf_event *event,
				u64 *now,
				u64 *enabled,
				u64 *running)
{
	u64 ctx_time;

	*now = perf_clock();
	ctx_time = event->shadow_ctx_time + *now;
	*enabled = ctx_time - event->tstamp_enabled;
	*running = ctx_time - event->tstamp_running;
}

static void perf_event_init_userpage(struct perf_event *event)
{
	struct perf_event_mmap_page *userpg;
	struct ring_buffer *rb;

	rcu_read_lock();
	rb = rcu_dereference(event->rb);
	if (!rb)
		goto unlock;

	userpg = rb->user_page;

	/* Allow new userspace to detect that bit 0 is deprecated */
	userpg->cap_bit0_is_deprecated = 1;
	userpg->size = offsetof(struct perf_event_mmap_page, __reserved);
	userpg->data_offset = PAGE_SIZE;
	userpg->data_size = perf_data_size(rb);

unlock:
	rcu_read_unlock();
}

void __weak arch_perf_update_userpage(
	struct perf_event *event, struct perf_event_mmap_page *userpg, u64 now)
{
}

/*
 * Callers need to ensure there can be no nesting of this function, otherwise
 * the seqlock logic goes bad. We can not serialize this because the arch
 * code calls this from NMI context.
 */
void perf_event_update_userpage(struct perf_event *event)
{
	struct perf_event_mmap_page *userpg;
	struct ring_buffer *rb;
	u64 enabled, running, now;

	rcu_read_lock();
	rb = rcu_dereference(event->rb);
	if (!rb)
		goto unlock;

	/*
	 * compute total_time_enabled, total_time_running
	 * based on snapshot values taken when the event
	 * was last scheduled in.
	 *
	 * we cannot simply called update_context_time()
	 * because of locking issue as we can be called in
	 * NMI context
	 */
	calc_timer_values(event, &now, &enabled, &running);

	userpg = rb->user_page;
	/*
	 * Disable preemption to guarantee consistent time stamps are stored to
	 * the user page.
	 */
	preempt_disable();
	++userpg->lock;
	barrier();
	userpg->index = perf_event_index(event);
	userpg->offset = perf_event_count(event);
	if (userpg->index)
		userpg->offset -= local64_read(&event->hw.prev_count);

	userpg->time_enabled = enabled +
			atomic64_read(&event->child_total_time_enabled);

	userpg->time_running = running +
			atomic64_read(&event->child_total_time_running);

	arch_perf_update_userpage(event, userpg, now);

	barrier();
	++userpg->lock;
	preempt_enable();
unlock:
	rcu_read_unlock();
}

static int perf_mmap_fault(struct vm_area_struct *vma, struct vm_fault *vmf)
{
	struct perf_event *event = vma->vm_file->private_data;
	struct ring_buffer *rb;
	int ret = VM_FAULT_SIGBUS;

	if (vmf->flags & FAULT_FLAG_MKWRITE) {
		if (vmf->pgoff == 0)
			ret = 0;
		return ret;
	}

	rcu_read_lock();
	rb = rcu_dereference(event->rb);
	if (!rb)
		goto unlock;

	if (vmf->pgoff && (vmf->flags & FAULT_FLAG_WRITE))
		goto unlock;

	vmf->page = perf_mmap_to_page(rb, vmf->pgoff);
	if (!vmf->page)
		goto unlock;

	get_page(vmf->page);
	vmf->page->mapping = vma->vm_file->f_mapping;
	vmf->page->index   = vmf->pgoff;

	ret = 0;
unlock:
	rcu_read_unlock();

	return ret;
}

static void ring_buffer_attach(struct perf_event *event,
			       struct ring_buffer *rb)
{
	struct ring_buffer *old_rb = NULL;
	unsigned long flags;

	if (event->rb) {
		/*
		 * Should be impossible, we set this when removing
		 * event->rb_entry and wait/clear when adding event->rb_entry.
		 */
		WARN_ON_ONCE(event->rcu_pending);

		old_rb = event->rb;
		spin_lock_irqsave(&old_rb->event_lock, flags);
		list_del_rcu(&event->rb_entry);
		spin_unlock_irqrestore(&old_rb->event_lock, flags);

		event->rcu_batches = get_state_synchronize_rcu();
		event->rcu_pending = 1;
	}

	if (rb) {
		if (event->rcu_pending) {
			cond_synchronize_rcu(event->rcu_batches);
			event->rcu_pending = 0;
		}

		spin_lock_irqsave(&rb->event_lock, flags);
		list_add_rcu(&event->rb_entry, &rb->event_list);
		spin_unlock_irqrestore(&rb->event_lock, flags);
	}

	/*
	 * Avoid racing with perf_mmap_close(AUX): stop the event
	 * before swizzling the event::rb pointer; if it's getting
	 * unmapped, its aux_mmap_count will be 0 and it won't
	 * restart. See the comment in __perf_pmu_output_stop().
	 *
	 * Data will inevitably be lost when set_output is done in
	 * mid-air, but then again, whoever does it like this is
	 * not in for the data anyway.
	 */
	if (has_aux(event))
		perf_event_stop(event, 0);

	rcu_assign_pointer(event->rb, rb);

	if (old_rb) {
		ring_buffer_put(old_rb);
		/*
		 * Since we detached before setting the new rb, so that we
		 * could attach the new rb, we could have missed a wakeup.
		 * Provide it now.
		 */
		wake_up_all(&event->waitq);
	}
}

static void ring_buffer_wakeup(struct perf_event *event)
{
	struct ring_buffer *rb;

	rcu_read_lock();
	rb = rcu_dereference(event->rb);
	if (rb) {
		list_for_each_entry_rcu(event, &rb->event_list, rb_entry)
			wake_up_all(&event->waitq);
	}
	rcu_read_unlock();
}

struct ring_buffer *ring_buffer_get(struct perf_event *event)
{
	struct ring_buffer *rb;

	rcu_read_lock();
	rb = rcu_dereference(event->rb);
	if (rb) {
		if (!refcount_inc_not_zero(&rb->refcount))
			rb = NULL;
	}
	rcu_read_unlock();

	return rb;
}

void ring_buffer_put(struct ring_buffer *rb)
{
	if (!refcount_dec_and_test(&rb->refcount))
		return;

	WARN_ON_ONCE(!list_empty(&rb->event_list));

	call_rcu(&rb->rcu_head, rb_free_rcu);
}

static void perf_mmap_open(struct vm_area_struct *vma)
{
	struct perf_event *event = vma->vm_file->private_data;

	atomic_inc(&event->mmap_count);
	atomic_inc(&event->rb->mmap_count);

	if (vma->vm_pgoff)
		atomic_inc(&event->rb->aux_mmap_count);

	if (event->pmu->event_mapped)
		event->pmu->event_mapped(event);
}

static void perf_pmu_output_stop(struct perf_event *event);

/*
 * A buffer can be mmap()ed multiple times; either directly through the same
 * event, or through other events by use of perf_event_set_output().
 *
 * In order to undo the VM accounting done by perf_mmap() we need to destroy
 * the buffer here, where we still have a VM context. This means we need
 * to detach all events redirecting to us.
 */
static void perf_mmap_close(struct vm_area_struct *vma)
{
	struct perf_event *event = vma->vm_file->private_data;
	struct ring_buffer *rb = ring_buffer_get(event);
	struct user_struct *mmap_user = rb->mmap_user;
	int mmap_locked = rb->mmap_locked;
	unsigned long size = perf_data_size(rb);
	bool detach_rest = false;

	if (event->pmu->event_unmapped)
		event->pmu->event_unmapped(event);

	/*
	 * rb->aux_mmap_count will always drop before rb->mmap_count and
	 * event->mmap_count, so it is ok to use event->mmap_mutex to
	 * serialize with perf_mmap here.
	 */
	if (rb_has_aux(rb) && vma->vm_pgoff == rb->aux_pgoff &&
	    atomic_dec_and_mutex_lock(&rb->aux_mmap_count, &event->mmap_mutex)) {
		/*
		 * Stop all AUX events that are writing to this buffer,
		 * so that we can free its AUX pages and corresponding PMU
		 * data. Note that after rb::aux_mmap_count dropped to zero,
		 * they won't start any more (see perf_aux_output_begin()).
		 */
		perf_pmu_output_stop(event);

		/* now it's safe to free the pages */
		atomic_long_sub(rb->aux_nr_pages, &mmap_user->locked_vm);
		vma->vm_mm->pinned_vm -= rb->aux_mmap_locked;

		/* this has to be the last one */
		rb_free_aux(rb);
		WARN_ON_ONCE(refcount_read(&rb->aux_refcount));

		mutex_unlock(&event->mmap_mutex);
	}

	if (atomic_dec_and_test(&rb->mmap_count))
		detach_rest = true;

	if (!atomic_dec_and_mutex_lock(&event->mmap_count, &event->mmap_mutex))
		goto out_put;

	ring_buffer_attach(event, NULL);
	mutex_unlock(&event->mmap_mutex);

	/* If there's still other mmap()s of this buffer, we're done. */
	if (!detach_rest)
		goto out_put;

	/*
	 * No other mmap()s, detach from all other events that might redirect
	 * into the now unreachable buffer. Somewhat complicated by the
	 * fact that rb::event_lock otherwise nests inside mmap_mutex.
	 */
again:
	rcu_read_lock();
	list_for_each_entry_rcu(event, &rb->event_list, rb_entry) {
		if (!atomic_long_inc_not_zero(&event->refcount)) {
			/*
			 * This event is en-route to free_event() which will
			 * detach it and remove it from the list.
			 */
			continue;
		}
		rcu_read_unlock();

		mutex_lock(&event->mmap_mutex);
		/*
		 * Check we didn't race with perf_event_set_output() which can
		 * swizzle the rb from under us while we were waiting to
		 * acquire mmap_mutex.
		 *
		 * If we find a different rb; ignore this event, a next
		 * iteration will no longer find it on the list. We have to
		 * still restart the iteration to make sure we're not now
		 * iterating the wrong list.
		 */
		if (event->rb == rb)
			ring_buffer_attach(event, NULL);

		mutex_unlock(&event->mmap_mutex);
		put_event(event);

		/*
		 * Restart the iteration; either we're on the wrong list or
		 * destroyed its integrity by doing a deletion.
		 */
		goto again;
	}
	rcu_read_unlock();

	/*
	 * It could be there's still a few 0-ref events on the list; they'll
	 * get cleaned up by free_event() -- they'll also still have their
	 * ref on the rb and will free it whenever they are done with it.
	 *
	 * Aside from that, this buffer is 'fully' detached and unmapped,
	 * undo the VM accounting.
	 */

	atomic_long_sub((size >> PAGE_SHIFT) + 1, &mmap_user->locked_vm);
	vma->vm_mm->pinned_vm -= mmap_locked;
	free_uid(mmap_user);

out_put:
	ring_buffer_put(rb); /* could be last */
}

static const struct vm_operations_struct perf_mmap_vmops = {
	.open		= perf_mmap_open,
	.close		= perf_mmap_close, /* non mergable */
	.fault		= perf_mmap_fault,
	.page_mkwrite	= perf_mmap_fault,
};

static int perf_mmap(struct file *file, struct vm_area_struct *vma)
{
	struct perf_event *event = file->private_data;
	unsigned long user_locked, user_lock_limit;
	struct user_struct *user = current_user();
	unsigned long locked, lock_limit;
	struct ring_buffer *rb = NULL;
	unsigned long vma_size;
	unsigned long nr_pages;
	long user_extra = 0, extra = 0;
	int ret = 0, flags = 0;

	/*
	 * Don't allow mmap() of inherited per-task counters. This would
	 * create a performance issue due to all children writing to the
	 * same rb.
	 */
	if (event->cpu == -1 && event->attr.inherit)
		return -EINVAL;

	if (!(vma->vm_flags & VM_SHARED))
		return -EINVAL;

	ret = security_perf_event_read(event);
	if (ret)
		return ret;

	vma_size = vma->vm_end - vma->vm_start;

	if (vma->vm_pgoff == 0) {
		nr_pages = (vma_size / PAGE_SIZE) - 1;
	} else {
		/*
		 * AUX area mapping: if rb->aux_nr_pages != 0, it's already
		 * mapped, all subsequent mappings should have the same size
		 * and offset. Must be above the normal perf buffer.
		 */
		u64 aux_offset, aux_size;

		if (!event->rb)
			return -EINVAL;

		nr_pages = vma_size / PAGE_SIZE;

		mutex_lock(&event->mmap_mutex);
		ret = -EINVAL;

		rb = event->rb;
		if (!rb)
			goto aux_unlock;

		aux_offset = ACCESS_ONCE(rb->user_page->aux_offset);
		aux_size = ACCESS_ONCE(rb->user_page->aux_size);

		if (aux_offset < perf_data_size(rb) + PAGE_SIZE)
			goto aux_unlock;

		if (aux_offset != vma->vm_pgoff << PAGE_SHIFT)
			goto aux_unlock;

		/* already mapped with a different offset */
		if (rb_has_aux(rb) && rb->aux_pgoff != vma->vm_pgoff)
			goto aux_unlock;

		if (aux_size != vma_size || aux_size != nr_pages * PAGE_SIZE)
			goto aux_unlock;

		/* already mapped with a different size */
		if (rb_has_aux(rb) && rb->aux_nr_pages != nr_pages)
			goto aux_unlock;

		if (!is_power_of_2(nr_pages))
			goto aux_unlock;

		if (!atomic_inc_not_zero(&rb->mmap_count))
			goto aux_unlock;

		if (rb_has_aux(rb)) {
			atomic_inc(&rb->aux_mmap_count);
			ret = 0;
			goto unlock;
		}

		atomic_set(&rb->aux_mmap_count, 1);
		user_extra = nr_pages;

		goto accounting;
	}

	/*
	 * If we have rb pages ensure they're a power-of-two number, so we
	 * can do bitmasks instead of modulo.
	 */
	if (nr_pages != 0 && !is_power_of_2(nr_pages))
		return -EINVAL;

	if (vma_size != PAGE_SIZE * (1 + nr_pages))
		return -EINVAL;

	WARN_ON_ONCE(event->ctx->parent_ctx);
again:
	mutex_lock(&event->mmap_mutex);
	if (event->rb) {
		if (event->rb->nr_pages != nr_pages) {
			ret = -EINVAL;
			goto unlock;
		}

		if (!atomic_inc_not_zero(&event->rb->mmap_count)) {
			/*
			 * Raced against perf_mmap_close() through
			 * perf_event_set_output(). Try again, hope for better
			 * luck.
			 */
			mutex_unlock(&event->mmap_mutex);
			goto again;
		}

		goto unlock;
	}

	user_extra = nr_pages + 1;

accounting:
	user_lock_limit = sysctl_perf_event_mlock >> (PAGE_SHIFT - 10);

	/*
	 * Increase the limit linearly with more CPUs:
	 */
	user_lock_limit *= num_online_cpus();

	user_locked = atomic_long_read(&user->locked_vm);

	/*
	 * sysctl_perf_event_mlock may have changed, so that
	 *     user->locked_vm > user_lock_limit
	 */
	if (user_locked > user_lock_limit)
		user_locked = user_lock_limit;
	user_locked += user_extra;

	if (user_locked > user_lock_limit)
		extra = user_locked - user_lock_limit;

	lock_limit = rlimit(RLIMIT_MEMLOCK);
	lock_limit >>= PAGE_SHIFT;
	locked = vma->vm_mm->pinned_vm + extra;

	if ((locked > lock_limit) && perf_is_paranoid() &&
		!capable(CAP_IPC_LOCK)) {
		ret = -EPERM;
		goto unlock;
	}

	WARN_ON(!rb && event->rb);

	if (vma->vm_flags & VM_WRITE)
		flags |= RING_BUFFER_WRITABLE;

	if (!rb) {
		rb = rb_alloc(nr_pages,
			      event->attr.watermark ? event->attr.wakeup_watermark : 0,
			      event->cpu, flags);

		if (!rb) {
			ret = -ENOMEM;
			goto unlock;
		}

		atomic_set(&rb->mmap_count, 1);
		rb->mmap_user = get_current_user();
		rb->mmap_locked = extra;

		ring_buffer_attach(event, rb);

		perf_event_init_userpage(event);
		perf_event_update_userpage(event);
	} else {
		ret = rb_alloc_aux(rb, event, vma->vm_pgoff, nr_pages,
				   event->attr.aux_watermark, flags);
		if (!ret)
			rb->aux_mmap_locked = extra;
	}

unlock:
	if (!ret) {
		atomic_long_add(user_extra, &user->locked_vm);
		vma->vm_mm->pinned_vm += extra;

		atomic_inc(&event->mmap_count);
	} else if (rb) {
		atomic_dec(&rb->mmap_count);
	}
aux_unlock:
	mutex_unlock(&event->mmap_mutex);

	/*
	 * Since pinned accounting is per vm we cannot allow fork() to copy our
	 * vma.
	 */
	vma->vm_flags |= VM_DONTCOPY | VM_DONTEXPAND | VM_DONTDUMP;
	vma->vm_ops = &perf_mmap_vmops;

	if (event->pmu->event_mapped)
		event->pmu->event_mapped(event);

	return ret;
}

static int perf_fasync(int fd, struct file *filp, int on)
{
	struct inode *inode = file_inode(filp);
	struct perf_event *event = filp->private_data;
	int retval;

	inode_lock(inode);
	retval = fasync_helper(fd, filp, on, &event->fasync);
	inode_unlock(inode);

	if (retval < 0)
		return retval;

	return 0;
}

static const struct file_operations perf_fops = {
	.llseek			= no_llseek,
	.release		= perf_release,
	.read			= perf_read,
	.poll			= perf_poll,
	.unlocked_ioctl		= perf_ioctl,
	.compat_ioctl		= perf_compat_ioctl,
	.mmap			= perf_mmap,
	.fasync			= perf_fasync,
};

/*
 * Perf event wakeup
 *
 * If there's data, ensure we set the poll() state and publish everything
 * to user-space before waking everybody up.
 */

static inline struct fasync_struct **perf_event_fasync(struct perf_event *event)
{
	/* only the parent has fasync state */
	if (event->parent)
		event = event->parent;
	return &event->fasync;
}

void perf_event_wakeup(struct perf_event *event)
{
	ring_buffer_wakeup(event);

	if (event->pending_kill) {
		kill_fasync(perf_event_fasync(event), SIGIO, event->pending_kill);
		event->pending_kill = 0;
	}
}

static void perf_pending_event(struct irq_work *entry)
{
	struct perf_event *event = container_of(entry,
			struct perf_event, pending);
	int rctx;

	rctx = perf_swevent_get_recursion_context();
	/*
	 * If we 'fail' here, that's OK, it means recursion is already disabled
	 * and we won't recurse 'further'.
	 */

	if (event->pending_disable) {
		event->pending_disable = 0;
		perf_event_disable_local(event);
	}

	if (event->pending_wakeup) {
		event->pending_wakeup = 0;
		perf_event_wakeup(event);
	}

	if (rctx >= 0)
		perf_swevent_put_recursion_context(rctx);
}

/*
 * We assume there is only KVM supporting the callbacks.
 * Later on, we might change it to a list if there is
 * another virtualization implementation supporting the callbacks.
 */
struct perf_guest_info_callbacks *perf_guest_cbs;

int perf_register_guest_info_callbacks(struct perf_guest_info_callbacks *cbs)
{
	perf_guest_cbs = cbs;
	return 0;
}
EXPORT_SYMBOL_GPL(perf_register_guest_info_callbacks);

int perf_unregister_guest_info_callbacks(struct perf_guest_info_callbacks *cbs)
{
	perf_guest_cbs = NULL;
	return 0;
}
EXPORT_SYMBOL_GPL(perf_unregister_guest_info_callbacks);

static void
perf_output_sample_regs(struct perf_output_handle *handle,
			struct pt_regs *regs, u64 mask)
{
	int bit;
	DECLARE_BITMAP(_mask, 64);

	bitmap_from_u64(_mask, mask);
	for_each_set_bit(bit, _mask, sizeof(mask) * BITS_PER_BYTE) {
		u64 val;

		val = perf_reg_value(regs, bit);
		perf_output_put(handle, val);
	}
}

static void perf_sample_regs_user(struct perf_regs *regs_user,
				  struct pt_regs *regs,
				  struct pt_regs *regs_user_copy)
{
	if (user_mode(regs)) {
		regs_user->abi = perf_reg_abi(current);
		regs_user->regs = regs;
	} else if (!(current->flags & PF_KTHREAD)) {
		perf_get_regs_user(regs_user, regs, regs_user_copy);
	} else {
		regs_user->abi = PERF_SAMPLE_REGS_ABI_NONE;
		regs_user->regs = NULL;
	}
}

static void perf_sample_regs_intr(struct perf_regs *regs_intr,
				  struct pt_regs *regs)
{
	regs_intr->regs = regs;
	regs_intr->abi  = perf_reg_abi(current);
}


/*
 * Get remaining task size from user stack pointer.
 *
 * It'd be better to take stack vma map and limit this more
 * precisly, but there's no way to get it safely under interrupt,
 * so using TASK_SIZE as limit.
 */
static u64 perf_ustack_task_size(struct pt_regs *regs)
{
	unsigned long addr = perf_user_stack_pointer(regs);

	if (!addr || addr >= TASK_SIZE)
		return 0;

	return TASK_SIZE - addr;
}

static u16
perf_sample_ustack_size(u16 stack_size, u16 header_size,
			struct pt_regs *regs)
{
	u64 task_size;

	/* No regs, no stack pointer, no dump. */
	if (!regs)
		return 0;

	/*
	 * Check if we fit in with the requested stack size into the:
	 * - TASK_SIZE
	 *   If we don't, we limit the size to the TASK_SIZE.
	 *
	 * - remaining sample size
	 *   If we don't, we customize the stack size to
	 *   fit in to the remaining sample size.
	 */

	task_size  = min((u64) USHRT_MAX, perf_ustack_task_size(regs));
	stack_size = min(stack_size, (u16) task_size);

	/* Current header size plus static size and dynamic size. */
	header_size += 2 * sizeof(u64);

	/* Do we fit in with the current stack dump size? */
	if ((u16) (header_size + stack_size) < header_size) {
		/*
		 * If we overflow the maximum size for the sample,
		 * we customize the stack dump size to fit in.
		 */
		stack_size = USHRT_MAX - header_size - sizeof(u64);
		stack_size = round_up(stack_size, sizeof(u64));
	}

	return stack_size;
}

static void
perf_output_sample_ustack(struct perf_output_handle *handle, u64 dump_size,
			  struct pt_regs *regs)
{
	/* Case of a kernel thread, nothing to dump */
	if (!regs) {
		u64 size = 0;
		perf_output_put(handle, size);
	} else {
		unsigned long sp;
		unsigned int rem;
		u64 dyn_size;
		mm_segment_t fs;

		/*
		 * We dump:
		 * static size
		 *   - the size requested by user or the best one we can fit
		 *     in to the sample max size
		 * data
		 *   - user stack dump data
		 * dynamic size
		 *   - the actual dumped size
		 */

		/* Static size. */
		perf_output_put(handle, dump_size);

		/* Data. */
		sp = perf_user_stack_pointer(regs);
		fs = get_fs();
		set_fs(USER_DS);
		rem = __output_copy_user(handle, (void *) sp, dump_size);
		set_fs(fs);
		dyn_size = dump_size - rem;

		perf_output_skip(handle, rem);

		/* Dynamic size. */
		perf_output_put(handle, dyn_size);
	}
}

static void __perf_event_header__init_id(struct perf_event_header *header,
					 struct perf_sample_data *data,
					 struct perf_event *event)
{
	u64 sample_type = event->attr.sample_type;

	data->type = sample_type;
	header->size += event->id_header_size;

	if (sample_type & PERF_SAMPLE_TID) {
		/* namespace issues */
		data->tid_entry.pid = perf_event_pid(event, current);
		data->tid_entry.tid = perf_event_tid(event, current);
	}

	if (sample_type & PERF_SAMPLE_TIME)
		data->time = perf_event_clock(event);

	if (sample_type & (PERF_SAMPLE_ID | PERF_SAMPLE_IDENTIFIER))
		data->id = primary_event_id(event);

	if (sample_type & PERF_SAMPLE_STREAM_ID)
		data->stream_id = event->id;

	if (sample_type & PERF_SAMPLE_CPU) {
		data->cpu_entry.cpu	 = raw_smp_processor_id();
		data->cpu_entry.reserved = 0;
	}
}

void perf_event_header__init_id(struct perf_event_header *header,
				struct perf_sample_data *data,
				struct perf_event *event)
{
	if (event->attr.sample_id_all)
		__perf_event_header__init_id(header, data, event);
}

static void __perf_event__output_id_sample(struct perf_output_handle *handle,
					   struct perf_sample_data *data)
{
	u64 sample_type = data->type;

	if (sample_type & PERF_SAMPLE_TID)
		perf_output_put(handle, data->tid_entry);

	if (sample_type & PERF_SAMPLE_TIME)
		perf_output_put(handle, data->time);

	if (sample_type & PERF_SAMPLE_ID)
		perf_output_put(handle, data->id);

	if (sample_type & PERF_SAMPLE_STREAM_ID)
		perf_output_put(handle, data->stream_id);

	if (sample_type & PERF_SAMPLE_CPU)
		perf_output_put(handle, data->cpu_entry);

	if (sample_type & PERF_SAMPLE_IDENTIFIER)
		perf_output_put(handle, data->id);
}

void perf_event__output_id_sample(struct perf_event *event,
				  struct perf_output_handle *handle,
				  struct perf_sample_data *sample)
{
	if (event->attr.sample_id_all)
		__perf_event__output_id_sample(handle, sample);
}

static void perf_output_read_one(struct perf_output_handle *handle,
				 struct perf_event *event,
				 u64 enabled, u64 running)
{
	u64 read_format = event->attr.read_format;
	u64 values[4];
	int n = 0;

	values[n++] = perf_event_count(event);
	if (read_format & PERF_FORMAT_TOTAL_TIME_ENABLED) {
		values[n++] = enabled +
			atomic64_read(&event->child_total_time_enabled);
	}
	if (read_format & PERF_FORMAT_TOTAL_TIME_RUNNING) {
		values[n++] = running +
			atomic64_read(&event->child_total_time_running);
	}
	if (read_format & PERF_FORMAT_ID)
		values[n++] = primary_event_id(event);

	__output_copy(handle, values, n * sizeof(u64));
}

static void perf_output_read_group(struct perf_output_handle *handle,
			    struct perf_event *event,
			    u64 enabled, u64 running)
{
	struct perf_event *leader = event->group_leader, *sub;
	u64 read_format = event->attr.read_format;
	u64 values[5];
	int n = 0;

	values[n++] = 1 + leader->nr_siblings;

	if (read_format & PERF_FORMAT_TOTAL_TIME_ENABLED)
		values[n++] = enabled;

	if (read_format & PERF_FORMAT_TOTAL_TIME_RUNNING)
		values[n++] = running;

	if ((leader != event) &&
	    (leader->state == PERF_EVENT_STATE_ACTIVE))
		leader->pmu->read(leader);

	values[n++] = perf_event_count(leader);
	if (read_format & PERF_FORMAT_ID)
		values[n++] = primary_event_id(leader);

	__output_copy(handle, values, n * sizeof(u64));

	list_for_each_entry(sub, &leader->sibling_list, group_entry) {
		n = 0;

		if ((sub != event) &&
		    (sub->state == PERF_EVENT_STATE_ACTIVE))
			sub->pmu->read(sub);

		values[n++] = perf_event_count(sub);
		if (read_format & PERF_FORMAT_ID)
			values[n++] = primary_event_id(sub);

		__output_copy(handle, values, n * sizeof(u64));
	}
}

#define PERF_FORMAT_TOTAL_TIMES (PERF_FORMAT_TOTAL_TIME_ENABLED|\
				 PERF_FORMAT_TOTAL_TIME_RUNNING)

/*
 * XXX PERF_SAMPLE_READ vs inherited events seems difficult.
 *
 * The problem is that its both hard and excessively expensive to iterate the
 * child list, not to mention that its impossible to IPI the children running
 * on another CPU, from interrupt/NMI context.
 */
static void perf_output_read(struct perf_output_handle *handle,
			     struct perf_event *event)
{
	u64 enabled = 0, running = 0, now;
	u64 read_format = event->attr.read_format;

	/*
	 * compute total_time_enabled, total_time_running
	 * based on snapshot values taken when the event
	 * was last scheduled in.
	 *
	 * we cannot simply called update_context_time()
	 * because of locking issue as we are called in
	 * NMI context
	 */
	if (read_format & PERF_FORMAT_TOTAL_TIMES)
		calc_timer_values(event, &now, &enabled, &running);

	if (event->attr.read_format & PERF_FORMAT_GROUP)
		perf_output_read_group(handle, event, enabled, running);
	else
		perf_output_read_one(handle, event, enabled, running);
}

void perf_output_sample(struct perf_output_handle *handle,
			struct perf_event_header *header,
			struct perf_sample_data *data,
			struct perf_event *event)
{
	u64 sample_type = data->type;

	perf_output_put(handle, *header);

	if (sample_type & PERF_SAMPLE_IDENTIFIER)
		perf_output_put(handle, data->id);

	if (sample_type & PERF_SAMPLE_IP)
		perf_output_put(handle, data->ip);

	if (sample_type & PERF_SAMPLE_TID)
		perf_output_put(handle, data->tid_entry);

	if (sample_type & PERF_SAMPLE_TIME)
		perf_output_put(handle, data->time);

	if (sample_type & PERF_SAMPLE_ADDR)
		perf_output_put(handle, data->addr);

	if (sample_type & PERF_SAMPLE_ID)
		perf_output_put(handle, data->id);

	if (sample_type & PERF_SAMPLE_STREAM_ID)
		perf_output_put(handle, data->stream_id);

	if (sample_type & PERF_SAMPLE_CPU)
		perf_output_put(handle, data->cpu_entry);

	if (sample_type & PERF_SAMPLE_PERIOD)
		perf_output_put(handle, data->period);

	if (sample_type & PERF_SAMPLE_READ)
		perf_output_read(handle, event);

	if (sample_type & PERF_SAMPLE_CALLCHAIN) {
		if (data->callchain) {
			int size = 1;

			if (data->callchain)
				size += data->callchain->nr;

			size *= sizeof(u64);

			__output_copy(handle, data->callchain, size);
		} else {
			u64 nr = 0;
			perf_output_put(handle, nr);
		}
	}

	if (sample_type & PERF_SAMPLE_RAW) {
		struct perf_raw_record *raw = data->raw;

		if (raw) {
			struct perf_raw_frag *frag = &raw->frag;

			perf_output_put(handle, raw->size);
			do {
				if (frag->copy) {
					__output_custom(handle, frag->copy,
							frag->data, frag->size);
				} else {
					__output_copy(handle, frag->data,
						      frag->size);
				}
				if (perf_raw_frag_last(frag))
					break;
				frag = frag->next;
			} while (1);
			if (frag->pad)
				__output_skip(handle, NULL, frag->pad);
		} else {
			struct {
				u32	size;
				u32	data;
			} raw = {
				.size = sizeof(u32),
				.data = 0,
			};
			perf_output_put(handle, raw);
		}
	}

	if (sample_type & PERF_SAMPLE_BRANCH_STACK) {
		if (data->br_stack) {
			size_t size;

			size = data->br_stack->nr
			     * sizeof(struct perf_branch_entry);

			perf_output_put(handle, data->br_stack->nr);
			perf_output_copy(handle, data->br_stack->entries, size);
		} else {
			/*
			 * we always store at least the value of nr
			 */
			u64 nr = 0;
			perf_output_put(handle, nr);
		}
	}

	if (sample_type & PERF_SAMPLE_REGS_USER) {
		u64 abi = data->regs_user.abi;

		/*
		 * If there are no regs to dump, notice it through
		 * first u64 being zero (PERF_SAMPLE_REGS_ABI_NONE).
		 */
		perf_output_put(handle, abi);

		if (abi) {
			u64 mask = event->attr.sample_regs_user;
			perf_output_sample_regs(handle,
						data->regs_user.regs,
						mask);
		}
	}

	if (sample_type & PERF_SAMPLE_STACK_USER) {
		perf_output_sample_ustack(handle,
					  data->stack_user_size,
					  data->regs_user.regs);
	}

	if (sample_type & PERF_SAMPLE_WEIGHT)
		perf_output_put(handle, data->weight);

	if (sample_type & PERF_SAMPLE_DATA_SRC)
		perf_output_put(handle, data->data_src.val);

	if (sample_type & PERF_SAMPLE_TRANSACTION)
		perf_output_put(handle, data->txn);

	if (sample_type & PERF_SAMPLE_REGS_INTR) {
		u64 abi = data->regs_intr.abi;
		/*
		 * If there are no regs to dump, notice it through
		 * first u64 being zero (PERF_SAMPLE_REGS_ABI_NONE).
		 */
		perf_output_put(handle, abi);

		if (abi) {
			u64 mask = event->attr.sample_regs_intr;

			perf_output_sample_regs(handle,
						data->regs_intr.regs,
						mask);
		}
	}

	if (!event->attr.watermark) {
		int wakeup_events = event->attr.wakeup_events;

		if (wakeup_events) {
			struct ring_buffer *rb = handle->rb;
			int events = local_inc_return(&rb->events);

			if (events >= wakeup_events) {
				local_sub(wakeup_events, &rb->events);
				local_inc(&rb->wakeup);
			}
		}
	}
}

void perf_prepare_sample(struct perf_event_header *header,
			 struct perf_sample_data *data,
			 struct perf_event *event,
			 struct pt_regs *regs)
{
	u64 sample_type = event->attr.sample_type;

	header->type = PERF_RECORD_SAMPLE;
	header->size = sizeof(*header) + event->header_size;

	header->misc = 0;
	header->misc |= perf_misc_flags(regs);

	__perf_event_header__init_id(header, data, event);

	if (sample_type & PERF_SAMPLE_IP)
		data->ip = perf_instruction_pointer(regs);

	if (sample_type & PERF_SAMPLE_CALLCHAIN) {
		int size = 1;

		data->callchain = perf_callchain(event, regs);

		if (data->callchain)
			size += data->callchain->nr;

		header->size += size * sizeof(u64);
	}

	if (sample_type & PERF_SAMPLE_RAW) {
		struct perf_raw_record *raw = data->raw;
		int size;

		if (raw) {
			struct perf_raw_frag *frag = &raw->frag;
			u32 sum = 0;

			do {
				sum += frag->size;
				if (perf_raw_frag_last(frag))
					break;
				frag = frag->next;
			} while (1);

			size = round_up(sum + sizeof(u32), sizeof(u64));
			raw->size = size - sizeof(u32);
			frag->pad = raw->size - sum;
		} else {
			size = sizeof(u64);
		}

		header->size += size;
	}

	if (sample_type & PERF_SAMPLE_BRANCH_STACK) {
		int size = sizeof(u64); /* nr */
		if (data->br_stack) {
			size += data->br_stack->nr
			      * sizeof(struct perf_branch_entry);
		}
		header->size += size;
	}

	if (sample_type & (PERF_SAMPLE_REGS_USER | PERF_SAMPLE_STACK_USER))
		perf_sample_regs_user(&data->regs_user, regs,
				      &data->regs_user_copy);

	if (sample_type & PERF_SAMPLE_REGS_USER) {
		/* regs dump ABI info */
		int size = sizeof(u64);

		if (data->regs_user.regs) {
			u64 mask = event->attr.sample_regs_user;
			size += hweight64(mask) * sizeof(u64);
		}

		header->size += size;
	}

	if (sample_type & PERF_SAMPLE_STACK_USER) {
		/*
		 * Either we need PERF_SAMPLE_STACK_USER bit to be allways
		 * processed as the last one or have additional check added
		 * in case new sample type is added, because we could eat
		 * up the rest of the sample size.
		 */
		u16 stack_size = event->attr.sample_stack_user;
		u16 size = sizeof(u64);

		stack_size = perf_sample_ustack_size(stack_size, header->size,
						     data->regs_user.regs);

		/*
		 * If there is something to dump, add space for the dump
		 * itself and for the field that tells the dynamic size,
		 * which is how many have been actually dumped.
		 */
		if (stack_size)
			size += sizeof(u64) + stack_size;

		data->stack_user_size = stack_size;
		header->size += size;
	}

	if (sample_type & PERF_SAMPLE_REGS_INTR) {
		/* regs dump ABI info */
		int size = sizeof(u64);

		perf_sample_regs_intr(&data->regs_intr, regs);

		if (data->regs_intr.regs) {
			u64 mask = event->attr.sample_regs_intr;

			size += hweight64(mask) * sizeof(u64);
		}

		header->size += size;
	}
}

static void __always_inline
__perf_event_output(struct perf_event *event,
		    struct perf_sample_data *data,
		    struct pt_regs *regs,
		    int (*output_begin)(struct perf_output_handle *,
					struct perf_event *,
					unsigned int))
{
	struct perf_output_handle handle;
	struct perf_event_header header;

	/* protect the callchain buffers */
	rcu_read_lock();

	perf_prepare_sample(&header, data, event, regs);

	if (output_begin(&handle, event, header.size))
		goto exit;

	perf_output_sample(&handle, &header, data, event);

	perf_output_end(&handle);

exit:
	rcu_read_unlock();
}

void
perf_event_output_forward(struct perf_event *event,
			 struct perf_sample_data *data,
			 struct pt_regs *regs)
{
	__perf_event_output(event, data, regs, perf_output_begin_forward);
}

void
perf_event_output_backward(struct perf_event *event,
			   struct perf_sample_data *data,
			   struct pt_regs *regs)
{
	__perf_event_output(event, data, regs, perf_output_begin_backward);
}

void
perf_event_output(struct perf_event *event,
		  struct perf_sample_data *data,
		  struct pt_regs *regs)
{
	__perf_event_output(event, data, regs, perf_output_begin);
}

/*
 * read event_id
 */

struct perf_read_event {
	struct perf_event_header	header;

	u32				pid;
	u32				tid;
};

static void
perf_event_read_event(struct perf_event *event,
			struct task_struct *task)
{
	struct perf_output_handle handle;
	struct perf_sample_data sample;
	struct perf_read_event read_event = {
		.header = {
			.type = PERF_RECORD_READ,
			.misc = 0,
			.size = sizeof(read_event) + event->read_size,
		},
		.pid = perf_event_pid(event, task),
		.tid = perf_event_tid(event, task),
	};
	int ret;

	perf_event_header__init_id(&read_event.header, &sample, event);
	ret = perf_output_begin(&handle, event, read_event.header.size);
	if (ret)
		return;

	perf_output_put(&handle, read_event);
	perf_output_read(&handle, event);
	perf_event__output_id_sample(event, &handle, &sample);

	perf_output_end(&handle);
}

typedef void (perf_iterate_f)(struct perf_event *event, void *data);

static void
perf_iterate_ctx(struct perf_event_context *ctx,
		   perf_iterate_f output,
		   void *data, bool all)
{
	struct perf_event *event;

	list_for_each_entry_rcu(event, &ctx->event_list, event_entry) {
		if (!all) {
			if (event->state < PERF_EVENT_STATE_INACTIVE)
				continue;
			if (!event_filter_match(event))
				continue;
		}

		output(event, data);
	}
}

static void perf_iterate_sb_cpu(perf_iterate_f output, void *data)
{
	struct pmu_event_list *pel = this_cpu_ptr(&pmu_sb_events);
	struct perf_event *event;

	list_for_each_entry_rcu(event, &pel->list, sb_list) {
		/*
		 * Skip events that are not fully formed yet; ensure that
		 * if we observe event->ctx, both event and ctx will be
		 * complete enough. See perf_install_in_context().
		 */
		if (!smp_load_acquire(&event->ctx))
			continue;

		if (event->state < PERF_EVENT_STATE_INACTIVE)
			continue;
		if (!event_filter_match(event))
			continue;
		output(event, data);
	}
}

/*
 * Iterate all events that need to receive side-band events.
 *
 * For new callers; ensure that account_pmu_sb_event() includes
 * your event, otherwise it might not get delivered.
 */
static void
perf_iterate_sb(perf_iterate_f output, void *data,
	       struct perf_event_context *task_ctx)
{
	struct perf_event_context *ctx;
	int ctxn;

	rcu_read_lock();
	preempt_disable();

	/*
	 * If we have task_ctx != NULL we only notify the task context itself.
	 * The task_ctx is set only for EXIT events before releasing task
	 * context.
	 */
	if (task_ctx) {
		perf_iterate_ctx(task_ctx, output, data, false);
		goto done;
	}

	perf_iterate_sb_cpu(output, data);

	for_each_task_context_nr(ctxn) {
		ctx = rcu_dereference(current->perf_event_ctxp[ctxn]);
		if (ctx)
			perf_iterate_ctx(ctx, output, data, false);
	}
done:
	preempt_enable();
	rcu_read_unlock();
}

/*
 * Clear all file-based filters at exec, they'll have to be
 * re-instated when/if these objects are mmapped again.
 */
static void perf_event_addr_filters_exec(struct perf_event *event, void *data)
{
	struct perf_addr_filters_head *ifh = perf_event_addr_filters(event);
	struct perf_addr_filter *filter;
	unsigned int restart = 0, count = 0;
	unsigned long flags;

	if (!has_addr_filter(event))
		return;

	raw_spin_lock_irqsave(&ifh->lock, flags);
	list_for_each_entry(filter, &ifh->list, entry) {
		if (filter->path.dentry) {
			event->addr_filters_offs[count] = 0;
			restart++;
		}

		count++;
	}

	if (restart)
		event->addr_filters_gen++;
	raw_spin_unlock_irqrestore(&ifh->lock, flags);

	if (restart)
		perf_event_stop(event, 1);
}

void perf_event_exec(void)
{
	struct perf_event_context *ctx;
	int ctxn;

	rcu_read_lock();
	for_each_task_context_nr(ctxn) {
		ctx = current->perf_event_ctxp[ctxn];
		if (!ctx)
			continue;

		perf_event_enable_on_exec(ctxn);

		perf_iterate_ctx(ctx, perf_event_addr_filters_exec, NULL,
				   true);
	}
	rcu_read_unlock();
}

struct remote_output {
	struct ring_buffer	*rb;
	int			err;
};

static void __perf_event_output_stop(struct perf_event *event, void *data)
{
	struct perf_event *parent = event->parent;
	struct remote_output *ro = data;
	struct ring_buffer *rb = ro->rb;
	struct stop_event_data sd = {
		.event	= event,
	};

	if (!has_aux(event))
		return;

	if (!parent)
		parent = event;

	/*
	 * In case of inheritance, it will be the parent that links to the
	 * ring-buffer, but it will be the child that's actually using it.
	 *
	 * We are using event::rb to determine if the event should be stopped,
	 * however this may race with ring_buffer_attach() (through set_output),
	 * which will make us skip the event that actually needs to be stopped.
	 * So ring_buffer_attach() has to stop an aux event before re-assigning
	 * its rb pointer.
	 */
	if (rcu_dereference(parent->rb) == rb)
		ro->err = __perf_event_stop(&sd);
}

static int __perf_pmu_output_stop(void *info)
{
	struct perf_event *event = info;
	struct pmu *pmu = event->pmu;
	struct perf_cpu_context *cpuctx = this_cpu_ptr(pmu->pmu_cpu_context);
	struct remote_output ro = {
		.rb	= event->rb,
	};

	rcu_read_lock();
	perf_iterate_ctx(&cpuctx->ctx, __perf_event_output_stop, &ro, false);
	if (cpuctx->task_ctx)
		perf_iterate_ctx(cpuctx->task_ctx, __perf_event_output_stop,
				   &ro, false);
	rcu_read_unlock();

	return ro.err;
}

static void perf_pmu_output_stop(struct perf_event *event)
{
	struct perf_event *iter;
	int err, cpu;

restart:
	rcu_read_lock();
	list_for_each_entry_rcu(iter, &event->rb->event_list, rb_entry) {
		/*
		 * For per-CPU events, we need to make sure that neither they
		 * nor their children are running; for cpu==-1 events it's
		 * sufficient to stop the event itself if it's active, since
		 * it can't have children.
		 */
		cpu = iter->cpu;
		if (cpu == -1)
			cpu = READ_ONCE(iter->oncpu);

		if (cpu == -1)
			continue;

		err = cpu_function_call(cpu, __perf_pmu_output_stop, event);
		if (err == -EAGAIN) {
			rcu_read_unlock();
			goto restart;
		}
	}
	rcu_read_unlock();
}

/*
 * task tracking -- fork/exit
 *
 * enabled by: attr.comm | attr.mmap | attr.mmap2 | attr.mmap_data | attr.task
 */

struct perf_task_event {
	struct task_struct		*task;
	struct perf_event_context	*task_ctx;

	struct {
		struct perf_event_header	header;

		u32				pid;
		u32				ppid;
		u32				tid;
		u32				ptid;
		u64				time;
	} event_id;
};

static int perf_event_task_match(struct perf_event *event)
{
	return event->attr.comm  || event->attr.mmap ||
	       event->attr.mmap2 || event->attr.mmap_data ||
	       event->attr.task;
}

static void perf_event_task_output(struct perf_event *event,
				   void *data)
{
	struct perf_task_event *task_event = data;
	struct perf_output_handle handle;
	struct perf_sample_data	sample;
	struct task_struct *task = task_event->task;
	int ret, size = task_event->event_id.header.size;

	if (!perf_event_task_match(event))
		return;

	perf_event_header__init_id(&task_event->event_id.header, &sample, event);

	ret = perf_output_begin(&handle, event,
				task_event->event_id.header.size);
	if (ret)
		goto out;

	task_event->event_id.pid = perf_event_pid(event, task);
	task_event->event_id.tid = perf_event_tid(event, task);

	if (task_event->event_id.header.type == PERF_RECORD_EXIT) {
		task_event->event_id.ppid = perf_event_pid(event,
							task->real_parent);
		task_event->event_id.ptid = perf_event_pid(event,
							task->real_parent);
	} else {  /* PERF_RECORD_FORK */
		task_event->event_id.ppid = perf_event_pid(event, current);
		task_event->event_id.ptid = perf_event_tid(event, current);
	}

	task_event->event_id.time = perf_event_clock(event);

	perf_output_put(&handle, task_event->event_id);

	perf_event__output_id_sample(event, &handle, &sample);

	perf_output_end(&handle);
out:
	task_event->event_id.header.size = size;
}

static void perf_event_task(struct task_struct *task,
			      struct perf_event_context *task_ctx,
			      int new)
{
	struct perf_task_event task_event;

	if (!atomic_read(&nr_comm_events) &&
	    !atomic_read(&nr_mmap_events) &&
	    !atomic_read(&nr_task_events))
		return;

	task_event = (struct perf_task_event){
		.task	  = task,
		.task_ctx = task_ctx,
		.event_id    = {
			.header = {
				.type = new ? PERF_RECORD_FORK : PERF_RECORD_EXIT,
				.misc = 0,
				.size = sizeof(task_event.event_id),
			},
			/* .pid  */
			/* .ppid */
			/* .tid  */
			/* .ptid */
			/* .time */
		},
	};

	perf_iterate_sb(perf_event_task_output,
		       &task_event,
		       task_ctx);
}

void perf_event_fork(struct task_struct *task)
{
	perf_event_task(task, NULL, 1);
}

/*
 * comm tracking
 */

struct perf_comm_event {
	struct task_struct	*task;
	char			*comm;
	int			comm_size;

	struct {
		struct perf_event_header	header;

		u32				pid;
		u32				tid;
	} event_id;
};

static int perf_event_comm_match(struct perf_event *event)
{
	return event->attr.comm;
}

static void perf_event_comm_output(struct perf_event *event,
				   void *data)
{
	struct perf_comm_event *comm_event = data;
	struct perf_output_handle handle;
	struct perf_sample_data sample;
	int size = comm_event->event_id.header.size;
	int ret;

	if (!perf_event_comm_match(event))
		return;

	perf_event_header__init_id(&comm_event->event_id.header, &sample, event);
	ret = perf_output_begin(&handle, event,
				comm_event->event_id.header.size);

	if (ret)
		goto out;

	comm_event->event_id.pid = perf_event_pid(event, comm_event->task);
	comm_event->event_id.tid = perf_event_tid(event, comm_event->task);

	perf_output_put(&handle, comm_event->event_id);
	__output_copy(&handle, comm_event->comm,
				   comm_event->comm_size);

	perf_event__output_id_sample(event, &handle, &sample);

	perf_output_end(&handle);
out:
	comm_event->event_id.header.size = size;
}

static void perf_event_comm_event(struct perf_comm_event *comm_event)
{
	char comm[TASK_COMM_LEN];
	unsigned int size;

	memset(comm, 0, sizeof(comm));
	strlcpy(comm, comm_event->task->comm, sizeof(comm));
	size = ALIGN(strlen(comm)+1, sizeof(u64));

	comm_event->comm = comm;
	comm_event->comm_size = size;

	comm_event->event_id.header.size = sizeof(comm_event->event_id) + size;

	perf_iterate_sb(perf_event_comm_output,
		       comm_event,
		       NULL);
}

void perf_event_comm(struct task_struct *task, bool exec)
{
	struct perf_comm_event comm_event;

	if (!atomic_read(&nr_comm_events))
		return;

	comm_event = (struct perf_comm_event){
		.task	= task,
		/* .comm      */
		/* .comm_size */
		.event_id  = {
			.header = {
				.type = PERF_RECORD_COMM,
				.misc = exec ? PERF_RECORD_MISC_COMM_EXEC : 0,
				/* .size */
			},
			/* .pid */
			/* .tid */
		},
	};

	perf_event_comm_event(&comm_event);
}

/*
 * mmap tracking
 */

struct perf_mmap_event {
	struct vm_area_struct	*vma;

	const char		*file_name;
	int			file_size;
	int			maj, min;
	u64			ino;
	u64			ino_generation;
	u32			prot, flags;

	struct {
		struct perf_event_header	header;

		u32				pid;
		u32				tid;
		u64				start;
		u64				len;
		u64				pgoff;
	} event_id;
};

static int perf_event_mmap_match(struct perf_event *event,
				 void *data)
{
	struct perf_mmap_event *mmap_event = data;
	struct vm_area_struct *vma = mmap_event->vma;
	int executable = vma->vm_flags & VM_EXEC;

	return (!executable && event->attr.mmap_data) ||
	       (executable && (event->attr.mmap || event->attr.mmap2));
}

static void perf_event_mmap_output(struct perf_event *event,
				   void *data)
{
	struct perf_mmap_event *mmap_event = data;
	struct perf_output_handle handle;
	struct perf_sample_data sample;
	int size = mmap_event->event_id.header.size;
	u32 type = mmap_event->event_id.header.type;
	int ret;

	if (!perf_event_mmap_match(event, data))
		return;

	if (event->attr.mmap2) {
		mmap_event->event_id.header.type = PERF_RECORD_MMAP2;
		mmap_event->event_id.header.size += sizeof(mmap_event->maj);
		mmap_event->event_id.header.size += sizeof(mmap_event->min);
		mmap_event->event_id.header.size += sizeof(mmap_event->ino);
		mmap_event->event_id.header.size += sizeof(mmap_event->ino_generation);
		mmap_event->event_id.header.size += sizeof(mmap_event->prot);
		mmap_event->event_id.header.size += sizeof(mmap_event->flags);
	}

	perf_event_header__init_id(&mmap_event->event_id.header, &sample, event);
	ret = perf_output_begin(&handle, event,
				mmap_event->event_id.header.size);
	if (ret)
		goto out;

	mmap_event->event_id.pid = perf_event_pid(event, current);
	mmap_event->event_id.tid = perf_event_tid(event, current);

	perf_output_put(&handle, mmap_event->event_id);

	if (event->attr.mmap2) {
		perf_output_put(&handle, mmap_event->maj);
		perf_output_put(&handle, mmap_event->min);
		perf_output_put(&handle, mmap_event->ino);
		perf_output_put(&handle, mmap_event->ino_generation);
		perf_output_put(&handle, mmap_event->prot);
		perf_output_put(&handle, mmap_event->flags);
	}

	__output_copy(&handle, mmap_event->file_name,
				   mmap_event->file_size);

	perf_event__output_id_sample(event, &handle, &sample);

	perf_output_end(&handle);
out:
	mmap_event->event_id.header.size = size;
	mmap_event->event_id.header.type = type;
}

static void perf_event_mmap_event(struct perf_mmap_event *mmap_event)
{
	struct vm_area_struct *vma = mmap_event->vma;
	struct file *file = vma->vm_file;
	int maj = 0, min = 0;
	u64 ino = 0, gen = 0;
	u32 prot = 0, flags = 0;
	unsigned int size;
	char tmp[16];
	char *buf = NULL;
	char *name;

	if (vma->vm_flags & VM_READ)
		prot |= PROT_READ;
	if (vma->vm_flags & VM_WRITE)
		prot |= PROT_WRITE;
	if (vma->vm_flags & VM_EXEC)
		prot |= PROT_EXEC;

	if (vma->vm_flags & VM_MAYSHARE)
		flags = MAP_SHARED;
	else
		flags = MAP_PRIVATE;

	if (vma->vm_flags & VM_DENYWRITE)
		flags |= MAP_DENYWRITE;
	if (vma->vm_flags & VM_MAYEXEC)
		flags |= MAP_EXECUTABLE;
	if (vma->vm_flags & VM_LOCKED)
		flags |= MAP_LOCKED;
	if (vma->vm_flags & VM_HUGETLB)
		flags |= MAP_HUGETLB;

	if (file) {
		struct inode *inode;
		dev_t dev;

		buf = kmalloc(PATH_MAX, GFP_KERNEL);
		if (!buf) {
			name = "//enomem";
			goto cpy_name;
		}
		/*
		 * d_path() works from the end of the rb backwards, so we
		 * need to add enough zero bytes after the string to handle
		 * the 64bit alignment we do later.
		 */
		name = file_path(file, buf, PATH_MAX - sizeof(u64));
		if (IS_ERR(name)) {
			name = "//toolong";
			goto cpy_name;
		}
		inode = file_inode(vma->vm_file);
		dev = inode->i_sb->s_dev;
		ino = inode->i_ino;
		gen = inode->i_generation;
		maj = MAJOR(dev);
		min = MINOR(dev);

		goto got_name;
	} else {
		if (vma->vm_ops && vma->vm_ops->name) {
			name = (char *) vma->vm_ops->name(vma);
			if (name)
				goto cpy_name;
		}

		name = (char *)arch_vma_name(vma);
		if (name)
			goto cpy_name;

		if (vma->vm_start <= vma->vm_mm->start_brk &&
				vma->vm_end >= vma->vm_mm->brk) {
			name = "[heap]";
			goto cpy_name;
		}
		if (vma->vm_start <= vma->vm_mm->start_stack &&
				vma->vm_end >= vma->vm_mm->start_stack) {
			name = "[stack]";
			goto cpy_name;
		}

		name = "//anon";
		goto cpy_name;
	}

cpy_name:
	strlcpy(tmp, name, sizeof(tmp));
	name = tmp;
got_name:
	/*
	 * Since our buffer works in 8 byte units we need to align our string
	 * size to a multiple of 8. However, we must guarantee the tail end is
	 * zero'd out to avoid leaking random bits to userspace.
	 */
	size = strlen(name)+1;
	while (!IS_ALIGNED(size, sizeof(u64)))
		name[size++] = '\0';

	mmap_event->file_name = name;
	mmap_event->file_size = size;
	mmap_event->maj = maj;
	mmap_event->min = min;
	mmap_event->ino = ino;
	mmap_event->ino_generation = gen;
	mmap_event->prot = prot;
	mmap_event->flags = flags;

	if (!(vma->vm_flags & VM_EXEC))
		mmap_event->event_id.header.misc |= PERF_RECORD_MISC_MMAP_DATA;

	mmap_event->event_id.header.size = sizeof(mmap_event->event_id) + size;

	perf_iterate_sb(perf_event_mmap_output,
		       mmap_event,
		       NULL);

	kfree(buf);
}

/*
 * Check whether inode and address range match filter criteria.
 */
static bool perf_addr_filter_match(struct perf_addr_filter *filter,
				     struct file *file, unsigned long offset,
				     unsigned long size)
{
	/* d_inode(NULL) won't be equal to any mapped user-space file */
	if (!filter->path.dentry)
		return false;

	if (d_inode(filter->path.dentry) != file_inode(file))
		return false;

	if (filter->offset > offset + size)
		return false;

	if (filter->offset + filter->size < offset)
		return false;

	return true;
}

static void __perf_addr_filters_adjust(struct perf_event *event, void *data)
{
	struct perf_addr_filters_head *ifh = perf_event_addr_filters(event);
	struct vm_area_struct *vma = data;
	unsigned long off = vma->vm_pgoff << PAGE_SHIFT, flags;
	struct file *file = vma->vm_file;
	struct perf_addr_filter *filter;
	unsigned int restart = 0, count = 0;

	if (!has_addr_filter(event))
		return;

	if (!file)
		return;

	raw_spin_lock_irqsave(&ifh->lock, flags);
	list_for_each_entry(filter, &ifh->list, entry) {
		if (perf_addr_filter_match(filter, file, off,
					     vma->vm_end - vma->vm_start)) {
			event->addr_filters_offs[count] = vma->vm_start;
			restart++;
		}

		count++;
	}

	if (restart)
		event->addr_filters_gen++;
	raw_spin_unlock_irqrestore(&ifh->lock, flags);

	if (restart)
		perf_event_stop(event, 1);
}

/*
 * Adjust all task's events' filters to the new vma
 */
static void perf_addr_filters_adjust(struct vm_area_struct *vma)
{
	struct perf_event_context *ctx;
	int ctxn;

	/*
	 * Data tracing isn't supported yet and as such there is no need
	 * to keep track of anything that isn't related to executable code:
	 */
	if (!(vma->vm_flags & VM_EXEC))
		return;

	rcu_read_lock();
	for_each_task_context_nr(ctxn) {
		ctx = rcu_dereference(current->perf_event_ctxp[ctxn]);
		if (!ctx)
			continue;

		perf_iterate_ctx(ctx, __perf_addr_filters_adjust, vma, true);
	}
	rcu_read_unlock();
}

void perf_event_mmap(struct vm_area_struct *vma)
{
	struct perf_mmap_event mmap_event;

	if (!atomic_read(&nr_mmap_events))
		return;

	mmap_event = (struct perf_mmap_event){
		.vma	= vma,
		/* .file_name */
		/* .file_size */
		.event_id  = {
			.header = {
				.type = PERF_RECORD_MMAP,
				.misc = PERF_RECORD_MISC_USER,
				/* .size */
			},
			/* .pid */
			/* .tid */
			.start  = vma->vm_start,
			.len    = vma->vm_end - vma->vm_start,
			.pgoff  = (u64)vma->vm_pgoff << PAGE_SHIFT,
		},
		/* .maj (attr_mmap2 only) */
		/* .min (attr_mmap2 only) */
		/* .ino (attr_mmap2 only) */
		/* .ino_generation (attr_mmap2 only) */
		/* .prot (attr_mmap2 only) */
		/* .flags (attr_mmap2 only) */
	};

	perf_addr_filters_adjust(vma);
	perf_event_mmap_event(&mmap_event);
}

void perf_event_aux_event(struct perf_event *event, unsigned long head,
			  unsigned long size, u64 flags)
{
	struct perf_output_handle handle;
	struct perf_sample_data sample;
	struct perf_aux_event {
		struct perf_event_header	header;
		u64				offset;
		u64				size;
		u64				flags;
	} rec = {
		.header = {
			.type = PERF_RECORD_AUX,
			.misc = 0,
			.size = sizeof(rec),
		},
		.offset		= head,
		.size		= size,
		.flags		= flags,
	};
	int ret;

	perf_event_header__init_id(&rec.header, &sample, event);
	ret = perf_output_begin(&handle, event, rec.header.size);

	if (ret)
		return;

	perf_output_put(&handle, rec);
	perf_event__output_id_sample(event, &handle, &sample);

	perf_output_end(&handle);
}

/*
 * Lost/dropped samples logging
 */
void perf_log_lost_samples(struct perf_event *event, u64 lost)
{
	struct perf_output_handle handle;
	struct perf_sample_data sample;
	int ret;

	struct {
		struct perf_event_header	header;
		u64				lost;
	} lost_samples_event = {
		.header = {
			.type = PERF_RECORD_LOST_SAMPLES,
			.misc = 0,
			.size = sizeof(lost_samples_event),
		},
		.lost		= lost,
	};

	perf_event_header__init_id(&lost_samples_event.header, &sample, event);

	ret = perf_output_begin(&handle, event,
				lost_samples_event.header.size);
	if (ret)
		return;

	perf_output_put(&handle, lost_samples_event);
	perf_event__output_id_sample(event, &handle, &sample);
	perf_output_end(&handle);
}

/*
 * context_switch tracking
 */

struct perf_switch_event {
	struct task_struct	*task;
	struct task_struct	*next_prev;

	struct {
		struct perf_event_header	header;
		u32				next_prev_pid;
		u32				next_prev_tid;
	} event_id;
};

static int perf_event_switch_match(struct perf_event *event)
{
	return event->attr.context_switch;
}

static void perf_event_switch_output(struct perf_event *event, void *data)
{
	struct perf_switch_event *se = data;
	struct perf_output_handle handle;
	struct perf_sample_data sample;
	int ret;

	if (!perf_event_switch_match(event))
		return;

	/* Only CPU-wide events are allowed to see next/prev pid/tid */
	if (event->ctx->task) {
		se->event_id.header.type = PERF_RECORD_SWITCH;
		se->event_id.header.size = sizeof(se->event_id.header);
	} else {
		se->event_id.header.type = PERF_RECORD_SWITCH_CPU_WIDE;
		se->event_id.header.size = sizeof(se->event_id);
		se->event_id.next_prev_pid =
					perf_event_pid(event, se->next_prev);
		se->event_id.next_prev_tid =
					perf_event_tid(event, se->next_prev);
	}

	perf_event_header__init_id(&se->event_id.header, &sample, event);

	ret = perf_output_begin(&handle, event, se->event_id.header.size);
	if (ret)
		return;

	if (event->ctx->task)
		perf_output_put(&handle, se->event_id.header);
	else
		perf_output_put(&handle, se->event_id);

	perf_event__output_id_sample(event, &handle, &sample);

	perf_output_end(&handle);
}

static void perf_event_switch(struct task_struct *task,
			      struct task_struct *next_prev, bool sched_in)
{
	struct perf_switch_event switch_event;

	/* N.B. caller checks nr_switch_events != 0 */

	switch_event = (struct perf_switch_event){
		.task		= task,
		.next_prev	= next_prev,
		.event_id	= {
			.header = {
				/* .type */
				.misc = sched_in ? 0 : PERF_RECORD_MISC_SWITCH_OUT,
				/* .size */
			},
			/* .next_prev_pid */
			/* .next_prev_tid */
		},
	};

	perf_iterate_sb(perf_event_switch_output,
		       &switch_event,
		       NULL);
}

/*
 * IRQ throttle logging
 */

static void perf_log_throttle(struct perf_event *event, int enable)
{
	struct perf_output_handle handle;
	struct perf_sample_data sample;
	int ret;

	struct {
		struct perf_event_header	header;
		u64				time;
		u64				id;
		u64				stream_id;
	} throttle_event = {
		.header = {
			.type = PERF_RECORD_THROTTLE,
			.misc = 0,
			.size = sizeof(throttle_event),
		},
		.time		= perf_event_clock(event),
		.id		= primary_event_id(event),
		.stream_id	= event->id,
	};

	if (enable)
		throttle_event.header.type = PERF_RECORD_UNTHROTTLE;

	perf_event_header__init_id(&throttle_event.header, &sample, event);

	ret = perf_output_begin(&handle, event,
				throttle_event.header.size);
	if (ret)
		return;

	perf_output_put(&handle, throttle_event);
	perf_event__output_id_sample(event, &handle, &sample);
	perf_output_end(&handle);
}

static void perf_log_itrace_start(struct perf_event *event)
{
	struct perf_output_handle handle;
	struct perf_sample_data sample;
	struct perf_aux_event {
		struct perf_event_header        header;
		u32				pid;
		u32				tid;
	} rec;
	int ret;

	if (event->parent)
		event = event->parent;

	if (!(event->pmu->capabilities & PERF_PMU_CAP_ITRACE) ||
	    event->hw.itrace_started)
		return;

	rec.header.type	= PERF_RECORD_ITRACE_START;
	rec.header.misc	= 0;
	rec.header.size	= sizeof(rec);
	rec.pid	= perf_event_pid(event, current);
	rec.tid	= perf_event_tid(event, current);

	perf_event_header__init_id(&rec.header, &sample, event);
	ret = perf_output_begin(&handle, event, rec.header.size);

	if (ret)
		return;

	perf_output_put(&handle, rec);
	perf_event__output_id_sample(event, &handle, &sample);

	perf_output_end(&handle);
}

static int
__perf_event_account_interrupt(struct perf_event *event, int throttle)
{
	struct hw_perf_event *hwc = &event->hw;
	int ret = 0;
	u64 seq;

	seq = __this_cpu_read(perf_throttled_seq);
	if (seq != hwc->interrupts_seq) {
		hwc->interrupts_seq = seq;
		hwc->interrupts = 1;
	} else {
		hwc->interrupts++;
		if (unlikely(throttle
			     && hwc->interrupts >= max_samples_per_tick)) {
			__this_cpu_inc(perf_throttled_count);
			tick_dep_set_cpu(smp_processor_id(), TICK_DEP_BIT_PERF_EVENTS);
			hwc->interrupts = MAX_INTERRUPTS;
			perf_log_throttle(event, 0);
			ret = 1;
		}
	}

	if (event->attr.freq) {
		u64 now = perf_clock();
		s64 delta = now - hwc->freq_time_stamp;

		hwc->freq_time_stamp = now;

		if (delta > 0 && delta < 2*TICK_NSEC)
			perf_adjust_period(event, delta, hwc->last_period, true);
	}

	return ret;
}

int perf_event_account_interrupt(struct perf_event *event)
{
	return __perf_event_account_interrupt(event, 1);
}

/*
 * Generic event overflow handling, sampling.
 */

static int __perf_event_overflow(struct perf_event *event,
				   int throttle, struct perf_sample_data *data,
				   struct pt_regs *regs)
{
	int events = atomic_read(&event->event_limit);
	int ret = 0;

	/*
	 * Non-sampling counters might still use the PMI to fold short
	 * hardware counters, ignore those.
	 */
	if (unlikely(!is_sampling_event(event)))
		return 0;

	ret = __perf_event_account_interrupt(event, throttle);

	/*
	 * XXX event_limit might not quite work as expected on inherited
	 * events
	 */

	event->pending_kill = POLL_IN;
	if (events && atomic_dec_and_test(&event->event_limit)) {
		ret = 1;
		event->pending_kill = POLL_HUP;

		perf_event_disable_inatomic(event);
	}

	READ_ONCE(event->overflow_handler)(event, data, regs);

	if (*perf_event_fasync(event) && event->pending_kill) {
		event->pending_wakeup = 1;
		irq_work_queue(&event->pending);
	}

	return ret;
}

int perf_event_overflow(struct perf_event *event,
			  struct perf_sample_data *data,
			  struct pt_regs *regs)
{
	return __perf_event_overflow(event, 1, data, regs);
}

/*
 * Generic software event infrastructure
 */

struct swevent_htable {
	struct swevent_hlist		*swevent_hlist;
	struct mutex			hlist_mutex;
	int				hlist_refcount;

	/* Recursion avoidance in each contexts */
	int				recursion[PERF_NR_CONTEXTS];
};

static DEFINE_PER_CPU(struct swevent_htable, swevent_htable);

/*
 * We directly increment event->count and keep a second value in
 * event->hw.period_left to count intervals. This period event
 * is kept in the range [-sample_period, 0] so that we can use the
 * sign as trigger.
 */

u64 perf_swevent_set_period(struct perf_event *event)
{
	struct hw_perf_event *hwc = &event->hw;
	u64 period = hwc->last_period;
	u64 nr, offset;
	s64 old, val;

	hwc->last_period = hwc->sample_period;

again:
	old = val = local64_read(&hwc->period_left);
	if (val < 0)
		return 0;

	nr = div64_u64(period + val, period);
	offset = nr * period;
	val -= offset;
	if (local64_cmpxchg(&hwc->period_left, old, val) != old)
		goto again;

	return nr;
}

static void perf_swevent_overflow(struct perf_event *event, u64 overflow,
				    struct perf_sample_data *data,
				    struct pt_regs *regs)
{
	struct hw_perf_event *hwc = &event->hw;
	int throttle = 0;

	if (!overflow)
		overflow = perf_swevent_set_period(event);

	if (hwc->interrupts == MAX_INTERRUPTS)
		return;

	for (; overflow; overflow--) {
		if (__perf_event_overflow(event, throttle,
					    data, regs)) {
			/*
			 * We inhibit the overflow from happening when
			 * hwc->interrupts == MAX_INTERRUPTS.
			 */
			break;
		}
		throttle = 1;
	}
}

static void perf_swevent_event(struct perf_event *event, u64 nr,
			       struct perf_sample_data *data,
			       struct pt_regs *regs)
{
	struct hw_perf_event *hwc = &event->hw;

	local64_add(nr, &event->count);

	if (!regs)
		return;

	if (!is_sampling_event(event))
		return;

	if ((event->attr.sample_type & PERF_SAMPLE_PERIOD) && !event->attr.freq) {
		data->period = nr;
		return perf_swevent_overflow(event, 1, data, regs);
	} else
		data->period = event->hw.last_period;

	if (nr == 1 && hwc->sample_period == 1 && !event->attr.freq)
		return perf_swevent_overflow(event, 1, data, regs);

	if (local64_add_negative(nr, &hwc->period_left))
		return;

	perf_swevent_overflow(event, 0, data, regs);
}

static int perf_exclude_event(struct perf_event *event,
			      struct pt_regs *regs)
{
	if (event->hw.state & PERF_HES_STOPPED)
		return 1;

	if (regs) {
		if (event->attr.exclude_user && user_mode(regs))
			return 1;

		if (event->attr.exclude_kernel && !user_mode(regs))
			return 1;
	}

	return 0;
}

static int perf_swevent_match(struct perf_event *event,
				enum perf_type_id type,
				u32 event_id,
				struct perf_sample_data *data,
				struct pt_regs *regs)
{
	if (event->attr.type != type)
		return 0;

	if (event->attr.config != event_id)
		return 0;

	if (perf_exclude_event(event, regs))
		return 0;

	return 1;
}

static inline u64 swevent_hash(u64 type, u32 event_id)
{
	u64 val = event_id | (type << 32);

	return hash_64(val, SWEVENT_HLIST_BITS);
}

static inline struct hlist_head *
__find_swevent_head(struct swevent_hlist *hlist, u64 type, u32 event_id)
{
	u64 hash = swevent_hash(type, event_id);

	return &hlist->heads[hash];
}

/* For the read side: events when they trigger */
static inline struct hlist_head *
find_swevent_head_rcu(struct swevent_htable *swhash, u64 type, u32 event_id)
{
	struct swevent_hlist *hlist;

	hlist = rcu_dereference(swhash->swevent_hlist);
	if (!hlist)
		return NULL;

	return __find_swevent_head(hlist, type, event_id);
}

/* For the event head insertion and removal in the hlist */
static inline struct hlist_head *
find_swevent_head(struct swevent_htable *swhash, struct perf_event *event)
{
	struct swevent_hlist *hlist;
	u32 event_id = event->attr.config;
	u64 type = event->attr.type;

	/*
	 * Event scheduling is always serialized against hlist allocation
	 * and release. Which makes the protected version suitable here.
	 * The context lock guarantees that.
	 */
	hlist = rcu_dereference_protected(swhash->swevent_hlist,
					  lockdep_is_held(&event->ctx->lock));
	if (!hlist)
		return NULL;

	return __find_swevent_head(hlist, type, event_id);
}

static void do_perf_sw_event(enum perf_type_id type, u32 event_id,
				    u64 nr,
				    struct perf_sample_data *data,
				    struct pt_regs *regs)
{
	struct swevent_htable *swhash = this_cpu_ptr(&swevent_htable);
	struct perf_event *event;
	struct hlist_head *head;

	rcu_read_lock();
	head = find_swevent_head_rcu(swhash, type, event_id);
	if (!head)
		goto end;

	hlist_for_each_entry_rcu(event, head, hlist_entry) {
		if (perf_swevent_match(event, type, event_id, data, regs))
			perf_swevent_event(event, nr, data, regs);
	}
end:
	rcu_read_unlock();
}

DEFINE_PER_CPU(struct pt_regs, __perf_regs[4]);

int perf_swevent_get_recursion_context(void)
{
	struct swevent_htable *swhash = this_cpu_ptr(&swevent_htable);

	return get_recursion_context(swhash->recursion);
}
EXPORT_SYMBOL_GPL(perf_swevent_get_recursion_context);

void perf_swevent_put_recursion_context(int rctx)
{
	struct swevent_htable *swhash = this_cpu_ptr(&swevent_htable);

	put_recursion_context(swhash->recursion, rctx);
}

void ___perf_sw_event(u32 event_id, u64 nr, struct pt_regs *regs, u64 addr)
{
	struct perf_sample_data data;

	if (WARN_ON_ONCE(!regs))
		return;

	perf_sample_data_init(&data, addr, 0);
	do_perf_sw_event(PERF_TYPE_SOFTWARE, event_id, nr, &data, regs);
}

void __perf_sw_event(u32 event_id, u64 nr, struct pt_regs *regs, u64 addr)
{
	int rctx;

	preempt_disable_notrace();
	rctx = perf_swevent_get_recursion_context();
	if (unlikely(rctx < 0))
		goto fail;

	___perf_sw_event(event_id, nr, regs, addr);

	perf_swevent_put_recursion_context(rctx);
fail:
	preempt_enable_notrace();
}

static void perf_swevent_read(struct perf_event *event)
{
}

static int perf_swevent_add(struct perf_event *event, int flags)
{
	struct swevent_htable *swhash = this_cpu_ptr(&swevent_htable);
	struct hw_perf_event *hwc = &event->hw;
	struct hlist_head *head;

	if (is_sampling_event(event)) {
		hwc->last_period = hwc->sample_period;
		perf_swevent_set_period(event);
	}

	hwc->state = !(flags & PERF_EF_START);

	head = find_swevent_head(swhash, event);
	if (WARN_ON_ONCE(!head))
		return -EINVAL;

	hlist_add_head_rcu(&event->hlist_entry, head);
	perf_event_update_userpage(event);

	return 0;
}

static void perf_swevent_del(struct perf_event *event, int flags)
{
	hlist_del_rcu(&event->hlist_entry);
}

static void perf_swevent_start(struct perf_event *event, int flags)
{
	event->hw.state = 0;
}

static void perf_swevent_stop(struct perf_event *event, int flags)
{
	event->hw.state = PERF_HES_STOPPED;
}

/* Deref the hlist from the update side */
static inline struct swevent_hlist *
swevent_hlist_deref(struct swevent_htable *swhash)
{
	return rcu_dereference_protected(swhash->swevent_hlist,
					 lockdep_is_held(&swhash->hlist_mutex));
}

static void swevent_hlist_release(struct swevent_htable *swhash)
{
	struct swevent_hlist *hlist = swevent_hlist_deref(swhash);

	if (!hlist)
		return;

	RCU_INIT_POINTER(swhash->swevent_hlist, NULL);
	kfree_rcu(hlist, rcu_head);
}

static void swevent_hlist_put_cpu(int cpu)
{
	struct swevent_htable *swhash = &per_cpu(swevent_htable, cpu);

	mutex_lock(&swhash->hlist_mutex);

	if (!--swhash->hlist_refcount)
		swevent_hlist_release(swhash);

	mutex_unlock(&swhash->hlist_mutex);
}

static void swevent_hlist_put(void)
{
	int cpu;

	for_each_possible_cpu(cpu)
		swevent_hlist_put_cpu(cpu);
}

static int swevent_hlist_get_cpu(int cpu)
{
	struct swevent_htable *swhash = &per_cpu(swevent_htable, cpu);
	int err = 0;

	mutex_lock(&swhash->hlist_mutex);
	if (!swevent_hlist_deref(swhash) && cpu_online(cpu)) {
		struct swevent_hlist *hlist;

		hlist = kzalloc(sizeof(*hlist), GFP_KERNEL);
		if (!hlist) {
			err = -ENOMEM;
			goto exit;
		}
		rcu_assign_pointer(swhash->swevent_hlist, hlist);
	}
	swhash->hlist_refcount++;
exit:
	mutex_unlock(&swhash->hlist_mutex);

	return err;
}

static int swevent_hlist_get(void)
{
	int err, cpu, failed_cpu;

	get_online_cpus();
	for_each_possible_cpu(cpu) {
		err = swevent_hlist_get_cpu(cpu);
		if (err) {
			failed_cpu = cpu;
			goto fail;
		}
	}
	put_online_cpus();

	return 0;
fail:
	for_each_possible_cpu(cpu) {
		if (cpu == failed_cpu)
			break;
		swevent_hlist_put_cpu(cpu);
	}

	put_online_cpus();
	return err;
}

struct static_key perf_swevent_enabled[PERF_COUNT_SW_MAX];

static void sw_perf_event_destroy(struct perf_event *event)
{
	u64 event_id = event->attr.config;

	WARN_ON(event->parent);

	static_key_slow_dec(&perf_swevent_enabled[event_id]);
	swevent_hlist_put();
}

static int perf_swevent_init(struct perf_event *event)
{
	u64 event_id = event->attr.config;

	if (event->attr.type != PERF_TYPE_SOFTWARE)
		return -ENOENT;

	/*
	 * no branch sampling for software events
	 */
	if (has_branch_stack(event))
		return -EOPNOTSUPP;

	switch (event_id) {
	case PERF_COUNT_SW_CPU_CLOCK:
	case PERF_COUNT_SW_TASK_CLOCK:
		return -ENOENT;

	default:
		break;
	}

	if (event_id >= PERF_COUNT_SW_MAX)
		return -ENOENT;

	if (!event->parent) {
		int err;

		err = swevent_hlist_get();
		if (err)
			return err;

		static_key_slow_inc(&perf_swevent_enabled[event_id]);
		event->destroy = sw_perf_event_destroy;
	}

	return 0;
}

static struct pmu perf_swevent = {
	.task_ctx_nr	= perf_sw_context,

	.capabilities	= PERF_PMU_CAP_NO_NMI,

	.event_init	= perf_swevent_init,
	.add		= perf_swevent_add,
	.del		= perf_swevent_del,
	.start		= perf_swevent_start,
	.stop		= perf_swevent_stop,
	.read		= perf_swevent_read,
	.events_across_hotplug = 1,
};

#ifdef CONFIG_EVENT_TRACING

static int perf_tp_filter_match(struct perf_event *event,
				struct perf_sample_data *data)
{
	void *record = data->raw->frag.data;

	/* only top level events have filters set */
	if (event->parent)
		event = event->parent;

	if (likely(!event->filter) || filter_match_preds(event->filter, record))
		return 1;
	return 0;
}

static int perf_tp_event_match(struct perf_event *event,
				struct perf_sample_data *data,
				struct pt_regs *regs)
{
	if (event->hw.state & PERF_HES_STOPPED)
		return 0;
	/*
	 * All tracepoints are from kernel-space.
	 */
	if (event->attr.exclude_kernel)
		return 0;

	if (!perf_tp_filter_match(event, data))
		return 0;

	return 1;
}

void perf_trace_run_bpf_submit(void *raw_data, int size, int rctx,
			       struct trace_event_call *call, u64 count,
			       struct pt_regs *regs, struct hlist_head *head,
			       struct task_struct *task)
{
	if (bpf_prog_array_valid(call)) {
		*(struct pt_regs **)raw_data = regs;
		if (!trace_call_bpf(call, raw_data) || hlist_empty(head)) {
			perf_swevent_put_recursion_context(rctx);
			return;
		}
	}
	perf_tp_event(call->event.type, count, raw_data, size, regs, head,
		      rctx, task);
}
EXPORT_SYMBOL_GPL(perf_trace_run_bpf_submit);

void perf_tp_event(u16 event_type, u64 count, void *record, int entry_size,
		   struct pt_regs *regs, struct hlist_head *head, int rctx,
		   struct task_struct *task)
{
	struct perf_sample_data data;
	struct perf_event *event;

	struct perf_raw_record raw = {
		.frag = {
			.size = entry_size,
			.data = record,
		},
	};

	perf_sample_data_init(&data, 0, 0);
	data.raw = &raw;

	perf_trace_buf_update(record, event_type);

	hlist_for_each_entry_rcu(event, head, hlist_entry) {
		if (perf_tp_event_match(event, &data, regs))
			perf_swevent_event(event, count, &data, regs);
	}

	/*
	 * If we got specified a target task, also iterate its context and
	 * deliver this event there too.
	 */
	if (task && task != current) {
		struct perf_event_context *ctx;
		struct trace_entry *entry = record;

		rcu_read_lock();
		ctx = rcu_dereference(task->perf_event_ctxp[perf_sw_context]);
		if (!ctx)
			goto unlock;

		list_for_each_entry_rcu(event, &ctx->event_list, event_entry) {
			if (event->cpu != smp_processor_id())
				continue;
			if (event->attr.type != PERF_TYPE_TRACEPOINT)
				continue;
			if (event->attr.config != entry->type)
				continue;
			if (perf_tp_event_match(event, &data, regs))
				perf_swevent_event(event, count, &data, regs);
		}
unlock:
		rcu_read_unlock();
	}

	perf_swevent_put_recursion_context(rctx);
}
EXPORT_SYMBOL_GPL(perf_tp_event);

static void tp_perf_event_destroy(struct perf_event *event)
{
	perf_trace_destroy(event);
}

static int perf_tp_event_init(struct perf_event *event)
{
	int err;

	if (event->attr.type != PERF_TYPE_TRACEPOINT)
		return -ENOENT;

	/*
	 * no branch sampling for tracepoint events
	 */
	if (has_branch_stack(event))
		return -EOPNOTSUPP;

	err = perf_trace_init(event);
	if (err)
		return err;

	event->destroy = tp_perf_event_destroy;

	return 0;
}

static struct pmu perf_tracepoint = {
	.task_ctx_nr	= perf_sw_context,

	.event_init	= perf_tp_event_init,
	.add		= perf_trace_add,
	.del		= perf_trace_del,
	.start		= perf_swevent_start,
	.stop		= perf_swevent_stop,
	.read		= perf_swevent_read,
	.events_across_hotplug = 1,
};

static inline void perf_tp_register(void)
{
	perf_pmu_register(&perf_tracepoint, "tracepoint", PERF_TYPE_TRACEPOINT);
}

static void perf_event_free_filter(struct perf_event *event)
{
	ftrace_profile_free_filter(event);
}

#ifdef CONFIG_BPF_SYSCALL
static void bpf_overflow_handler(struct perf_event *event,
				 struct perf_sample_data *data,
				 struct pt_regs *regs)
{
	struct bpf_perf_event_data_kern ctx = {
		.data = data,
		.regs = regs,
	};
	int ret = 0;

	preempt_disable();
	if (unlikely(__this_cpu_inc_return(bpf_prog_active) != 1))
		goto out;
	rcu_read_lock();
	ret = BPF_PROG_RUN(event->prog, (void *)&ctx);
	rcu_read_unlock();
out:
	__this_cpu_dec(bpf_prog_active);
	preempt_enable();
	if (!ret)
		return;

	event->orig_overflow_handler(event, data, regs);
}

static int perf_event_set_bpf_handler(struct perf_event *event, u32 prog_fd)
{
	struct bpf_prog *prog;

	if (event->overflow_handler_context)
		/* hw breakpoint or kernel counter */
		return -EINVAL;

	if (event->prog)
		return -EEXIST;

	prog = bpf_prog_get_type(prog_fd, BPF_PROG_TYPE_PERF_EVENT);
	if (IS_ERR(prog))
		return PTR_ERR(prog);

	event->prog = prog;
	event->orig_overflow_handler = READ_ONCE(event->overflow_handler);
	WRITE_ONCE(event->overflow_handler, bpf_overflow_handler);
	return 0;
}

static void perf_event_free_bpf_handler(struct perf_event *event)
{
	struct bpf_prog *prog = event->prog;

	if (!prog)
		return;

	WRITE_ONCE(event->overflow_handler, event->orig_overflow_handler);
	event->prog = NULL;
	bpf_prog_put(prog);
}
#else
static int perf_event_set_bpf_handler(struct perf_event *event, u32 prog_fd)
{
	return -EOPNOTSUPP;
}
static void perf_event_free_bpf_handler(struct perf_event *event)
{
}
#endif

static int perf_event_set_bpf_prog(struct perf_event *event, u32 prog_fd)
{
	bool is_kprobe, is_tracepoint;
	struct bpf_prog *prog;
	int ret;

	if (event->attr.type == PERF_TYPE_HARDWARE ||
	    event->attr.type == PERF_TYPE_SOFTWARE)
		return perf_event_set_bpf_handler(event, prog_fd);

	if (event->attr.type != PERF_TYPE_TRACEPOINT)
		return -EINVAL;

	is_kprobe = event->tp_event->flags & TRACE_EVENT_FL_UKPROBE;
	is_tracepoint = event->tp_event->flags & TRACE_EVENT_FL_TRACEPOINT;
	if (!is_kprobe && !is_tracepoint)
		/* bpf programs can only be attached to u/kprobe or tracepoint */
		return -EINVAL;

	prog = bpf_prog_get(prog_fd);
	if (IS_ERR(prog))
		return PTR_ERR(prog);

	if ((is_kprobe && prog->type != BPF_PROG_TYPE_KPROBE) ||
	    (is_tracepoint && prog->type != BPF_PROG_TYPE_TRACEPOINT)) {
		/* valid fd, but invalid bpf program type */
		bpf_prog_put(prog);
		return -EINVAL;
	}

	if (is_tracepoint) {
		int off = trace_event_get_offsets(event->tp_event);

		if (prog->aux->max_ctx_offset > off) {
			bpf_prog_put(prog);
			return -EACCES;
		}
	}

	ret = perf_event_attach_bpf_prog(event, prog);
	if (ret)
		bpf_prog_put(prog);
	return ret;
}

static void perf_event_free_bpf_prog(struct perf_event *event)
{
	if (event->attr.type != PERF_TYPE_TRACEPOINT) {
		perf_event_free_bpf_handler(event);
		return;
	}
	perf_event_detach_bpf_prog(event);
}

#else

static inline void perf_tp_register(void)
{
}

static void perf_event_free_filter(struct perf_event *event)
{
}

static int perf_event_set_bpf_prog(struct perf_event *event, u32 prog_fd)
{
	return -ENOENT;
}

static void perf_event_free_bpf_prog(struct perf_event *event)
{
}
#endif /* CONFIG_EVENT_TRACING */

#ifdef CONFIG_HAVE_HW_BREAKPOINT
void perf_bp_event(struct perf_event *bp, void *data)
{
	struct perf_sample_data sample;
	struct pt_regs *regs = data;

	perf_sample_data_init(&sample, bp->attr.bp_addr, 0);

	if (!bp->hw.state && !perf_exclude_event(bp, regs))
		perf_swevent_event(bp, 1, &sample, regs);
}
#endif

/*
 * Allocate a new address filter
 */
static struct perf_addr_filter *
perf_addr_filter_new(struct perf_event *event, struct list_head *filters)
{
	int node = cpu_to_node(event->cpu == -1 ? 0 : event->cpu);
	struct perf_addr_filter *filter;

	filter = kzalloc_node(sizeof(*filter), GFP_KERNEL, node);
	if (!filter)
		return NULL;

	INIT_LIST_HEAD(&filter->entry);
	list_add_tail(&filter->entry, filters);

	return filter;
}

static void free_filters_list(struct list_head *filters)
{
	struct perf_addr_filter *filter, *iter;

	list_for_each_entry_safe(filter, iter, filters, entry) {
		path_put(&filter->path);
		list_del(&filter->entry);
		kfree(filter);
	}
}

/*
 * Free existing address filters and optionally install new ones
 */
static void perf_addr_filters_splice(struct perf_event *event,
				     struct list_head *head)
{
	unsigned long flags;
	LIST_HEAD(list);

	if (!has_addr_filter(event))
		return;

	/* don't bother with children, they don't have their own filters */
	if (event->parent)
		return;

	raw_spin_lock_irqsave(&event->addr_filters.lock, flags);

	list_splice_init(&event->addr_filters.list, &list);
	if (head)
		list_splice(head, &event->addr_filters.list);

	raw_spin_unlock_irqrestore(&event->addr_filters.lock, flags);

	free_filters_list(&list);
}

/*
 * Scan through mm's vmas and see if one of them matches the
 * @filter; if so, adjust filter's address range.
 * Called with mm::mmap_sem down for reading.
 */
static unsigned long perf_addr_filter_apply(struct perf_addr_filter *filter,
					    struct mm_struct *mm)
{
	struct vm_area_struct *vma;

	for (vma = mm->mmap; vma; vma = vma->vm_next) {
		struct file *file = vma->vm_file;
		unsigned long off = vma->vm_pgoff << PAGE_SHIFT;
		unsigned long vma_size = vma->vm_end - vma->vm_start;

		if (!file)
			continue;

		if (!perf_addr_filter_match(filter, file, off, vma_size))
			continue;

		return vma->vm_start;
	}

	return 0;
}

/*
 * Update event's address range filters based on the
 * task's existing mappings, if any.
 */
static void perf_event_addr_filters_apply(struct perf_event *event)
{
	struct perf_addr_filters_head *ifh = perf_event_addr_filters(event);
	struct task_struct *task = READ_ONCE(event->ctx->task);
	struct perf_addr_filter *filter;
	struct mm_struct *mm = NULL;
	unsigned int count = 0;
	unsigned long flags;

	/*
	 * We may observe TASK_TOMBSTONE, which means that the event tear-down
	 * will stop on the parent's child_mutex that our caller is also holding
	 */
	if (task == TASK_TOMBSTONE)
		return;

<<<<<<< HEAD
	if (!ifh->nr_file_filters)
		return;

	mm = get_task_mm(event->ctx->task);
=======
	mm = get_task_mm(task);
>>>>>>> dc1c320e
	if (!mm)
		goto restart;

	down_read(&mm->mmap_sem);

	raw_spin_lock_irqsave(&ifh->lock, flags);
	list_for_each_entry(filter, &ifh->list, entry) {
		event->addr_filters_offs[count] = 0;

		/*
		 * Adjust base offset if the filter is associated to a binary
		 * that needs to be mapped:
		 */
		if (filter->path.dentry)
			event->addr_filters_offs[count] =
				perf_addr_filter_apply(filter, mm);

		count++;
	}

	event->addr_filters_gen++;
	raw_spin_unlock_irqrestore(&ifh->lock, flags);

	up_read(&mm->mmap_sem);

	mmput(mm);

restart:
	perf_event_stop(event, 1);
}

/*
 * Address range filtering: limiting the data to certain
 * instruction address ranges. Filters are ioctl()ed to us from
 * userspace as ascii strings.
 *
 * Filter string format:
 *
 * ACTION RANGE_SPEC
 * where ACTION is one of the
 *  * "filter": limit the trace to this region
 *  * "start": start tracing from this address
 *  * "stop": stop tracing at this address/region;
 * RANGE_SPEC is
 *  * for kernel addresses: <start address>[/<size>]
 *  * for object files:     <start address>[/<size>]@</path/to/object/file>
 *
 * if <size> is not specified, the range is treated as a single address.
 */
enum {
	IF_ACT_NONE = -1,
	IF_ACT_FILTER,
	IF_ACT_START,
	IF_ACT_STOP,
	IF_SRC_FILE,
	IF_SRC_KERNEL,
	IF_SRC_FILEADDR,
	IF_SRC_KERNELADDR,
};

enum {
	IF_STATE_ACTION = 0,
	IF_STATE_SOURCE,
	IF_STATE_END,
};

static const match_table_t if_tokens = {
	{ IF_ACT_FILTER,	"filter" },
	{ IF_ACT_START,		"start" },
	{ IF_ACT_STOP,		"stop" },
	{ IF_SRC_FILE,		"%u/%u@%s" },
	{ IF_SRC_KERNEL,	"%u/%u" },
	{ IF_SRC_FILEADDR,	"%u@%s" },
	{ IF_SRC_KERNELADDR,	"%u" },
	{ IF_ACT_NONE,		NULL },
};

/*
 * Address filter string parser
 */
static int
perf_event_parse_addr_filter(struct perf_event *event, char *fstr,
			     struct list_head *filters)
{
	struct perf_addr_filter *filter = NULL;
	char *start, *orig, *filename = NULL;
	substring_t args[MAX_OPT_ARGS];
	int state = IF_STATE_ACTION, token;
	unsigned int kernel = 0;
	int ret = -EINVAL;

	orig = fstr = kstrdup(fstr, GFP_KERNEL);
	if (!fstr)
		return -ENOMEM;

	while ((start = strsep(&fstr, " ,\n")) != NULL) {
		ret = -EINVAL;

		if (!*start)
			continue;

		/* filter definition begins */
		if (state == IF_STATE_ACTION) {
			filter = perf_addr_filter_new(event, filters);
			if (!filter)
				goto fail;
		}

		token = match_token(start, if_tokens, args);
		switch (token) {
		case IF_ACT_FILTER:
		case IF_ACT_START:
			filter->filter = 1;

		case IF_ACT_STOP:
			if (state != IF_STATE_ACTION)
				goto fail;

			state = IF_STATE_SOURCE;
			break;

		case IF_SRC_KERNELADDR:
		case IF_SRC_KERNEL:
			kernel = 1;

		case IF_SRC_FILEADDR:
		case IF_SRC_FILE:
			if (state != IF_STATE_SOURCE)
				goto fail;

			if (token == IF_SRC_FILE || token == IF_SRC_KERNEL)
				filter->range = 1;

			*args[0].to = 0;
			ret = kstrtoul(args[0].from, 0, &filter->offset);
			if (ret)
				goto fail;

			if (filter->range) {
				*args[1].to = 0;
				ret = kstrtoul(args[1].from, 0, &filter->size);
				if (ret)
					goto fail;
			}

			if (token == IF_SRC_FILE || token == IF_SRC_FILEADDR) {
				int fpos = filter->range ? 2 : 1;

				kfree(filename);
				filename = match_strdup(&args[fpos]);
				if (!filename) {
					ret = -ENOMEM;
					goto fail;
				}
			}

			state = IF_STATE_END;
			break;

		default:
			goto fail;
		}

		/*
		 * Filter definition is fully parsed, validate and install it.
		 * Make sure that it doesn't contradict itself or the event's
		 * attribute.
		 */
		if (state == IF_STATE_END) {
			ret = -EINVAL;
			if (kernel && event->attr.exclude_kernel)
				goto fail;

			if (!kernel) {
				if (!filename)
					goto fail;

				/*
				 * For now, we only support file-based filters
				 * in per-task events; doing so for CPU-wide
				 * events requires additional context switching
				 * trickery, since same object code will be
				 * mapped at different virtual addresses in
				 * different processes.
				 */
				ret = -EOPNOTSUPP;
				if (!event->ctx->task) {
					kfree(filename);
					goto fail;
				}

				/* look up the path and grab its inode */
				ret = kern_path(filename, LOOKUP_FOLLOW,
						&filter->path);
				if (ret)
					goto fail;

				ret = -EINVAL;
				if (!filter->path.dentry ||
				    !S_ISREG(d_inode(filter->path.dentry)
					     ->i_mode))
					goto fail;

				event->addr_filters.nr_file_filters++;
			}

			/* ready to consume more filters */
			state = IF_STATE_ACTION;
			filter = NULL;
		}
	}

	if (state != IF_STATE_ACTION)
		goto fail;

	kfree(filename);
	kfree(orig);

	return 0;

fail:
	kfree(filename);
	free_filters_list(filters);
	kfree(orig);

	return ret;
}

static int
perf_event_set_addr_filter(struct perf_event *event, char *filter_str)
{
	LIST_HEAD(filters);
	int ret;

	/*
	 * Since this is called in perf_ioctl() path, we're already holding
	 * ctx::mutex.
	 */
	lockdep_assert_held(&event->ctx->mutex);

	if (WARN_ON_ONCE(event->parent))
		return -EINVAL;

	ret = perf_event_parse_addr_filter(event, filter_str, &filters);
	if (ret)
		goto fail_clear_files;

	ret = event->pmu->addr_filters_validate(&filters);
	if (ret)
		goto fail_free_filters;

	/* remove existing filters, if any */
	perf_addr_filters_splice(event, &filters);

	/* install new filters */
	perf_event_for_each_child(event, perf_event_addr_filters_apply);

	return ret;

fail_free_filters:
	free_filters_list(&filters);

fail_clear_files:
	event->addr_filters.nr_file_filters = 0;

	return ret;
}

static int perf_event_set_filter(struct perf_event *event, void __user *arg)
{
	char *filter_str;
	int ret = -EINVAL;

	if ((event->attr.type != PERF_TYPE_TRACEPOINT ||
	    !IS_ENABLED(CONFIG_EVENT_TRACING)) &&
	    !has_addr_filter(event))
		return -EINVAL;

	filter_str = strndup_user(arg, PAGE_SIZE);
	if (IS_ERR(filter_str))
		return PTR_ERR(filter_str);

	if (IS_ENABLED(CONFIG_EVENT_TRACING) &&
	    event->attr.type == PERF_TYPE_TRACEPOINT)
		ret = ftrace_profile_set_filter(event, event->attr.config,
						filter_str);
	else if (has_addr_filter(event))
		ret = perf_event_set_addr_filter(event, filter_str);

	kfree(filter_str);
	return ret;
}

/*
 * hrtimer based swevent callback
 */

static enum hrtimer_restart perf_swevent_hrtimer(struct hrtimer *hrtimer)
{
	enum hrtimer_restart ret = HRTIMER_RESTART;
	struct perf_sample_data data;
	struct pt_regs *regs;
	struct perf_event *event;
	u64 period;

	event = container_of(hrtimer, struct perf_event, hw.hrtimer);

	if (event->state != PERF_EVENT_STATE_ACTIVE)
		return HRTIMER_NORESTART;

	event->pmu->read(event);

	perf_sample_data_init(&data, 0, event->hw.last_period);
	regs = get_irq_regs();

	if (regs && !perf_exclude_event(event, regs)) {
		if (!(event->attr.exclude_idle && is_idle_task(current)))
			if (__perf_event_overflow(event, 1, &data, regs))
				ret = HRTIMER_NORESTART;
	}

	period = max_t(u64, 10000, event->hw.sample_period);
	hrtimer_forward_now(hrtimer, ns_to_ktime(period));

	return ret;
}

static void perf_swevent_start_hrtimer(struct perf_event *event)
{
	struct hw_perf_event *hwc = &event->hw;
	s64 period;

	if (!is_sampling_event(event))
		return;

	period = local64_read(&hwc->period_left);
	if (period) {
		if (period < 0)
			period = 10000;

		local64_set(&hwc->period_left, 0);
	} else {
		period = max_t(u64, 10000, hwc->sample_period);
	}
	hrtimer_start(&hwc->hrtimer, ns_to_ktime(period),
		      HRTIMER_MODE_REL_PINNED);
}

static void perf_swevent_cancel_hrtimer(struct perf_event *event)
{
	struct hw_perf_event *hwc = &event->hw;

	if (is_sampling_event(event)) {
		ktime_t remaining = hrtimer_get_remaining(&hwc->hrtimer);
		local64_set(&hwc->period_left, ktime_to_ns(remaining));

		hrtimer_cancel(&hwc->hrtimer);
	}
}

static void perf_swevent_init_hrtimer(struct perf_event *event)
{
	struct hw_perf_event *hwc = &event->hw;

	if (!is_sampling_event(event))
		return;

	hrtimer_init(&hwc->hrtimer, CLOCK_MONOTONIC, HRTIMER_MODE_REL);
	hwc->hrtimer.function = perf_swevent_hrtimer;

	/*
	 * Since hrtimers have a fixed rate, we can do a static freq->period
	 * mapping and avoid the whole period adjust feedback stuff.
	 */
	if (event->attr.freq) {
		long freq = event->attr.sample_freq;

		event->attr.sample_period = NSEC_PER_SEC / freq;
		hwc->sample_period = event->attr.sample_period;
		local64_set(&hwc->period_left, hwc->sample_period);
		hwc->last_period = hwc->sample_period;
		event->attr.freq = 0;
	}
}

/*
 * Software event: cpu wall time clock
 */

static void cpu_clock_event_update(struct perf_event *event)
{
	s64 prev;
	u64 now;

	now = local_clock();
	prev = local64_xchg(&event->hw.prev_count, now);
	local64_add(now - prev, &event->count);
}

static void cpu_clock_event_start(struct perf_event *event, int flags)
{
	local64_set(&event->hw.prev_count, local_clock());
	perf_swevent_start_hrtimer(event);
}

static void cpu_clock_event_stop(struct perf_event *event, int flags)
{
	perf_swevent_cancel_hrtimer(event);
	cpu_clock_event_update(event);
}

static int cpu_clock_event_add(struct perf_event *event, int flags)
{
	if (flags & PERF_EF_START)
		cpu_clock_event_start(event, flags);
	perf_event_update_userpage(event);

	return 0;
}

static void cpu_clock_event_del(struct perf_event *event, int flags)
{
	cpu_clock_event_stop(event, flags);
}

static void cpu_clock_event_read(struct perf_event *event)
{
	cpu_clock_event_update(event);
}

static int cpu_clock_event_init(struct perf_event *event)
{
	if (event->attr.type != PERF_TYPE_SOFTWARE)
		return -ENOENT;

	if (event->attr.config != PERF_COUNT_SW_CPU_CLOCK)
		return -ENOENT;

	/*
	 * no branch sampling for software events
	 */
	if (has_branch_stack(event))
		return -EOPNOTSUPP;

	perf_swevent_init_hrtimer(event);

	return 0;
}

static struct pmu perf_cpu_clock = {
	.task_ctx_nr	= perf_sw_context,

	.capabilities	= PERF_PMU_CAP_NO_NMI,

	.event_init	= cpu_clock_event_init,
	.add		= cpu_clock_event_add,
	.del		= cpu_clock_event_del,
	.start		= cpu_clock_event_start,
	.stop		= cpu_clock_event_stop,
	.read		= cpu_clock_event_read,
	.events_across_hotplug = 1,
};

/*
 * Software event: task time clock
 */

static void task_clock_event_update(struct perf_event *event, u64 now)
{
	u64 prev;
	s64 delta;

	prev = local64_xchg(&event->hw.prev_count, now);
	delta = now - prev;
	local64_add(delta, &event->count);
}

static void task_clock_event_start(struct perf_event *event, int flags)
{
	local64_set(&event->hw.prev_count, event->ctx->time);
	perf_swevent_start_hrtimer(event);
}

static void task_clock_event_stop(struct perf_event *event, int flags)
{
	perf_swevent_cancel_hrtimer(event);
	task_clock_event_update(event, event->ctx->time);
}

static int task_clock_event_add(struct perf_event *event, int flags)
{
	if (flags & PERF_EF_START)
		task_clock_event_start(event, flags);
	perf_event_update_userpage(event);

	return 0;
}

static void task_clock_event_del(struct perf_event *event, int flags)
{
	task_clock_event_stop(event, PERF_EF_UPDATE);
}

static void task_clock_event_read(struct perf_event *event)
{
	u64 now = perf_clock();
	u64 delta = now - event->ctx->timestamp;
	u64 time = event->ctx->time + delta;

	task_clock_event_update(event, time);
}

static int task_clock_event_init(struct perf_event *event)
{
	if (event->attr.type != PERF_TYPE_SOFTWARE)
		return -ENOENT;

	if (event->attr.config != PERF_COUNT_SW_TASK_CLOCK)
		return -ENOENT;

	/*
	 * no branch sampling for software events
	 */
	if (has_branch_stack(event))
		return -EOPNOTSUPP;

	perf_swevent_init_hrtimer(event);

	return 0;
}

static struct pmu perf_task_clock = {
	.task_ctx_nr	= perf_sw_context,

	.capabilities	= PERF_PMU_CAP_NO_NMI,

	.event_init	= task_clock_event_init,
	.add		= task_clock_event_add,
	.del		= task_clock_event_del,
	.start		= task_clock_event_start,
	.stop		= task_clock_event_stop,
	.read		= task_clock_event_read,
	.events_across_hotplug = 1,
};

static void perf_pmu_nop_void(struct pmu *pmu)
{
}

static void perf_pmu_nop_txn(struct pmu *pmu, unsigned int flags)
{
}

static int perf_pmu_nop_int(struct pmu *pmu)
{
	return 0;
}

static int perf_event_nop_int(struct perf_event *event, u64 value)
{
	return 0;
}

static DEFINE_PER_CPU(unsigned int, nop_txn_flags);

static void perf_pmu_start_txn(struct pmu *pmu, unsigned int flags)
{
	__this_cpu_write(nop_txn_flags, flags);

	if (flags & ~PERF_PMU_TXN_ADD)
		return;

	perf_pmu_disable(pmu);
}

static int perf_pmu_commit_txn(struct pmu *pmu)
{
	unsigned int flags = __this_cpu_read(nop_txn_flags);

	__this_cpu_write(nop_txn_flags, 0);

	if (flags & ~PERF_PMU_TXN_ADD)
		return 0;

	perf_pmu_enable(pmu);
	return 0;
}

static void perf_pmu_cancel_txn(struct pmu *pmu)
{
	unsigned int flags =  __this_cpu_read(nop_txn_flags);

	__this_cpu_write(nop_txn_flags, 0);

	if (flags & ~PERF_PMU_TXN_ADD)
		return;

	perf_pmu_enable(pmu);
}

static int perf_event_idx_default(struct perf_event *event)
{
	return 0;
}

/*
 * Ensures all contexts with the same task_ctx_nr have the same
 * pmu_cpu_context too.
 */
static struct perf_cpu_context __percpu *find_pmu_context(int ctxn)
{
	struct pmu *pmu;

	if (ctxn < 0)
		return NULL;

	list_for_each_entry(pmu, &pmus, entry) {
		if (pmu->task_ctx_nr == ctxn)
			return pmu->pmu_cpu_context;
	}

	return NULL;
}

static void free_pmu_context(struct pmu *pmu)
{
	mutex_lock(&pmus_lock);
	free_percpu(pmu->pmu_cpu_context);
	mutex_unlock(&pmus_lock);
}

/*
 * Let userspace know that this PMU supports address range filtering:
 */
static ssize_t nr_addr_filters_show(struct device *dev,
				    struct device_attribute *attr,
				    char *page)
{
	struct pmu *pmu = dev_get_drvdata(dev);

	return snprintf(page, PAGE_SIZE - 1, "%d\n", pmu->nr_addr_filters);
}
DEVICE_ATTR_RO(nr_addr_filters);

static struct idr pmu_idr;

static ssize_t
type_show(struct device *dev, struct device_attribute *attr, char *page)
{
	struct pmu *pmu = dev_get_drvdata(dev);

	return snprintf(page, PAGE_SIZE-1, "%d\n", pmu->type);
}
static DEVICE_ATTR_RO(type);

static ssize_t
perf_event_mux_interval_ms_show(struct device *dev,
				struct device_attribute *attr,
				char *page)
{
	struct pmu *pmu = dev_get_drvdata(dev);

	return snprintf(page, PAGE_SIZE-1, "%d\n", pmu->hrtimer_interval_ms);
}

static DEFINE_MUTEX(mux_interval_mutex);

static ssize_t
perf_event_mux_interval_ms_store(struct device *dev,
				 struct device_attribute *attr,
				 const char *buf, size_t count)
{
	struct pmu *pmu = dev_get_drvdata(dev);
	int timer, cpu, ret;

	ret = kstrtoint(buf, 0, &timer);
	if (ret)
		return ret;

	if (timer < 1)
		return -EINVAL;

	/* same value, noting to do */
	if (timer == pmu->hrtimer_interval_ms)
		return count;

	mutex_lock(&mux_interval_mutex);
	pmu->hrtimer_interval_ms = timer;

	/* update all cpuctx for this PMU */
	get_online_cpus();
	for_each_online_cpu(cpu) {
		struct perf_cpu_context *cpuctx;
		cpuctx = per_cpu_ptr(pmu->pmu_cpu_context, cpu);
		cpuctx->hrtimer_interval = ns_to_ktime(NSEC_PER_MSEC * timer);

		cpu_function_call(cpu,
			(remote_function_f)perf_mux_hrtimer_restart, cpuctx);
	}
	put_online_cpus();
	mutex_unlock(&mux_interval_mutex);

	return count;
}
static DEVICE_ATTR_RW(perf_event_mux_interval_ms);

static struct attribute *pmu_dev_attrs[] = {
	&dev_attr_type.attr,
	&dev_attr_perf_event_mux_interval_ms.attr,
	NULL,
};
ATTRIBUTE_GROUPS(pmu_dev);

static int pmu_bus_running;
static struct bus_type pmu_bus = {
	.name		= "event_source",
	.dev_groups	= pmu_dev_groups,
};

static void pmu_dev_release(struct device *dev)
{
	kfree(dev);
}

static int pmu_dev_alloc(struct pmu *pmu)
{
	int ret = -ENOMEM;

	pmu->dev = kzalloc(sizeof(struct device), GFP_KERNEL);
	if (!pmu->dev)
		goto out;

	pmu->dev->groups = pmu->attr_groups;
	device_initialize(pmu->dev);
	ret = dev_set_name(pmu->dev, "%s", pmu->name);
	if (ret)
		goto free_dev;

	dev_set_drvdata(pmu->dev, pmu);
	pmu->dev->bus = &pmu_bus;
	pmu->dev->release = pmu_dev_release;
	ret = device_add(pmu->dev);
	if (ret)
		goto free_dev;

	/* For PMUs with address filters, throw in an extra attribute: */
	if (pmu->nr_addr_filters)
		ret = device_create_file(pmu->dev, &dev_attr_nr_addr_filters);

	if (ret)
		goto del_dev;

out:
	return ret;

del_dev:
	device_del(pmu->dev);

free_dev:
	put_device(pmu->dev);
	goto out;
}

static struct lock_class_key cpuctx_mutex;
static struct lock_class_key cpuctx_lock;

int perf_pmu_register(struct pmu *pmu, const char *name, int type)
{
	int cpu, ret;

	mutex_lock(&pmus_lock);
	ret = -ENOMEM;
	pmu->pmu_disable_count = alloc_percpu(int);
	if (!pmu->pmu_disable_count)
		goto unlock;

	pmu->type = -1;
	if (!name)
		goto skip_type;
	pmu->name = name;

	if (type < 0) {
		type = idr_alloc(&pmu_idr, pmu, PERF_TYPE_MAX, 0, GFP_KERNEL);
		if (type < 0) {
			ret = type;
			goto free_pdc;
		}
	}
	pmu->type = type;

	if (pmu_bus_running) {
		ret = pmu_dev_alloc(pmu);
		if (ret)
			goto free_idr;
	}

skip_type:
	if (pmu->task_ctx_nr == perf_hw_context) {
		static int hw_context_taken = 0;

		/*
		 * Other than systems with heterogeneous CPUs, it never makes
		 * sense for two PMUs to share perf_hw_context. PMUs which are
		 * uncore must use perf_invalid_context.
		 */
		if (WARN_ON_ONCE(hw_context_taken &&
		    !(pmu->capabilities & PERF_PMU_CAP_HETEROGENEOUS_CPUS)))
			pmu->task_ctx_nr = perf_invalid_context;

		hw_context_taken = 1;
	}

	pmu->pmu_cpu_context = find_pmu_context(pmu->task_ctx_nr);
	if (pmu->pmu_cpu_context)
		goto got_cpu_context;

	ret = -ENOMEM;
	pmu->pmu_cpu_context = alloc_percpu(struct perf_cpu_context);
	if (!pmu->pmu_cpu_context)
		goto free_dev;

	for_each_possible_cpu(cpu) {
		struct perf_cpu_context *cpuctx;

		cpuctx = per_cpu_ptr(pmu->pmu_cpu_context, cpu);
		__perf_event_init_context(&cpuctx->ctx);
		lockdep_set_class(&cpuctx->ctx.mutex, &cpuctx_mutex);
		lockdep_set_class(&cpuctx->ctx.lock, &cpuctx_lock);
		cpuctx->ctx.pmu = pmu;

		__perf_mux_hrtimer_init(cpuctx, cpu);
	}

got_cpu_context:
	if (!pmu->start_txn) {
		if (pmu->pmu_enable) {
			/*
			 * If we have pmu_enable/pmu_disable calls, install
			 * transaction stubs that use that to try and batch
			 * hardware accesses.
			 */
			pmu->start_txn  = perf_pmu_start_txn;
			pmu->commit_txn = perf_pmu_commit_txn;
			pmu->cancel_txn = perf_pmu_cancel_txn;
		} else {
			pmu->start_txn  = perf_pmu_nop_txn;
			pmu->commit_txn = perf_pmu_nop_int;
			pmu->cancel_txn = perf_pmu_nop_void;
		}
	}

	if (!pmu->pmu_enable) {
		pmu->pmu_enable  = perf_pmu_nop_void;
		pmu->pmu_disable = perf_pmu_nop_void;
	}

	if (!pmu->check_period)
		pmu->check_period = perf_event_nop_int;

	if (!pmu->event_idx)
		pmu->event_idx = perf_event_idx_default;

	list_add_rcu(&pmu->entry, &pmus);
	atomic_set(&pmu->exclusive_cnt, 0);
	ret = 0;
unlock:
	mutex_unlock(&pmus_lock);

	return ret;

free_dev:
	device_del(pmu->dev);
	put_device(pmu->dev);

free_idr:
	if (pmu->type >= PERF_TYPE_MAX)
		idr_remove(&pmu_idr, pmu->type);

free_pdc:
	free_percpu(pmu->pmu_disable_count);
	goto unlock;
}
EXPORT_SYMBOL_GPL(perf_pmu_register);

void perf_pmu_unregister(struct pmu *pmu)
{
	int remove_device;

	mutex_lock(&pmus_lock);
	remove_device = pmu_bus_running;
	list_del_rcu(&pmu->entry);
	mutex_unlock(&pmus_lock);

	/*
	 * We dereference the pmu list under both SRCU and regular RCU, so
	 * synchronize against both of those.
	 */
	synchronize_srcu(&pmus_srcu);
	synchronize_rcu();

	free_percpu(pmu->pmu_disable_count);
	if (pmu->type >= PERF_TYPE_MAX)
		idr_remove(&pmu_idr, pmu->type);
	if (remove_device) {
		if (pmu->nr_addr_filters)
			device_remove_file(pmu->dev, &dev_attr_nr_addr_filters);
		device_del(pmu->dev);
		put_device(pmu->dev);
	}
	free_pmu_context(pmu);
}
EXPORT_SYMBOL_GPL(perf_pmu_unregister);

static int perf_try_init_event(struct pmu *pmu, struct perf_event *event)
{
	struct perf_event_context *ctx = NULL;
	int ret;

	if (!try_module_get(pmu->module))
		return -ENODEV;

	if (event->group_leader != event) {
		/*
		 * This ctx->mutex can nest when we're called through
		 * inheritance. See the perf_event_ctx_lock_nested() comment.
		 */
		ctx = perf_event_ctx_lock_nested(event->group_leader,
						 SINGLE_DEPTH_NESTING);
		BUG_ON(!ctx);
	}

	event->pmu = pmu;
	ret = pmu->event_init(event);

	if (ctx)
		perf_event_ctx_unlock(event->group_leader, ctx);

	if (ret)
		module_put(pmu->module);

	return ret;
}

static struct pmu *perf_init_event(struct perf_event *event)
{
	struct pmu *pmu;
	int idx;
	int ret;

	idx = srcu_read_lock(&pmus_srcu);

	/* Try parent's PMU first: */
	if (event->parent && event->parent->pmu) {
		pmu = event->parent->pmu;
		ret = perf_try_init_event(pmu, event);
		if (!ret)
			goto unlock;
	}

	rcu_read_lock();
	pmu = idr_find(&pmu_idr, event->attr.type);
	rcu_read_unlock();
	if (pmu) {
		ret = perf_try_init_event(pmu, event);
		if (ret)
			pmu = ERR_PTR(ret);
		goto unlock;
	}

	list_for_each_entry_rcu(pmu, &pmus, entry) {
		ret = perf_try_init_event(pmu, event);
		if (!ret)
			goto unlock;

		if (ret != -ENOENT) {
			pmu = ERR_PTR(ret);
			goto unlock;
		}
	}
	pmu = ERR_PTR(-ENOENT);
unlock:
	srcu_read_unlock(&pmus_srcu, idx);

	return pmu;
}

static void attach_sb_event(struct perf_event *event)
{
	struct pmu_event_list *pel = per_cpu_ptr(&pmu_sb_events, event->cpu);

	raw_spin_lock(&pel->lock);
	list_add_rcu(&event->sb_list, &pel->list);
	raw_spin_unlock(&pel->lock);
}

/*
 * We keep a list of all !task (and therefore per-cpu) events
 * that need to receive side-band records.
 *
 * This avoids having to scan all the various PMU per-cpu contexts
 * looking for them.
 */
static void account_pmu_sb_event(struct perf_event *event)
{
	if (is_sb_event(event))
		attach_sb_event(event);
}

static void account_event_cpu(struct perf_event *event, int cpu)
{
	if (event->parent)
		return;

	if (is_cgroup_event(event))
		atomic_inc(&per_cpu(perf_cgroup_events, cpu));
}

/* Freq events need the tick to stay alive (see perf_event_task_tick). */
static void account_freq_event_nohz(void)
{
#ifdef CONFIG_NO_HZ_FULL
	/* Lock so we don't race with concurrent unaccount */
	spin_lock(&nr_freq_lock);
	if (atomic_inc_return(&nr_freq_events) == 1)
		tick_nohz_dep_set(TICK_DEP_BIT_PERF_EVENTS);
	spin_unlock(&nr_freq_lock);
#endif
}

static void account_freq_event(void)
{
	if (tick_nohz_full_enabled())
		account_freq_event_nohz();
	else
		atomic_inc(&nr_freq_events);
}


static void account_event(struct perf_event *event)
{
	bool inc = false;

	if (event->parent)
		return;

	if (event->attach_state & PERF_ATTACH_TASK)
		inc = true;
	if (event->attr.mmap || event->attr.mmap_data)
		atomic_inc(&nr_mmap_events);
	if (event->attr.comm)
		atomic_inc(&nr_comm_events);
	if (event->attr.task)
		atomic_inc(&nr_task_events);
	if (event->attr.freq)
		account_freq_event();
	if (event->attr.context_switch) {
		atomic_inc(&nr_switch_events);
		inc = true;
	}
	if (has_branch_stack(event))
		inc = true;
	if (is_cgroup_event(event))
		inc = true;

	if (inc) {
		if (atomic_inc_not_zero(&perf_sched_count))
			goto enabled;

		mutex_lock(&perf_sched_mutex);
		if (!atomic_read(&perf_sched_count)) {
			static_branch_enable(&perf_sched_events);
			/*
			 * Guarantee that all CPUs observe they key change and
			 * call the perf scheduling hooks before proceeding to
			 * install events that need them.
			 */
			synchronize_sched();
		}
		/*
		 * Now that we have waited for the sync_sched(), allow further
		 * increments to by-pass the mutex.
		 */
		atomic_inc(&perf_sched_count);
		mutex_unlock(&perf_sched_mutex);
	}
enabled:

	account_event_cpu(event, event->cpu);

	account_pmu_sb_event(event);
}

static struct perf_event *
perf_event_create_kernel_shared_check(struct perf_event_attr *attr, int cpu,
		struct task_struct *task,
		perf_overflow_handler_t overflow_handler,
		struct perf_event *group_leader)
{
	unsigned long idx;
	struct perf_event *event;
	struct shared_events_str *shrd_events;

	/*
	 * Have to be per cpu events for sharing
	 */
	if (!shared_events || (u32)cpu >= nr_cpu_ids)
		return NULL;

	/*
	 * Can't handle these type requests for sharing right now.
	 */
	if (task || overflow_handler || attr->sample_period ||
	    (attr->type != PERF_TYPE_HARDWARE &&
	     attr->type != PERF_TYPE_RAW)) {
		return NULL;
	}

	/*
	 * Using per_cpu_ptr (or could do cross cpu call which is what most of
	 * perf does to access per cpu data structures
	 */
	shrd_events = per_cpu_ptr(shared_events, cpu);

	mutex_lock(&shrd_events->list_mutex);

	event = NULL;
	for_each_set_bit(idx, shrd_events->used_mask, SHARED_EVENTS_MAX) {
		/* Do the comparisons field by field on the attr structure.
		 * This is because the user-space and kernel-space might
		 * be using different versions of perf. As a result,
		 * the fields' position in the memory and the size might not
		 * be the same. Hence memcmp() is not the best way to
		 * compare.
		 */
		if (attr->type == shrd_events->attr[idx].type &&
			attr->config == shrd_events->attr[idx].config) {

			event = shrd_events->events[idx];

			/* Do not change the group for this shared event */
			if (group_leader && event->group_leader != event) {
				event = NULL;
				continue;
			}

			event->shared = true;
			atomic_inc(&shrd_events->refcount[idx]);
			break;
		}
	}
	mutex_unlock(&shrd_events->list_mutex);

	return event;
}

static void
perf_event_create_kernel_shared_add(struct perf_event_attr *attr, int cpu,
				 struct task_struct *task,
				 perf_overflow_handler_t overflow_handler,
				 void *context,
				 struct perf_event *event)
{
	unsigned long idx;
	struct shared_events_str *shrd_events;

	/*
	 * Have to be per cpu events for sharing
	 */
	if (!shared_events || (u32)cpu >= nr_cpu_ids)
		return;

	/*
	 * Can't handle these type requests for sharing right now.
	 */
	if (overflow_handler || attr->sample_period ||
	    (attr->type != PERF_TYPE_HARDWARE &&
	     attr->type != PERF_TYPE_RAW)) {
		return;
	}

	/*
	 * Using per_cpu_ptr (or could do cross cpu call which is what most of
	 * perf does to access per cpu data structures
	 */
	shrd_events = per_cpu_ptr(shared_events, cpu);

	mutex_lock(&shrd_events->list_mutex);

	/*
	 * If we are in this routine, we know that this event isn't already in
	 * the shared list. Check if slot available in shared list
	 */
	idx = find_first_zero_bit(shrd_events->used_mask, SHARED_EVENTS_MAX);

	if (idx >= SHARED_EVENTS_MAX)
		goto out;

	/*
	 * The event isn't in the list and there is an empty slot so add it.
	 */
	shrd_events->attr[idx]   = *attr;
	shrd_events->events[idx] = event;
	set_bit(idx, shrd_events->used_mask);
	atomic_set(&shrd_events->refcount[idx], 1);
out:
	mutex_unlock(&shrd_events->list_mutex);
}

/*
 * Allocate and initialize a event structure
 */
static struct perf_event *
perf_event_alloc(struct perf_event_attr *attr, int cpu,
		 struct task_struct *task,
		 struct perf_event *group_leader,
		 struct perf_event *parent_event,
		 perf_overflow_handler_t overflow_handler,
		 void *context, int cgroup_fd)
{
	struct pmu *pmu;
	struct perf_event *event;
	struct hw_perf_event *hwc;
	long err = -EINVAL;

	if ((unsigned)cpu >= nr_cpu_ids) {
		if (!task || cpu != -1)
			return ERR_PTR(-EINVAL);
	}

	event = kzalloc(sizeof(*event), GFP_KERNEL);
	if (!event)
		return ERR_PTR(-ENOMEM);

	/*
	 * Single events are their own group leaders, with an
	 * empty sibling list:
	 */
	if (!group_leader)
		group_leader = event;

	mutex_init(&event->group_leader_mutex);
	mutex_init(&event->child_mutex);
	INIT_LIST_HEAD(&event->child_list);

	INIT_LIST_HEAD(&event->dormant_event_entry);
	INIT_LIST_HEAD(&event->group_entry);
	INIT_LIST_HEAD(&event->event_entry);
	INIT_LIST_HEAD(&event->sibling_list);
	INIT_LIST_HEAD(&event->rb_entry);
	INIT_LIST_HEAD(&event->active_entry);
	INIT_LIST_HEAD(&event->addr_filters.list);
	INIT_HLIST_NODE(&event->hlist_entry);


	init_waitqueue_head(&event->waitq);
	init_irq_work(&event->pending, perf_pending_event);

	mutex_init(&event->mmap_mutex);
	raw_spin_lock_init(&event->addr_filters.lock);

	atomic_long_set(&event->refcount, 1);
	event->cpu		= cpu;
	event->attr		= *attr;
	event->group_leader	= group_leader;
	event->pmu		= NULL;
	event->oncpu		= -1;

	event->parent		= parent_event;

	event->ns		= get_pid_ns(task_active_pid_ns(current));
	event->id		= atomic64_inc_return(&perf_event_id);

	event->state		= PERF_EVENT_STATE_INACTIVE;

	if (task) {
		event->attach_state = PERF_ATTACH_TASK;
		/*
		 * XXX pmu::event_init needs to know what task to account to
		 * and we cannot use the ctx information because we need the
		 * pmu before we get a ctx.
		 */
		event->hw.target = get_task_struct(task);
	}

	event->clock = &local_clock;
	if (parent_event)
		event->clock = parent_event->clock;

	if (!overflow_handler && parent_event) {
		overflow_handler = parent_event->overflow_handler;
		context = parent_event->overflow_handler_context;
#if defined(CONFIG_BPF_SYSCALL) && defined(CONFIG_EVENT_TRACING)
		if (overflow_handler == bpf_overflow_handler) {
			struct bpf_prog *prog = bpf_prog_inc(parent_event->prog);

			if (IS_ERR(prog)) {
				err = PTR_ERR(prog);
				goto err_ns;
			}
			event->prog = prog;
			event->orig_overflow_handler =
				parent_event->orig_overflow_handler;
		}
#endif
	}

	if (overflow_handler) {
		event->overflow_handler	= overflow_handler;
		event->overflow_handler_context = context;
	} else if (is_write_backward(event)){
		event->overflow_handler = perf_event_output_backward;
		event->overflow_handler_context = NULL;
	} else {
		event->overflow_handler = perf_event_output_forward;
		event->overflow_handler_context = NULL;
	}

	perf_event__state_init(event);

	pmu = NULL;

	hwc = &event->hw;
	hwc->sample_period = attr->sample_period;
	if (attr->freq && attr->sample_freq)
		hwc->sample_period = 1;
	hwc->last_period = hwc->sample_period;

	local64_set(&hwc->period_left, hwc->sample_period);

	/*
	 * We currently do not support PERF_SAMPLE_READ on inherited events.
	 * See perf_output_read().
	 */
	if (attr->inherit && (attr->sample_type & PERF_SAMPLE_READ))
		goto err_ns;

	if (!has_branch_stack(event))
		event->attr.branch_sample_type = 0;

	if (cgroup_fd != -1) {
		err = perf_cgroup_connect(cgroup_fd, event, attr, group_leader);
		if (err)
			goto err_ns;
	}

	pmu = perf_init_event(event);
	if (IS_ERR(pmu)) {
		err = PTR_ERR(pmu);
		goto err_ns;
	}

	err = exclusive_event_init(event);
	if (err)
		goto err_pmu;

	if (has_addr_filter(event)) {
		event->addr_filters_offs = kcalloc(pmu->nr_addr_filters,
						   sizeof(unsigned long),
						   GFP_KERNEL);
		if (!event->addr_filters_offs) {
			err = -ENOMEM;
			goto err_per_task;
		}

		/* force hw sync on the address filters */
		event->addr_filters_gen = 1;
	}

	if (!event->parent) {
		if (event->attr.sample_type & PERF_SAMPLE_CALLCHAIN) {
			err = get_callchain_buffers(attr->sample_max_stack);
			if (err)
				goto err_addr_filters;
		}
	}

	err = security_perf_event_alloc(event);
	if (err)
		goto err_callchain_buffer;

	/* symmetric to unaccount_event() in _free_event() */
	account_event(event);

	return event;

err_callchain_buffer:
	if (!event->parent) {
		if (event->attr.sample_type & PERF_SAMPLE_CALLCHAIN)
			put_callchain_buffers();
	}
err_addr_filters:
	kfree(event->addr_filters_offs);

err_per_task:
	exclusive_event_destroy(event);

err_pmu:
	if (event->destroy)
		event->destroy(event);
	module_put(pmu->module);
err_ns:
	if (is_cgroup_event(event))
		perf_detach_cgroup(event);
	if (event->ns)
		put_pid_ns(event->ns);
	if (event->hw.target)
		put_task_struct(event->hw.target);
	kfree(event);

	return ERR_PTR(err);
}

static int perf_copy_attr(struct perf_event_attr __user *uattr,
			  struct perf_event_attr *attr)
{
	u32 size;
	int ret;

	if (!access_ok(VERIFY_WRITE, uattr, PERF_ATTR_SIZE_VER0))
		return -EFAULT;

	/*
	 * zero the full structure, so that a short copy will be nice.
	 */
	memset(attr, 0, sizeof(*attr));

	ret = get_user(size, &uattr->size);
	if (ret)
		return ret;

	if (size > PAGE_SIZE)	/* silly large */
		goto err_size;

	if (!size)		/* abi compat */
		size = PERF_ATTR_SIZE_VER0;

	if (size < PERF_ATTR_SIZE_VER0)
		goto err_size;

	/*
	 * If we're handed a bigger struct than we know of,
	 * ensure all the unknown bits are 0 - i.e. new
	 * user-space does not rely on any kernel feature
	 * extensions we dont know about yet.
	 */
	if (size > sizeof(*attr)) {
		unsigned char __user *addr;
		unsigned char __user *end;
		unsigned char val;

		addr = (void __user *)uattr + sizeof(*attr);
		end  = (void __user *)uattr + size;

		for (; addr < end; addr++) {
			ret = get_user(val, addr);
			if (ret)
				return ret;
			if (val)
				goto err_size;
		}
		size = sizeof(*attr);
	}

	ret = copy_from_user(attr, uattr, size);
	if (ret)
		return -EFAULT;

	if (attr->__reserved_1)
		return -EINVAL;

	if (attr->sample_type & ~(PERF_SAMPLE_MAX-1))
		return -EINVAL;

	if (attr->read_format & ~(PERF_FORMAT_MAX-1))
		return -EINVAL;

	if (attr->sample_type & PERF_SAMPLE_BRANCH_STACK) {
		u64 mask = attr->branch_sample_type;

		/* only using defined bits */
		if (mask & ~(PERF_SAMPLE_BRANCH_MAX-1))
			return -EINVAL;

		/* at least one branch bit must be set */
		if (!(mask & ~PERF_SAMPLE_BRANCH_PLM_ALL))
			return -EINVAL;

		/* propagate priv level, when not set for branch */
		if (!(mask & PERF_SAMPLE_BRANCH_PLM_ALL)) {

			/* exclude_kernel checked on syscall entry */
			if (!attr->exclude_kernel)
				mask |= PERF_SAMPLE_BRANCH_KERNEL;

			if (!attr->exclude_user)
				mask |= PERF_SAMPLE_BRANCH_USER;

			if (!attr->exclude_hv)
				mask |= PERF_SAMPLE_BRANCH_HV;
			/*
			 * adjust user setting (for HW filter setup)
			 */
			attr->branch_sample_type = mask;
		}
		/* privileged levels capture (kernel, hv): check permissions */
		if (mask & PERF_SAMPLE_BRANCH_PERM_PLM) {
			ret = perf_allow_kernel(attr);
			if (ret)
				return ret;
		}
	}

	if (attr->sample_type & PERF_SAMPLE_REGS_USER) {
		ret = perf_reg_validate(attr->sample_regs_user);
		if (ret)
			return ret;
	}

	if (attr->sample_type & PERF_SAMPLE_STACK_USER) {
		if (!arch_perf_have_user_stack_dump())
			return -ENOSYS;

		/*
		 * We have __u32 type for the size, but so far
		 * we can only use __u16 as maximum due to the
		 * __u16 sample size limit.
		 */
		if (attr->sample_stack_user >= USHRT_MAX)
			return -EINVAL;
		else if (!IS_ALIGNED(attr->sample_stack_user, sizeof(u64)))
			return -EINVAL;
	}

	if (attr->sample_type & PERF_SAMPLE_REGS_INTR)
		ret = perf_reg_validate(attr->sample_regs_intr);
out:
	return ret;

err_size:
	put_user(sizeof(*attr), &uattr->size);
	ret = -E2BIG;
	goto out;
}

static int
perf_event_set_output(struct perf_event *event, struct perf_event *output_event)
{
	struct ring_buffer *rb = NULL;
	int ret = -EINVAL;

	if (!output_event)
		goto set;

	/* don't allow circular references */
	if (event == output_event)
		goto out;

	/*
	 * Don't allow cross-cpu buffers
	 */
	if (output_event->cpu != event->cpu)
		goto out;

	/*
	 * If its not a per-cpu rb, it must be the same task.
	 */
	if (output_event->cpu == -1 && output_event->ctx != event->ctx)
		goto out;

	/*
	 * Mixing clocks in the same buffer is trouble you don't need.
	 */
	if (output_event->clock != event->clock)
		goto out;

	/*
	 * Either writing ring buffer from beginning or from end.
	 * Mixing is not allowed.
	 */
	if (is_write_backward(output_event) != is_write_backward(event))
		goto out;

	/*
	 * If both events generate aux data, they must be on the same PMU
	 */
	if (has_aux(event) && has_aux(output_event) &&
	    event->pmu != output_event->pmu)
		goto out;

set:
	mutex_lock(&event->mmap_mutex);
	/* Can't redirect output if we've got an active mmap() */
	if (atomic_read(&event->mmap_count))
		goto unlock;

	if (output_event) {
		/* get the rb we want to redirect to */
		rb = ring_buffer_get(output_event);
		if (!rb)
			goto unlock;
	}

	ring_buffer_attach(event, rb);

	ret = 0;
unlock:
	mutex_unlock(&event->mmap_mutex);

out:
	return ret;
}

static void mutex_lock_double(struct mutex *a, struct mutex *b)
{
	if (b < a)
		swap(a, b);

	mutex_lock(a);
	mutex_lock_nested(b, SINGLE_DEPTH_NESTING);
}

static int perf_event_set_clock(struct perf_event *event, clockid_t clk_id)
{
	bool nmi_safe = false;

	switch (clk_id) {
	case CLOCK_MONOTONIC:
		event->clock = &ktime_get_mono_fast_ns;
		nmi_safe = true;
		break;

	case CLOCK_MONOTONIC_RAW:
		event->clock = &ktime_get_raw_fast_ns;
		nmi_safe = true;
		break;

	case CLOCK_REALTIME:
		event->clock = &ktime_get_real_ns;
		break;

	case CLOCK_BOOTTIME:
		event->clock = &ktime_get_boot_ns;
		break;

	case CLOCK_TAI:
		event->clock = &ktime_get_tai_ns;
		break;

	default:
		return -EINVAL;
	}

	if (!nmi_safe && !(event->pmu->capabilities & PERF_PMU_CAP_NO_NMI))
		return -EINVAL;

	return 0;
}

/*
 * Variation on perf_event_ctx_lock_nested(), except we take two context
 * mutexes.
 */
static struct perf_event_context *
__perf_event_ctx_lock_double(struct perf_event *group_leader,
			     struct perf_event_context *ctx)
{
	struct perf_event_context *gctx;

again:
	rcu_read_lock();
	gctx = READ_ONCE(group_leader->ctx);
	if (!atomic_inc_not_zero(&gctx->refcount)) {
		rcu_read_unlock();
		goto again;
	}
	rcu_read_unlock();

	mutex_lock_double(&gctx->mutex, &ctx->mutex);

	if (group_leader->ctx != gctx) {
		mutex_unlock(&ctx->mutex);
		mutex_unlock(&gctx->mutex);
		put_ctx(gctx);
		goto again;
	}

	return gctx;
}

#ifdef CONFIG_PERF_USER_SHARE
static void perf_group_shared_event(struct perf_event *event,
		struct perf_event *group_leader)
{
	if (!event->shared || !group_leader)
		return;

	/* Do not attempt to change the group for this shared event */
	if (event->group_leader != event)
		return;

	/*
	 * Single events have the group leaders as themselves.
	 * As we now have a new group to attach to, remove from
	 * the previous group and attach it to the new group.
	 */
	perf_remove_from_context(event, DETACH_GROUP);

	event->group_leader	= group_leader;
	perf_event__state_init(event);

	perf_install_in_context(group_leader->ctx, event, event->cpu);
}
#endif

/**
 * sys_perf_event_open - open a performance event, associate it to a task/cpu
 *
 * @attr_uptr:	event_id type attributes for monitoring/sampling
 * @pid:		target pid
 * @cpu:		target cpu
 * @group_fd:		group leader event fd
 */
SYSCALL_DEFINE5(perf_event_open,
		struct perf_event_attr __user *, attr_uptr,
		pid_t, pid, int, cpu, int, group_fd, unsigned long, flags)
{
	struct perf_event *group_leader = NULL, *output_event = NULL;
	struct perf_event *event = NULL, *sibling;
	struct perf_event_attr attr;
	struct perf_event_context *ctx, *uninitialized_var(gctx);
	struct file *event_file = NULL;
	struct fd group = {NULL, 0};
	struct task_struct *task = NULL;
	struct pmu *pmu;
	int event_fd;
	int move_group = 0;
	int err;
	int f_flags = O_RDWR;
	int cgroup_fd = -1;

	/* for future expandability... */
	if (flags & ~PERF_FLAG_ALL)
		return -EINVAL;

	if (perf_paranoid_any() && !capable(CAP_SYS_ADMIN))
		return -EACCES;

	/* Do we allow access to perf_event_open(2) ? */
	err = security_perf_event_open(&attr, PERF_SECURITY_OPEN);
	if (err)
		return err;

	err = perf_copy_attr(attr_uptr, &attr);
	if (err)
		return err;

	if (!attr.exclude_kernel) {
		err = perf_allow_kernel(&attr);
		if (err)
			return err;
	}

	if (attr.freq) {
		if (attr.sample_freq > sysctl_perf_event_sample_rate)
			return -EINVAL;
	} else {
		if (attr.sample_period & (1ULL << 63))
			return -EINVAL;
	}

	if (!attr.sample_max_stack)
		attr.sample_max_stack = sysctl_perf_event_max_stack;

	/*
	 * In cgroup mode, the pid argument is used to pass the fd
	 * opened to the cgroup directory in cgroupfs. The cpu argument
	 * designates the cpu on which to monitor threads from that
	 * cgroup.
	 */
	if ((flags & PERF_FLAG_PID_CGROUP) && (pid == -1 || cpu == -1))
		return -EINVAL;

	if (flags & PERF_FLAG_FD_CLOEXEC)
		f_flags |= O_CLOEXEC;

	event_fd = get_unused_fd_flags(f_flags);
	if (event_fd < 0)
		return event_fd;

	if (group_fd != -1) {
		err = perf_fget_light(group_fd, &group);
		if (err)
			goto err_fd;
		group_leader = group.file->private_data;
		if (flags & PERF_FLAG_FD_OUTPUT)
			output_event = group_leader;
		if (flags & PERF_FLAG_FD_NO_GROUP)
			group_leader = NULL;
	}

	/*
	 * Take the group_leader's group_leader_mutex before observing
	 * anything in the group leader that leads to changes in ctx,
	 * many of which may be changing on another thread.
	 * In particular, we want to take this lock before deciding
	 * whether we need to move_group.
	 */
	if (group_leader)
		mutex_lock(&group_leader->group_leader_mutex);

	if (pid != -1 && !(flags & PERF_FLAG_PID_CGROUP)) {
		task = find_lively_task_by_vpid(pid);
		if (IS_ERR(task)) {
			err = PTR_ERR(task);
			goto err_group_fd;
		}
	}

	if (task && group_leader &&
	    group_leader->attr.inherit != attr.inherit) {
		err = -EINVAL;
		goto err_task;
	}

	get_online_cpus();

	if (task) {
		err = mutex_lock_interruptible(&task->signal->cred_guard_mutex);
		if (err)
			goto err_cpus;

		/*
		 * Reuse ptrace permission checks for now.
		 *
		 * We must hold cred_guard_mutex across this and any potential
		 * perf_install_in_context() call for this new event to
		 * serialize against exec() altering our credentials (and the
		 * perf_event_exit_task() that could imply).
		 */
		err = -EACCES;
		if (!ptrace_may_access(task, PTRACE_MODE_READ_REALCREDS))
			goto err_cred;
	}

	if (flags & PERF_FLAG_PID_CGROUP)
		cgroup_fd = pid;

#ifdef CONFIG_PERF_USER_SHARE
	event = perf_event_create_kernel_shared_check(&attr, cpu, task, NULL,
			group_leader);
#endif
	if (!event) {
		event = perf_event_alloc(&attr, cpu, task, group_leader, NULL,
					 NULL, NULL, cgroup_fd);
		if (IS_ERR(event)) {
			err = PTR_ERR(event);
			goto err_cred;
		}
	}

	if (is_sampling_event(event)) {
		if (event->pmu->capabilities & PERF_PMU_CAP_NO_INTERRUPT) {
			err = -EOPNOTSUPP;
			goto err_alloc;
		}
	}

	/*
	 * Special case software events and allow them to be part of
	 * any hardware group.
	 */
	pmu = event->pmu;

	if (attr.use_clockid) {
		err = perf_event_set_clock(event, attr.clockid);
		if (err)
			goto err_alloc;
	}

	if (pmu->task_ctx_nr == perf_sw_context)
		event->event_caps |= PERF_EV_CAP_SOFTWARE;

	if (group_leader &&
	    (is_software_event(event) != is_software_event(group_leader))) {
		if (is_software_event(event)) {
			/*
			 * If event and group_leader are not both a software
			 * event, and event is, then group leader is not.
			 *
			 * Allow the addition of software events to !software
			 * groups, this is safe because software events never
			 * fail to schedule.
			 */
			pmu = group_leader->pmu;
		} else if (is_software_event(group_leader) &&
			   (group_leader->group_caps & PERF_EV_CAP_SOFTWARE)) {
			/*
			 * In case the group is a pure software group, and we
			 * try to add a hardware event, move the whole group to
			 * the hardware context.
			 */
			move_group = 1;
		}
	}

	/*
	 * Get the target context (task or percpu):
	 */
	ctx = find_get_context(pmu, task, event);
	if (IS_ERR(ctx)) {
		err = PTR_ERR(ctx);
		goto err_alloc;
	}

	if ((pmu->capabilities & PERF_PMU_CAP_EXCLUSIVE) && group_leader) {
		err = -EBUSY;
		goto err_context;
	}

	/*
	 * Look up the group leader (we will attach this event to it):
	 */
	if (group_leader) {
		err = -EINVAL;

		/*
		 * Do not allow a recursive hierarchy (this new sibling
		 * becoming part of another group-sibling):
		 */
		if (group_leader->group_leader != group_leader)
			goto err_context;

		/* All events in a group should have the same clock */
		if (group_leader->clock != event->clock)
			goto err_context;

		/*
		 * Make sure we're both events for the same CPU;
		 * grouping events for different CPUs is broken; since
		 * you can never concurrently schedule them anyhow.
		 */
		if (group_leader->cpu != event->cpu)
			goto err_context;

		/*
		 * Make sure we're both on the same task, or both
		 * per-CPU events.
		 */
		if (group_leader->ctx->task != ctx->task)
			goto err_context;

		/*
		 * Do not allow to attach to a group in a different task
		 * or CPU context. If we're moving SW events, we'll fix
		 * this up later, so allow that.
		 */
		if (!move_group && group_leader->ctx != ctx)
			goto err_context;

		/*
		 * Only a group leader can be exclusive or pinned
		 */
		if (attr.exclusive || attr.pinned)
			goto err_context;
	}

	if (output_event) {
		err = perf_event_set_output(event, output_event);
		if (err)
			goto err_context;
	}

	event_file = anon_inode_getfile("[perf_event]", &perf_fops, event,
					f_flags);
	if (IS_ERR(event_file)) {
		err = PTR_ERR(event_file);
		event_file = NULL;
		goto err_context;
	}

	if (move_group) {
		gctx = __perf_event_ctx_lock_double(group_leader, ctx);

		if (gctx->task == TASK_TOMBSTONE) {
			err = -ESRCH;
			goto err_locked;
		}

		/*
		 * Check if we raced against another sys_perf_event_open() call
		 * moving the software group underneath us.
		 */
		if (!(group_leader->group_caps & PERF_EV_CAP_SOFTWARE)) {
			/*
			 * If someone moved the group out from under us, check
			 * if this new event wound up on the same ctx, if so
			 * its the regular !move_group case, otherwise fail.
			 */
			if (gctx != ctx) {
				err = -EINVAL;
				goto err_locked;
			} else {
				perf_event_ctx_unlock(group_leader, gctx);
				move_group = 0;
			}
		}
	} else {
		mutex_lock(&ctx->mutex);
	}

	if (ctx->task == TASK_TOMBSTONE) {
		err = -ESRCH;
		goto err_locked;
	}

	if (!perf_event_validate_size(event)) {
		err = -E2BIG;
		goto err_locked;
	}

	/*
	 * Must be under the same ctx::mutex as perf_install_in_context(),
	 * because we need to serialize with concurrent event creation.
	 */
	if (!event->shared && !exclusive_event_installable(event, ctx)) {
		/* exclusive and group stuff are assumed mutually exclusive */
		WARN_ON_ONCE(move_group);

		err = -EBUSY;
		goto err_locked;
	}

	WARN_ON_ONCE(ctx->parent_ctx);

	/*
	 * This is the point on no return; we cannot fail hereafter. This is
	 * where we start modifying current state.
	 */

	if (move_group) {
		/*
		 * See perf_event_ctx_lock() for comments on the details
		 * of swizzling perf_event::ctx.
		 */
		perf_remove_from_context(group_leader, 0);
		put_ctx(gctx);

		list_for_each_entry(sibling, &group_leader->sibling_list,
				    group_entry) {
			perf_remove_from_context(sibling, 0);
			put_ctx(gctx);
		}

		/*
		 * Wait for everybody to stop referencing the events through
		 * the old lists, before installing it on new lists.
		 */
		synchronize_rcu();

		/*
		 * Install the group siblings before the group leader.
		 *
		 * Because a group leader will try and install the entire group
		 * (through the sibling list, which is still in-tact), we can
		 * end up with siblings installed in the wrong context.
		 *
		 * By installing siblings first we NO-OP because they're not
		 * reachable through the group lists.
		 */
		list_for_each_entry(sibling, &group_leader->sibling_list,
				    group_entry) {
			perf_event__state_init(sibling);
			perf_install_in_context(ctx, sibling, sibling->cpu);
			get_ctx(ctx);
		}

		/*
		 * Removing from the context ends up with disabled
		 * event. What we want here is event in the initial
		 * startup state, ready to be add into new context.
		 */
		perf_event__state_init(group_leader);
		perf_install_in_context(ctx, group_leader, group_leader->cpu);
		get_ctx(ctx);
	}

	/*
	 * Precalculate sample_data sizes; do while holding ctx::mutex such
	 * that we're serialized against further additions and before
	 * perf_install_in_context() which is the point the event is active and
	 * can use these values.
	 */
	perf_event__header_size(event);
	perf_event__id_header_size(event);

#ifdef CONFIG_PERF_USER_SHARE
	if (event->shared && group_leader)
		perf_group_shared_event(event, group_leader);
#endif

	if (!event->shared) {
		event->owner = current;

		perf_install_in_context(ctx, event, event->cpu);
		perf_unpin_context(ctx);
	}

	if (move_group)
		perf_event_ctx_unlock(group_leader, gctx);
	mutex_unlock(&ctx->mutex);
	if (group_leader)
		mutex_unlock(&group_leader->group_leader_mutex);

	if (task) {
		mutex_unlock(&task->signal->cred_guard_mutex);
		put_task_struct(task);
	}

	put_online_cpus();

	if (!event->shared) {
		mutex_lock(&current->perf_event_mutex);
		list_add_tail(&event->owner_entry, &current->perf_event_list);
		mutex_unlock(&current->perf_event_mutex);
	}

	/*
	 * Drop the reference on the group_event after placing the
	 * new event on the sibling_list. This ensures destruction
	 * of the group leader will find the pointer to itself in
	 * perf_group_detach().
	 */
	fdput(group);
	fd_install(event_fd, event_file);

#ifdef CONFIG_PERF_USER_SHARE
	/* Add the event to the shared events list */
	if (!event->shared)
		perf_event_create_kernel_shared_add(&attr, cpu,
				 task, NULL, ctx, event);
#endif

	return event_fd;

err_locked:
	if (move_group)
		perf_event_ctx_unlock(group_leader, gctx);
	mutex_unlock(&ctx->mutex);
/* err_file: */
	fput(event_file);
err_context:
	perf_unpin_context(ctx);
	put_ctx(ctx);
err_alloc:
	/*
	 * If event_file is set, the fput() above will have called ->release()
	 * and that will take care of freeing the event.
	 */
	if (!event_file)
		free_event(event);
err_cred:
	if (task)
		mutex_unlock(&task->signal->cred_guard_mutex);
err_cpus:
	put_online_cpus();
err_task:
	if (task)
		put_task_struct(task);
err_group_fd:
	if (group_leader)
		mutex_unlock(&group_leader->group_leader_mutex);
	fdput(group);
err_fd:
	put_unused_fd(event_fd);
	return err;
}


/**
 * perf_event_create_kernel_counter
 *
 * @attr: attributes of the counter to create
 * @cpu: cpu in which the counter is bound
 * @task: task to profile (NULL for percpu)
 */
struct perf_event *
perf_event_create_kernel_counter(struct perf_event_attr *attr, int cpu,
				 struct task_struct *task,
				 perf_overflow_handler_t overflow_handler,
				 void *context)
{
	struct perf_event_context *ctx;
	struct perf_event *event;
	int err;

	event = perf_event_create_kernel_shared_check(attr, cpu, task,
						overflow_handler, NULL);
	if (!event) {
		event = perf_event_alloc(attr, cpu, task, NULL, NULL,
				overflow_handler, context, -1);
		if (IS_ERR(event)) {
			err = PTR_ERR(event);
			goto err;
		}
	}

	/* Mark owner so we could distinguish it from user events. */
	event->owner = TASK_TOMBSTONE;

	if (event->shared)
		return event;

	/*
	 * Get the target context (task or percpu):
	 */
	ctx = find_get_context(event->pmu, task, event);
	if (IS_ERR(ctx)) {
		err = PTR_ERR(ctx);
		goto err_free;
	}

	WARN_ON_ONCE(ctx->parent_ctx);
	mutex_lock(&ctx->mutex);
	if (ctx->task == TASK_TOMBSTONE) {
		err = -ESRCH;
		goto err_unlock;
	}

	if (!exclusive_event_installable(event, ctx)) {
		err = -EBUSY;
		goto err_unlock;
	}

	perf_install_in_context(ctx, event, event->cpu);
	perf_unpin_context(ctx);
	mutex_unlock(&ctx->mutex);

	/*
	 * Check if can add event to shared list
	 */
	perf_event_create_kernel_shared_add(attr, cpu,
			 task, overflow_handler, context, event);
	return event;

err_unlock:
	mutex_unlock(&ctx->mutex);
	perf_unpin_context(ctx);
	put_ctx(ctx);
err_free:
	free_event(event);
err:
	return ERR_PTR(err);
}
EXPORT_SYMBOL_GPL(perf_event_create_kernel_counter);

void perf_pmu_migrate_context(struct pmu *pmu, int src_cpu, int dst_cpu)
{
	struct perf_event_context *src_ctx;
	struct perf_event_context *dst_ctx;
	struct perf_event *event, *tmp;
	LIST_HEAD(events);

	src_ctx = &per_cpu_ptr(pmu->pmu_cpu_context, src_cpu)->ctx;
	dst_ctx = &per_cpu_ptr(pmu->pmu_cpu_context, dst_cpu)->ctx;

	/*
	 * See perf_event_ctx_lock() for comments on the details
	 * of swizzling perf_event::ctx.
	 */
	mutex_lock_double(&src_ctx->mutex, &dst_ctx->mutex);
	list_for_each_entry_safe(event, tmp, &src_ctx->event_list,
				 event_entry) {
		perf_remove_from_context(event, 0);
		unaccount_event_cpu(event, src_cpu);
		put_ctx(src_ctx);
		list_add(&event->migrate_entry, &events);
	}

	/*
	 * Wait for the events to quiesce before re-instating them.
	 */
	synchronize_rcu();

	/*
	 * Re-instate events in 2 passes.
	 *
	 * Skip over group leaders and only install siblings on this first
	 * pass, siblings will not get enabled without a leader, however a
	 * leader will enable its siblings, even if those are still on the old
	 * context.
	 */
	list_for_each_entry_safe(event, tmp, &events, migrate_entry) {
		if (event->group_leader == event)
			continue;

		list_del(&event->migrate_entry);
		if (event->state >= PERF_EVENT_STATE_OFF)
			event->state = PERF_EVENT_STATE_INACTIVE;
		account_event_cpu(event, dst_cpu);
		perf_install_in_context(dst_ctx, event, dst_cpu);
		get_ctx(dst_ctx);
	}

	/*
	 * Once all the siblings are setup properly, install the group leaders
	 * to make it go.
	 */
	list_for_each_entry_safe(event, tmp, &events, migrate_entry) {
		list_del(&event->migrate_entry);
		if (event->state >= PERF_EVENT_STATE_OFF)
			event->state = PERF_EVENT_STATE_INACTIVE;
		account_event_cpu(event, dst_cpu);
		perf_install_in_context(dst_ctx, event, dst_cpu);
		get_ctx(dst_ctx);
	}
	mutex_unlock(&dst_ctx->mutex);
	mutex_unlock(&src_ctx->mutex);
}
EXPORT_SYMBOL_GPL(perf_pmu_migrate_context);

static void sync_child_event(struct perf_event *child_event,
			       struct task_struct *child)
{
	struct perf_event *parent_event = child_event->parent;
	u64 child_val;

	if (child_event->attr.inherit_stat)
		perf_event_read_event(child_event, child);

	child_val = perf_event_count(child_event);

	/*
	 * Add back the child's count to the parent's count:
	 */
	atomic64_add(child_val, &parent_event->child_count);
	atomic64_add(child_event->total_time_enabled,
		     &parent_event->child_total_time_enabled);
	atomic64_add(child_event->total_time_running,
		     &parent_event->child_total_time_running);
}

static void
perf_event_exit_event(struct perf_event *child_event,
		      struct perf_event_context *child_ctx,
		      struct task_struct *child)
{
	struct perf_event *parent_event = child_event->parent;

	/*
	 * Do not destroy the 'original' grouping; because of the context
	 * switch optimization the original events could've ended up in a
	 * random child task.
	 *
	 * If we were to destroy the original group, all group related
	 * operations would cease to function properly after this random
	 * child dies.
	 *
	 * Do destroy all inherited groups, we don't care about those
	 * and being thorough is better.
	 */
	raw_spin_lock_irq(&child_ctx->lock);
	WARN_ON_ONCE(child_ctx->is_active);

	if (parent_event)
		perf_group_detach(child_event);
	list_del_event(child_event, child_ctx);
	child_event->state = PERF_EVENT_STATE_EXIT; /* is_event_hup() */
	raw_spin_unlock_irq(&child_ctx->lock);

	/*
	 * Parent events are governed by their filedesc, retain them.
	 */
	if (!parent_event) {
		perf_event_wakeup(child_event);
		return;
	}
	/*
	 * Child events can be cleaned up.
	 */

	sync_child_event(child_event, child);

	/*
	 * Remove this event from the parent's list
	 */
	WARN_ON_ONCE(parent_event->ctx->parent_ctx);
	mutex_lock(&parent_event->child_mutex);
	list_del_init(&child_event->child_list);
	mutex_unlock(&parent_event->child_mutex);

	/*
	 * Kick perf_poll() for is_event_hup().
	 */
	perf_event_wakeup(parent_event);
	free_event(child_event);
	put_event(parent_event);
}

static void perf_event_exit_task_context(struct task_struct *child, int ctxn)
{
	struct perf_event_context *child_ctx, *clone_ctx = NULL;
	struct perf_event *child_event, *next;

	WARN_ON_ONCE(child != current);

	child_ctx = perf_pin_task_context(child, ctxn);
	if (!child_ctx)
		return;

	/*
	 * In order to reduce the amount of tricky in ctx tear-down, we hold
	 * ctx::mutex over the entire thing. This serializes against almost
	 * everything that wants to access the ctx.
	 *
	 * The exception is sys_perf_event_open() /
	 * perf_event_create_kernel_count() which does find_get_context()
	 * without ctx::mutex (it cannot because of the move_group double mutex
	 * lock thing). See the comments in perf_install_in_context().
	 */
	mutex_lock(&child_ctx->mutex);

	/*
	 * In a single ctx::lock section, de-schedule the events and detach the
	 * context from the task such that we cannot ever get it scheduled back
	 * in.
	 */
	raw_spin_lock_irq(&child_ctx->lock);
	task_ctx_sched_out(__get_cpu_context(child_ctx), child_ctx, EVENT_ALL);

	/*
	 * Now that the context is inactive, destroy the task <-> ctx relation
	 * and mark the context dead.
	 */
	RCU_INIT_POINTER(child->perf_event_ctxp[ctxn], NULL);
	put_ctx(child_ctx); /* cannot be last */
	WRITE_ONCE(child_ctx->task, TASK_TOMBSTONE);
	put_task_struct(current); /* cannot be last */

	clone_ctx = unclone_ctx(child_ctx);
	raw_spin_unlock_irq(&child_ctx->lock);

	if (clone_ctx)
		put_ctx(clone_ctx);

	/*
	 * Report the task dead after unscheduling the events so that we
	 * won't get any samples after PERF_RECORD_EXIT. We can however still
	 * get a few PERF_RECORD_READ events.
	 */
	perf_event_task(child, child_ctx, 0);

	list_for_each_entry_safe(child_event, next, &child_ctx->event_list, event_entry)
		perf_event_exit_event(child_event, child_ctx, child);

	mutex_unlock(&child_ctx->mutex);

	put_ctx(child_ctx);
}

/*
 * When a child task exits, feed back event values to parent events.
 *
 * Can be called with cred_guard_mutex held when called from
 * install_exec_creds().
 */
void perf_event_exit_task(struct task_struct *child)
{
	struct perf_event *event, *tmp;
	int ctxn;

	mutex_lock(&child->perf_event_mutex);
	list_for_each_entry_safe(event, tmp, &child->perf_event_list,
				 owner_entry) {
		list_del_init(&event->owner_entry);

		/*
		 * Ensure the list deletion is visible before we clear
		 * the owner, closes a race against perf_release() where
		 * we need to serialize on the owner->perf_event_mutex.
		 */
		smp_store_release(&event->owner, NULL);
	}
	mutex_unlock(&child->perf_event_mutex);

	for_each_task_context_nr(ctxn)
		perf_event_exit_task_context(child, ctxn);

	/*
	 * The perf_event_exit_task_context calls perf_event_task
	 * with child's task_ctx, which generates EXIT events for
	 * child contexts and sets child->perf_event_ctxp[] to NULL.
	 * At this point we need to send EXIT events to cpu contexts.
	 */
	perf_event_task(child, NULL, 0);
}

static void perf_free_event(struct perf_event *event,
			    struct perf_event_context *ctx)
{
	struct perf_event *parent = event->parent;

	if (WARN_ON_ONCE(!parent))
		return;

	mutex_lock(&parent->child_mutex);
	list_del_init(&event->child_list);
	mutex_unlock(&parent->child_mutex);

	put_event(parent);

	raw_spin_lock_irq(&ctx->lock);
	perf_group_detach(event);
	list_del_event(event, ctx);
	raw_spin_unlock_irq(&ctx->lock);
	free_event(event);
}

/*
 * Free an unexposed, unused context as created by inheritance by
 * perf_event_init_task below, used by fork() in case of fail.
 *
 * Not all locks are strictly required, but take them anyway to be nice and
 * help out with the lockdep assertions.
 */
void perf_event_free_task(struct task_struct *task)
{
	struct perf_event_context *ctx;
	struct perf_event *event, *tmp;
	int ctxn;

	for_each_task_context_nr(ctxn) {
		ctx = task->perf_event_ctxp[ctxn];
		if (!ctx)
			continue;

		mutex_lock(&ctx->mutex);
		raw_spin_lock_irq(&ctx->lock);
		/*
		 * Destroy the task <-> ctx relation and mark the context dead.
		 *
		 * This is important because even though the task hasn't been
		 * exposed yet the context has been (through child_list).
		 */
		RCU_INIT_POINTER(task->perf_event_ctxp[ctxn], NULL);
		WRITE_ONCE(ctx->task, TASK_TOMBSTONE);
		put_task_struct(task); /* cannot be last */
		raw_spin_unlock_irq(&ctx->lock);

		list_for_each_entry_safe(event, tmp, &ctx->event_list, event_entry)
			perf_free_event(event, ctx);

		mutex_unlock(&ctx->mutex);
		put_ctx(ctx);
	}
}

void perf_event_delayed_put(struct task_struct *task)
{
	int ctxn;

	for_each_task_context_nr(ctxn)
		WARN_ON_ONCE(task->perf_event_ctxp[ctxn]);
}

struct file *perf_event_get(unsigned int fd)
{
	struct file *file;

	file = fget_raw(fd);
	if (!file)
		return ERR_PTR(-EBADF);

	if (file->f_op != &perf_fops) {
		fput(file);
		return ERR_PTR(-EBADF);
	}

	return file;
}

const struct perf_event_attr *perf_event_attrs(struct perf_event *event)
{
	if (!event)
		return ERR_PTR(-EINVAL);

	return &event->attr;
}

/*
 * Inherit a event from parent task to child task.
 *
 * Returns:
 *  - valid pointer on success
 *  - NULL for orphaned events
 *  - IS_ERR() on error
 */
static struct perf_event *
inherit_event(struct perf_event *parent_event,
	      struct task_struct *parent,
	      struct perf_event_context *parent_ctx,
	      struct task_struct *child,
	      struct perf_event *group_leader,
	      struct perf_event_context *child_ctx)
{
	enum perf_event_active_state parent_state = parent_event->state;
	struct perf_event *child_event;
	unsigned long flags;

	/*
	 * Instead of creating recursive hierarchies of events,
	 * we link inherited events back to the original parent,
	 * which has a filp for sure, which we use as the reference
	 * count:
	 */
	if (parent_event->parent)
		parent_event = parent_event->parent;

	child_event = perf_event_alloc(&parent_event->attr,
					   parent_event->cpu,
					   child,
					   group_leader, parent_event,
					   NULL, NULL, -1);
	if (IS_ERR(child_event))
		return child_event;

	/*
	 * is_orphaned_event() and list_add_tail(&parent_event->child_list)
	 * must be under the same lock in order to serialize against
	 * perf_event_release_kernel(), such that either we must observe
	 * is_orphaned_event() or they will observe us on the child_list.
	 */
	mutex_lock(&parent_event->child_mutex);
	if (is_orphaned_event(parent_event) ||
	    !atomic_long_inc_not_zero(&parent_event->refcount)) {
		mutex_unlock(&parent_event->child_mutex);
		free_event(child_event);
		return NULL;
	}

	get_ctx(child_ctx);

	/*
	 * Make the child state follow the state of the parent event,
	 * not its attr.disabled bit.  We hold the parent's mutex,
	 * so we won't race with perf_event_{en, dis}able_family.
	 */
	if (parent_state >= PERF_EVENT_STATE_INACTIVE)
		child_event->state = PERF_EVENT_STATE_INACTIVE;
	else
		child_event->state = PERF_EVENT_STATE_OFF;

	if (parent_event->attr.freq) {
		u64 sample_period = parent_event->hw.sample_period;
		struct hw_perf_event *hwc = &child_event->hw;

		hwc->sample_period = sample_period;
		hwc->last_period   = sample_period;

		local64_set(&hwc->period_left, sample_period);
	}

	child_event->ctx = child_ctx;
	child_event->overflow_handler = parent_event->overflow_handler;
	child_event->overflow_handler_context
		= parent_event->overflow_handler_context;

	/*
	 * Precalculate sample_data sizes
	 */
	perf_event__header_size(child_event);
	perf_event__id_header_size(child_event);

	/*
	 * Link it up in the child's context:
	 */
	raw_spin_lock_irqsave(&child_ctx->lock, flags);
	add_event_to_ctx(child_event, child_ctx);
	raw_spin_unlock_irqrestore(&child_ctx->lock, flags);

	/*
	 * Link this into the parent event's child list
	 */
	list_add_tail(&child_event->child_list, &parent_event->child_list);
	mutex_unlock(&parent_event->child_mutex);

	return child_event;
}

/*
 * Inherits an event group.
 *
 * This will quietly suppress orphaned events; !inherit_event() is not an error.
 * This matches with perf_event_release_kernel() removing all child events.
 *
 * Returns:
 *  - 0 on success
 *  - <0 on error
 */
static int inherit_group(struct perf_event *parent_event,
	      struct task_struct *parent,
	      struct perf_event_context *parent_ctx,
	      struct task_struct *child,
	      struct perf_event_context *child_ctx)
{
	struct perf_event *leader;
	struct perf_event *sub;
	struct perf_event *child_ctr;

	leader = inherit_event(parent_event, parent, parent_ctx,
				 child, NULL, child_ctx);
	if (IS_ERR(leader))
		return PTR_ERR(leader);
	/*
	 * @leader can be NULL here because of is_orphaned_event(). In this
	 * case inherit_event() will create individual events, similar to what
	 * perf_group_detach() would do anyway.
	 */
	list_for_each_entry(sub, &parent_event->sibling_list, group_entry) {
		child_ctr = inherit_event(sub, parent, parent_ctx,
					    child, leader, child_ctx);
		if (IS_ERR(child_ctr))
			return PTR_ERR(child_ctr);
	}
	return 0;
}

/*
 * Creates the child task context and tries to inherit the event-group.
 *
 * Clears @inherited_all on !attr.inherited or error. Note that we'll leave
 * inherited_all set when we 'fail' to inherit an orphaned event; this is
 * consistent with perf_event_release_kernel() removing all child events.
 *
 * Returns:
 *  - 0 on success
 *  - <0 on error
 */
static int
inherit_task_group(struct perf_event *event, struct task_struct *parent,
		   struct perf_event_context *parent_ctx,
		   struct task_struct *child, int ctxn,
		   int *inherited_all)
{
	int ret;
	struct perf_event_context *child_ctx;

	if (!event->attr.inherit) {
		*inherited_all = 0;
		return 0;
	}

	child_ctx = child->perf_event_ctxp[ctxn];
	if (!child_ctx) {
		/*
		 * This is executed from the parent task context, so
		 * inherit events that have been marked for cloning.
		 * First allocate and initialize a context for the
		 * child.
		 */
		child_ctx = alloc_perf_context(parent_ctx->pmu, child);
		if (!child_ctx)
			return -ENOMEM;

		child->perf_event_ctxp[ctxn] = child_ctx;
	}

	ret = inherit_group(event, parent, parent_ctx,
			    child, child_ctx);

	if (ret)
		*inherited_all = 0;

	return ret;
}

/*
 * Initialize the perf_event context in task_struct
 */
static int perf_event_init_context(struct task_struct *child, int ctxn)
{
	struct perf_event_context *child_ctx, *parent_ctx;
	struct perf_event_context *cloned_ctx;
	struct perf_event *event;
	struct task_struct *parent = current;
	int inherited_all = 1;
	unsigned long flags;
	int ret = 0;

	if (likely(!parent->perf_event_ctxp[ctxn]))
		return 0;

	/*
	 * If the parent's context is a clone, pin it so it won't get
	 * swapped under us.
	 */
	parent_ctx = perf_pin_task_context(parent, ctxn);
	if (!parent_ctx)
		return 0;

	/*
	 * No need to check if parent_ctx != NULL here; since we saw
	 * it non-NULL earlier, the only reason for it to become NULL
	 * is if we exit, and since we're currently in the middle of
	 * a fork we can't be exiting at the same time.
	 */

	/*
	 * Lock the parent list. No need to lock the child - not PID
	 * hashed yet and not running, so nobody can access it.
	 */
	mutex_lock(&parent_ctx->mutex);

	/*
	 * We dont have to disable NMIs - we are only looking at
	 * the list, not manipulating it:
	 */
	list_for_each_entry(event, &parent_ctx->pinned_groups, group_entry) {
		ret = inherit_task_group(event, parent, parent_ctx,
					 child, ctxn, &inherited_all);
		if (ret)
			goto out_unlock;
	}

	/*
	 * We can't hold ctx->lock when iterating the ->flexible_group list due
	 * to allocations, but we need to prevent rotation because
	 * rotate_ctx() will change the list from interrupt context.
	 */
	raw_spin_lock_irqsave(&parent_ctx->lock, flags);
	parent_ctx->rotate_disable = 1;
	raw_spin_unlock_irqrestore(&parent_ctx->lock, flags);

	list_for_each_entry(event, &parent_ctx->flexible_groups, group_entry) {
		ret = inherit_task_group(event, parent, parent_ctx,
					 child, ctxn, &inherited_all);
		if (ret)
			goto out_unlock;
	}

	raw_spin_lock_irqsave(&parent_ctx->lock, flags);
	parent_ctx->rotate_disable = 0;

	child_ctx = child->perf_event_ctxp[ctxn];

	if (child_ctx && inherited_all) {
		/*
		 * Mark the child context as a clone of the parent
		 * context, or of whatever the parent is a clone of.
		 *
		 * Note that if the parent is a clone, the holding of
		 * parent_ctx->lock avoids it from being uncloned.
		 */
		cloned_ctx = parent_ctx->parent_ctx;
		if (cloned_ctx) {
			child_ctx->parent_ctx = cloned_ctx;
			child_ctx->parent_gen = parent_ctx->parent_gen;
		} else {
			child_ctx->parent_ctx = parent_ctx;
			child_ctx->parent_gen = parent_ctx->generation;
		}
		get_ctx(child_ctx->parent_ctx);
	}

	raw_spin_unlock_irqrestore(&parent_ctx->lock, flags);
out_unlock:
	mutex_unlock(&parent_ctx->mutex);

	perf_unpin_context(parent_ctx);
	put_ctx(parent_ctx);

	return ret;
}

/*
 * Initialize the perf_event context in task_struct
 */
int perf_event_init_task(struct task_struct *child)
{
	int ctxn, ret;

	memset(child->perf_event_ctxp, 0, sizeof(child->perf_event_ctxp));
	mutex_init(&child->perf_event_mutex);
	INIT_LIST_HEAD(&child->perf_event_list);

	for_each_task_context_nr(ctxn) {
		ret = perf_event_init_context(child, ctxn);
		if (ret) {
			perf_event_free_task(child);
			return ret;
		}
	}

	return 0;
}

static void __init perf_event_init_all_cpus(void)
{
	struct swevent_htable *swhash;
	int cpu;

	for_each_possible_cpu(cpu) {
		swhash = &per_cpu(swevent_htable, cpu);
		mutex_init(&swhash->hlist_mutex);
		INIT_LIST_HEAD(&per_cpu(active_ctx_list, cpu));

		INIT_LIST_HEAD(&per_cpu(pmu_sb_events.list, cpu));
		raw_spin_lock_init(&per_cpu(pmu_sb_events.lock, cpu));

#ifdef CONFIG_CGROUP_PERF
		INIT_LIST_HEAD(&per_cpu(cgrp_cpuctx_list, cpu));
#endif
		INIT_LIST_HEAD(&per_cpu(sched_cb_list, cpu));
		per_cpu(is_hotplugging, cpu) = false;
		per_cpu(is_idle, cpu) = false;
	}
}

int perf_event_init_cpu(unsigned int cpu)
{
	struct swevent_htable *swhash = &per_cpu(swevent_htable, cpu);

	mutex_lock(&swhash->hlist_mutex);
	if (swhash->hlist_refcount > 0 && !swevent_hlist_deref(swhash)) {
		struct swevent_hlist *hlist;

		hlist = kzalloc_node(sizeof(*hlist), GFP_KERNEL, cpu_to_node(cpu));
		WARN_ON(!hlist);
		rcu_assign_pointer(swhash->swevent_hlist, hlist);
	}
	mutex_unlock(&swhash->hlist_mutex);
	return 0;
}

#if defined CONFIG_HOTPLUG_CPU || defined CONFIG_KEXEC_CORE
int perf_event_restart_events(unsigned int cpu)
{
	mutex_lock(&pmus_lock);
	per_cpu(is_hotplugging, cpu) = false;
	perf_deferred_install_in_context(cpu);
	mutex_unlock(&pmus_lock);

	return 0;
}

static void perf_event_exit_cpu_context(int cpu)
{
	struct perf_cpu_context *cpuctx;
	struct perf_event_context *ctx;
	unsigned long flags;
	struct perf_event *event, *event_tmp;
	struct pmu *pmu;
	int idx;

	idx = srcu_read_lock(&pmus_srcu);
	per_cpu(is_hotplugging, cpu) = true;
	list_for_each_entry_rcu(pmu, &pmus, entry) {
		cpuctx = per_cpu_ptr(pmu->pmu_cpu_context, cpu);
		ctx = &cpuctx->ctx;

		/* Cancel the mux hrtimer to avoid CPU migration */
		if (pmu->task_ctx_nr != perf_sw_context) {
			raw_spin_lock_irqsave(&cpuctx->hrtimer_lock, flags);
			hrtimer_cancel(&cpuctx->hrtimer);
			cpuctx->hrtimer_active = 0;
			raw_spin_unlock_irqrestore(&cpuctx->hrtimer_lock,
							flags);
		}

		mutex_lock(&ctx->mutex);
		list_for_each_entry_safe(event, event_tmp, &ctx->event_list,
								event_entry) {
			perf_remove_from_context(event, DETACH_GROUP);
			if (event->pmu->events_across_hotplug)
				perf_prepare_install_in_context(event);
		}
		mutex_unlock(&ctx->mutex);
	}
	srcu_read_unlock(&pmus_srcu, idx);
}
#else

static void perf_event_exit_cpu_context(int cpu) { }

#endif

int perf_event_exit_cpu(unsigned int cpu)
{

	mutex_lock(&pmus_lock);
	perf_event_exit_cpu_context(cpu);
	mutex_unlock(&pmus_lock);
	return 0;
}

static int
perf_reboot(struct notifier_block *notifier, unsigned long val, void *v)
{
	int cpu;

	for_each_online_cpu(cpu)
		perf_event_exit_cpu(cpu);

	return NOTIFY_OK;
}

/*
 * Run the perf reboot notifier at the very last possible moment so that
 * the generic watchdog code runs as long as possible.
 */
static struct notifier_block perf_reboot_notifier = {
	.notifier_call = perf_reboot,
	.priority = INT_MIN,
};

static int event_idle_notif(struct notifier_block *nb, unsigned long action,
							void *data)
{
	switch (action) {
	case IDLE_START:
		__this_cpu_write(is_idle, true);
		break;
	case IDLE_END:
		__this_cpu_write(is_idle, false);
		break;
	}

	return NOTIFY_OK;
}

static struct notifier_block perf_event_idle_nb = {
	.notifier_call = event_idle_notif,
};

void __init perf_event_init(void)
{
	int ret, cpu;

	idr_init(&pmu_idr);

	shared_events = alloc_percpu(struct shared_events_str);
	if (!shared_events) {
		WARN(1, "alloc_percpu failed for shared_events struct");
	} else {
		for_each_possible_cpu(cpu) {
			struct shared_events_str *shrd_events =
				per_cpu_ptr(shared_events, cpu);

			mutex_init(&shrd_events->list_mutex);
		}
	}
	perf_event_init_all_cpus();
	init_srcu_struct(&pmus_srcu);
	perf_pmu_register(&perf_swevent, "software", PERF_TYPE_SOFTWARE);
	perf_pmu_register(&perf_cpu_clock, NULL, -1);
	perf_pmu_register(&perf_task_clock, NULL, -1);
	perf_tp_register();
	perf_event_init_cpu(smp_processor_id());
	idle_notifier_register(&perf_event_idle_nb);
	register_reboot_notifier(&perf_reboot_notifier);

	ret = init_hw_breakpoint();
	WARN(ret, "hw_breakpoint initialization failed with: %d", ret);

	/*
	 * Build time assertion that we keep the data_head at the intended
	 * location.  IOW, validation we got the __reserved[] size right.
	 */
	BUILD_BUG_ON((offsetof(struct perf_event_mmap_page, data_head))
		     != 1024);
}

ssize_t perf_event_sysfs_show(struct device *dev, struct device_attribute *attr,
			      char *page)
{
	struct perf_pmu_events_attr *pmu_attr =
		container_of(attr, struct perf_pmu_events_attr, attr);

	if (pmu_attr->event_str)
		return sprintf(page, "%s\n", pmu_attr->event_str);

	return 0;
}
EXPORT_SYMBOL_GPL(perf_event_sysfs_show);

static int __init perf_event_sysfs_init(void)
{
	struct pmu *pmu;
	int ret;

	mutex_lock(&pmus_lock);

	ret = bus_register(&pmu_bus);
	if (ret)
		goto unlock;

	list_for_each_entry(pmu, &pmus, entry) {
		if (!pmu->name || pmu->type < 0)
			continue;

		ret = pmu_dev_alloc(pmu);
		WARN(ret, "Failed to register pmu: %s, reason %d\n", pmu->name, ret);
	}
	pmu_bus_running = 1;
	ret = 0;

unlock:
	mutex_unlock(&pmus_lock);

	return ret;
}
device_initcall(perf_event_sysfs_init);


#ifdef CONFIG_CGROUP_PERF
static struct cgroup_subsys_state *
perf_cgroup_css_alloc(struct cgroup_subsys_state *parent_css)
{
	struct perf_cgroup *jc;

	jc = kzalloc(sizeof(*jc), GFP_KERNEL);
	if (!jc)
		return ERR_PTR(-ENOMEM);

	jc->info = alloc_percpu(struct perf_cgroup_info);
	if (!jc->info) {
		kfree(jc);
		return ERR_PTR(-ENOMEM);
	}

	return &jc->css;
}

static void perf_cgroup_css_free(struct cgroup_subsys_state *css)
{
	struct perf_cgroup *jc = container_of(css, struct perf_cgroup, css);

	free_percpu(jc->info);
	kfree(jc);
}

static int __perf_cgroup_move(void *info)
{
	struct task_struct *task = info;
	rcu_read_lock();
	perf_cgroup_switch(task, PERF_CGROUP_SWOUT | PERF_CGROUP_SWIN);
	rcu_read_unlock();
	return 0;
}

static void perf_cgroup_attach(struct cgroup_taskset *tset)
{
	struct task_struct *task;
	struct cgroup_subsys_state *css;

	cgroup_taskset_for_each(task, css, tset)
		task_function_call(task, __perf_cgroup_move, task);
}

struct cgroup_subsys perf_event_cgrp_subsys = {
	.css_alloc	= perf_cgroup_css_alloc,
	.css_free	= perf_cgroup_css_free,
	.attach		= perf_cgroup_attach,
};
#endif /* CONFIG_CGROUP_PERF */<|MERGE_RESOLUTION|>--- conflicted
+++ resolved
@@ -8355,14 +8355,10 @@
 	if (task == TASK_TOMBSTONE)
 		return;
 
-<<<<<<< HEAD
 	if (!ifh->nr_file_filters)
 		return;
 
-	mm = get_task_mm(event->ctx->task);
-=======
 	mm = get_task_mm(task);
->>>>>>> dc1c320e
 	if (!mm)
 		goto restart;
 
