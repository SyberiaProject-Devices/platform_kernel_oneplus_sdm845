--- conflicted
+++ resolved
@@ -4322,23 +4322,11 @@
 }
 
 /*
- * Maintain a zombie list to collect all the zombie events
- */
-#if defined CONFIG_HOTPLUG_CPU || defined CONFIG_KEXEC_CORE
-static LIST_HEAD(zombie_list);
-static DEFINE_SPINLOCK(zombie_list_lock);
-#endif
-
-/*
  * Kill an event dead; while event:refcount will preserve the event
  * object, it will not preserve its functionality. Once the last 'user'
  * gives up the object, we'll destroy the thing.
  */
-<<<<<<< HEAD
 static int perf_event_release(struct perf_event *event)
-=======
-static int __perf_event_release_kernel(struct perf_event *event)
->>>>>>> cda50d36
 {
 	struct perf_event_context *ctx = event->ctx;
 	struct perf_event *child, *tmp;
@@ -4349,26 +4337,6 @@
 		if (event->state == PERF_EVENT_STATE_DORMANT)
 			list_del(&event->dormant_event_entry);
 		spin_unlock(&dormant_event_list_lock);
-	}
-#endif
-
-	/*
-	 * If the cpu associated to this event is offline, set the event as a
-	 *  zombie event. The cleanup of the cpu would be done if the CPU is
-	 *  back online.
-	 */
-#if defined CONFIG_HOTPLUG_CPU || defined CONFIG_KEXEC_CORE
-	if (event->cpu != -1 && per_cpu(is_hotplugging, event->cpu)) {
-		if (event->state == PERF_EVENT_STATE_ZOMBIE)
-			return 0;
-
-		event->state = PERF_EVENT_STATE_ZOMBIE;
-
-		spin_lock(&zombie_list_lock);
-		list_add_tail(&event->zombie_entry, &zombie_list);
-		spin_unlock(&zombie_list_lock);
-
-		return 0;
 	}
 #endif
 
@@ -4478,20 +4446,10 @@
 
 int perf_event_release_kernel(struct perf_event *event)
 {
-<<<<<<< HEAD
 	get_online_cpus();
 	perf_event_release(event);
 	put_online_cpus();
 	return 0;
-=======
-	int ret;
-
-	mutex_lock(&pmus_lock);
-	ret = __perf_event_release_kernel(event);
-	mutex_unlock(&pmus_lock);
-
-	return ret;
->>>>>>> cda50d36
 }
 EXPORT_SYMBOL_GPL(perf_event_release_kernel);
 
@@ -9563,7 +9521,6 @@
 	INIT_LIST_HEAD(&event->rb_entry);
 	INIT_LIST_HEAD(&event->active_entry);
 	INIT_LIST_HEAD(&event->addr_filters.list);
-	INIT_LIST_HEAD(&event->zombie_entry);
 	INIT_HLIST_NODE(&event->hlist_entry);
 
 
@@ -10404,17 +10361,10 @@
 	if (event->shared && group_leader)
 		perf_group_shared_event(event, group_leader);
 #endif
-<<<<<<< HEAD
 
 	if (!event->shared) {
 		event->owner = current;
 
-=======
-
-	if (!event->shared) {
-		event->owner = current;
-
->>>>>>> cda50d36
 		perf_install_in_context(ctx, event, event->cpu);
 		perf_unpin_context(ctx);
 	}
@@ -11223,109 +11173,14 @@
 }
 
 #if defined CONFIG_HOTPLUG_CPU || defined CONFIG_KEXEC_CORE
-<<<<<<< HEAD
 int perf_event_restart_events(unsigned int cpu)
-=======
-static void
-check_hotplug_start_event(struct perf_event *event)
-{
-	if (event->pmu->events_across_hotplug &&
-	    event->attr.type == PERF_TYPE_SOFTWARE &&
-	    event->pmu->start)
-		event->pmu->start(event, 0);
-}
-
-static void perf_event_zombie_cleanup(unsigned int cpu)
-{
-	struct perf_event *event, *tmp;
-
-	spin_lock(&zombie_list_lock);
-
-	list_for_each_entry_safe(event, tmp, &zombie_list, zombie_entry) {
-		if (event->cpu != cpu)
-			continue;
-
-		list_del(&event->zombie_entry);
-		spin_unlock(&zombie_list_lock);
-
-		/*
-		 * The detachment of the event with the
-		 * PMU expects it to be in an active state
-		 */
-		event->state = PERF_EVENT_STATE_ACTIVE;
-		__perf_event_release_kernel(event);
-
-		spin_lock(&zombie_list_lock);
-	}
-
-	spin_unlock(&zombie_list_lock);
-}
-
-static int perf_event_start_swevents(unsigned int cpu)
-{
-	struct perf_event_context *ctx;
-	struct pmu *pmu;
-	struct perf_event *event;
-	int idx;
-
-	mutex_lock(&pmus_lock);
-	perf_event_zombie_cleanup(cpu);
-
-	idx = srcu_read_lock(&pmus_srcu);
-	list_for_each_entry_rcu(pmu, &pmus, entry) {
-		ctx = &per_cpu_ptr(pmu->pmu_cpu_context, cpu)->ctx;
-		mutex_lock(&ctx->mutex);
-		raw_spin_lock(&ctx->lock);
-		list_for_each_entry(event, &ctx->event_list, event_entry)
-			check_hotplug_start_event(event);
-		raw_spin_unlock(&ctx->lock);
-		mutex_unlock(&ctx->mutex);
-	}
-	srcu_read_unlock(&pmus_srcu, idx);
-	per_cpu(is_hotplugging, cpu) = false;
-	mutex_unlock(&pmus_lock);
-
-	return 0;
-}
-
-/*
- * If keeping events across hotplugging is supported, do not
- * remove the event list so event lives beyond CPU hotplug.
- * The context is exited via an fd close path when userspace
- * is done and the target CPU is online. If software clock
- * event is active, then stop hrtimer associated with it.
- * Start the timer when the CPU comes back online.
- */
-static void
-check_hotplug_remove_from_context(struct perf_event *event,
-			   struct perf_cpu_context *cpuctx,
-			   struct perf_event_context *ctx)
-{
-	if (event->pmu->events_across_hotplug &&
-	    event->attr.type == PERF_TYPE_SOFTWARE &&
-	    event->pmu->stop)
-		event->pmu->stop(event, PERF_EF_UPDATE);
-	else if (!event->pmu->events_across_hotplug)
-		__perf_remove_from_context(event, cpuctx,
-			ctx, (void *)DETACH_GROUP);
-}
-
-static void __perf_event_exit_context(void *__info)
->>>>>>> cda50d36
 {
 	mutex_lock(&pmus_lock);
 	per_cpu(is_hotplugging, cpu) = false;
 	perf_deferred_install_in_context(cpu);
 	mutex_unlock(&pmus_lock);
 
-<<<<<<< HEAD
 	return 0;
-=======
-	raw_spin_lock(&ctx->lock);
-	list_for_each_entry(event, &ctx->event_list, event_entry)
-		check_hotplug_remove_from_context(event, cpuctx, ctx);
-	raw_spin_unlock(&ctx->lock);
->>>>>>> cda50d36
 }
 
 static void perf_event_exit_cpu_context(int cpu)
@@ -11333,10 +11188,7 @@
 	struct perf_cpu_context *cpuctx;
 	struct perf_event_context *ctx;
 	unsigned long flags;
-<<<<<<< HEAD
 	struct perf_event *event, *event_tmp;
-=======
->>>>>>> cda50d36
 	struct pmu *pmu;
 	int idx;
 
@@ -11375,10 +11227,6 @@
 int perf_event_exit_cpu(unsigned int cpu)
 {
 	mutex_lock(&pmus_lock);
-<<<<<<< HEAD
-=======
-	per_cpu(is_hotplugging, cpu) = true;
->>>>>>> cda50d36
 	perf_event_exit_cpu_context(cpu);
 	mutex_unlock(&pmus_lock);
 	return 0;
@@ -11422,29 +11270,6 @@
 static struct notifier_block perf_event_idle_nb = {
 	.notifier_call = event_idle_notif,
 };
-
-<<<<<<< HEAD
-void __init perf_event_init(void)
-=======
-#ifdef CONFIG_HOTPLUG_CPU
-static int perf_cpu_hp_init(void)
->>>>>>> cda50d36
-{
-	int ret, cpu;
-
-	ret = cpuhp_setup_state_nocalls(CPUHP_AP_PERF_ONLINE,
-				"PERF/CORE/CPUHP_AP_PERF_ONLINE",
-				perf_event_start_swevents,
-				perf_event_exit_cpu);
-	if (ret)
-		pr_err("CPU hotplug notifier for perf core could not be registered: %d\n",
-		       ret);
-
-	return ret;
-}
-#else
-static int perf_cpu_hp_init(void) { return 0; }
-#endif
 
 void __init perf_event_init(void)
 {
@@ -11472,8 +11297,6 @@
 	perf_event_init_cpu(smp_processor_id());
 	idle_notifier_register(&perf_event_idle_nb);
 	register_reboot_notifier(&perf_reboot_notifier);
-	ret = perf_cpu_hp_init();
-	WARN(ret, "core perf_cpu_hp_init() failed with: %d", ret);
 
 	ret = init_hw_breakpoint();
 	WARN(ret, "hw_breakpoint initialization failed with: %d", ret);
