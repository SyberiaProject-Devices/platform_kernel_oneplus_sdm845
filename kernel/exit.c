/*
 *  linux/kernel/exit.c
 *
 *  Copyright (C) 1991, 1992  Linus Torvalds
 */

#include <linux/mm.h>
#include <linux/slab.h>
#include <linux/interrupt.h>
#include <linux/module.h>
#include <linux/capability.h>
#include <linux/completion.h>
#include <linux/personality.h>
#include <linux/tty.h>
#include <linux/iocontext.h>
#include <linux/key.h>
#include <linux/cpu.h>
#include <linux/acct.h>
#include <linux/tsacct_kern.h>
#include <linux/file.h>
#include <linux/fdtable.h>
#include <linux/freezer.h>
#include <linux/binfmts.h>
#include <linux/nsproxy.h>
#include <linux/pid_namespace.h>
#include <linux/ptrace.h>
#include <linux/profile.h>
#include <linux/mount.h>
#include <linux/proc_fs.h>
#include <linux/kthread.h>
#include <linux/mempolicy.h>
#include <linux/taskstats_kern.h>
#include <linux/delayacct.h>
#include <linux/cgroup.h>
#include <linux/syscalls.h>
#include <linux/signal.h>
#include <linux/posix-timers.h>
#include <linux/cn_proc.h>
#include <linux/mutex.h>
#include <linux/futex.h>
#include <linux/pipe_fs_i.h>
#include <linux/audit.h> /* for audit_free() */
#include <linux/resource.h>
#include <linux/blkdev.h>
#include <linux/task_io_accounting_ops.h>
#include <linux/tracehook.h>
#include <linux/fs_struct.h>
#include <linux/init_task.h>
#include <linux/perf_event.h>
#include <trace/events/sched.h>
#include <linux/hw_breakpoint.h>
#include <linux/oom.h>
#include <linux/writeback.h>
#include <linux/shm.h>
#include <linux/kcov.h>

#include "sched/tune.h"
#include <linux/rcuwait.h>
#include <linux/compat.h>

#include <linux/uaccess.h>
#include <asm/unistd.h>
#include <asm/pgtable.h>
#include <asm/mmu_context.h>

static void __unhash_process(struct task_struct *p, bool group_dead)
{
	nr_threads--;
	detach_pid(p, PIDTYPE_PID);
	if (group_dead) {
		detach_pid(p, PIDTYPE_PGID);
		detach_pid(p, PIDTYPE_SID);

		list_del_rcu(&p->tasks);
		list_del_init(&p->sibling);
		__this_cpu_dec(process_counts);
	}
	list_del_rcu(&p->thread_group);
	list_del_rcu(&p->thread_node);
}

/*
 * This function expects the tasklist_lock write-locked.
 */
static void __exit_signal(struct task_struct *tsk)
{
	struct signal_struct *sig = tsk->signal;
	bool group_dead = thread_group_leader(tsk);
	struct sighand_struct *sighand;
	struct tty_struct *uninitialized_var(tty);
	u64 utime, stime;

	sighand = rcu_dereference_check(tsk->sighand,
					lockdep_tasklist_lock_is_held());
	spin_lock(&sighand->siglock);

#ifdef CONFIG_POSIX_TIMERS
	posix_cpu_timers_exit(tsk);
	if (group_dead) {
		posix_cpu_timers_exit_group(tsk);
	} else {
		/*
		 * This can only happen if the caller is de_thread().
		 * FIXME: this is the temporary hack, we should teach
		 * posix-cpu-timers to handle this case correctly.
		 */
		if (unlikely(has_group_leader_pid(tsk)))
			posix_cpu_timers_exit_group(tsk);
	}
#endif

	if (group_dead) {
		tty = sig->tty;
		sig->tty = NULL;
	} else {
		/*
		 * If there is any task waiting for the group exit
		 * then notify it:
		 */
		if (sig->notify_count > 0 && !--sig->notify_count)
			wake_up_process(sig->group_exit_task);

		if (tsk == sig->curr_target)
			sig->curr_target = next_thread(tsk);
	}

	/*
	 * Accumulate here the counters for all threads as they die. We could
	 * skip the group leader because it is the last user of signal_struct,
	 * but we want to avoid the race with thread_group_cputime() which can
	 * see the empty ->thread_head list.
	 */
	task_cputime(tsk, &utime, &stime);
	write_seqlock(&sig->stats_lock);
	sig->utime += utime;
	sig->stime += stime;
	sig->gtime += task_gtime(tsk);
	sig->min_flt += tsk->min_flt;
	sig->maj_flt += tsk->maj_flt;
	sig->nvcsw += tsk->nvcsw;
	sig->nivcsw += tsk->nivcsw;
	sig->inblock += task_io_get_inblock(tsk);
	sig->oublock += task_io_get_oublock(tsk);
	task_io_accounting_add(&sig->ioac, &tsk->ioac);
	sig->sum_sched_runtime += tsk->se.sum_exec_runtime;
	sig->nr_threads--;
	__unhash_process(tsk, group_dead);
	write_sequnlock(&sig->stats_lock);

	/*
	 * Do this under ->siglock, we can race with another thread
	 * doing sigqueue_free() if we have SIGQUEUE_PREALLOC signals.
	 */
	flush_sigqueue(&tsk->pending);
	tsk->sighand = NULL;
	spin_unlock(&sighand->siglock);

	__cleanup_sighand(sighand);
	clear_tsk_thread_flag(tsk, TIF_SIGPENDING);
	if (group_dead) {
		flush_sigqueue(&sig->shared_pending);
		tty_kref_put(tty);
	}
}

static void delayed_put_task_struct(struct rcu_head *rhp)
{
	struct task_struct *tsk = container_of(rhp, struct task_struct, rcu);

	perf_event_delayed_put(tsk);
	trace_sched_process_free(tsk);
	put_task_struct(tsk);
}


void release_task(struct task_struct *p)
{
	struct task_struct *leader;
	int zap_leader;
repeat:
	/* don't need to get the RCU readlock here - the process is dead and
	 * can't be modifying its own credentials. But shut RCU-lockdep up */
	rcu_read_lock();
	atomic_dec(&__task_cred(p)->user->processes);
	rcu_read_unlock();

	proc_flush_task(p);

	write_lock_irq(&tasklist_lock);
	ptrace_release_task(p);
	__exit_signal(p);

	/*
	 * If we are the last non-leader member of the thread
	 * group, and the leader is zombie, then notify the
	 * group leader's parent process. (if it wants notification.)
	 */
	zap_leader = 0;
	leader = p->group_leader;
	if (leader != p && thread_group_empty(leader)
			&& leader->exit_state == EXIT_ZOMBIE) {
		/*
		 * If we were the last child thread and the leader has
		 * exited already, and the leader's parent ignores SIGCHLD,
		 * then we are the one who should release the leader.
		 */
		zap_leader = do_notify_parent(leader, leader->exit_signal);
		if (zap_leader)
			leader->exit_state = EXIT_DEAD;
	}

	write_unlock_irq(&tasklist_lock);
	release_thread(p);
	call_rcu(&p->rcu, delayed_put_task_struct);

	p = leader;
	if (unlikely(zap_leader))
		goto repeat;
}

/*
 * Note that if this function returns a valid task_struct pointer (!NULL)
 * task->usage must remain >0 for the duration of the RCU critical section.
 */
struct task_struct *task_rcu_dereference(struct task_struct **ptask)
{
	struct sighand_struct *sighand;
	struct task_struct *task;

	/*
	 * We need to verify that release_task() was not called and thus
	 * delayed_put_task_struct() can't run and drop the last reference
	 * before rcu_read_unlock(). We check task->sighand != NULL,
	 * but we can read the already freed and reused memory.
	 */
retry:
	task = rcu_dereference(*ptask);
	if (!task)
		return NULL;

	probe_kernel_address(&task->sighand, sighand);

	/*
	 * Pairs with atomic_dec_and_test() in put_task_struct(). If this task
	 * was already freed we can not miss the preceding update of this
	 * pointer.
	 */
	smp_rmb();
	if (unlikely(task != READ_ONCE(*ptask)))
		goto retry;

	/*
	 * We've re-checked that "task == *ptask", now we have two different
	 * cases:
	 *
	 * 1. This is actually the same task/task_struct. In this case
	 *    sighand != NULL tells us it is still alive.
	 *
	 * 2. This is another task which got the same memory for task_struct.
	 *    We can't know this of course, and we can not trust
	 *    sighand != NULL.
	 *
	 *    In this case we actually return a random value, but this is
	 *    correct.
	 *
	 *    If we return NULL - we can pretend that we actually noticed that
	 *    *ptask was updated when the previous task has exited. Or pretend
	 *    that probe_slab_address(&sighand) reads NULL.
	 *
	 *    If we return the new task (because sighand is not NULL for any
	 *    reason) - this is fine too. This (new) task can't go away before
	 *    another gp pass.
	 *
	 *    And note: We could even eliminate the false positive if re-read
	 *    task->sighand once again to avoid the falsely NULL. But this case
	 *    is very unlikely so we don't care.
	 */
	if (!sighand)
		return NULL;

	return task;
}

void rcuwait_wake_up(struct rcuwait *w)
{
	struct task_struct *task;

	rcu_read_lock();

	/*
	 * Order condition vs @task, such that everything prior to the load
	 * of @task is visible. This is the condition as to why the user called
	 * rcuwait_trywake() in the first place. Pairs with set_current_state()
	 * barrier (A) in rcuwait_wait_event().
	 *
	 *    WAIT                WAKE
	 *    [S] tsk = current	  [S] cond = true
	 *        MB (A)	      MB (B)
	 *    [L] cond		  [L] tsk
	 */
	smp_rmb(); /* (B) */

	/*
	 * Avoid using task_rcu_dereference() magic as long as we are careful,
	 * see comment in rcuwait_wait_event() regarding ->exit_state.
	 */
	task = rcu_dereference(w->task);
	if (task)
		wake_up_process(task);
	rcu_read_unlock();
}

/*
 * Determine if a process group is "orphaned", according to the POSIX
 * definition in 2.2.2.52.  Orphaned process groups are not to be affected
 * by terminal-generated stop signals.  Newly orphaned process groups are
 * to receive a SIGHUP and a SIGCONT.
 *
 * "I ask you, have you ever known what it is to be an orphan?"
 */
static int will_become_orphaned_pgrp(struct pid *pgrp,
					struct task_struct *ignored_task)
{
	struct task_struct *p;

	do_each_pid_task(pgrp, PIDTYPE_PGID, p) {
		if ((p == ignored_task) ||
		    (p->exit_state && thread_group_empty(p)) ||
		    is_global_init(p->real_parent))
			continue;

		if (task_pgrp(p->real_parent) != pgrp &&
		    task_session(p->real_parent) == task_session(p))
			return 0;
	} while_each_pid_task(pgrp, PIDTYPE_PGID, p);

	return 1;
}

int is_current_pgrp_orphaned(void)
{
	int retval;

	read_lock(&tasklist_lock);
	retval = will_become_orphaned_pgrp(task_pgrp(current), NULL);
	read_unlock(&tasklist_lock);

	return retval;
}

static bool has_stopped_jobs(struct pid *pgrp)
{
	struct task_struct *p;

	do_each_pid_task(pgrp, PIDTYPE_PGID, p) {
		if (p->signal->flags & SIGNAL_STOP_STOPPED)
			return true;
	} while_each_pid_task(pgrp, PIDTYPE_PGID, p);

	return false;
}

/*
 * Check to see if any process groups have become orphaned as
 * a result of our exiting, and if they have any stopped jobs,
 * send them a SIGHUP and then a SIGCONT. (POSIX 3.2.2.2)
 */
static void
kill_orphaned_pgrp(struct task_struct *tsk, struct task_struct *parent)
{
	struct pid *pgrp = task_pgrp(tsk);
	struct task_struct *ignored_task = tsk;

	if (!parent)
		/* exit: our father is in a different pgrp than
		 * we are and we were the only connection outside.
		 */
		parent = tsk->real_parent;
	else
		/* reparent: our child is in a different pgrp than
		 * we are, and it was the only connection outside.
		 */
		ignored_task = NULL;

	if (task_pgrp(parent) != pgrp &&
	    task_session(parent) == task_session(tsk) &&
	    will_become_orphaned_pgrp(pgrp, ignored_task) &&
	    has_stopped_jobs(pgrp)) {
		__kill_pgrp_info(SIGHUP, SEND_SIG_PRIV, pgrp);
		__kill_pgrp_info(SIGCONT, SEND_SIG_PRIV, pgrp);
	}
}

#ifdef CONFIG_MEMCG
/*
 * A task is exiting.   If it owned this mm, find a new owner for the mm.
 */
void mm_update_next_owner(struct mm_struct *mm)
{
	struct task_struct *c, *g, *p = current;

retry:
	/*
	 * If the exiting or execing task is not the owner, it's
	 * someone else's problem.
	 */
	if (mm->owner != p)
		return;
	/*
	 * The current owner is exiting/execing and there are no other
	 * candidates.  Do not leave the mm pointing to a possibly
	 * freed task structure.
	 */
	if (atomic_read(&mm->mm_users) <= 1) {
		mm->owner = NULL;
		return;
	}

	read_lock(&tasklist_lock);
	/*
	 * Search in the children
	 */
	list_for_each_entry(c, &p->children, sibling) {
		if (c->mm == mm)
			goto assign_new_owner;
	}

	/*
	 * Search in the siblings
	 */
	list_for_each_entry(c, &p->real_parent->children, sibling) {
		if (c->mm == mm)
			goto assign_new_owner;
	}

	/*
	 * Search through everything else, we should not get here often.
	 */
	for_each_process(g) {
		if (g->flags & PF_KTHREAD)
			continue;
		for_each_thread(g, c) {
			if (c->mm == mm)
				goto assign_new_owner;
			if (c->mm)
				break;
		}
	}
	read_unlock(&tasklist_lock);
	/*
	 * We found no owner yet mm_users > 1: this implies that we are
	 * most likely racing with swapoff (try_to_unuse()) or /proc or
	 * ptrace or page migration (get_task_mm()).  Mark owner as NULL.
	 */
	mm->owner = NULL;
	return;

assign_new_owner:
	BUG_ON(c == p);
	get_task_struct(c);
	/*
	 * The task_lock protects c->mm from changing.
	 * We always want mm->owner->mm == mm
	 */
	task_lock(c);
	/*
	 * Delay read_unlock() till we have the task_lock()
	 * to ensure that c does not slip away underneath us
	 */
	read_unlock(&tasklist_lock);
	if (c->mm != mm) {
		task_unlock(c);
		put_task_struct(c);
		goto retry;
	}
	mm->owner = c;
	task_unlock(c);
	put_task_struct(c);
}
#endif /* CONFIG_MEMCG */

/*
 * Turn us into a lazy TLB process if we
 * aren't already..
 */
static void exit_mm(void)
{
	struct mm_struct *mm = current->mm;
	struct core_state *core_state;
	int mm_released;

	mm_release(current, mm);
	if (!mm)
		return;
	sync_mm_rss(mm);
	/*
	 * Serialize with any possible pending coredump.
	 * We must hold mmap_sem around checking core_state
	 * and clearing tsk->mm.  The core-inducing thread
	 * will increment ->nr_threads for each thread in the
	 * group with ->mm != NULL.
	 */
	down_read(&mm->mmap_sem);
	core_state = mm->core_state;
	if (core_state) {
		struct core_thread self;

		up_read(&mm->mmap_sem);

<<<<<<< HEAD
		self.task = current;
		self.next = xchg(&core_state->dumper.next, &self);
=======
		self.task = tsk;
		if (self.task->flags & PF_SIGNALED)
			self.next = xchg(&core_state->dumper.next, &self);
		else
			self.task = NULL;
>>>>>>> a3ba0ea9
		/*
		 * Implies mb(), the result of xchg() must be visible
		 * to core_state->dumper.
		 */
		if (atomic_dec_and_test(&core_state->nr_threads))
			complete(&core_state->startup);

		for (;;) {
			set_current_state(TASK_UNINTERRUPTIBLE);
			if (!self.task) /* see coredump_finish() */
				break;
			freezable_schedule();
		}
		__set_current_state(TASK_RUNNING);
		down_read(&mm->mmap_sem);
	}
	atomic_inc(&mm->mm_count);
	BUG_ON(mm != current->active_mm);
	/* more a memory barrier than a real lock */
	task_lock(current);
	current->mm = NULL;
	up_read(&mm->mmap_sem);
	enter_lazy_tlb(mm, current);
	task_unlock(current);
	mm_update_next_owner(mm);
	mmput(mm);
#ifdef CONFIG_ANDROID_SIMPLE_LMK
	clear_thread_flag(TIF_MEMDIE);
#else
	if (test_thread_flag(TIF_MEMDIE))
		exit_oom_victim();
#endif
}

static struct task_struct *find_alive_thread(struct task_struct *p)
{
	struct task_struct *t;

	for_each_thread(p, t) {
		if (!(t->flags & PF_EXITING))
			return t;
	}
	return NULL;
}

static struct task_struct *find_child_reaper(struct task_struct *father,
						struct list_head *dead)
	__releases(&tasklist_lock)
	__acquires(&tasklist_lock)
{
	struct pid_namespace *pid_ns = task_active_pid_ns(father);
	struct task_struct *reaper = pid_ns->child_reaper;
	struct task_struct *p, *n;

	if (likely(reaper != father))
		return reaper;

	reaper = find_alive_thread(father);
	if (reaper) {
		pid_ns->child_reaper = reaper;
		return reaper;
	}

	write_unlock_irq(&tasklist_lock);
	if (unlikely(pid_ns == &init_pid_ns)) {
		panic("Attempted to kill init! exitcode=0x%08x\n",
			father->signal->group_exit_code ?: father->exit_code);
	}

	list_for_each_entry_safe(p, n, dead, ptrace_entry) {
		list_del_init(&p->ptrace_entry);
		release_task(p);
	}

	zap_pid_ns_processes(pid_ns);
	write_lock_irq(&tasklist_lock);

	return father;
}

/*
 * When we die, we re-parent all our children, and try to:
 * 1. give them to another thread in our thread group, if such a member exists
 * 2. give it to the first ancestor process which prctl'd itself as a
 *    child_subreaper for its children (like a service manager)
 * 3. give it to the init process (PID 1) in our pid namespace
 */
static struct task_struct *find_new_reaper(struct task_struct *father,
					   struct task_struct *child_reaper)
{
	struct task_struct *thread, *reaper;

	thread = find_alive_thread(father);
	if (thread)
		return thread;

	if (father->signal->has_child_subreaper) {
		unsigned int ns_level = task_pid(father)->level;
		/*
		 * Find the first ->is_child_subreaper ancestor in our pid_ns.
		 * We can't check reaper != child_reaper to ensure we do not
		 * cross the namespaces, the exiting parent could be injected
		 * by setns() + fork().
		 * We check pid->level, this is slightly more efficient than
		 * task_active_pid_ns(reaper) != task_active_pid_ns(father).
		 */
		for (reaper = father->real_parent;
		     task_pid(reaper)->level == ns_level;
		     reaper = reaper->real_parent) {
			if (reaper == &init_task)
				break;
			if (!reaper->signal->is_child_subreaper)
				continue;
			thread = find_alive_thread(reaper);
			if (thread)
				return thread;
		}
	}

	return child_reaper;
}

/*
* Any that need to be release_task'd are put on the @dead list.
 */
static void reparent_leader(struct task_struct *father, struct task_struct *p,
				struct list_head *dead)
{
	if (unlikely(p->exit_state == EXIT_DEAD))
		return;

	/* We don't want people slaying init. */
	p->exit_signal = SIGCHLD;

	/* If it has exited notify the new parent about this child's death. */
	if (!p->ptrace &&
	    p->exit_state == EXIT_ZOMBIE && thread_group_empty(p)) {
		if (do_notify_parent(p, p->exit_signal)) {
			p->exit_state = EXIT_DEAD;
			list_add(&p->ptrace_entry, dead);
		}
	}

	kill_orphaned_pgrp(p, father);
}

/*
 * This does two things:
 *
 * A.  Make init inherit all the child processes
 * B.  Check to see if any process groups have become orphaned
 *	as a result of our exiting, and if they have any stopped
 *	jobs, send them a SIGHUP and then a SIGCONT.  (POSIX 3.2.2.2)
 */
static void forget_original_parent(struct task_struct *father,
					struct list_head *dead)
{
	struct task_struct *p, *t, *reaper;

	if (unlikely(!list_empty(&father->ptraced)))
		exit_ptrace(father, dead);

	/* Can drop and reacquire tasklist_lock */
	reaper = find_child_reaper(father, dead);
	if (list_empty(&father->children))
		return;

	reaper = find_new_reaper(father, reaper);
	list_for_each_entry(p, &father->children, sibling) {
		for_each_thread(p, t) {
			t->real_parent = reaper;
			BUG_ON((!t->ptrace) != (t->parent == father));
			if (likely(!t->ptrace))
				t->parent = t->real_parent;
			if (t->pdeath_signal)
				group_send_sig_info(t->pdeath_signal,
						    SEND_SIG_NOINFO, t);
		}
		/*
		 * If this is a threaded reparent there is no need to
		 * notify anyone anything has happened.
		 */
		if (!same_thread_group(reaper, father))
			reparent_leader(father, p, dead);
	}
	list_splice_tail_init(&father->children, &reaper->children);
}

/*
 * Send signals to all our closest relatives so that they know
 * to properly mourn us..
 */
static void exit_notify(struct task_struct *tsk, int group_dead)
{
	bool autoreap;
	struct task_struct *p, *n;
	LIST_HEAD(dead);

	write_lock_irq(&tasklist_lock);
	forget_original_parent(tsk, &dead);

	if (group_dead)
		kill_orphaned_pgrp(tsk->group_leader, NULL);

	tsk->exit_state = EXIT_ZOMBIE;
	if (unlikely(tsk->ptrace)) {
		int sig = thread_group_leader(tsk) &&
				thread_group_empty(tsk) &&
				!ptrace_reparented(tsk) ?
			tsk->exit_signal : SIGCHLD;
		autoreap = do_notify_parent(tsk, sig);
	} else if (thread_group_leader(tsk)) {
		autoreap = thread_group_empty(tsk) &&
			do_notify_parent(tsk, tsk->exit_signal);
	} else {
		autoreap = true;
	}

	tsk->exit_state = autoreap ? EXIT_DEAD : EXIT_ZOMBIE;
	if (tsk->exit_state == EXIT_DEAD)
		list_add(&tsk->ptrace_entry, &dead);

	/* mt-exec, de_thread() is waiting for group leader */
	if (unlikely(tsk->signal->notify_count < 0))
		wake_up_process(tsk->signal->group_exit_task);
	write_unlock_irq(&tasklist_lock);

	list_for_each_entry_safe(p, n, &dead, ptrace_entry) {
		list_del_init(&p->ptrace_entry);
		release_task(p);
	}
}

#ifdef CONFIG_DEBUG_STACK_USAGE
static void check_stack_usage(void)
{
	static DEFINE_SPINLOCK(low_water_lock);
	static int lowest_to_date = THREAD_SIZE;
	unsigned long free;
	int islower = false;

	free = stack_not_used(current);

	if (free >= lowest_to_date)
		return;

	spin_lock(&low_water_lock);
	if (free < lowest_to_date) {
		lowest_to_date = free;
		islower = true;
	}
	spin_unlock(&low_water_lock);

	if (islower) {
		pr_info("%s (%d) used greatest stack depth: %lu bytes left\n",
				current->comm, task_pid_nr(current), free);
	}
}
#else
static inline void check_stack_usage(void) {}
#endif

void __noreturn do_exit(long code)
{
	struct task_struct *tsk = current;
	int group_dead;

	/*
	 * We can get here from a kernel oops, sometimes with preemption off.
	 * Start by checking for critical errors.
	 * Then fix up important state like USER_DS and preemption.
	 * Then do everything else.
	 */

	WARN_ON(blk_needs_flush_plug(tsk));

	if (unlikely(in_interrupt()))
		panic("Aiee, killing interrupt handler!");
	if (unlikely(!tsk->pid))
		panic("Attempted to kill the idle task!");

	/*
	 * If do_exit is called because this processes oopsed, it's possible
	 * that get_fs() was left as KERNEL_DS, so reset it to USER_DS before
	 * continuing. Amongst other possible reasons, this is to prevent
	 * mm_release()->clear_child_tid() from writing to a user-controlled
	 * kernel address.
	 */
	set_fs(USER_DS);

	if (unlikely(in_atomic())) {
		pr_info("note: %s[%d] exited with preempt_count %d\n",
			current->comm, task_pid_nr(current),
			preempt_count());
		preempt_count_set(PREEMPT_ENABLED);
	}

	profile_task_exit(tsk);
	kcov_task_exit(tsk);

	ptrace_event(PTRACE_EVENT_EXIT, code);

	validate_creds_for_do_exit(tsk);

	/*
	 * We're taking recursive faults here in do_exit. Safest is to just
	 * leave this task alone and wait for reboot.
	 */
	if (unlikely(tsk->flags & PF_EXITING)) {
#ifdef CONFIG_PANIC_ON_RECURSIVE_FAULT
		panic("Recursive fault!\n");
#else
		pr_alert("Fixing recursive fault but reboot is needed!\n");
#endif
		/*
		 * We can do this unlocked here. The futex code uses
		 * this flag just to verify whether the pi state
		 * cleanup has been done or not. In the worst case it
		 * loops once more. We pretend that the cleanup was
		 * done as there is no way to return. Either the
		 * OWNER_DIED bit is set by now or we push the blocked
		 * task into the wait for ever nirwana as well.
		 */
		tsk->flags |= PF_EXITPIDONE;
		set_current_state(TASK_UNINTERRUPTIBLE);
		schedule();
	}

	exit_signals(tsk);  /* sets PF_EXITING */

	/*
	 * Ensure that all new tsk->pi_lock acquisitions must observe
	 * PF_EXITING. Serializes against futex.c:attach_to_pi_owner().
	 */
	smp_mb();
	/*
	 * Ensure that we must observe the pi_state in exit_mm() ->
	 * mm_release() -> exit_pi_state_list().
	 */
	raw_spin_unlock_wait(&tsk->pi_lock);

	/* sync mm's RSS info before statistics gathering */
	if (tsk->mm)
		sync_mm_rss(tsk->mm);
	acct_update_integrals(tsk);
	group_dead = atomic_dec_and_test(&tsk->signal->live);
	if (group_dead) {
#ifdef CONFIG_POSIX_TIMERS
		hrtimer_cancel(&tsk->signal->real_timer);
		exit_itimers(tsk->signal);
#endif
		if (tsk->mm)
			setmax_mm_hiwater_rss(&tsk->signal->maxrss, tsk->mm);
	}
	acct_collect(code, group_dead);
	if (group_dead)
		tty_audit_exit();
	audit_free(tsk);

	tsk->exit_code = code;
	taskstats_exit(tsk, group_dead);

	exit_mm();

	if (group_dead)
		acct_process();
	trace_sched_process_exit(tsk);

	exit_sem(tsk);
	exit_shm(tsk);
	exit_files(tsk);
	exit_fs(tsk);
	if (group_dead)
		disassociate_ctty(1);
	exit_task_namespaces(tsk);
	exit_task_work(tsk);
	exit_thread(tsk);

	/*
	 * Flush inherited counters to the parent - before the parent
	 * gets woken up by child-exit notifications.
	 *
	 * because of cgroup mode, must be called before cgroup_exit()
	 */
	perf_event_exit_task(tsk);

	sched_autogroup_exit_task(tsk);
	cgroup_exit(tsk);

	/*
	 * FIXME: do that only when needed, using sched_exit tracepoint
	 */
	flush_ptrace_hw_breakpoint(tsk);

	exit_tasks_rcu_start();
	exit_notify(tsk, group_dead);
	proc_exit_connector(tsk);
	mpol_put_task_policy(tsk);
#ifdef CONFIG_FUTEX
	if (unlikely(current->pi_state_cache))
		kfree(current->pi_state_cache);
#endif
	/*
	 * Make sure we are holding no locks:
	 */
	debug_check_no_locks_held();
	/*
	 * We can do this unlocked here. The futex code uses this flag
	 * just to verify whether the pi state cleanup has been done
	 * or not. In the worst case it loops once more.
	 */
	tsk->flags |= PF_EXITPIDONE;

	if (tsk->io_context)
		exit_io_context(tsk);

	if (tsk->splice_pipe)
		free_pipe_info(tsk->splice_pipe);

	if (tsk->task_frag.page)
		put_page(tsk->task_frag.page);

	validate_creds_for_do_exit(tsk);

	check_stack_usage();
	preempt_disable();
	if (tsk->nr_dirtied)
		__this_cpu_add(dirty_throttle_leaks, tsk->nr_dirtied);
	exit_rcu();
	exit_tasks_rcu_finish();

	do_task_dead();
}
EXPORT_SYMBOL_GPL(do_exit);

void complete_and_exit(struct completion *comp, long code)
{
	if (comp)
		complete(comp);

	do_exit(code);
}
EXPORT_SYMBOL(complete_and_exit);

SYSCALL_DEFINE1(exit, int, error_code)
{
	do_exit((error_code&0xff)<<8);
}

/*
 * Take down every thread in the group.  This is called by fatal signals
 * as well as by sys_exit_group (below).
 */
void
do_group_exit(int exit_code)
{
	struct signal_struct *sig = current->signal;

	BUG_ON(exit_code & 0x80); /* core dumps don't get here */

	if (signal_group_exit(sig))
		exit_code = sig->group_exit_code;
	else if (!thread_group_empty(current)) {
		struct sighand_struct *const sighand = current->sighand;

		spin_lock_irq(&sighand->siglock);
		if (signal_group_exit(sig))
			/* Another thread got here before we took the lock.  */
			exit_code = sig->group_exit_code;
		else {
			sig->group_exit_code = exit_code;
			sig->flags = SIGNAL_GROUP_EXIT;
			zap_other_threads(current);
		}
		spin_unlock_irq(&sighand->siglock);
	}

	do_exit(exit_code);
	/* NOTREACHED */
}

/*
 * this kills every thread in the thread group. Note that any externally
 * wait4()-ing process will get the correct exit code - even if this
 * thread is not the thread group leader.
 */
SYSCALL_DEFINE1(exit_group, int, error_code)
{
	do_group_exit((error_code & 0xff) << 8);
	/* NOTREACHED */
	return 0;
}

struct waitid_info {
	pid_t pid;
	uid_t uid;
	int status;
	int cause;
};

struct wait_opts {
	enum pid_type		wo_type;
	int			wo_flags;
	struct pid		*wo_pid;

	struct waitid_info	*wo_info;
	int			wo_stat;
	struct rusage		*wo_rusage;

	wait_queue_entry_t		child_wait;
	int			notask_error;
};

static inline
struct pid *task_pid_type(struct task_struct *task, enum pid_type type)
{
	if (type != PIDTYPE_PID)
		task = task->group_leader;
	return task->pids[type].pid;
}

static int eligible_pid(struct wait_opts *wo, struct task_struct *p)
{
	return	wo->wo_type == PIDTYPE_MAX ||
		task_pid_type(p, wo->wo_type) == wo->wo_pid;
}

static int
eligible_child(struct wait_opts *wo, bool ptrace, struct task_struct *p)
{
	if (!eligible_pid(wo, p))
		return 0;

	/*
	 * Wait for all children (clone and not) if __WALL is set or
	 * if it is traced by us.
	 */
	if (ptrace || (wo->wo_flags & __WALL))
		return 1;

	/*
	 * Otherwise, wait for clone children *only* if __WCLONE is set;
	 * otherwise, wait for non-clone children *only*.
	 *
	 * Note: a "clone" child here is one that reports to its parent
	 * using a signal other than SIGCHLD, or a non-leader thread which
	 * we can only see if it is traced by us.
	 */
	if ((p->exit_signal != SIGCHLD) ^ !!(wo->wo_flags & __WCLONE))
		return 0;

	return 1;
}

/*
 * Handle sys_wait4 work for one task in state EXIT_ZOMBIE.  We hold
 * read_lock(&tasklist_lock) on entry.  If we return zero, we still hold
 * the lock and this task is uninteresting.  If we return nonzero, we have
 * released the lock and the system call should return.
 */
static int wait_task_zombie(struct wait_opts *wo, struct task_struct *p)
{
	int state, status;
	pid_t pid = task_pid_vnr(p);
	uid_t uid = from_kuid_munged(current_user_ns(), task_uid(p));
	struct waitid_info *infop;

	if (!likely(wo->wo_flags & WEXITED))
		return 0;

	if (unlikely(wo->wo_flags & WNOWAIT)) {
		status = p->exit_code;
		get_task_struct(p);
		read_unlock(&tasklist_lock);
		sched_annotate_sleep();
		if (wo->wo_rusage)
			getrusage(p, RUSAGE_BOTH, wo->wo_rusage);
		put_task_struct(p);
		goto out_info;
	}
	/*
	 * Move the task's state to DEAD/TRACE, only one thread can do this.
	 */
	state = (ptrace_reparented(p) && thread_group_leader(p)) ?
		EXIT_TRACE : EXIT_DEAD;
	if (cmpxchg(&p->exit_state, EXIT_ZOMBIE, state) != EXIT_ZOMBIE)
		return 0;
	/*
	 * We own this thread, nobody else can reap it.
	 */
	read_unlock(&tasklist_lock);
	sched_annotate_sleep();

	/*
	 * Check thread_group_leader() to exclude the traced sub-threads.
	 */
	if (state == EXIT_DEAD && thread_group_leader(p)) {
		struct signal_struct *sig = p->signal;
		struct signal_struct *psig = current->signal;
		unsigned long maxrss;
		u64 tgutime, tgstime;

		/*
		 * The resource counters for the group leader are in its
		 * own task_struct.  Those for dead threads in the group
		 * are in its signal_struct, as are those for the child
		 * processes it has previously reaped.  All these
		 * accumulate in the parent's signal_struct c* fields.
		 *
		 * We don't bother to take a lock here to protect these
		 * p->signal fields because the whole thread group is dead
		 * and nobody can change them.
		 *
		 * psig->stats_lock also protects us from our sub-theads
		 * which can reap other children at the same time. Until
		 * we change k_getrusage()-like users to rely on this lock
		 * we have to take ->siglock as well.
		 *
		 * We use thread_group_cputime_adjusted() to get times for
		 * the thread group, which consolidates times for all threads
		 * in the group including the group leader.
		 */
		thread_group_cputime_adjusted(p, &tgutime, &tgstime);
		spin_lock_irq(&current->sighand->siglock);
		write_seqlock(&psig->stats_lock);
		psig->cutime += tgutime + sig->cutime;
		psig->cstime += tgstime + sig->cstime;
		psig->cgtime += task_gtime(p) + sig->gtime + sig->cgtime;
		psig->cmin_flt +=
			p->min_flt + sig->min_flt + sig->cmin_flt;
		psig->cmaj_flt +=
			p->maj_flt + sig->maj_flt + sig->cmaj_flt;
		psig->cnvcsw +=
			p->nvcsw + sig->nvcsw + sig->cnvcsw;
		psig->cnivcsw +=
			p->nivcsw + sig->nivcsw + sig->cnivcsw;
		psig->cinblock +=
			task_io_get_inblock(p) +
			sig->inblock + sig->cinblock;
		psig->coublock +=
			task_io_get_oublock(p) +
			sig->oublock + sig->coublock;
		maxrss = max(sig->maxrss, sig->cmaxrss);
		if (psig->cmaxrss < maxrss)
			psig->cmaxrss = maxrss;
		task_io_accounting_add(&psig->ioac, &p->ioac);
		task_io_accounting_add(&psig->ioac, &sig->ioac);
		write_sequnlock(&psig->stats_lock);
		spin_unlock_irq(&current->sighand->siglock);
	}

	if (wo->wo_rusage)
		getrusage(p, RUSAGE_BOTH, wo->wo_rusage);
	status = (p->signal->flags & SIGNAL_GROUP_EXIT)
		? p->signal->group_exit_code : p->exit_code;
	wo->wo_stat = status;

	if (state == EXIT_TRACE) {
		write_lock_irq(&tasklist_lock);
		/* We dropped tasklist, ptracer could die and untrace */
		ptrace_unlink(p);

		/* If parent wants a zombie, don't release it now */
		state = EXIT_ZOMBIE;
		if (do_notify_parent(p, p->exit_signal))
			state = EXIT_DEAD;
		p->exit_state = state;
		write_unlock_irq(&tasklist_lock);
	}
	if (state == EXIT_DEAD)
		release_task(p);

out_info:
	infop = wo->wo_info;
	if (infop) {
		if ((status & 0x7f) == 0) {
			infop->cause = CLD_EXITED;
			infop->status = status >> 8;
		} else {
			infop->cause = (status & 0x80) ? CLD_DUMPED : CLD_KILLED;
			infop->status = status & 0x7f;
		}
		infop->pid = pid;
		infop->uid = uid;
	}

	return pid;
}

static int *task_stopped_code(struct task_struct *p, bool ptrace)
{
	if (ptrace) {
		if (task_is_traced(p) && !(p->jobctl & JOBCTL_LISTENING))
			return &p->exit_code;
	} else {
		if (p->signal->flags & SIGNAL_STOP_STOPPED)
			return &p->signal->group_exit_code;
	}
	return NULL;
}

/**
 * wait_task_stopped - Wait for %TASK_STOPPED or %TASK_TRACED
 * @wo: wait options
 * @ptrace: is the wait for ptrace
 * @p: task to wait for
 *
 * Handle sys_wait4() work for %p in state %TASK_STOPPED or %TASK_TRACED.
 *
 * CONTEXT:
 * read_lock(&tasklist_lock), which is released if return value is
 * non-zero.  Also, grabs and releases @p->sighand->siglock.
 *
 * RETURNS:
 * 0 if wait condition didn't exist and search for other wait conditions
 * should continue.  Non-zero return, -errno on failure and @p's pid on
 * success, implies that tasklist_lock is released and wait condition
 * search should terminate.
 */
static int wait_task_stopped(struct wait_opts *wo,
				int ptrace, struct task_struct *p)
{
	struct waitid_info *infop;
	int exit_code, *p_code, why;
	uid_t uid = 0; /* unneeded, required by compiler */
	pid_t pid;

	/*
	 * Traditionally we see ptrace'd stopped tasks regardless of options.
	 */
	if (!ptrace && !(wo->wo_flags & WUNTRACED))
		return 0;

	if (!task_stopped_code(p, ptrace))
		return 0;

	exit_code = 0;
	spin_lock_irq(&p->sighand->siglock);

	p_code = task_stopped_code(p, ptrace);
	if (unlikely(!p_code))
		goto unlock_sig;

	exit_code = *p_code;
	if (!exit_code)
		goto unlock_sig;

	if (!unlikely(wo->wo_flags & WNOWAIT))
		*p_code = 0;

	uid = from_kuid_munged(current_user_ns(), task_uid(p));
unlock_sig:
	spin_unlock_irq(&p->sighand->siglock);
	if (!exit_code)
		return 0;

	/*
	 * Now we are pretty sure this task is interesting.
	 * Make sure it doesn't get reaped out from under us while we
	 * give up the lock and then examine it below.  We don't want to
	 * keep holding onto the tasklist_lock while we call getrusage and
	 * possibly take page faults for user memory.
	 */
	get_task_struct(p);
	pid = task_pid_vnr(p);
	why = ptrace ? CLD_TRAPPED : CLD_STOPPED;
	read_unlock(&tasklist_lock);
	sched_annotate_sleep();
	if (wo->wo_rusage)
		getrusage(p, RUSAGE_BOTH, wo->wo_rusage);
	put_task_struct(p);

	if (likely(!(wo->wo_flags & WNOWAIT)))
		wo->wo_stat = (exit_code << 8) | 0x7f;

	infop = wo->wo_info;
	if (infop) {
		infop->cause = why;
		infop->status = exit_code;
		infop->pid = pid;
		infop->uid = uid;
	}
	return pid;
}

/*
 * Handle do_wait work for one task in a live, non-stopped state.
 * read_lock(&tasklist_lock) on entry.  If we return zero, we still hold
 * the lock and this task is uninteresting.  If we return nonzero, we have
 * released the lock and the system call should return.
 */
static int wait_task_continued(struct wait_opts *wo, struct task_struct *p)
{
	struct waitid_info *infop;
	pid_t pid;
	uid_t uid;

	if (!unlikely(wo->wo_flags & WCONTINUED))
		return 0;

	if (!(p->signal->flags & SIGNAL_STOP_CONTINUED))
		return 0;

	spin_lock_irq(&p->sighand->siglock);
	/* Re-check with the lock held.  */
	if (!(p->signal->flags & SIGNAL_STOP_CONTINUED)) {
		spin_unlock_irq(&p->sighand->siglock);
		return 0;
	}
	if (!unlikely(wo->wo_flags & WNOWAIT))
		p->signal->flags &= ~SIGNAL_STOP_CONTINUED;
	uid = from_kuid_munged(current_user_ns(), task_uid(p));
	spin_unlock_irq(&p->sighand->siglock);

	pid = task_pid_vnr(p);
	get_task_struct(p);
	read_unlock(&tasklist_lock);
	sched_annotate_sleep();
	if (wo->wo_rusage)
		getrusage(p, RUSAGE_BOTH, wo->wo_rusage);
	put_task_struct(p);

	infop = wo->wo_info;
	if (!infop) {
		wo->wo_stat = 0xffff;
	} else {
		infop->cause = CLD_CONTINUED;
		infop->pid = pid;
		infop->uid = uid;
		infop->status = SIGCONT;
	}
	return pid;
}

/*
 * Consider @p for a wait by @parent.
 *
 * -ECHILD should be in ->notask_error before the first call.
 * Returns nonzero for a final return, when we have unlocked tasklist_lock.
 * Returns zero if the search for a child should continue;
 * then ->notask_error is 0 if @p is an eligible child,
 * or still -ECHILD.
 */
static int wait_consider_task(struct wait_opts *wo, int ptrace,
				struct task_struct *p)
{
	/*
	 * We can race with wait_task_zombie() from another thread.
	 * Ensure that EXIT_ZOMBIE -> EXIT_DEAD/EXIT_TRACE transition
	 * can't confuse the checks below.
	 */
	int exit_state = ACCESS_ONCE(p->exit_state);
	int ret;

	if (unlikely(exit_state == EXIT_DEAD))
		return 0;

	ret = eligible_child(wo, ptrace, p);
	if (!ret)
		return ret;

	if (unlikely(exit_state == EXIT_TRACE)) {
		/*
		 * ptrace == 0 means we are the natural parent. In this case
		 * we should clear notask_error, debugger will notify us.
		 */
		if (likely(!ptrace))
			wo->notask_error = 0;
		return 0;
	}

	if (likely(!ptrace) && unlikely(p->ptrace)) {
		/*
		 * If it is traced by its real parent's group, just pretend
		 * the caller is ptrace_do_wait() and reap this child if it
		 * is zombie.
		 *
		 * This also hides group stop state from real parent; otherwise
		 * a single stop can be reported twice as group and ptrace stop.
		 * If a ptracer wants to distinguish these two events for its
		 * own children it should create a separate process which takes
		 * the role of real parent.
		 */
		if (!ptrace_reparented(p))
			ptrace = 1;
	}

	/* slay zombie? */
	if (exit_state == EXIT_ZOMBIE) {
		/* we don't reap group leaders with subthreads */
		if (!delay_group_leader(p)) {
			/*
			 * A zombie ptracee is only visible to its ptracer.
			 * Notification and reaping will be cascaded to the
			 * real parent when the ptracer detaches.
			 */
			if (unlikely(ptrace) || likely(!p->ptrace))
				return wait_task_zombie(wo, p);
		}

		/*
		 * Allow access to stopped/continued state via zombie by
		 * falling through.  Clearing of notask_error is complex.
		 *
		 * When !@ptrace:
		 *
		 * If WEXITED is set, notask_error should naturally be
		 * cleared.  If not, subset of WSTOPPED|WCONTINUED is set,
		 * so, if there are live subthreads, there are events to
		 * wait for.  If all subthreads are dead, it's still safe
		 * to clear - this function will be called again in finite
		 * amount time once all the subthreads are released and
		 * will then return without clearing.
		 *
		 * When @ptrace:
		 *
		 * Stopped state is per-task and thus can't change once the
		 * target task dies.  Only continued and exited can happen.
		 * Clear notask_error if WCONTINUED | WEXITED.
		 */
		if (likely(!ptrace) || (wo->wo_flags & (WCONTINUED | WEXITED)))
			wo->notask_error = 0;
	} else {
		/*
		 * @p is alive and it's gonna stop, continue or exit, so
		 * there always is something to wait for.
		 */
		wo->notask_error = 0;
	}

	/*
	 * Wait for stopped.  Depending on @ptrace, different stopped state
	 * is used and the two don't interact with each other.
	 */
	ret = wait_task_stopped(wo, ptrace, p);
	if (ret)
		return ret;

	/*
	 * Wait for continued.  There's only one continued state and the
	 * ptracer can consume it which can confuse the real parent.  Don't
	 * use WCONTINUED from ptracer.  You don't need or want it.
	 */
	return wait_task_continued(wo, p);
}

/*
 * Do the work of do_wait() for one thread in the group, @tsk.
 *
 * -ECHILD should be in ->notask_error before the first call.
 * Returns nonzero for a final return, when we have unlocked tasklist_lock.
 * Returns zero if the search for a child should continue; then
 * ->notask_error is 0 if there were any eligible children,
 * or still -ECHILD.
 */
static int do_wait_thread(struct wait_opts *wo, struct task_struct *tsk)
{
	struct task_struct *p;

	list_for_each_entry(p, &tsk->children, sibling) {
		int ret = wait_consider_task(wo, 0, p);

		if (ret)
			return ret;
	}

	return 0;
}

static int ptrace_do_wait(struct wait_opts *wo, struct task_struct *tsk)
{
	struct task_struct *p;

	list_for_each_entry(p, &tsk->ptraced, ptrace_entry) {
		int ret = wait_consider_task(wo, 1, p);

		if (ret)
			return ret;
	}

	return 0;
}

static int child_wait_callback(wait_queue_entry_t *wait, unsigned mode,
				int sync, void *key)
{
	struct wait_opts *wo = container_of(wait, struct wait_opts,
						child_wait);
	struct task_struct *p = key;

	if (!eligible_pid(wo, p))
		return 0;

	if ((wo->wo_flags & __WNOTHREAD) && wait->private != p->parent)
		return 0;

	return default_wake_function(wait, mode, sync, key);
}

void __wake_up_parent(struct task_struct *p, struct task_struct *parent)
{
	__wake_up_sync_key(&parent->signal->wait_chldexit,
				TASK_INTERRUPTIBLE, 1, p);
}

static long do_wait(struct wait_opts *wo)
{
	struct task_struct *tsk;
	int retval;

	trace_sched_process_wait(wo->wo_pid);

	init_waitqueue_func_entry(&wo->child_wait, child_wait_callback);
	wo->child_wait.private = current;
	add_wait_queue(&current->signal->wait_chldexit, &wo->child_wait);
repeat:
	/*
	 * If there is nothing that can match our criteria, just get out.
	 * We will clear ->notask_error to zero if we see any child that
	 * might later match our criteria, even if we are not able to reap
	 * it yet.
	 */
	wo->notask_error = -ECHILD;
	if ((wo->wo_type < PIDTYPE_MAX) &&
	   (!wo->wo_pid || hlist_empty(&wo->wo_pid->tasks[wo->wo_type])))
		goto notask;

	set_current_state(TASK_INTERRUPTIBLE);
	read_lock(&tasklist_lock);
	tsk = current;
	do {
		retval = do_wait_thread(wo, tsk);
		if (retval)
			goto end;

		retval = ptrace_do_wait(wo, tsk);
		if (retval)
			goto end;

		if (wo->wo_flags & __WNOTHREAD)
			break;
	} while_each_thread(current, tsk);
	read_unlock(&tasklist_lock);

notask:
	retval = wo->notask_error;
	if (!retval && !(wo->wo_flags & WNOHANG)) {
		retval = -ERESTARTSYS;
		if (!signal_pending(current)) {
			schedule();
			goto repeat;
		}
	}
end:
	__set_current_state(TASK_RUNNING);
	remove_wait_queue(&current->signal->wait_chldexit, &wo->child_wait);
	return retval;
}

static long kernel_waitid(int which, pid_t upid, struct waitid_info *infop,
			  int options, struct rusage *ru)
{
	struct wait_opts wo;
	struct pid *pid = NULL;
	enum pid_type type;
	long ret;

	if (options & ~(WNOHANG|WNOWAIT|WEXITED|WSTOPPED|WCONTINUED|
			__WNOTHREAD|__WCLONE|__WALL))
		return -EINVAL;
	if (!(options & (WEXITED|WSTOPPED|WCONTINUED)))
		return -EINVAL;

	switch (which) {
	case P_ALL:
		type = PIDTYPE_MAX;
		break;
	case P_PID:
		type = PIDTYPE_PID;
		if (upid <= 0)
			return -EINVAL;
		break;
	case P_PGID:
		type = PIDTYPE_PGID;
		if (upid <= 0)
			return -EINVAL;
		break;
	default:
		return -EINVAL;
	}

	if (type < PIDTYPE_MAX)
		pid = find_get_pid(upid);

	wo.wo_type	= type;
	wo.wo_pid	= pid;
	wo.wo_flags	= options;
	wo.wo_info	= infop;
	wo.wo_rusage	= ru;
	ret = do_wait(&wo);

	if (ret > 0)
		ret = 0;

	put_pid(pid);
	return ret;
}

SYSCALL_DEFINE5(waitid, int, which, pid_t, upid, struct siginfo __user *,
		infop, int, options, struct rusage __user *, ru)
{
	struct rusage r;
	struct waitid_info info = {.status = 0};
	long err = kernel_waitid(which, upid, &info, options, ru ? &r : NULL);

	if (!err) {
		if (ru && copy_to_user(ru, &r, sizeof(struct rusage)))
			return -EFAULT;
	}
	if (!infop)
		return err;

	user_access_begin();
	unsafe_put_user(err ? 0 : SIGCHLD, &infop->si_signo, Efault);
	unsafe_put_user(0, &infop->si_errno, Efault);
	unsafe_put_user((short)info.cause, &infop->si_code, Efault);
	unsafe_put_user(info.pid, &infop->si_pid, Efault);
	unsafe_put_user(info.uid, &infop->si_uid, Efault);
	unsafe_put_user(info.status, &infop->si_status, Efault);
	user_access_end();
	return err;
Efault:
	user_access_end();
	return -EFAULT;
}

long kernel_wait4(pid_t upid, int __user *stat_addr, int options,
		  struct rusage *ru)
{
	struct wait_opts wo;
	struct pid *pid = NULL;
	enum pid_type type;
	long ret;

	if (options & ~(WNOHANG|WUNTRACED|WCONTINUED|
			__WNOTHREAD|__WCLONE|__WALL))
		return -EINVAL;

	/* -INT_MIN is not defined */
	if (upid == INT_MIN)
		return -ESRCH;

	if (upid == -1)
		type = PIDTYPE_MAX;
	else if (upid < 0) {
		type = PIDTYPE_PGID;
		pid = find_get_pid(-upid);
	} else if (upid == 0) {
		type = PIDTYPE_PGID;
		pid = get_task_pid(current, PIDTYPE_PGID);
	} else /* upid > 0 */ {
		type = PIDTYPE_PID;
		pid = find_get_pid(upid);
	}

	wo.wo_type	= type;
	wo.wo_pid	= pid;
	wo.wo_flags	= options | WEXITED;
	wo.wo_info	= NULL;
	wo.wo_stat	= 0;
	wo.wo_rusage	= ru;
	ret = do_wait(&wo);
	put_pid(pid);
	if (ret > 0 && stat_addr && put_user(wo.wo_stat, stat_addr))
		ret = -EFAULT;

	return ret;
}

SYSCALL_DEFINE4(wait4, pid_t, upid, int __user *, stat_addr,
		int, options, struct rusage __user *, ru)
{
	struct rusage r;
	long err = kernel_wait4(upid, stat_addr, options, ru ? &r : NULL);

	if (err > 0) {
		if (ru && copy_to_user(ru, &r, sizeof(struct rusage)))
			return -EFAULT;
	}
	return err;
}

#ifdef __ARCH_WANT_SYS_WAITPID

/*
 * sys_waitpid() remains for compatibility. waitpid() should be
 * implemented by calling sys_wait4() from libc.a.
 */
SYSCALL_DEFINE3(waitpid, pid_t, pid, int __user *, stat_addr, int, options)
{
	return sys_wait4(pid, stat_addr, options, NULL);
}

#endif

#ifdef CONFIG_COMPAT
COMPAT_SYSCALL_DEFINE4(wait4,
	compat_pid_t, pid,
	compat_uint_t __user *, stat_addr,
	int, options,
	struct compat_rusage __user *, ru)
{
	struct rusage r;
	long err = kernel_wait4(pid, stat_addr, options, ru ? &r : NULL);
	if (err > 0) {
		if (ru && put_compat_rusage(&r, ru))
			return -EFAULT;
	}
	return err;
}

COMPAT_SYSCALL_DEFINE5(waitid,
		int, which, compat_pid_t, pid,
		struct compat_siginfo __user *, infop, int, options,
		struct compat_rusage __user *, uru)
{
	struct rusage ru;
	struct waitid_info info = {.status = 0};
	long err = kernel_waitid(which, pid, &info, options, uru ? &ru : NULL);

	if (!err && uru) {
		/* kernel_waitid() overwrites everything in ru */
		if (COMPAT_USE_64BIT_TIME)
			err = copy_to_user(uru, &ru, sizeof(ru));
		else
			err = put_compat_rusage(&ru, uru);
		if (err)
			return -EFAULT;
	}

	if (!infop)
		return err;

	user_access_begin();
	unsafe_put_user(err ? 0 : SIGCHLD, &infop->si_signo, Efault);
	unsafe_put_user(0, &infop->si_errno, Efault);
	unsafe_put_user((short)info.cause, &infop->si_code, Efault);
	unsafe_put_user(info.pid, &infop->si_pid, Efault);
	unsafe_put_user(info.uid, &infop->si_uid, Efault);
	unsafe_put_user(info.status, &infop->si_status, Efault);
	user_access_end();
	return err;
Efault:
	user_access_end();
	return -EFAULT;
}
#endif<|MERGE_RESOLUTION|>--- conflicted
+++ resolved
@@ -507,16 +507,11 @@
 
 		up_read(&mm->mmap_sem);
 
-<<<<<<< HEAD
 		self.task = current;
-		self.next = xchg(&core_state->dumper.next, &self);
-=======
-		self.task = tsk;
 		if (self.task->flags & PF_SIGNALED)
 			self.next = xchg(&core_state->dumper.next, &self);
 		else
 			self.task = NULL;
->>>>>>> a3ba0ea9
 		/*
 		 * Implies mb(), the result of xchg() must be visible
 		 * to core_state->dumper.
