/*
 *  kernel/sched/core.c
 *
 *  Kernel scheduler and related syscalls
 *
 *  Copyright (C) 1991-2002  Linus Torvalds
 *
 *  1996-12-23  Modified by Dave Grothe to fix bugs in semaphores and
 *		make semaphores SMP safe
 *  1998-11-19	Implemented schedule_timeout() and related stuff
 *		by Andrea Arcangeli
 *  2002-01-04	New ultra-scalable O(1) scheduler by Ingo Molnar:
 *		hybrid priority-list and round-robin design with
 *		an array-switch method of distributing timeslices
 *		and per-CPU runqueues.  Cleanups and useful suggestions
 *		by Davide Libenzi, preemptible kernel bits by Robert Love.
 *  2003-09-03	Interactivity tuning by Con Kolivas.
 *  2004-04-02	Scheduler domains code by Nick Piggin
 *  2007-04-15  Work begun on replacing all interactivity tuning with a
 *              fair scheduling design by Con Kolivas.
 *  2007-05-05  Load balancing (smp-nice) and other improvements
 *              by Peter Williams
 *  2007-05-06  Interactivity improvements to CFS by Mike Galbraith
 *  2007-07-01  Group scheduling enhancements by Srivatsa Vaddagiri
 *  2007-11-29  RT balancing improvements by Steven Rostedt, Gregory Haskins,
 *              Thomas Gleixner, Mike Kravetz
 */

#include <linux/kasan.h>
#include <linux/mm.h>
#include <linux/module.h>
#include <linux/nmi.h>
#include <linux/init.h>
#include <linux/uaccess.h>
#include <linux/highmem.h>
#include <linux/mmu_context.h>
#include <linux/interrupt.h>
#include <linux/capability.h>
#include <linux/completion.h>
#include <linux/kernel_stat.h>
#include <linux/debug_locks.h>
#include <linux/perf_event.h>
#include <linux/security.h>
#include <linux/notifier.h>
#include <linux/profile.h>
#include <linux/freezer.h>
#include <linux/vmalloc.h>
#include <linux/blkdev.h>
#include <linux/delay.h>
#include <linux/pid_namespace.h>
#include <linux/smp.h>
#include <linux/threads.h>
#include <linux/timer.h>
#include <linux/rcupdate.h>
#include <linux/cpu.h>
#include <linux/cpuset.h>
#include <linux/percpu.h>
#include <linux/proc_fs.h>
#include <linux/seq_file.h>
#include <linux/sysctl.h>
#include <linux/syscalls.h>
#include <linux/times.h>
#include <linux/tsacct_kern.h>
#include <linux/kprobes.h>
#include <linux/delayacct.h>
#include <linux/unistd.h>
#include <linux/pagemap.h>
#include <linux/hrtimer.h>
#include <linux/tick.h>
#include <linux/ctype.h>
#include <linux/ftrace.h>
#include <linux/slab.h>
#include <linux/init_task.h>
#include <linux/context_tracking.h>
#include <linux/compiler.h>
#include <linux/frame.h>
#include <linux/prefetch.h>
#include <linux/irq.h>
#include <linux/cpufreq_times.h>
#include <linux/sched/loadavg.h>
#include <linux/cgroup-defs.h>

#include <asm/switch_to.h>
#include <asm/tlb.h>
#include <asm/irq_regs.h>
#include <asm/mutex.h>
#ifdef CONFIG_PARAVIRT
#include <asm/paravirt.h>
#endif

#include "sched.h"
#include "walt.h"
#include "../workqueue_internal.h"
#include "../smpboot.h"
#include "../time/tick-internal.h"

#define CREATE_TRACE_POINTS
#include <trace/events/sched.h>
#include "walt.h"

ATOMIC_NOTIFIER_HEAD(load_alert_notifier_head);

DEFINE_MUTEX(sched_domains_mutex);
DEFINE_PER_CPU_SHARED_ALIGNED(struct rq, runqueues);

static void update_rq_clock_task(struct rq *rq, s64 delta);

void update_rq_clock(struct rq *rq)
{
	s64 delta;

	lockdep_assert_held(&rq->lock);

	if (rq->clock_skip_update & RQCF_ACT_SKIP)
		return;

	delta = sched_clock_cpu(cpu_of(rq)) - rq->clock;
	if (delta < 0)
		return;
	rq->clock += delta;
	update_rq_clock_task(rq, delta);
}

/*
 * Debugging: various feature bits
 */

#define SCHED_FEAT(name, enabled)	\
	(1UL << __SCHED_FEAT_##name) * enabled |

const_debug unsigned int sysctl_sched_features =
#include "features.h"
	0;

#undef SCHED_FEAT

/*
 * Number of tasks to iterate in a single balance run.
 * Limited because this is done with IRQs disabled.
 */
const_debug unsigned int sysctl_sched_nr_migrate = 32;

/*
 * period over which we average the RT time consumption, measured
 * in ms.
 *
 * default: 1s
 */
const_debug unsigned int sysctl_sched_time_avg = MSEC_PER_SEC;

/*
 * period over which we measure -rt task cpu usage in us.
 * default: 1s
 */
unsigned int sysctl_sched_rt_period = 1000000;

__read_mostly int scheduler_running;

/*
 * part of the period that we allow rt tasks to run in us.
 * default: 0.95s
 */
int sysctl_sched_rt_runtime = 950000;

/* cpus with isolated domains */
cpumask_var_t cpu_isolated_map;

struct rq *
lock_rq_of(struct task_struct *p, struct rq_flags *flags)
{
	return task_rq_lock(p, flags);
}

void
unlock_rq_of(struct rq *rq, struct task_struct *p, struct rq_flags *flags)
{
	task_rq_unlock(rq, p, flags);
}

/*
 * __task_rq_lock - lock the rq @p resides on.
 */
struct rq *__task_rq_lock(struct task_struct *p, struct rq_flags *rf)
	__acquires(rq->lock)
{
	struct rq *rq;

	lockdep_assert_held(&p->pi_lock);

	for (;;) {
		rq = task_rq(p);
		raw_spin_lock(&rq->lock);
		if (likely(rq == task_rq(p) && !task_on_rq_migrating(p))) {
			rq_pin_lock(rq, rf);
			return rq;
		}
		raw_spin_unlock(&rq->lock);

		while (unlikely(task_on_rq_migrating(p)))
			cpu_relax();
	}
}

/*
 * task_rq_lock - lock p->pi_lock and lock the rq @p resides on.
 */
struct rq *task_rq_lock(struct task_struct *p, struct rq_flags *rf)
	__acquires(p->pi_lock)
	__acquires(rq->lock)
{
	struct rq *rq;

	for (;;) {
		raw_spin_lock_irqsave(&p->pi_lock, rf->flags);
		rq = task_rq(p);
		raw_spin_lock(&rq->lock);
		/*
		 *	move_queued_task()		task_rq_lock()
		 *
		 *	ACQUIRE (rq->lock)
		 *	[S] ->on_rq = MIGRATING		[L] rq = task_rq()
		 *	WMB (__set_task_cpu())		ACQUIRE (rq->lock);
		 *	[S] ->cpu = new_cpu		[L] task_rq()
		 *					[L] ->on_rq
		 *	RELEASE (rq->lock)
		 *
		 * If we observe the old cpu in task_rq_lock, the acquire of
		 * the old rq->lock will fully serialize against the stores.
		 *
		 * If we observe the new cpu in task_rq_lock, the acquire will
		 * pair with the WMB to ensure we must then also see migrating.
		 */
		if (likely(rq == task_rq(p) && !task_on_rq_migrating(p))) {
			rq_pin_lock(rq, rf);
			return rq;
		}
		raw_spin_unlock(&rq->lock);
		raw_spin_unlock_irqrestore(&p->pi_lock, rf->flags);

		while (unlikely(task_on_rq_migrating(p)))
			cpu_relax();
	}
}

#ifdef CONFIG_SCHED_HRTICK
/*
 * Use HR-timers to deliver accurate preemption points.
 */

static void hrtick_clear(struct rq *rq)
{
	if (hrtimer_active(&rq->hrtick_timer))
		hrtimer_cancel(&rq->hrtick_timer);
}

/*
 * High-resolution timer tick.
 * Runs from hardirq context with interrupts disabled.
 */
static enum hrtimer_restart hrtick(struct hrtimer *timer)
{
	struct rq *rq = container_of(timer, struct rq, hrtick_timer);

	WARN_ON_ONCE(cpu_of(rq) != smp_processor_id());

	raw_spin_lock(&rq->lock);
	update_rq_clock(rq);
	rq->curr->sched_class->task_tick(rq, rq->curr, 1);
	raw_spin_unlock(&rq->lock);

	return HRTIMER_NORESTART;
}

#ifdef CONFIG_SMP

static void __hrtick_restart(struct rq *rq)
{
	struct hrtimer *timer = &rq->hrtick_timer;

	hrtimer_start_expires(timer, HRTIMER_MODE_ABS_PINNED);
}

/*
 * called from hardirq (IPI) context
 */
static void __hrtick_start(void *arg)
{
	struct rq *rq = arg;

	raw_spin_lock(&rq->lock);
	__hrtick_restart(rq);
	rq->hrtick_csd_pending = 0;
	raw_spin_unlock(&rq->lock);
}

/*
 * Called to set the hrtick timer state.
 *
 * called with rq->lock held and irqs disabled
 */
void hrtick_start(struct rq *rq, u64 delay)
{
	struct hrtimer *timer = &rq->hrtick_timer;
	ktime_t time;
	s64 delta;

	/*
	 * Don't schedule slices shorter than 10000ns, that just
	 * doesn't make sense and can cause timer DoS.
	 */
	delta = max_t(s64, delay, 10000LL);
	time = ktime_add_ns(timer->base->get_time(), delta);

	hrtimer_set_expires(timer, time);

	if (rq == this_rq()) {
		__hrtick_restart(rq);
	} else if (!rq->hrtick_csd_pending) {
		smp_call_function_single_async(cpu_of(rq), &rq->hrtick_csd);
		rq->hrtick_csd_pending = 1;
	}
}

#else
/*
 * Called to set the hrtick timer state.
 *
 * called with rq->lock held and irqs disabled
 */
void hrtick_start(struct rq *rq, u64 delay)
{
	/*
	 * Don't schedule slices shorter than 10000ns, that just
	 * doesn't make sense. Rely on vruntime for fairness.
	 */
	delay = max_t(u64, delay, 10000LL);
	hrtimer_start(&rq->hrtick_timer, ns_to_ktime(delay),
		      HRTIMER_MODE_REL_PINNED);
}
#endif /* CONFIG_SMP */

static void init_rq_hrtick(struct rq *rq)
{
#ifdef CONFIG_SMP
	rq->hrtick_csd_pending = 0;

	rq->hrtick_csd.flags = 0;
	rq->hrtick_csd.func = __hrtick_start;
	rq->hrtick_csd.info = rq;
#endif

	hrtimer_init(&rq->hrtick_timer, CLOCK_MONOTONIC, HRTIMER_MODE_REL);
	rq->hrtick_timer.function = hrtick;
}
#else	/* CONFIG_SCHED_HRTICK */
static inline void hrtick_clear(struct rq *rq)
{
}

static inline void init_rq_hrtick(struct rq *rq)
{
}
#endif	/* CONFIG_SCHED_HRTICK */

/*
 * cmpxchg based fetch_or, macro so it works for different integer types
 */
#define fetch_or(ptr, mask)						\
	({								\
		typeof(ptr) _ptr = (ptr);				\
		typeof(mask) _mask = (mask);				\
		typeof(*_ptr) _old, _val = *_ptr;			\
									\
		for (;;) {						\
			_old = cmpxchg(_ptr, _val, _val | _mask);	\
			if (_old == _val)				\
				break;					\
			_val = _old;					\
		}							\
	_old;								\
})

#if defined(CONFIG_SMP) && defined(TIF_POLLING_NRFLAG)
/*
 * Atomically set TIF_NEED_RESCHED and test for TIF_POLLING_NRFLAG,
 * this avoids any races wrt polling state changes and thereby avoids
 * spurious IPIs.
 */
static bool set_nr_and_not_polling(struct task_struct *p)
{
	struct thread_info *ti = task_thread_info(p);
	return !(fetch_or(&ti->flags, _TIF_NEED_RESCHED) & _TIF_POLLING_NRFLAG);
}

/*
 * Atomically set TIF_NEED_RESCHED if TIF_POLLING_NRFLAG is set.
 *
 * If this returns true, then the idle task promises to call
 * sched_ttwu_pending() and reschedule soon.
 */
static bool set_nr_if_polling(struct task_struct *p)
{
	struct thread_info *ti = task_thread_info(p);
	typeof(ti->flags) old, val = READ_ONCE(ti->flags);

	for (;;) {
		if (!(val & _TIF_POLLING_NRFLAG))
			return false;
		if (val & _TIF_NEED_RESCHED)
			return true;
		old = cmpxchg(&ti->flags, val, val | _TIF_NEED_RESCHED);
		if (old == val)
			break;
		val = old;
	}
	return true;
}

#else
static bool set_nr_and_not_polling(struct task_struct *p)
{
	set_tsk_need_resched(p);
	return true;
}

#ifdef CONFIG_SMP
static bool set_nr_if_polling(struct task_struct *p)
{
	return false;
}
#endif
#endif

void wake_q_add(struct wake_q_head *head, struct task_struct *task)
{
	struct wake_q_node *node = &task->wake_q;

	/*
	 * Atomically grab the task, if ->wake_q is !nil already it means
	 * its already queued (either by us or someone else) and will get the
	 * wakeup due to that.
	 *
	 * This cmpxchg() implies a full barrier, which pairs with the write
	 * barrier implied by the wakeup in wake_up_q().
	 */
	if (cmpxchg(&node->next, NULL, WAKE_Q_TAIL))
		return;

	get_task_struct(task);

	/*
	 * The head is context local, there can be no concurrency.
	 */
	*head->lastp = node;
	head->lastp = &node->next;
}

void wake_up_q(struct wake_q_head *head)
{
	struct wake_q_node *node = head->first;

	while (node != WAKE_Q_TAIL) {
		struct task_struct *task;

		task = container_of(node, struct task_struct, wake_q);
		BUG_ON(!task);
		/* task can safely be re-inserted now */
		node = node->next;
		task->wake_q.next = NULL;

		/*
		 * wake_up_process() implies a wmb() to pair with the queueing
		 * in wake_q_add() so as not to miss wakeups.
		 */
		wake_up_process(task);
		put_task_struct(task);
	}
}

/*
 * resched_curr - mark rq's current task 'to be rescheduled now'.
 *
 * On UP this means the setting of the need_resched flag, on SMP it
 * might also involve a cross-CPU call to trigger the scheduler on
 * the target CPU.
 */
void resched_curr(struct rq *rq)
{
	struct task_struct *curr = rq->curr;
	int cpu;

	lockdep_assert_held(&rq->lock);

	if (test_tsk_need_resched(curr))
		return;

	cpu = cpu_of(rq);

	if (cpu == smp_processor_id()) {
		set_tsk_need_resched(curr);
		set_preempt_need_resched();
		return;
	}

	if (set_nr_and_not_polling(curr))
		smp_send_reschedule(cpu);
	else
		trace_sched_wake_idle_without_ipi(cpu);
}

void resched_cpu(int cpu)
{
	struct rq *rq = cpu_rq(cpu);
	unsigned long flags;

	raw_spin_lock_irqsave(&rq->lock, flags);
	if (cpu_online(cpu) || cpu == smp_processor_id())
		resched_curr(rq);
	raw_spin_unlock_irqrestore(&rq->lock, flags);
}

#ifdef CONFIG_SMP
#ifdef CONFIG_NO_HZ_COMMON
/*
 * In the semi idle case, use the nearest busy cpu for migrating timers
 * from an idle cpu.  This is good for power-savings.
 *
 * We don't do similar optimization for completely idle system, as
 * selecting an idle cpu will add more delays to the timers than intended
 * (as that cpu's timer base may not be uptodate wrt jiffies etc).
 */
int get_nohz_timer_target(void)
{
	int i, cpu = smp_processor_id();
	struct sched_domain *sd;

	if (!idle_cpu(cpu) && is_housekeeping_cpu(cpu))
		return cpu;

	rcu_read_lock();
	for_each_domain(cpu, sd) {
		for_each_cpu(i, sched_domain_span(sd)) {
			if (cpu == i)
				continue;

			if (!idle_cpu(i) && is_housekeeping_cpu(i)) {
				cpu = i;
				goto unlock;
			}
		}
	}

	if (!is_housekeeping_cpu(cpu))
		cpu = housekeeping_any_cpu();
unlock:
	rcu_read_unlock();
	return cpu;
}
/*
 * When add_timer_on() enqueues a timer into the timer wheel of an
 * idle CPU then this timer might expire before the next timer event
 * which is scheduled to wake up that CPU. In case of a completely
 * idle system the next event might even be infinite time into the
 * future. wake_up_idle_cpu() ensures that the CPU is woken up and
 * leaves the inner idle loop so the newly added timer is taken into
 * account when the CPU goes back to idle and evaluates the timer
 * wheel for the next timer event.
 */
static void wake_up_idle_cpu(int cpu)
{
	struct rq *rq = cpu_rq(cpu);

	if (cpu == smp_processor_id())
		return;

	if (set_nr_and_not_polling(rq->idle))
		smp_send_reschedule(cpu);
	else
		trace_sched_wake_idle_without_ipi(cpu);
}

static bool wake_up_full_nohz_cpu(int cpu)
{
	/*
	 * We just need the target to call irq_exit() and re-evaluate
	 * the next tick. The nohz full kick at least implies that.
	 * If needed we can still optimize that later with an
	 * empty IRQ.
	 */
	if (cpu_is_offline(cpu))
		return true;  /* Don't try to wake offline CPUs. */
	if (tick_nohz_full_cpu(cpu)) {
		if (cpu != smp_processor_id() ||
		    tick_nohz_tick_stopped())
			tick_nohz_full_kick_cpu(cpu);
		return true;
	}

	return false;
}

/*
 * Wake up the specified CPU.  If the CPU is going offline, it is the
 * caller's responsibility to deal with the lost wakeup, for example,
 * by hooking into the CPU_DEAD notifier like timers and hrtimers do.
 */
void wake_up_nohz_cpu(int cpu)
{
	if (!wake_up_full_nohz_cpu(cpu))
		wake_up_idle_cpu(cpu);
}

static inline bool got_nohz_idle_kick(void)
{
	int cpu = smp_processor_id();

	if (!test_bit(NOHZ_BALANCE_KICK, nohz_flags(cpu)))
		return false;

	if (idle_cpu(cpu) && !need_resched())
		return true;

	/*
	 * We can't run Idle Load Balance on this CPU for this time so we
	 * cancel it and clear NOHZ_BALANCE_KICK
	 */
	clear_bit(NOHZ_BALANCE_KICK, nohz_flags(cpu));
	return false;
}

#else /* CONFIG_NO_HZ_COMMON */

static inline bool got_nohz_idle_kick(void)
{
	return false;
}

#endif /* CONFIG_NO_HZ_COMMON */

#ifdef CONFIG_NO_HZ_FULL
bool sched_can_stop_tick(struct rq *rq)
{
	int fifo_nr_running;

	/* Deadline tasks, even if single, need the tick */
	if (rq->dl.dl_nr_running)
		return false;

	/*
	 * If there are more than one RR tasks, we need the tick to effect the
	 * actual RR behaviour.
	 */
	if (rq->rt.rr_nr_running) {
		if (rq->rt.rr_nr_running == 1)
			return true;
		else
			return false;
	}

	/*
	 * If there's no RR tasks, but FIFO tasks, we can skip the tick, no
	 * forced preemption between FIFO tasks.
	 */
	fifo_nr_running = rq->rt.rt_nr_running - rq->rt.rr_nr_running;
	if (fifo_nr_running)
		return true;

	/*
	 * If there are no DL,RR/FIFO tasks, there must only be CFS tasks left;
	 * if there's more than one we need the tick for involuntary
	 * preemption.
	 */
	if (rq->nr_running > 1)
		return false;

	return true;
}
#endif /* CONFIG_NO_HZ_FULL */

void sched_avg_update(struct rq *rq)
{
	s64 period = sched_avg_period();

	while ((s64)(rq_clock(rq) - rq->age_stamp) > period) {
		/*
		 * Inline assembly required to prevent the compiler
		 * optimising this loop into a divmod call.
		 * See __iter_div_u64_rem() for another example of this.
		 */
		asm("" : "+rm" (rq->age_stamp));
		rq->age_stamp += period;
		rq->rt_avg /= 2;
	}
}

#endif /* CONFIG_SMP */

#if defined(CONFIG_RT_GROUP_SCHED) || (defined(CONFIG_FAIR_GROUP_SCHED) && \
			(defined(CONFIG_SMP) || defined(CONFIG_CFS_BANDWIDTH)))
/*
 * Iterate task_group tree rooted at *from, calling @down when first entering a
 * node and @up when leaving it for the final time.
 *
 * Caller must hold rcu_lock or sufficient equivalent.
 */
int walk_tg_tree_from(struct task_group *from,
			     tg_visitor down, tg_visitor up, void *data)
{
	struct task_group *parent, *child;
	int ret;

	parent = from;

down:
	ret = (*down)(parent, data);
	if (ret)
		goto out;
	list_for_each_entry_rcu(child, &parent->children, siblings) {
		parent = child;
		goto down;

up:
		continue;
	}
	ret = (*up)(parent, data);
	if (ret || parent == from)
		goto out;

	child = parent;
	parent = parent->parent;
	if (parent)
		goto up;
out:
	return ret;
}

int tg_nop(struct task_group *tg, void *data)
{
	return 0;
}
#endif

static void set_load_weight(struct task_struct *p)
{
	int prio = p->static_prio - MAX_RT_PRIO;
	struct load_weight *load = &p->se.load;

	/*
	 * SCHED_IDLE tasks get minimal weight:
	 */
	if (idle_policy(p->policy)) {
		load->weight = scale_load(WEIGHT_IDLEPRIO);
		load->inv_weight = WMULT_IDLEPRIO;
		return;
	}

	load->weight = scale_load(sched_prio_to_weight[prio]);
	load->inv_weight = sched_prio_to_wmult[prio];
}

static inline void enqueue_task(struct rq *rq, struct task_struct *p, int flags)
{
	update_rq_clock(rq);
	if (!(flags & ENQUEUE_RESTORE)) {
		sched_info_queued(rq, p);
		psi_enqueue(p, flags & ENQUEUE_WAKEUP);
	}
	p->sched_class->enqueue_task(rq, p, flags);
	walt_update_last_enqueue(p);
	trace_sched_enq_deq_task(p, 1, cpumask_bits(&p->cpus_allowed)[0]);
}

static inline void dequeue_task(struct rq *rq, struct task_struct *p, int flags)
{
	update_rq_clock(rq);
	if (!(flags & DEQUEUE_SAVE)) {
		sched_info_dequeued(rq, p);
		psi_dequeue(p, flags & DEQUEUE_SLEEP);
	}
	p->sched_class->dequeue_task(rq, p, flags);
	trace_sched_enq_deq_task(p, 0, cpumask_bits(&p->cpus_allowed)[0]);
}

void activate_task(struct rq *rq, struct task_struct *p, int flags)
{
	if (task_contributes_to_load(p))
		rq->nr_uninterruptible--;

	enqueue_task(rq, p, flags);
}

void deactivate_task(struct rq *rq, struct task_struct *p, int flags)
{
	if (task_contributes_to_load(p))
		rq->nr_uninterruptible++;

	if (flags & DEQUEUE_SLEEP)
		clear_ed_task(p, rq);

	dequeue_task(rq, p, flags);
}

static void update_rq_clock_task(struct rq *rq, s64 delta)
{
/*
 * In theory, the compile should just see 0 here, and optimize out the call
 * to sched_rt_avg_update. But I don't trust it...
 */
#if defined(CONFIG_IRQ_TIME_ACCOUNTING) || defined(CONFIG_PARAVIRT_TIME_ACCOUNTING)
	s64 steal = 0, irq_delta = 0;
#endif
#ifdef CONFIG_IRQ_TIME_ACCOUNTING
	irq_delta = irq_time_read(cpu_of(rq)) - rq->prev_irq_time;

	/*
	 * Since irq_time is only updated on {soft,}irq_exit, we might run into
	 * this case when a previous update_rq_clock() happened inside a
	 * {soft,}irq region.
	 *
	 * When this happens, we stop ->clock_task and only update the
	 * prev_irq_time stamp to account for the part that fit, so that a next
	 * update will consume the rest. This ensures ->clock_task is
	 * monotonic.
	 *
	 * It does however cause some slight miss-attribution of {soft,}irq
	 * time, a more accurate solution would be to update the irq_time using
	 * the current rq->clock timestamp, except that would require using
	 * atomic ops.
	 */
	if (irq_delta > delta)
		irq_delta = delta;

	rq->prev_irq_time += irq_delta;
	delta -= irq_delta;
#endif
#ifdef CONFIG_PARAVIRT_TIME_ACCOUNTING
	if (static_key_false((&paravirt_steal_rq_enabled))) {
		steal = paravirt_steal_clock(cpu_of(rq));
		steal -= rq->prev_steal_time_rq;

		if (unlikely(steal > delta))
			steal = delta;

		rq->prev_steal_time_rq += steal;
		delta -= steal;
	}
#endif

	rq->clock_task += delta;

#if defined(CONFIG_IRQ_TIME_ACCOUNTING) || defined(CONFIG_PARAVIRT_TIME_ACCOUNTING)
	if ((irq_delta + steal) && sched_feat(NONTASK_CAPACITY))
		sched_rt_avg_update(rq, irq_delta + steal);
#endif
}

void sched_set_stop_task(int cpu, struct task_struct *stop)
{
	struct sched_param param = { .sched_priority = MAX_RT_PRIO - 1 };
	struct task_struct *old_stop = cpu_rq(cpu)->stop;

	if (stop) {
		/*
		 * Make it appear like a SCHED_FIFO task, its something
		 * userspace knows about and won't get confused about.
		 *
		 * Also, it will make PI more or less work without too
		 * much confusion -- but then, stop work should not
		 * rely on PI working anyway.
		 */
		sched_setscheduler_nocheck(stop, SCHED_FIFO, &param);

		stop->sched_class = &stop_sched_class;
	}

	cpu_rq(cpu)->stop = stop;

	if (old_stop) {
		/*
		 * Reset it back to a normal scheduling class so that
		 * it can die in pieces.
		 */
		old_stop->sched_class = &rt_sched_class;
	}
}

/*
 * __normal_prio - return the priority that is based on the static prio
 */
static inline int __normal_prio(struct task_struct *p)
{
	return p->static_prio;
}

/*
 * Calculate the expected normal priority: i.e. priority
 * without taking RT-inheritance into account. Might be
 * boosted by interactivity modifiers. Changes upon fork,
 * setprio syscalls, and whenever the interactivity
 * estimator recalculates.
 */
static inline int normal_prio(struct task_struct *p)
{
	int prio;

	if (task_has_dl_policy(p))
		prio = MAX_DL_PRIO-1;
	else if (task_has_rt_policy(p))
		prio = MAX_RT_PRIO-1 - p->rt_priority;
	else
		prio = __normal_prio(p);
	return prio;
}

/*
 * Calculate the current priority, i.e. the priority
 * taken into account by the scheduler. This value might
 * be boosted by RT tasks, or might be boosted by
 * interactivity modifiers. Will be RT if the task got
 * RT-boosted. If not then it returns p->normal_prio.
 */
static int effective_prio(struct task_struct *p)
{
	p->normal_prio = normal_prio(p);
	/*
	 * If we are RT tasks or we were boosted to RT priority,
	 * keep the priority unchanged. Otherwise, update priority
	 * to the normal priority:
	 */
	if (!rt_prio(p->prio))
		return p->normal_prio;
	return p->prio;
}

/**
 * task_curr - is this task currently executing on a CPU?
 * @p: the task in question.
 *
 * Return: 1 if the task is currently executing. 0 otherwise.
 */
inline int task_curr(const struct task_struct *p)
{
	return cpu_curr(task_cpu(p)) == p;
}

/*
 * switched_from, switched_to and prio_changed must _NOT_ drop rq->lock,
 * use the balance_callback list if you want balancing.
 *
 * this means any call to check_class_changed() must be followed by a call to
 * balance_callback().
 */
static inline void check_class_changed(struct rq *rq, struct task_struct *p,
				       const struct sched_class *prev_class,
				       int oldprio)
{
	if (prev_class != p->sched_class) {
		if (prev_class->switched_from)
			prev_class->switched_from(rq, p);

		p->sched_class->switched_to(rq, p);
	} else if (oldprio != p->prio || dl_task(p))
		p->sched_class->prio_changed(rq, p, oldprio);
}

void check_preempt_curr(struct rq *rq, struct task_struct *p, int flags)
{
	const struct sched_class *class;

	if (p->sched_class == rq->curr->sched_class) {
		rq->curr->sched_class->check_preempt_curr(rq, p, flags);
	} else {
		for_each_class(class) {
			if (class == rq->curr->sched_class)
				break;
			if (class == p->sched_class) {
				resched_curr(rq);
				break;
			}
		}
	}

	/*
	 * A queue event has occurred, and we're going to schedule.  In
	 * this case, we can save a useless back to back clock update.
	 */
	if (task_on_rq_queued(rq->curr) && test_tsk_need_resched(rq->curr))
		rq_clock_skip_update(rq, true);
}

#ifdef CONFIG_SMP
/*
 * This is how migration works:
 *
 * 1) we invoke migration_cpu_stop() on the target CPU using
 *    stop_one_cpu().
 * 2) stopper starts to run (implicitly forcing the migrated thread
 *    off the CPU)
 * 3) it checks whether the migrated task is still in the wrong runqueue.
 * 4) if it's in the wrong runqueue then the migration thread removes
 *    it and puts it into the right queue.
 * 5) stopper completes and stop_one_cpu() returns and the migration
 *    is done.
 */

/*
 * move_queued_task - move a queued task to new rq.
 *
 * Returns (locked) new rq. Old rq's lock is released.
 */
static struct rq *move_queued_task(struct rq *rq, struct task_struct *p, int new_cpu)
{
	lockdep_assert_held(&rq->lock);

	p->on_rq = TASK_ON_RQ_MIGRATING;
	dequeue_task(rq, p, 0);
	double_lock_balance(rq, cpu_rq(new_cpu));
	set_task_cpu(p, new_cpu);
	double_rq_unlock(cpu_rq(new_cpu), rq);

	rq = cpu_rq(new_cpu);

	raw_spin_lock(&rq->lock);
	BUG_ON(task_cpu(p) != new_cpu);
	enqueue_task(rq, p, 0);
	p->on_rq = TASK_ON_RQ_QUEUED;
	check_preempt_curr(rq, p, 0);

	return rq;
}

struct migration_arg {
	struct task_struct *task;
	int dest_cpu;
};

/*
 * Move (not current) task off this cpu, onto dest cpu. We're doing
 * this because either it can't run here any more (set_cpus_allowed()
 * away from this CPU, or CPU going down), or because we're
 * attempting to rebalance this task on exec (sched_exec).
 *
 * So we race with normal scheduler movements, but that's OK, as long
 * as the task is no longer on this CPU.
 */
static struct rq *__migrate_task(struct rq *rq, struct task_struct *p, int dest_cpu)
{
	if (p->flags & PF_KTHREAD) {
		if (unlikely(!cpu_online(dest_cpu)))
			return rq;
	} else {
		if (unlikely(!cpu_active(dest_cpu)))
			return rq;
	}

	/* Affinity changed (again). */
	if (!cpumask_test_cpu(dest_cpu, tsk_cpus_allowed(p)))
		return rq;

	rq = move_queued_task(rq, p, dest_cpu);

	return rq;
}

/*
 * migration_cpu_stop - this will be executed by a highprio stopper thread
 * and performs thread migration by bumping thread off CPU then
 * 'pushing' onto another runqueue.
 */
static int migration_cpu_stop(void *data)
{
	struct migration_arg *arg = data;
	struct task_struct *p = arg->task;
	struct rq *rq = this_rq();
	bool moved = false;

	/*
	 * The original target cpu might have gone down and we might
	 * be on another cpu but it doesn't matter.
	 */
	local_irq_disable();
	/*
	 * We need to explicitly wake pending tasks before running
	 * __migrate_task() such that we will not miss enforcing cpus_allowed
	 * during wakeups, see set_cpus_allowed_ptr()'s TASK_WAKING test.
	 */
	sched_ttwu_pending();

	raw_spin_lock(&p->pi_lock);
	raw_spin_lock(&rq->lock);
	/*
	 * If task_rq(p) != rq, it cannot be migrated here, because we're
	 * holding rq->lock, if p->on_rq == 0 it cannot get enqueued because
	 * we're holding p->pi_lock.
	 */
	if (task_rq(p) == rq) {
		if (task_on_rq_queued(p)) {
			rq = __migrate_task(rq, p, arg->dest_cpu);
			moved = true;
		} else {
			p->wake_cpu = arg->dest_cpu;
		}
	}
	raw_spin_unlock(&rq->lock);
	raw_spin_unlock(&p->pi_lock);

	local_irq_enable();

	return 0;
}

/*
 * sched_class::set_cpus_allowed must do the below, but is not required to
 * actually call this function.
 */
void set_cpus_allowed_common(struct task_struct *p, const struct cpumask *new_mask)
{
	cpumask_copy(&p->cpus_allowed, new_mask);
	p->nr_cpus_allowed = cpumask_weight(new_mask);
}

static const struct cpumask *adjust_cpumask(struct task_struct *p,
					    const struct cpumask *req_mask)
{
	/* Force all performance-critical kthreads onto the big cluster */
	if (p->flags & PF_PERF_CRITICAL)
		return cpu_perf_mask;

	return req_mask;
}

void do_set_cpus_allowed(struct task_struct *p, const struct cpumask *new_mask)
{
	struct rq *rq = task_rq(p);
	bool queued, running;

	lockdep_assert_held(&p->pi_lock);

	queued = task_on_rq_queued(p);
	running = task_current(rq, p);

	if (queued) {
		/*
		 * Because __kthread_bind() calls this on blocked tasks without
		 * holding rq->lock.
		 */
		lockdep_assert_held(&rq->lock);
		dequeue_task(rq, p, DEQUEUE_SAVE);
	}
	if (running)
		put_prev_task(rq, p);

	p->sched_class->set_cpus_allowed(p, new_mask);

	if (queued)
		enqueue_task(rq, p, ENQUEUE_RESTORE);
	if (running)
		set_curr_task(rq, p);
}

/*
 * Change a given task's CPU affinity. Migrate the thread to a
 * proper CPU and schedule it away if the CPU it's executing on
 * is removed from the allowed bitmask.
 *
 * NOTE: the caller must have a valid reference to the task, the
 * task must not exit() & deallocate itself prematurely. The
 * call is not atomic; no spinlocks may be held.
 */
static int __set_cpus_allowed_ptr(struct task_struct *p,
				  const struct cpumask *new_mask, bool check)
{
	const struct cpumask *cpu_valid_mask = cpu_active_mask;
	unsigned int dest_cpu;
	struct rq_flags rf;
	struct rq *rq;
	int ret = 0;
	cpumask_t allowed_mask;

	new_mask = adjust_cpumask(p, new_mask);

	rq = task_rq_lock(p, &rf);
	update_rq_clock(rq);

	if (p->flags & PF_KTHREAD) {
		/*
		 * Kernel threads are allowed on online && !active CPUs
		 */
		cpu_valid_mask = cpu_online_mask;
	}

	/*
	 * Must re-check here, to close a race against __kthread_bind(),
	 * sched_setaffinity() is not guaranteed to observe the flag.
	 */
	if (check && (p->flags & PF_NO_SETAFFINITY)) {
		ret = -EINVAL;
		goto out;
	}

	if (cpumask_equal(&p->cpus_allowed, new_mask))
		goto out;

	cpumask_andnot(&allowed_mask, new_mask, cpu_isolated_mask);
	cpumask_and(&allowed_mask, &allowed_mask, cpu_valid_mask);

	dest_cpu = cpumask_any(&allowed_mask);
	if (dest_cpu >= nr_cpu_ids) {
		cpumask_and(&allowed_mask, cpu_valid_mask, new_mask);
		dest_cpu = cpumask_any(&allowed_mask);
		if (dest_cpu >= nr_cpu_ids) {
			ret = -EINVAL;
			goto out;
		}
	}

	do_set_cpus_allowed(p, new_mask);

	if (p->flags & PF_KTHREAD) {
		/*
		 * For kernel threads that do indeed end up on online &&
		 * !active we want to ensure they are strict per-cpu threads.
		 */
		WARN_ON(cpumask_intersects(new_mask, cpu_online_mask) &&
			!cpumask_intersects(new_mask, cpu_active_mask) &&
			p->nr_cpus_allowed != 1);
	}

	/* Can the task run on the task's current CPU? If so, we're done */
	if (cpumask_test_cpu(task_cpu(p), &allowed_mask))
		goto out;

	if (task_running(rq, p) || p->state == TASK_WAKING) {
		struct migration_arg arg = { p, dest_cpu };
		/* Need help from migration thread: drop lock and wait. */
		task_rq_unlock(rq, p, &rf);
		stop_one_cpu(cpu_of(rq), migration_cpu_stop, &arg);
		tlb_migrate_finish(p->mm);
		return 0;
	} else if (task_on_rq_queued(p)) {
		/*
		 * OK, since we're going to drop the lock immediately
		 * afterwards anyway.
		 */
		rq_unpin_lock(rq, &rf);
		rq = move_queued_task(rq, p, dest_cpu);
		rq_repin_lock(rq, &rf);
	}
out:
	task_rq_unlock(rq, p, &rf);

	return ret;
}

int set_cpus_allowed_ptr(struct task_struct *p, const struct cpumask *new_mask)
{
	return __set_cpus_allowed_ptr(p, new_mask, false);
}
EXPORT_SYMBOL_GPL(set_cpus_allowed_ptr);

void set_task_cpu(struct task_struct *p, unsigned int new_cpu)
{
#ifdef CONFIG_SCHED_DEBUG
	/*
	 * We should never call set_task_cpu() on a blocked task,
	 * ttwu() will sort out the placement.
	 */
	WARN_ON_ONCE(p->state != TASK_RUNNING && p->state != TASK_WAKING &&
			!p->on_rq);

	/*
	 * Migrating fair class task must have p->on_rq = TASK_ON_RQ_MIGRATING,
	 * because schedstat_wait_{start,end} rebase migrating task's wait_start
	 * time relying on p->on_rq.
	 */
	WARN_ON_ONCE(p->state == TASK_RUNNING &&
		     p->sched_class == &fair_sched_class &&
		     (p->on_rq && !task_on_rq_migrating(p)));

#ifdef CONFIG_LOCKDEP
	/*
	 * The caller should hold either p->pi_lock or rq->lock, when changing
	 * a task's CPU. ->pi_lock for waking tasks, rq->lock for runnable tasks.
	 *
	 * sched_move_task() holds both and thus holding either pins the cgroup,
	 * see task_group().
	 *
	 * Furthermore, all task_rq users should acquire both locks, see
	 * task_rq_lock().
	 */
	WARN_ON_ONCE(debug_locks && !(lockdep_is_held(&p->pi_lock) ||
				      lockdep_is_held(&task_rq(p)->lock)));
#endif
#endif

	trace_sched_migrate_task(p, new_cpu, task_util(p));

	if (task_cpu(p) != new_cpu) {
		if (p->sched_class->migrate_task_rq)
			p->sched_class->migrate_task_rq(p);
		p->se.nr_migrations++;
		perf_event_task_migrate(p);

		fixup_busy_time(p, new_cpu);
	}

	__set_task_cpu(p, new_cpu);
}

static void __migrate_swap_task(struct task_struct *p, int cpu)
{
	if (task_on_rq_queued(p)) {
		struct rq *src_rq, *dst_rq;

		src_rq = task_rq(p);
		dst_rq = cpu_rq(cpu);

		p->on_rq = TASK_ON_RQ_MIGRATING;
		deactivate_task(src_rq, p, 0);
		set_task_cpu(p, cpu);
		activate_task(dst_rq, p, 0);
		p->on_rq = TASK_ON_RQ_QUEUED;
		check_preempt_curr(dst_rq, p, 0);
	} else {
		/*
		 * Task isn't running anymore; make it appear like we migrated
		 * it before it went to sleep. This means on wakeup we make the
		 * previous cpu our target instead of where it really is.
		 */
		p->wake_cpu = cpu;
	}
}

struct migration_swap_arg {
	struct task_struct *src_task, *dst_task;
	int src_cpu, dst_cpu;
};

static int migrate_swap_stop(void *data)
{
	struct migration_swap_arg *arg = data;
	struct rq *src_rq, *dst_rq;
	int ret = -EAGAIN;

	if (!cpu_active(arg->src_cpu) || !cpu_active(arg->dst_cpu))
		return -EAGAIN;

	src_rq = cpu_rq(arg->src_cpu);
	dst_rq = cpu_rq(arg->dst_cpu);

	double_raw_lock(&arg->src_task->pi_lock,
			&arg->dst_task->pi_lock);
	double_rq_lock(src_rq, dst_rq);

	if (task_cpu(arg->dst_task) != arg->dst_cpu)
		goto unlock;

	if (task_cpu(arg->src_task) != arg->src_cpu)
		goto unlock;

	if (!cpumask_test_cpu(arg->dst_cpu, tsk_cpus_allowed(arg->src_task)))
		goto unlock;

	if (!cpumask_test_cpu(arg->src_cpu, tsk_cpus_allowed(arg->dst_task)))
		goto unlock;

	__migrate_swap_task(arg->src_task, arg->dst_cpu);
	__migrate_swap_task(arg->dst_task, arg->src_cpu);

	ret = 0;

unlock:
	double_rq_unlock(src_rq, dst_rq);
	raw_spin_unlock(&arg->dst_task->pi_lock);
	raw_spin_unlock(&arg->src_task->pi_lock);

	return ret;
}

/*
 * Cross migrate two tasks
 */
int migrate_swap(struct task_struct *cur, struct task_struct *p)
{
	struct migration_swap_arg arg;
	int ret = -EINVAL;

	arg = (struct migration_swap_arg){
		.src_task = cur,
		.src_cpu = task_cpu(cur),
		.dst_task = p,
		.dst_cpu = task_cpu(p),
	};

	if (arg.src_cpu == arg.dst_cpu)
		goto out;

	/*
	 * These three tests are all lockless; this is OK since all of them
	 * will be re-checked with proper locks held further down the line.
	 */
	if (!cpu_active(arg.src_cpu) || !cpu_active(arg.dst_cpu))
		goto out;

	if (!cpumask_test_cpu(arg.dst_cpu, tsk_cpus_allowed(arg.src_task)))
		goto out;

	if (!cpumask_test_cpu(arg.src_cpu, tsk_cpus_allowed(arg.dst_task)))
		goto out;

	trace_sched_swap_numa(cur, arg.src_cpu, p, arg.dst_cpu);
	ret = stop_two_cpus(arg.dst_cpu, arg.src_cpu, migrate_swap_stop, &arg);

out:
	return ret;
}

/*
 * wait_task_inactive - wait for a thread to unschedule.
 *
 * If @match_state is nonzero, it's the @p->state value just checked and
 * not expected to change.  If it changes, i.e. @p might have woken up,
 * then return zero.  When we succeed in waiting for @p to be off its CPU,
 * we return a positive number (its total switch count).  If a second call
 * a short while later returns the same number, the caller can be sure that
 * @p has remained unscheduled the whole time.
 *
 * The caller must ensure that the task *will* unschedule sometime soon,
 * else this function might spin for a *long* time. This function can't
 * be called with interrupts off, or it may introduce deadlock with
 * smp_call_function() if an IPI is sent by the same process we are
 * waiting to become inactive.
 */
unsigned long wait_task_inactive(struct task_struct *p, long match_state)
{
	int running, queued;
	struct rq_flags rf;
	unsigned long ncsw;
	struct rq *rq;

	for (;;) {
		/*
		 * We do the initial early heuristics without holding
		 * any task-queue locks at all. We'll only try to get
		 * the runqueue lock when things look like they will
		 * work out!
		 */
		rq = task_rq(p);

		/*
		 * If the task is actively running on another CPU
		 * still, just relax and busy-wait without holding
		 * any locks.
		 *
		 * NOTE! Since we don't hold any locks, it's not
		 * even sure that "rq" stays as the right runqueue!
		 * But we don't care, since "task_running()" will
		 * return false if the runqueue has changed and p
		 * is actually now running somewhere else!
		 */
		while (task_running(rq, p)) {
			if (match_state && unlikely(p->state != match_state))
				return 0;
			cpu_relax();
		}

		/*
		 * Ok, time to look more closely! We need the rq
		 * lock now, to be *sure*. If we're wrong, we'll
		 * just go back and repeat.
		 */
		rq = task_rq_lock(p, &rf);
		trace_sched_wait_task(p);
		running = task_running(rq, p);
		queued = task_on_rq_queued(p);
		ncsw = 0;
		if (!match_state || p->state == match_state)
			ncsw = p->nvcsw | LONG_MIN; /* sets MSB */
		task_rq_unlock(rq, p, &rf);

		/*
		 * If it changed from the expected state, bail out now.
		 */
		if (unlikely(!ncsw))
			break;

		/*
		 * Was it really running after all now that we
		 * checked with the proper locks actually held?
		 *
		 * Oops. Go back and try again..
		 */
		if (unlikely(running)) {
			cpu_relax();
			continue;
		}

		/*
		 * It's not enough that it's not actively running,
		 * it must be off the runqueue _entirely_, and not
		 * preempted!
		 *
		 * So if it was still runnable (but just not actively
		 * running right now), it's preempted, and we should
		 * yield - it could be a while.
		 */
		if (unlikely(queued)) {
			ktime_t to = ktime_set(0, NSEC_PER_MSEC);

			set_current_state(TASK_UNINTERRUPTIBLE);
			schedule_hrtimeout(&to, HRTIMER_MODE_REL);
			continue;
		}

		/*
		 * Ahh, all good. It wasn't running, and it wasn't
		 * runnable, which means that it will never become
		 * running in the future either. We're all done!
		 */
		break;
	}

	return ncsw;
}

/***
 * kick_process - kick a running thread to enter/exit the kernel
 * @p: the to-be-kicked thread
 *
 * Cause a process which is running on another CPU to enter
 * kernel-mode, without any delay. (to get signals handled.)
 *
 * NOTE: this function doesn't have to take the runqueue lock,
 * because all it wants to ensure is that the remote task enters
 * the kernel. If the IPI races and the task has been migrated
 * to another CPU then no harm is done and the purpose has been
 * achieved as well.
 */
void kick_process(struct task_struct *p)
{
	int cpu;

	preempt_disable();
	cpu = task_cpu(p);
	if ((cpu != smp_processor_id()) && task_curr(p))
		smp_send_reschedule(cpu);
	preempt_enable();
}
EXPORT_SYMBOL_GPL(kick_process);

/*
 * ->cpus_allowed is protected by both rq->lock and p->pi_lock
 *
 * A few notes on cpu_active vs cpu_online:
 *
 *  - cpu_active must be a subset of cpu_online
 *
 *  - on cpu-up we allow per-cpu kthreads on the online && !active cpu,
 *    see __set_cpus_allowed_ptr(). At this point the newly online
 *    cpu isn't yet part of the sched domains, and balancing will not
 *    see it.
 *
 *  - on cpu-down we clear cpu_active() to mask the sched domains and
 *    avoid the load balancer to place new tasks on the to be removed
 *    cpu. Existing tasks will remain running there and will be taken
 *    off.
 *
 * This means that fallback selection must not select !active CPUs.
 * And can assume that any active CPU must be online. Conversely
 * select_task_rq() below may allow selection of !active CPUs in order
 * to satisfy the above rules.
 */
static int select_fallback_rq(int cpu, struct task_struct *p, bool allow_iso)
{
	int nid = cpu_to_node(cpu);
	const struct cpumask *nodemask = NULL;
	enum { cpuset, possible, fail, bug } state = cpuset;
	int dest_cpu;
	int isolated_candidate = -1;

	/*
	 * If the node that the cpu is on has been offlined, cpu_to_node()
	 * will return -1. There is no cpu on the node, and we should
	 * select the cpu on the other node.
	 */
	if (nid != -1) {
		nodemask = cpumask_of_node(nid);

		/* Look for allowed, online CPU in same node. */
		for_each_cpu(dest_cpu, nodemask) {
			if (!cpu_active(dest_cpu))
				continue;
			if (cpu_isolated(dest_cpu))
				continue;
			if (cpumask_test_cpu(dest_cpu, tsk_cpus_allowed(p)))
				return dest_cpu;
		}
	}

	for (;;) {
		/* Any allowed, online CPU? */
		for_each_cpu(dest_cpu, tsk_cpus_allowed(p)) {
			if (!(p->flags & PF_KTHREAD) && !cpu_active(dest_cpu))
				continue;
			if (!cpu_online(dest_cpu))
				continue;
			if (cpu_isolated(dest_cpu)) {
				if (allow_iso)
					isolated_candidate = dest_cpu;
				continue;
			}
			goto out;
		}

		if (isolated_candidate != -1) {
			dest_cpu = isolated_candidate;
			goto out;
		}

		/* No more Mr. Nice Guy. */
		switch (state) {
		case cpuset:
			if (IS_ENABLED(CONFIG_CPUSETS)) {
				cpuset_cpus_allowed_fallback(p);
				state = possible;
				break;
			}
			/* fall-through */
		case possible:
			do_set_cpus_allowed(p, cpu_possible_mask);
			state = fail;
			break;

		case fail:
			allow_iso = true;
			state = bug;
			break;

		case bug:
			BUG();
			break;
		}
	}

out:
	if (state != cpuset) {
		/*
		 * Don't tell them about moving exiting tasks or
		 * kernel threads (both mm NULL), since they never
		 * leave kernel.
		 */
		if (p->mm && printk_ratelimit()) {
			printk_deferred("process %d (%s) no longer affine to cpu%d\n",
					task_pid_nr(p), p->comm, cpu);
		}
	}

	return dest_cpu;
}

/*
 * The caller (fork, wakeup) owns p->pi_lock, ->cpus_allowed is stable.
 */
static inline
int select_task_rq(struct task_struct *p, int cpu, int sd_flags, int wake_flags)
{
	bool allow_isolated = (p->flags & PF_KTHREAD);

	lockdep_assert_held(&p->pi_lock);

	if (tsk_nr_cpus_allowed(p) > 1)
		cpu = p->sched_class->select_task_rq(p, cpu, sd_flags, wake_flags);
	else
		cpu = cpumask_any(tsk_cpus_allowed(p));

	/*
	 * In order not to call set_task_cpu() on a blocking task we need
	 * to rely on ttwu() to place the task on a valid ->cpus_allowed
	 * cpu.
	 *
	 * Since this is common to all placement strategies, this lives here.
	 *
	 * [ this allows ->select_task() to simply return task_cpu(p) and
	 *   not worry about this generic constraint ]
	 */
	if (unlikely(!cpumask_test_cpu(cpu, tsk_cpus_allowed(p)) ||
		     !cpu_online(cpu)) ||
		     (cpu_isolated(cpu) && !allow_isolated))
		cpu = select_fallback_rq(task_cpu(p), p, allow_isolated);

	return cpu;
}

static void update_avg(u64 *avg, u64 sample)
{
	s64 diff = sample - *avg;
	*avg += diff >> 3;
}

#else

static inline int __set_cpus_allowed_ptr(struct task_struct *p,
					 const struct cpumask *new_mask, bool check)
{
	return set_cpus_allowed_ptr(p, new_mask);
}

#endif /* CONFIG_SMP */

static void
ttwu_stat(struct task_struct *p, int cpu, int wake_flags)
{
	struct rq *rq;

	if (!schedstat_enabled())
		return;

	rq = this_rq();

#ifdef CONFIG_SMP
	if (cpu == rq->cpu) {
		schedstat_inc(rq->ttwu_local);
		schedstat_inc(p->se.statistics.nr_wakeups_local);
	} else {
		struct sched_domain *sd;

		schedstat_inc(p->se.statistics.nr_wakeups_remote);
		rcu_read_lock();
		for_each_domain(rq->cpu, sd) {
			if (cpumask_test_cpu(cpu, sched_domain_span(sd))) {
				schedstat_inc(sd->ttwu_wake_remote);
				break;
			}
		}
		rcu_read_unlock();
	}

	if (wake_flags & WF_MIGRATED)
		schedstat_inc(p->se.statistics.nr_wakeups_migrate);
#endif /* CONFIG_SMP */

	schedstat_inc(rq->ttwu_count);
	schedstat_inc(p->se.statistics.nr_wakeups);

	if (wake_flags & WF_SYNC)
		schedstat_inc(p->se.statistics.nr_wakeups_sync);
}

static inline void ttwu_activate(struct rq *rq, struct task_struct *p, int en_flags)
{
	activate_task(rq, p, en_flags);
	p->on_rq = TASK_ON_RQ_QUEUED;

	/* if a worker is waking up, notify workqueue */
	if (p->flags & PF_WQ_WORKER)
		wq_worker_waking_up(p, cpu_of(rq));
}

/*
 * Mark the task runnable and perform wakeup-preemption.
 */
static void ttwu_do_wakeup(struct rq *rq, struct task_struct *p, int wake_flags,
			   struct rq_flags *rf)
{
	check_preempt_curr(rq, p, wake_flags);
	p->state = TASK_RUNNING;
	trace_sched_wakeup(p);

#ifdef CONFIG_SMP
	if (p->sched_class->task_woken) {
		/*
		 * Our task @p is fully woken up and running; so its safe to
		 * drop the rq->lock, hereafter rq is only used for statistics.
		 */
		rq_unpin_lock(rq, rf);
		p->sched_class->task_woken(rq, p);
		rq_repin_lock(rq, rf);
	}

	if (rq->idle_stamp) {
		u64 delta = rq_clock(rq) - rq->idle_stamp;
		u64 max = 2*rq->max_idle_balance_cost;

		update_avg(&rq->avg_idle, delta);

		if (rq->avg_idle > max)
			rq->avg_idle = max;

		rq->idle_stamp = 0;
	}
#endif
}

static void
ttwu_do_activate(struct rq *rq, struct task_struct *p, int wake_flags,
		 struct rq_flags *rf)
{
	int en_flags = ENQUEUE_WAKEUP;

	lockdep_assert_held(&rq->lock);

#ifdef CONFIG_SMP
	if (p->sched_contributes_to_load)
		rq->nr_uninterruptible--;

	if (wake_flags & WF_MIGRATED)
		en_flags |= ENQUEUE_MIGRATED;
#endif

	ttwu_activate(rq, p, en_flags);
	ttwu_do_wakeup(rq, p, wake_flags, rf);
}

/*
 * Called in case the task @p isn't fully descheduled from its runqueue,
 * in this case we must do a remote wakeup. Its a 'light' wakeup though,
 * since all we need to do is flip p->state to TASK_RUNNING, since
 * the task is still ->on_rq.
 */
static int ttwu_remote(struct task_struct *p, int wake_flags)
{
	struct rq_flags rf;
	struct rq *rq;
	int ret = 0;

	rq = __task_rq_lock(p, &rf);
	if (task_on_rq_queued(p)) {
		/* check_preempt_curr() may use rq clock */
		update_rq_clock(rq);
		ttwu_do_wakeup(rq, p, wake_flags, &rf);
		ret = 1;
	}
	__task_rq_unlock(rq, &rf);

	return ret;
}

#ifdef CONFIG_SMP
void sched_ttwu_pending(void)
{
	struct rq *rq = this_rq();
	struct llist_node *llist = llist_del_all(&rq->wake_list);
	struct task_struct *p;
	unsigned long flags;
	struct rq_flags rf;

	if (!llist)
		return;

	raw_spin_lock_irqsave(&rq->lock, flags);
	rq_pin_lock(rq, &rf);

	while (llist) {
		int wake_flags = 0;

		p = llist_entry(llist, struct task_struct, wake_entry);
		llist = llist_next(llist);

		if (p->sched_remote_wakeup)
			wake_flags = WF_MIGRATED;

		ttwu_do_activate(rq, p, wake_flags, &rf);
	}

	rq_unpin_lock(rq, &rf);
	raw_spin_unlock_irqrestore(&rq->lock, flags);
}

void scheduler_ipi(void)
{
	int cpu = smp_processor_id();

	/*
	 * Fold TIF_NEED_RESCHED into the preempt_count; anybody setting
	 * TIF_NEED_RESCHED remotely (for the first time) will also send
	 * this IPI.
	 */
	preempt_fold_need_resched();

	if (llist_empty(&this_rq()->wake_list) && !got_nohz_idle_kick() &&
							!got_boost_kick())
		return;

	if (got_boost_kick()) {
		struct rq *rq = cpu_rq(cpu);

		if (rq->curr->sched_class == &fair_sched_class)
			check_for_migration(rq, rq->curr);
		clear_boost_kick(cpu);
	}

	/*
	 * Not all reschedule IPI handlers call irq_enter/irq_exit, since
	 * traditionally all their work was done from the interrupt return
	 * path. Now that we actually do some work, we need to make sure
	 * we do call them.
	 *
	 * Some archs already do call them, luckily irq_enter/exit nest
	 * properly.
	 *
	 * Arguably we should visit all archs and update all handlers,
	 * however a fair share of IPIs are still resched only so this would
	 * somewhat pessimize the simple resched case.
	 */
	irq_enter();
	sched_ttwu_pending();

	/*
	 * Check if someone kicked us for doing the nohz idle load balance.
	 */
	if (unlikely(got_nohz_idle_kick()) && !cpu_isolated(cpu)) {
		this_rq()->idle_balance = 1;
		raise_softirq_irqoff(SCHED_SOFTIRQ);
	}
	irq_exit();
}

static void ttwu_queue_remote(struct task_struct *p, int cpu, int wake_flags)
{
	struct rq *rq = cpu_rq(cpu);

	p->sched_remote_wakeup = !!(wake_flags & WF_MIGRATED);

	if (llist_add(&p->wake_entry, &cpu_rq(cpu)->wake_list)) {
		if (!set_nr_if_polling(rq->idle))
			smp_send_reschedule(cpu);
		else
			trace_sched_wake_idle_without_ipi(cpu);
	}
}

void wake_up_if_idle(int cpu)
{
	struct rq *rq = cpu_rq(cpu);
	unsigned long flags;

	rcu_read_lock();

	if (!is_idle_task(rcu_dereference(rq->curr)))
		goto out;

	if (set_nr_if_polling(rq->idle)) {
		trace_sched_wake_idle_without_ipi(cpu);
	} else {
		raw_spin_lock_irqsave(&rq->lock, flags);
		if (is_idle_task(rq->curr))
			smp_send_reschedule(cpu);
		/* Else cpu is not in idle, do nothing here */
		raw_spin_unlock_irqrestore(&rq->lock, flags);
	}

out:
	rcu_read_unlock();
}

bool cpus_share_cache(int this_cpu, int that_cpu)
{
	return per_cpu(sd_llc_id, this_cpu) == per_cpu(sd_llc_id, that_cpu);
}
#endif /* CONFIG_SMP */

static void ttwu_queue(struct task_struct *p, int cpu, int wake_flags)
{
	struct rq *rq = cpu_rq(cpu);
	struct rq_flags rf;

#if defined(CONFIG_SMP)
	if (sched_feat(TTWU_QUEUE) && !cpus_share_cache(smp_processor_id(), cpu)) {
		sched_clock_cpu(cpu); /* sync clocks x-cpu */
		ttwu_queue_remote(p, cpu, wake_flags);
		return;
	}
#endif

	raw_spin_lock(&rq->lock);
	rq_pin_lock(rq, &rf);
	ttwu_do_activate(rq, p, wake_flags, &rf);
	rq_unpin_lock(rq, &rf);
	raw_spin_unlock(&rq->lock);
}

/*
 * Notes on Program-Order guarantees on SMP systems.
 *
 *  MIGRATION
 *
 * The basic program-order guarantee on SMP systems is that when a task [t]
 * migrates, all its activity on its old cpu [c0] happens-before any subsequent
 * execution on its new cpu [c1].
 *
 * For migration (of runnable tasks) this is provided by the following means:
 *
 *  A) UNLOCK of the rq(c0)->lock scheduling out task t
 *  B) migration for t is required to synchronize *both* rq(c0)->lock and
 *     rq(c1)->lock (if not at the same time, then in that order).
 *  C) LOCK of the rq(c1)->lock scheduling in task
 *
 * Transitivity guarantees that B happens after A and C after B.
 * Note: we only require RCpc transitivity.
 * Note: the cpu doing B need not be c0 or c1
 *
 * Example:
 *
 *   CPU0            CPU1            CPU2
 *
 *   LOCK rq(0)->lock
 *   sched-out X
 *   sched-in Y
 *   UNLOCK rq(0)->lock
 *
 *                                   LOCK rq(0)->lock // orders against CPU0
 *                                   dequeue X
 *                                   UNLOCK rq(0)->lock
 *
 *                                   LOCK rq(1)->lock
 *                                   enqueue X
 *                                   UNLOCK rq(1)->lock
 *
 *                   LOCK rq(1)->lock // orders against CPU2
 *                   sched-out Z
 *                   sched-in X
 *                   UNLOCK rq(1)->lock
 *
 *
 *  BLOCKING -- aka. SLEEP + WAKEUP
 *
 * For blocking we (obviously) need to provide the same guarantee as for
 * migration. However the means are completely different as there is no lock
 * chain to provide order. Instead we do:
 *
 *   1) smp_store_release(X->on_cpu, 0)
 *   2) smp_cond_load_acquire(!X->on_cpu)
 *
 * Example:
 *
 *   CPU0 (schedule)  CPU1 (try_to_wake_up) CPU2 (schedule)
 *
 *   LOCK rq(0)->lock LOCK X->pi_lock
 *   dequeue X
 *   sched-out X
 *   smp_store_release(X->on_cpu, 0);
 *
 *                    smp_cond_load_acquire(&X->on_cpu, !VAL);
 *                    X->state = WAKING
 *                    set_task_cpu(X,2)
 *
 *                    LOCK rq(2)->lock
 *                    enqueue X
 *                    X->state = RUNNING
 *                    UNLOCK rq(2)->lock
 *
 *                                          LOCK rq(2)->lock // orders against CPU1
 *                                          sched-out Z
 *                                          sched-in X
 *                                          UNLOCK rq(2)->lock
 *
 *                    UNLOCK X->pi_lock
 *   UNLOCK rq(0)->lock
 *
 *
 * However; for wakeups there is a second guarantee we must provide, namely we
 * must observe the state that lead to our wakeup. That is, not only must our
 * task observe its own prior state, it must also observe the stores prior to
 * its wakeup.
 *
 * This means that any means of doing remote wakeups must order the CPU doing
 * the wakeup against the CPU the task is going to end up running on. This,
 * however, is already required for the regular Program-Order guarantee above,
 * since the waking CPU is the one issueing the ACQUIRE (smp_cond_load_acquire).
 *
 */

/**
 * try_to_wake_up - wake up a thread
 * @p: the thread to be awakened
 * @state: the mask of task states that can be woken
 * @wake_flags: wake modifier flags (WF_*)
 *
 * Put it on the run-queue if it's not already there. The "current"
 * thread is always on the run-queue (except when the actual
 * re-schedule is in progress), and as such you're allowed to do
 * the simpler "current->state = TASK_RUNNING" to mark yourself
 * runnable without the overhead of this.
 *
 * Return: %true if @p was woken up, %false if it was already running.
 * or @state didn't match @p's state.
 */
static int
try_to_wake_up(struct task_struct *p, unsigned int state, int wake_flags)
{
	unsigned long flags;
	int cpu, success = 0;
#ifdef CONFIG_SMP
	unsigned int old_load;
	struct rq *rq;
	u64 wallclock;
	struct related_thread_group *grp = NULL;
	int src_cpu;
	bool notif_required = false;
	bool check_group = false;
#endif

	/*
	 * If we are going to wake up a thread waiting for CONDITION we
	 * need to ensure that CONDITION=1 done by the caller can not be
	 * reordered with p->state check below. This pairs with mb() in
	 * set_current_state() the waiting thread does.
	 */
	smp_mb__before_spinlock();
	raw_spin_lock_irqsave(&p->pi_lock, flags);
	if (!(p->state & state))
		goto out;

	trace_sched_waking(p);

	success = 1; /* we're going to change ->state */
	cpu = task_cpu(p);

	/*
	 * Ensure we load p->on_rq _after_ p->state, otherwise it would
	 * be possible to, falsely, observe p->on_rq == 0 and get stuck
	 * in smp_cond_load_acquire() below.
	 *
	 * sched_ttwu_pending()                 try_to_wake_up()
	 *   [S] p->on_rq = 1;                  [L] P->state
	 *       UNLOCK rq->lock  -----.
	 *                              \
	 *				 +---   RMB
	 * schedule()                   /
	 *       LOCK rq->lock    -----'
	 *       UNLOCK rq->lock
	 *
	 * [task p]
	 *   [S] p->state = UNINTERRUPTIBLE     [L] p->on_rq
	 *
	 * Pairs with the UNLOCK+LOCK on rq->lock from the
	 * last wakeup of our task and the schedule that got our task
	 * current.
	 */
	smp_rmb();
	if (p->on_rq && ttwu_remote(p, wake_flags))
		goto stat;

#ifdef CONFIG_SMP
	/*
	 * Ensure we load p->on_cpu _after_ p->on_rq, otherwise it would be
	 * possible to, falsely, observe p->on_cpu == 0.
	 *
	 * One must be running (->on_cpu == 1) in order to remove oneself
	 * from the runqueue.
	 *
	 *  [S] ->on_cpu = 1;	[L] ->on_rq
	 *      UNLOCK rq->lock
	 *			RMB
	 *      LOCK   rq->lock
	 *  [S] ->on_rq = 0;    [L] ->on_cpu
	 *
	 * Pairs with the full barrier implied in the UNLOCK+LOCK on rq->lock
	 * from the consecutive calls to schedule(); the first switching to our
	 * task, the second putting it to sleep.
	 */
	smp_rmb();

	/*
	 * If the owning (remote) cpu is still in the middle of schedule() with
	 * this task as prev, wait until its done referencing the task.
	 *
	 * Pairs with the smp_store_release() in finish_lock_switch().
	 *
	 * This ensures that tasks getting woken will be fully ordered against
	 * their previous state and preserve Program Order.
	 */
	smp_cond_load_acquire(&p->on_cpu, !VAL);

	rq = cpu_rq(task_cpu(p));
	raw_spin_lock(&rq->lock);
	old_load = task_load(p);
	wallclock = sched_ktime_clock();
	update_task_ravg(rq->curr, rq, TASK_UPDATE, wallclock, 0);
	update_task_ravg(p, rq, TASK_WAKE, wallclock, 0);
	raw_spin_unlock(&rq->lock);

	rcu_read_lock();
	grp = task_related_thread_group(p);
	if (update_preferred_cluster(grp, p, old_load))
		set_preferred_cluster(grp);
	rcu_read_unlock();
	check_group = grp != NULL;

	p->sched_contributes_to_load = !!task_contributes_to_load(p);
	p->state = TASK_WAKING;

	cpu = select_task_rq(p, p->wake_cpu, SD_BALANCE_WAKE, wake_flags);
	src_cpu = task_cpu(p);
	if (src_cpu != cpu) {
		wake_flags |= WF_MIGRATED;
		psi_ttwu_dequeue(p);
		set_task_cpu(p, cpu);
		notif_required = true;
	}

	note_task_waking(p, wallclock);
#endif /* CONFIG_SMP */

	ttwu_queue(p, cpu, wake_flags);
stat:
	ttwu_stat(p, cpu, wake_flags);
out:
	raw_spin_unlock_irqrestore(&p->pi_lock, flags);

	if (success && sched_predl) {
		raw_spin_lock_irqsave(&cpu_rq(cpu)->lock, flags);
		if (do_pl_notif(cpu_rq(cpu)))
			cpufreq_update_util(cpu_rq(cpu), SCHED_CPUFREQ_PL);
		raw_spin_unlock_irqrestore(&cpu_rq(cpu)->lock, flags);
	}

	return success;
}

/**
 * try_to_wake_up_local - try to wake up a local task with rq lock held
 * @p: the thread to be awakened
 * @cookie: context's cookie for pinning
 *
 * Put @p on the run-queue if it's not already there. The caller must
 * ensure that this_rq() is locked, @p is bound to this_rq() and not
 * the current task.
 */
static void try_to_wake_up_local(struct task_struct *p, struct rq_flags *rf)
{
	struct rq *rq = task_rq(p);

	if (rq != this_rq() || p == current) {
		printk_deferred("%s: Failed to wakeup task %d (%s), rq = %p,"
			" this_rq = %p, p = %p, current = %p\n", __func__,
			task_pid_nr(p), p->comm, rq, this_rq(), p, current);

		return;
	}

	lockdep_assert_held(&rq->lock);

	if (!raw_spin_trylock(&p->pi_lock)) {
		/*
		 * This is OK, because current is on_cpu, which avoids it being
		 * picked for load-balance and preemption/IRQs are still
		 * disabled avoiding further scheduler activity on it and we've
		 * not yet picked a replacement task.
		 */
		rq_unpin_lock(rq, rf);
		raw_spin_unlock(&rq->lock);
		raw_spin_lock(&p->pi_lock);
		raw_spin_lock(&rq->lock);
		rq_repin_lock(rq, rf);
	}

	if (!(p->state & TASK_NORMAL))
		goto out;

	trace_sched_waking(p);

	if (!task_on_rq_queued(p)) {
		u64 wallclock = sched_ktime_clock();

		update_task_ravg(rq->curr, rq, TASK_UPDATE, wallclock, 0);
		update_task_ravg(p, rq, TASK_WAKE, wallclock, 0);
		ttwu_activate(rq, p, ENQUEUE_WAKEUP);
		note_task_waking(p, wallclock);
	}

	ttwu_do_wakeup(rq, p, 0, rf);
	ttwu_stat(p, smp_processor_id(), 0);
out:
	raw_spin_unlock(&p->pi_lock);
}

/**
 * wake_up_process - Wake up a specific process
 * @p: The process to be woken up.
 *
 * Attempt to wake up the nominated process and move it to the set of runnable
 * processes.
 *
 * Return: 1 if the process was woken up, 0 if it was already running.
 *
 * It may be assumed that this function implies a write memory barrier before
 * changing the task state if and only if any tasks are woken up.
 */
int wake_up_process(struct task_struct *p)
{
	return try_to_wake_up(p, TASK_NORMAL, 0);
}
EXPORT_SYMBOL(wake_up_process);

int wake_up_state(struct task_struct *p, unsigned int state)
{
	return try_to_wake_up(p, state, 0);
}

/*
 * This function clears the sched_dl_entity static params.
 */
void __dl_clear_params(struct task_struct *p)
{
	struct sched_dl_entity *dl_se = &p->dl;

	dl_se->dl_runtime = 0;
	dl_se->dl_deadline = 0;
	dl_se->dl_period = 0;
	dl_se->flags = 0;
	dl_se->dl_bw = 0;
	dl_se->dl_density = 0;

	dl_se->dl_throttled = 0;
	dl_se->dl_yielded = 0;
}

/*
 * Perform scheduler related setup for a newly forked process p.
 * p is forked by current.
 *
 * __sched_fork() is basic setup used by init_idle() too:
 */
static void __sched_fork(unsigned long clone_flags, struct task_struct *p)
{
	p->on_rq			= 0;

	p->se.on_rq			= 0;
	p->se.exec_start		= 0;
	p->se.sum_exec_runtime		= 0;
	p->se.prev_sum_exec_runtime	= 0;
	p->se.nr_migrations		= 0;
	p->se.vruntime			= 0;
	p->last_sleep_ts		= 0;

	INIT_LIST_HEAD(&p->se.group_node);

#ifdef CONFIG_FAIR_GROUP_SCHED
	p->se.cfs_rq			= NULL;
#endif

#ifdef CONFIG_SCHEDSTATS
	/* Even if schedstat is disabled, there should not be garbage */
	memset(&p->se.statistics, 0, sizeof(p->se.statistics));
#endif

	RB_CLEAR_NODE(&p->dl.rb_node);
	init_dl_task_timer(&p->dl);
	__dl_clear_params(p);

	init_rt_schedtune_timer(&p->rt);
	INIT_LIST_HEAD(&p->rt.run_list);
	p->rt.timeout		= 0;
	p->rt.time_slice	= sched_rr_timeslice;
	p->rt.on_rq		= 0;
	p->rt.on_list		= 0;

#ifdef CONFIG_PREEMPT_NOTIFIERS
	INIT_HLIST_HEAD(&p->preempt_notifiers);
#endif

#ifdef CONFIG_NUMA_BALANCING
	if (p->mm && atomic_read(&p->mm->mm_users) == 1) {
		p->mm->numa_next_scan = jiffies + msecs_to_jiffies(sysctl_numa_balancing_scan_delay);
		p->mm->numa_scan_seq = 0;
	}

	if (clone_flags & CLONE_VM)
		p->numa_preferred_nid = current->numa_preferred_nid;
	else
		p->numa_preferred_nid = -1;

	p->node_stamp = 0ULL;
	p->numa_scan_seq = p->mm ? p->mm->numa_scan_seq : 0;
	p->numa_scan_period = sysctl_numa_balancing_scan_delay;
	p->numa_work.next = &p->numa_work;
	p->numa_faults = NULL;
	p->last_task_numa_placement = 0;
	p->last_sum_exec_runtime = 0;

	p->numa_group = NULL;
#endif /* CONFIG_NUMA_BALANCING */
}

DEFINE_STATIC_KEY_FALSE(sched_numa_balancing);

#ifdef CONFIG_NUMA_BALANCING

void set_numabalancing_state(bool enabled)
{
	if (enabled)
		static_branch_enable(&sched_numa_balancing);
	else
		static_branch_disable(&sched_numa_balancing);
}

#ifdef CONFIG_PROC_SYSCTL
int sysctl_numa_balancing(struct ctl_table *table, int write,
			 void __user *buffer, size_t *lenp, loff_t *ppos)
{
	struct ctl_table t;
	int err;
	int state = static_branch_likely(&sched_numa_balancing);

	if (write && !capable(CAP_SYS_ADMIN))
		return -EPERM;

	t = *table;
	t.data = &state;
	err = proc_dointvec_minmax(&t, write, buffer, lenp, ppos);
	if (err < 0)
		return err;
	if (write)
		set_numabalancing_state(state);
	return err;
}
#endif
#endif

#ifdef CONFIG_SCHEDSTATS

DEFINE_STATIC_KEY_FALSE(sched_schedstats);
static bool __initdata __sched_schedstats = false;

static void set_schedstats(bool enabled)
{
	if (enabled)
		static_branch_enable(&sched_schedstats);
	else
		static_branch_disable(&sched_schedstats);
}

void force_schedstat_enabled(void)
{
	if (!schedstat_enabled()) {
		pr_info("kernel profiling enabled schedstats, disable via kernel.sched_schedstats.\n");
		static_branch_enable(&sched_schedstats);
	}
}

static int __init setup_schedstats(char *str)
{
	int ret = 0;
	if (!str)
		goto out;

	/*
	 * This code is called before jump labels have been set up, so we can't
	 * change the static branch directly just yet.  Instead set a temporary
	 * variable so init_schedstats() can do it later.
	 */
	if (!strcmp(str, "enable")) {
		__sched_schedstats = true;
		ret = 1;
	} else if (!strcmp(str, "disable")) {
		__sched_schedstats = false;
		ret = 1;
	}
out:
	if (!ret)
		pr_warn("Unable to parse schedstats=\n");

	return ret;
}
__setup("schedstats=", setup_schedstats);

static void __init init_schedstats(void)
{
	set_schedstats(__sched_schedstats);
}

#ifdef CONFIG_PROC_SYSCTL
int sysctl_schedstats(struct ctl_table *table, int write,
			 void __user *buffer, size_t *lenp, loff_t *ppos)
{
	struct ctl_table t;
	int err;
	int state = static_branch_likely(&sched_schedstats);

	if (write && !capable(CAP_SYS_ADMIN))
		return -EPERM;

	t = *table;
	t.data = &state;
	err = proc_dointvec_minmax(&t, write, buffer, lenp, ppos);
	if (err < 0)
		return err;
	if (write)
		set_schedstats(state);
	return err;
}
#endif /* CONFIG_PROC_SYSCTL */
#else  /* !CONFIG_SCHEDSTATS */
static inline void init_schedstats(void) {}
#endif /* CONFIG_SCHEDSTATS */

/*
 * fork()/clone()-time setup:
 */
int sched_fork(unsigned long clone_flags, struct task_struct *p)
{
	unsigned long flags;
	int cpu;

	init_new_task_load(p);
	cpu = get_cpu();

	__sched_fork(clone_flags, p);
#ifdef CONFIG_CPU_FREQ_TIMES
	cpufreq_task_times_alloc(p);
#endif
	/*
	 * We mark the process as NEW here. This guarantees that
	 * nobody will actually run it, and a signal or other external
	 * event cannot wake it up and insert it on the runqueue either.
	 */
	p->state = TASK_NEW;

	/*
	 * Make sure we do not leak PI boosting priority to the child.
	 */
	p->prio = current->normal_prio;

	/*
	 * Revert to default priority/policy on fork if requested.
	 */
	if (unlikely(p->sched_reset_on_fork)) {
		if (task_has_dl_policy(p) || task_has_rt_policy(p)) {
			p->policy = SCHED_NORMAL;
			p->static_prio = NICE_TO_PRIO(0);
			p->rt_priority = 0;
		} else if (PRIO_TO_NICE(p->static_prio) < 0)
			p->static_prio = NICE_TO_PRIO(0);

		p->prio = p->normal_prio = __normal_prio(p);
		set_load_weight(p);

		/*
		 * We don't need the reset flag anymore after the fork. It has
		 * fulfilled its duty:
		 */
		p->sched_reset_on_fork = 0;
	}

	if (dl_prio(p->prio)) {
		put_cpu();
		return -EAGAIN;
	} else if (rt_prio(p->prio)) {
		p->sched_class = &rt_sched_class;
	} else {
		p->sched_class = &fair_sched_class;
	}

	init_entity_runnable_average(&p->se);

	/*
	 * The child is not yet in the pid-hash so no cgroup attach races,
	 * and the cgroup is pinned to this child due to cgroup_fork()
	 * is ran before sched_fork().
	 *
	 * Silence PROVE_RCU.
	 */
	raw_spin_lock_irqsave(&p->pi_lock, flags);
	/*
	 * We're setting the cpu for the first time, we don't migrate,
	 * so use __set_task_cpu().
	 */
	__set_task_cpu(p, cpu);
	if (p->sched_class->task_fork)
		p->sched_class->task_fork(p);
	raw_spin_unlock_irqrestore(&p->pi_lock, flags);

#ifdef CONFIG_SCHED_INFO
	if (likely(sched_info_on()))
		memset(&p->sched_info, 0, sizeof(p->sched_info));
#endif
#if defined(CONFIG_SMP)
	p->on_cpu = 0;
#endif
	init_task_preempt_count(p);
#ifdef CONFIG_SMP
	plist_node_init(&p->pushable_tasks, MAX_PRIO);
	RB_CLEAR_NODE(&p->pushable_dl_tasks);
#endif

	put_cpu();
	return 0;
}

unsigned long to_ratio(u64 period, u64 runtime)
{
	if (runtime == RUNTIME_INF)
		return 1ULL << 20;

	/*
	 * Doing this here saves a lot of checks in all
	 * the calling paths, and returning zero seems
	 * safe for them anyway.
	 */
	if (period == 0)
		return 0;

	return div64_u64(runtime << 20, period);
}

#ifdef CONFIG_SMP
inline struct dl_bw *dl_bw_of(int i)
{
	RCU_LOCKDEP_WARN(!rcu_read_lock_sched_held(),
			 "sched RCU must be held");
	return &cpu_rq(i)->rd->dl_bw;
}

static inline int dl_bw_cpus(int i)
{
	struct root_domain *rd = cpu_rq(i)->rd;
	int cpus = 0;

	RCU_LOCKDEP_WARN(!rcu_read_lock_sched_held(),
			 "sched RCU must be held");
	for_each_cpu_and(i, rd->span, cpu_active_mask)
		cpus++;

	return cpus;
}
#else
inline struct dl_bw *dl_bw_of(int i)
{
	return &cpu_rq(i)->dl.dl_bw;
}

static inline int dl_bw_cpus(int i)
{
	return 1;
}
#endif

/*
 * We must be sure that accepting a new task (or allowing changing the
 * parameters of an existing one) is consistent with the bandwidth
 * constraints. If yes, this function also accordingly updates the currently
 * allocated bandwidth to reflect the new situation.
 *
 * This function is called while holding p's rq->lock.
 *
 * XXX we should delay bw change until the task's 0-lag point, see
 * __setparam_dl().
 */
static int dl_overflow(struct task_struct *p, int policy,
		       const struct sched_attr *attr)
{

	struct dl_bw *dl_b = dl_bw_of(task_cpu(p));
	u64 period = attr->sched_period ?: attr->sched_deadline;
	u64 runtime = attr->sched_runtime;
	u64 new_bw = dl_policy(policy) ? to_ratio(period, runtime) : 0;
	int cpus, err = -1;

	/* !deadline task may carry old deadline bandwidth */
	if (new_bw == p->dl.dl_bw && task_has_dl_policy(p))
		return 0;

	/*
	 * Either if a task, enters, leave, or stays -deadline but changes
	 * its parameters, we may need to update accordingly the total
	 * allocated bandwidth of the container.
	 */
	raw_spin_lock(&dl_b->lock);
	cpus = dl_bw_cpus(task_cpu(p));
	if (dl_policy(policy) && !task_has_dl_policy(p) &&
	    !__dl_overflow(dl_b, cpus, 0, new_bw)) {
		__dl_add(dl_b, new_bw);
		err = 0;
	} else if (dl_policy(policy) && task_has_dl_policy(p) &&
		   !__dl_overflow(dl_b, cpus, p->dl.dl_bw, new_bw)) {
		__dl_clear(dl_b, p->dl.dl_bw);
		__dl_add(dl_b, new_bw);
		err = 0;
	} else if (!dl_policy(policy) && task_has_dl_policy(p)) {
		__dl_clear(dl_b, p->dl.dl_bw);
		err = 0;
	}
	raw_spin_unlock(&dl_b->lock);

	return err;
}

extern void init_dl_bw(struct dl_bw *dl_b);

/*
 * wake_up_new_task - wake up a newly created task for the first time.
 *
 * This function will do some initial scheduler statistics housekeeping
 * that must be done for every newly created context, then puts the task
 * on the runqueue and wakes it.
 */
void wake_up_new_task(struct task_struct *p)
{
	struct rq_flags rf;
	struct rq *rq;

	add_new_task_to_grp(p);
	raw_spin_lock_irqsave(&p->pi_lock, rf.flags);

	p->state = TASK_RUNNING;
#ifdef CONFIG_SMP
	/*
	 * Fork balancing, do it here and not earlier because:
	 *  - cpus_allowed can change in the fork path
	 *  - any previously selected cpu might disappear through hotplug
	 *
	 * Use __set_task_cpu() to avoid calling sched_class::migrate_task_rq,
	 * as we're not fully set-up yet.
	 */
	__set_task_cpu(p, select_task_rq(p, task_cpu(p), SD_BALANCE_FORK, 0));
#endif
	rq = __task_rq_lock(p, &rf);
	post_init_entity_util_avg(&p->se);

	mark_task_starting(p);
	activate_task(rq, p, ENQUEUE_WAKEUP_NEW);
	p->on_rq = TASK_ON_RQ_QUEUED;
	trace_sched_wakeup_new(p);
	check_preempt_curr(rq, p, WF_FORK);
#ifdef CONFIG_SMP
	if (p->sched_class->task_woken) {
		/*
		 * Nothing relies on rq->lock after this, so its fine to
		 * drop it.
		 */
		rq_unpin_lock(rq, &rf);
		p->sched_class->task_woken(rq, p);
		rq_repin_lock(rq, &rf);
	}
#endif
	task_rq_unlock(rq, p, &rf);
}

#ifdef CONFIG_PREEMPT_NOTIFIERS

static struct static_key preempt_notifier_key = STATIC_KEY_INIT_FALSE;

void preempt_notifier_inc(void)
{
	static_key_slow_inc(&preempt_notifier_key);
}
EXPORT_SYMBOL_GPL(preempt_notifier_inc);

void preempt_notifier_dec(void)
{
	static_key_slow_dec(&preempt_notifier_key);
}
EXPORT_SYMBOL_GPL(preempt_notifier_dec);

/**
 * preempt_notifier_register - tell me when current is being preempted & rescheduled
 * @notifier: notifier struct to register
 */
void preempt_notifier_register(struct preempt_notifier *notifier)
{
	if (!static_key_false(&preempt_notifier_key))
		WARN(1, "registering preempt_notifier while notifiers disabled\n");

	hlist_add_head(&notifier->link, &current->preempt_notifiers);
}
EXPORT_SYMBOL_GPL(preempt_notifier_register);

/**
 * preempt_notifier_unregister - no longer interested in preemption notifications
 * @notifier: notifier struct to unregister
 *
 * This is *not* safe to call from within a preemption notifier.
 */
void preempt_notifier_unregister(struct preempt_notifier *notifier)
{
	hlist_del(&notifier->link);
}
EXPORT_SYMBOL_GPL(preempt_notifier_unregister);

static void __fire_sched_in_preempt_notifiers(struct task_struct *curr)
{
	struct preempt_notifier *notifier;

	hlist_for_each_entry(notifier, &curr->preempt_notifiers, link)
		notifier->ops->sched_in(notifier, raw_smp_processor_id());
}

static __always_inline void fire_sched_in_preempt_notifiers(struct task_struct *curr)
{
	if (static_key_false(&preempt_notifier_key))
		__fire_sched_in_preempt_notifiers(curr);
}

static void
__fire_sched_out_preempt_notifiers(struct task_struct *curr,
				   struct task_struct *next)
{
	struct preempt_notifier *notifier;

	hlist_for_each_entry(notifier, &curr->preempt_notifiers, link)
		notifier->ops->sched_out(notifier, next);
}

static __always_inline void
fire_sched_out_preempt_notifiers(struct task_struct *curr,
				 struct task_struct *next)
{
	if (static_key_false(&preempt_notifier_key))
		__fire_sched_out_preempt_notifiers(curr, next);
}

#else /* !CONFIG_PREEMPT_NOTIFIERS */

static inline void fire_sched_in_preempt_notifiers(struct task_struct *curr)
{
}

static inline void
fire_sched_out_preempt_notifiers(struct task_struct *curr,
				 struct task_struct *next)
{
}

#endif /* CONFIG_PREEMPT_NOTIFIERS */

/**
 * prepare_task_switch - prepare to switch tasks
 * @rq: the runqueue preparing to switch
 * @prev: the current task that is being switched out
 * @next: the task we are going to switch to.
 *
 * This is called with the rq lock held and interrupts off. It must
 * be paired with a subsequent finish_task_switch after the context
 * switch.
 *
 * prepare_task_switch sets up locking and calls architecture specific
 * hooks.
 */
static inline void
prepare_task_switch(struct rq *rq, struct task_struct *prev,
		    struct task_struct *next)
{
	sched_info_switch(rq, prev, next);
	perf_event_task_sched_out(prev, next);
	fire_sched_out_preempt_notifiers(prev, next);
	prepare_lock_switch(rq, next);
	prepare_arch_switch(next);
}

/**
 * finish_task_switch - clean up after a task-switch
 * @prev: the thread we just switched away from.
 *
 * finish_task_switch must be called after the context switch, paired
 * with a prepare_task_switch call before the context switch.
 * finish_task_switch will reconcile locking set up by prepare_task_switch,
 * and do any other architecture-specific cleanup actions.
 *
 * Note that we may have delayed dropping an mm in context_switch(). If
 * so, we finish that here outside of the runqueue lock. (Doing it
 * with the lock held can cause deadlocks; see schedule() for
 * details.)
 *
 * The context switch have flipped the stack from under us and restored the
 * local variables which were saved when this task called schedule() in the
 * past. prev == current is still correct but we need to recalculate this_rq
 * because prev may have moved to another CPU.
 */
static struct rq *finish_task_switch(struct task_struct *prev)
	__releases(rq->lock)
{
	struct rq *rq = this_rq();
	struct mm_struct *mm = rq->prev_mm;
	long prev_state;

	/*
	 * The previous task will have left us with a preempt_count of 2
	 * because it left us after:
	 *
	 *	schedule()
	 *	  preempt_disable();			// 1
	 *	  __schedule()
	 *	    raw_spin_lock_irq(&rq->lock)	// 2
	 *
	 * Also, see FORK_PREEMPT_COUNT.
	 */
	if (WARN_ONCE(preempt_count() != 2*PREEMPT_DISABLE_OFFSET,
		      "corrupted preempt_count: %s/%d/0x%x\n",
		      current->comm, current->pid, preempt_count()))
		preempt_count_set(FORK_PREEMPT_COUNT);

	rq->prev_mm = NULL;

	/*
	 * A task struct has one reference for the use as "current".
	 * If a task dies, then it sets TASK_DEAD in tsk->state and calls
	 * schedule one last time. The schedule call will never return, and
	 * the scheduled task must drop that reference.
	 *
	 * We must observe prev->state before clearing prev->on_cpu (in
	 * finish_lock_switch), otherwise a concurrent wakeup can get prev
	 * running on another CPU and we could rave with its RUNNING -> DEAD
	 * transition, resulting in a double drop.
	 */
	prev_state = prev->state;
	vtime_task_switch(prev);
	perf_event_task_sched_in(prev, current);
	finish_lock_switch(rq, prev);
	finish_arch_post_lock_switch();

	fire_sched_in_preempt_notifiers(current);
	if (mm)
		mmdrop(mm);
	if (unlikely(prev_state == TASK_DEAD)) {
		if (prev->sched_class->task_dead)
			prev->sched_class->task_dead(prev);

		/*
		 * Remove function-return probe instances associated with this
		 * task and put them back on the free list.
		 */
		kprobe_flush_task(prev);

		/* Task is done with its stack. */
		put_task_stack(prev);

		put_task_struct(prev);
	}

	tick_nohz_task_switch();
	return rq;
}

#ifdef CONFIG_SMP

/* rq->lock is NOT held, but preemption is disabled */
static void __balance_callback(struct rq *rq)
{
	struct callback_head *head, *next;
	void (*func)(struct rq *rq);
	unsigned long flags;

	raw_spin_lock_irqsave(&rq->lock, flags);
	head = rq->balance_callback;
	rq->balance_callback = NULL;
	while (head) {
		func = (void (*)(struct rq *))head->func;
		next = head->next;
		head->next = NULL;
		head = next;

		func(rq);
	}
	raw_spin_unlock_irqrestore(&rq->lock, flags);
}

static inline void balance_callback(struct rq *rq)
{
	if (unlikely(rq->balance_callback))
		__balance_callback(rq);
}

#else

static inline void balance_callback(struct rq *rq)
{
}

#endif

/**
 * schedule_tail - first thing a freshly forked thread must call.
 * @prev: the thread we just switched away from.
 */
asmlinkage __visible void schedule_tail(struct task_struct *prev)
	__releases(rq->lock)
{
	struct rq *rq;

	/*
	 * New tasks start with FORK_PREEMPT_COUNT, see there and
	 * finish_task_switch() for details.
	 *
	 * finish_task_switch() will drop rq->lock() and lower preempt_count
	 * and the preempt_enable() will end up enabling preemption (on
	 * PREEMPT_COUNT kernels).
	 */

	rq = finish_task_switch(prev);
	balance_callback(rq);
	preempt_enable();

	if (current->set_child_tid)
		put_user(task_pid_vnr(current), current->set_child_tid);
}

/*
 * context_switch - switch to the new MM and the new thread's register state.
 */
static __always_inline struct rq *
context_switch(struct rq *rq, struct task_struct *prev,
	       struct task_struct *next, struct rq_flags *rf)
{
	struct mm_struct *mm, *oldmm;

	prepare_task_switch(rq, prev, next);

	mm = next->mm;
	oldmm = prev->active_mm;
	/*
	 * For paravirt, this is coupled with an exit in switch_to to
	 * combine the page table reload and the switch backend into
	 * one hypercall.
	 */
	arch_start_context_switch(prev);

	if (!mm) {
		next->active_mm = oldmm;
		atomic_inc(&oldmm->mm_count);
		enter_lazy_tlb(oldmm, next);
	} else
		switch_mm_irqs_off(oldmm, mm, next);

	if (!prev->mm) {
		prev->active_mm = NULL;
		rq->prev_mm = oldmm;
	}
	/*
	 * Since the runqueue lock will be released by the next
	 * task (which is an invalid locking op but in the case
	 * of the scheduler it's an obvious special-case), so we
	 * do an early lockdep release here:
	 */
	rq_unpin_lock(rq, rf);
	spin_release(&rq->lock.dep_map, 1, _THIS_IP_);

	/* Here we just switch the register state and the stack. */
	switch_to(prev, next, prev);
	barrier();

	return finish_task_switch(prev);
}

/*
 * nr_running and nr_context_switches:
 *
 * externally visible scheduler statistics: current number of runnable
 * threads, total number of context switches performed since bootup.
 */
unsigned long nr_running(void)
{
	unsigned long i, sum = 0;

	for_each_online_cpu(i)
		sum += cpu_rq(i)->nr_running;

	return sum;
}

/*
 * Check if only the current task is running on the cpu.
 *
 * Caution: this function does not check that the caller has disabled
 * preemption, thus the result might have a time-of-check-to-time-of-use
 * race.  The caller is responsible to use it correctly, for example:
 *
 * - from a non-preemptable section (of course)
 *
 * - from a thread that is bound to a single CPU
 *
 * - in a loop with very short iterations (e.g. a polling loop)
 */
bool single_task_running(void)
{
	return raw_rq()->nr_running == 1;
}
EXPORT_SYMBOL(single_task_running);

unsigned long long nr_context_switches(void)
{
	int i;
	unsigned long long sum = 0;

	for_each_possible_cpu(i)
		sum += cpu_rq(i)->nr_switches;

	return sum;
}

unsigned long nr_iowait(void)
{
	unsigned long i, sum = 0;

	for_each_possible_cpu(i)
		sum += atomic_read(&cpu_rq(i)->nr_iowait);

	return sum;
}

unsigned long nr_iowait_cpu(int cpu)
{
	struct rq *this = cpu_rq(cpu);
	return atomic_read(&this->nr_iowait);
}

#ifdef CONFIG_CPU_QUIET
u64 nr_running_integral(unsigned int cpu)
{
	unsigned int seqcnt;
	u64 integral;
	struct rq *q;

	if (cpu >= nr_cpu_ids)
		return 0;

	q = cpu_rq(cpu);

	/*
	 * Update average to avoid reading stalled value if there were
	 * no run-queue changes for a long time. On the other hand if
	 * the changes are happening right now, just read current value
	 * directly.
	 */

	seqcnt = read_seqcount_begin(&q->ave_seqcnt);
	integral = do_nr_running_integral(q);
	if (read_seqcount_retry(&q->ave_seqcnt, seqcnt)) {
		read_seqcount_begin(&q->ave_seqcnt);
		integral = q->nr_running_integral;
	}

	return integral;
}
#endif

void get_iowait_load(unsigned long *nr_waiters, unsigned long *load)
{
	struct rq *rq = this_rq();
	*nr_waiters = atomic_read(&rq->nr_iowait);
	*load = rq->load.weight;
}

#ifdef CONFIG_SMP

/*
 * sched_exec - execve() is a valuable balancing opportunity, because at
 * this point the task has the smallest effective memory and cache footprint.
 */
void sched_exec(void)
{
	struct task_struct *p = current;
	unsigned long flags;
	int dest_cpu;

	raw_spin_lock_irqsave(&p->pi_lock, flags);
	dest_cpu = p->sched_class->select_task_rq(p, task_cpu(p), SD_BALANCE_EXEC, 0);
	if (dest_cpu == smp_processor_id())
		goto unlock;

	if (likely(cpu_active(dest_cpu) && likely(!cpu_isolated(dest_cpu)))) {
		struct migration_arg arg = { p, dest_cpu };

		raw_spin_unlock_irqrestore(&p->pi_lock, flags);
		stop_one_cpu(task_cpu(p), migration_cpu_stop, &arg);
		return;
	}
unlock:
	raw_spin_unlock_irqrestore(&p->pi_lock, flags);
}

#endif

DEFINE_PER_CPU(struct kernel_stat, kstat);
DEFINE_PER_CPU(struct kernel_cpustat, kernel_cpustat);

EXPORT_PER_CPU_SYMBOL(kstat);
EXPORT_PER_CPU_SYMBOL(kernel_cpustat);

/*
 * The function fair_sched_class.update_curr accesses the struct curr
 * and its field curr->exec_start; when called from task_sched_runtime(),
 * we observe a high rate of cache misses in practice.
 * Prefetching this data results in improved performance.
 */
static inline void prefetch_curr_exec_start(struct task_struct *p)
{
#ifdef CONFIG_FAIR_GROUP_SCHED
	struct sched_entity *curr = (&p->se)->cfs_rq->curr;
#else
	struct sched_entity *curr = (&task_rq(p)->cfs)->curr;
#endif
	prefetch(curr);
	prefetch(&curr->exec_start);
}

/*
 * Return accounted runtime for the task.
 * In case the task is currently running, return the runtime plus current's
 * pending runtime that have not been accounted yet.
 */
unsigned long long task_sched_runtime(struct task_struct *p)
{
	struct rq_flags rf;
	struct rq *rq;
	u64 ns;

#if defined(CONFIG_64BIT) && defined(CONFIG_SMP)
	/*
	 * 64-bit doesn't need locks to atomically read a 64bit value.
	 * So we have a optimization chance when the task's delta_exec is 0.
	 * Reading ->on_cpu is racy, but this is ok.
	 *
	 * If we race with it leaving cpu, we'll take a lock. So we're correct.
	 * If we race with it entering cpu, unaccounted time is 0. This is
	 * indistinguishable from the read occurring a few cycles earlier.
	 * If we see ->on_cpu without ->on_rq, the task is leaving, and has
	 * been accounted, so we're correct here as well.
	 */
	if (!p->on_cpu || !task_on_rq_queued(p))
		return p->se.sum_exec_runtime;
#endif

	rq = task_rq_lock(p, &rf);
	/*
	 * Must be ->curr _and_ ->on_rq.  If dequeued, we would
	 * project cycles that may never be accounted to this
	 * thread, breaking clock_gettime().
	 */
	if (task_current(rq, p) && task_on_rq_queued(p)) {
		prefetch_curr_exec_start(p);
		update_rq_clock(rq);
		p->sched_class->update_curr(rq);
	}
	ns = p->se.sum_exec_runtime;
	task_rq_unlock(rq, p, &rf);

	return ns;
}

unsigned int capacity_margin_freq = 1280; /* ~20% margin */

/*
 * This function gets called by the timer code, with HZ frequency.
 * We call it with interrupts disabled.
 */
void scheduler_tick(void)
{
	int cpu = smp_processor_id();
	struct rq *rq = cpu_rq(cpu);
	struct task_struct *curr = rq->curr;
	u64 wallclock;
	bool early_notif;
	u32 old_load;
	struct related_thread_group *grp;

	sched_clock_tick();

	raw_spin_lock(&rq->lock);

	old_load = task_load(curr);
	set_window_start(rq);

	wallclock = sched_ktime_clock();
	update_task_ravg(rq->curr, rq, TASK_UPDATE, wallclock, 0);

	update_rq_clock(rq);
	curr->sched_class->task_tick(rq, curr, 0);
	cpu_load_update_active(rq);
	calc_global_load_tick(rq);

	early_notif = early_detection_notify(rq, wallclock);
	if (early_notif)
		cpufreq_update_util(rq, SCHED_CPUFREQ_EARLY_DET);

	psi_task_tick(rq);

	raw_spin_unlock(&rq->lock);

	if (early_notif)
		atomic_notifier_call_chain(&load_alert_notifier_head,
					0, (void *)(long)cpu);
	perf_event_task_tick();

#ifdef CONFIG_SMP
	rq->idle_balance = idle_cpu(cpu);
	trigger_load_balance(rq);
#endif
	rq_last_tick_reset(rq);

	rcu_read_lock();
	grp = task_related_thread_group(curr);
	if (update_preferred_cluster(grp, curr, old_load))
		set_preferred_cluster(grp);
	rcu_read_unlock();

	if (curr->sched_class == &fair_sched_class)
		check_for_migration(rq, curr);
}

#ifdef CONFIG_NO_HZ_FULL
/**
 * scheduler_tick_max_deferment
 *
 * Keep at least one tick per second when a single
 * active task is running because the scheduler doesn't
 * yet completely support full dynticks environment.
 *
 * This makes sure that uptime, CFS vruntime, load
 * balancing, etc... continue to move forward, even
 * with a very low granularity.
 *
 * Return: Maximum deferment in nanoseconds.
 */
u64 scheduler_tick_max_deferment(void)
{
	struct rq *rq = this_rq();
	unsigned long next, now = READ_ONCE(jiffies);

	next = rq->last_sched_tick + HZ;

	if (time_before_eq(next, now))
		return 0;

	return jiffies_to_nsecs(next - now);
}
#endif

#if defined(CONFIG_PREEMPT) && (defined(CONFIG_DEBUG_PREEMPT) || \
				defined(CONFIG_PREEMPT_TRACER))
/*
 * preemptoff stack tracing threshold in ns.
 * default: 1ms
 */
unsigned int sysctl_preemptoff_tracing_threshold_ns = 1000000UL;

struct preempt_store {
	u64 ts;
	unsigned long caddr[4];
	bool irqs_disabled;
};

static DEFINE_PER_CPU(struct preempt_store, the_ps);
/*
 * If the value passed in is equal to the current preempt count
 * then we just disabled preemption. Start timing the latency.
 */
static inline void preempt_latency_start(int val)
{
	struct preempt_store *ps = &per_cpu(the_ps, raw_smp_processor_id());

	if (preempt_count() == val) {
		unsigned long ip = get_lock_parent_ip();
#ifdef CONFIG_DEBUG_PREEMPT
		current->preempt_disable_ip = ip;
#endif
		ps->ts = sched_clock();
		ps->caddr[0] = CALLER_ADDR0;
		ps->caddr[1] = CALLER_ADDR1;
		ps->caddr[2] = CALLER_ADDR2;
		ps->caddr[3] = CALLER_ADDR3;
		ps->irqs_disabled = irqs_disabled();

		trace_preempt_off(CALLER_ADDR0, ip);
	}
}

void preempt_count_add(int val)
{
#ifdef CONFIG_DEBUG_PREEMPT
	/*
	 * Underflow?
	 */
	if (DEBUG_LOCKS_WARN_ON((preempt_count() < 0)))
		return;
#endif
	__preempt_count_add(val);
#ifdef CONFIG_DEBUG_PREEMPT
	/*
	 * Spinlock count overflowing soon?
	 */
	DEBUG_LOCKS_WARN_ON((preempt_count() & PREEMPT_MASK) >=
				PREEMPT_MASK - 10);
#endif
	preempt_latency_start(val);
}
EXPORT_SYMBOL(preempt_count_add);
NOKPROBE_SYMBOL(preempt_count_add);

/*
 * If the value passed in equals to the current preempt count
 * then we just enabled preemption. Stop timing the latency.
 */
static inline void preempt_latency_stop(int val)
{
	if (preempt_count() == val) {
		struct preempt_store *ps = &per_cpu(the_ps,
				raw_smp_processor_id());
		u64 delta = sched_clock() - ps->ts;

		/*
		 * Trace preempt disable stack if preemption
		 * is disabled for more than the threshold.
		 */
		if (delta > sysctl_preemptoff_tracing_threshold_ns)
			trace_sched_preempt_disable(delta, ps->irqs_disabled,
						ps->caddr[0], ps->caddr[1],
						ps->caddr[2], ps->caddr[3]);
		trace_preempt_on(CALLER_ADDR0, get_lock_parent_ip());
	}
}

void preempt_count_sub(int val)
{
#ifdef CONFIG_DEBUG_PREEMPT
	/*
	 * Underflow?
	 */
	if (DEBUG_LOCKS_WARN_ON(val > preempt_count()))
		return;
	/*
	 * Is the spinlock portion underflowing?
	 */
	if (DEBUG_LOCKS_WARN_ON((val < PREEMPT_MASK) &&
			!(preempt_count() & PREEMPT_MASK)))
		return;
#endif

	preempt_latency_stop(val);
	__preempt_count_sub(val);
}
EXPORT_SYMBOL(preempt_count_sub);
NOKPROBE_SYMBOL(preempt_count_sub);

#else
static inline void preempt_latency_start(int val) { }
static inline void preempt_latency_stop(int val) { }
#endif

/*
 * Print scheduling while atomic bug:
 */
static noinline void __schedule_bug(struct task_struct *prev)
{
	/* Save this before calling printk(), since that will clobber it */
	unsigned long preempt_disable_ip = get_preempt_disable_ip(current);

	if (oops_in_progress)
		return;

	printk(KERN_ERR "BUG: scheduling while atomic: %s/%d/0x%08x\n",
		prev->comm, prev->pid, preempt_count());

	debug_show_held_locks(prev);
	print_modules();
	if (irqs_disabled())
		print_irqtrace_events(prev);
	if (IS_ENABLED(CONFIG_DEBUG_PREEMPT)
	    && in_atomic_preempt_off()) {
		pr_err("Preemption disabled at:");
		print_ip_sym(preempt_disable_ip);
		pr_cont("\n");
	}
	if (panic_on_warn)
		panic("scheduling while atomic\n");

#ifdef CONFIG_PANIC_ON_SCHED_BUG
	BUG();
#endif
	dump_stack();
	add_taint(TAINT_WARN, LOCKDEP_STILL_OK);
}

/*
 * Various schedule()-time debugging checks and statistics:
 */
static inline void schedule_debug(struct task_struct *prev)
{
#ifdef CONFIG_SCHED_STACK_END_CHECK
	if (task_stack_end_corrupted(prev))
		panic("corrupted stack end detected inside scheduler\n");
#endif

	if (unlikely(in_atomic_preempt_off())) {
		__schedule_bug(prev);
		preempt_count_set(PREEMPT_DISABLED);
	}
	rcu_sleep_check();

	profile_hit(SCHED_PROFILING, __builtin_return_address(0));

	schedstat_inc(this_rq()->sched_count);
}

/*
 * Pick up the highest-prio task:
 */
static inline struct task_struct *
pick_next_task(struct rq *rq, struct task_struct *prev, struct rq_flags *rf)
{
	const struct sched_class *class = &fair_sched_class;
	struct task_struct *p;

	/*
	 * Optimization: we know that if all tasks are in the fair class we can
	 * call that function directly, but only if the @prev task wasn't of a
	 * higher scheduling class, because otherwise those loose the
	 * opportunity to pull in more work from other CPUs.
	 */
	if (likely((prev->sched_class == &idle_sched_class ||
		    prev->sched_class == &fair_sched_class) &&
		   rq->nr_running == rq->cfs.h_nr_running)) {

		p = fair_sched_class.pick_next_task(rq, prev, rf);
		if (unlikely(p == RETRY_TASK))
			goto again;

		/* Assumes fair_sched_class->next == idle_sched_class */
		if (unlikely(!p))
			p = idle_sched_class.pick_next_task(rq, prev, rf);

		return p;
	}

again:
	for_each_class(class) {
		p = class->pick_next_task(rq, prev, rf);
		if (p) {
			if (unlikely(p == RETRY_TASK))
				goto again;
			return p;
		}
	}

	/* The idle class should always have a runnable task: */
	BUG();
}

/*
 * __schedule() is the main scheduler function.
 *
 * The main means of driving the scheduler and thus entering this function are:
 *
 *   1. Explicit blocking: mutex, semaphore, waitqueue, etc.
 *
 *   2. TIF_NEED_RESCHED flag is checked on interrupt and userspace return
 *      paths. For example, see arch/x86/entry_64.S.
 *
 *      To drive preemption between tasks, the scheduler sets the flag in timer
 *      interrupt handler scheduler_tick().
 *
 *   3. Wakeups don't really cause entry into schedule(). They add a
 *      task to the run-queue and that's it.
 *
 *      Now, if the new task added to the run-queue preempts the current
 *      task, then the wakeup sets TIF_NEED_RESCHED and schedule() gets
 *      called on the nearest possible occasion:
 *
 *       - If the kernel is preemptible (CONFIG_PREEMPT=y):
 *
 *         - in syscall or exception context, at the next outmost
 *           preempt_enable(). (this might be as soon as the wake_up()'s
 *           spin_unlock()!)
 *
 *         - in IRQ context, return from interrupt-handler to
 *           preemptible context
 *
 *       - If the kernel is not preemptible (CONFIG_PREEMPT is not set)
 *         then at the next:
 *
 *          - cond_resched() call
 *          - explicit schedule() call
 *          - return from syscall or exception to user-space
 *          - return from interrupt-handler to user-space
 *
 * WARNING: must be called with preemption disabled!
 */
static void __sched notrace __schedule(bool preempt)
{
	struct task_struct *prev, *next;
	unsigned long *switch_count;
	struct rq_flags rf;
	struct rq *rq;
	int cpu;
	u64 wallclock;

	cpu = smp_processor_id();
	rq = cpu_rq(cpu);
	prev = rq->curr;

	schedule_debug(prev);

	if (sched_feat(HRTICK))
		hrtick_clear(rq);

	local_irq_disable();
	rcu_note_context_switch();

	/*
	 * Make sure that signal_pending_state()->signal_pending() below
	 * can't be reordered with __set_current_state(TASK_INTERRUPTIBLE)
	 * done by the caller to avoid the race with signal_wake_up().
	 */
	smp_mb__before_spinlock();
	raw_spin_lock(&rq->lock);
	rq_pin_lock(rq, &rf);

	rq->clock_skip_update <<= 1; /* promote REQ to ACT */

	switch_count = &prev->nivcsw;
	if (!preempt && prev->state) {
		if (unlikely(signal_pending_state(prev->state, prev))) {
			prev->state = TASK_RUNNING;
		} else {
			deactivate_task(rq, prev, DEQUEUE_SLEEP);
			prev->on_rq = 0;

			/*
			 * If a worker went to sleep, notify and ask workqueue
			 * whether it wants to wake up a task to maintain
			 * concurrency.
			 */
			if (prev->flags & PF_WQ_WORKER) {
				struct task_struct *to_wakeup;

				to_wakeup = wq_worker_sleeping(prev);
				if (to_wakeup)
					try_to_wake_up_local(to_wakeup, &rf);
			}
		}
		switch_count = &prev->nvcsw;
	}

	if (task_on_rq_queued(prev))
		update_rq_clock(rq);

	next = pick_next_task(rq, prev, &rf);
	wallclock = sched_ktime_clock();
	clear_tsk_need_resched(prev);
	clear_preempt_need_resched();
	rq->clock_skip_update = 0;

	if (likely(prev != next)) {
		if (!prev->on_rq)
			prev->last_sleep_ts = wallclock;

		update_task_ravg(prev, rq, PUT_PREV_TASK, wallclock, 0);
		update_task_ravg(next, rq, PICK_NEXT_TASK, wallclock, 0);
		rq->nr_switches++;
		rq->curr = next;
		++*switch_count;

		trace_sched_switch(preempt, prev, next);
		rq = context_switch(rq, prev, next, &rf); /* unlocks the rq */
	} else {
		update_task_ravg(prev, rq, TASK_UPDATE, wallclock, 0);
		rq_unpin_lock(rq, &rf);
		raw_spin_unlock_irq(&rq->lock);
	}

	balance_callback(rq);
}

void __noreturn do_task_dead(void)
{
	/*
	 * The setting of TASK_RUNNING by try_to_wake_up() may be delayed
	 * when the following two conditions become true.
	 *   - There is race condition of mmap_sem (It is acquired by
	 *     exit_mm()), and
	 *   - SMI occurs before setting TASK_RUNINNG.
	 *     (or hypervisor of virtual machine switches to other guest)
	 *  As a result, we may become TASK_RUNNING after becoming TASK_DEAD
	 *
	 * To avoid it, we have to wait for releasing tsk->pi_lock which
	 * is held by try_to_wake_up()
	 */
	smp_mb();
	raw_spin_unlock_wait(&current->pi_lock);

	/* causes final put_task_struct in finish_task_switch(). */
	__set_current_state(TASK_DEAD);
	current->flags |= PF_NOFREEZE;	/* tell freezer to ignore us */
	__schedule(false);
	BUG();
	/* Avoid "noreturn function does return".  */
	for (;;)
		cpu_relax();	/* For when BUG is null */
}

static inline void sched_submit_work(struct task_struct *tsk)
{
	if (!tsk->state || tsk_is_pi_blocked(tsk))
		return;
	/*
	 * If we are going to sleep and we have plugged IO queued,
	 * make sure to submit it to avoid deadlocks.
	 */
	if (blk_needs_flush_plug(tsk))
		blk_schedule_flush_plug(tsk);
}

asmlinkage __visible void __sched schedule(void)
{
	struct task_struct *tsk = current;

	sched_submit_work(tsk);
	do {
		preempt_disable();
		__schedule(false);
		sched_preempt_enable_no_resched();
	} while (need_resched());
}
EXPORT_SYMBOL(schedule);

#ifdef CONFIG_CONTEXT_TRACKING
asmlinkage __visible void __sched schedule_user(void)
{
	/*
	 * If we come here after a random call to set_need_resched(),
	 * or we have been woken up remotely but the IPI has not yet arrived,
	 * we haven't yet exited the RCU idle mode. Do it here manually until
	 * we find a better solution.
	 *
	 * NB: There are buggy callers of this function.  Ideally we
	 * should warn if prev_state != CONTEXT_USER, but that will trigger
	 * too frequently to make sense yet.
	 */
	enum ctx_state prev_state = exception_enter();
	schedule();
	exception_exit(prev_state);
}
#endif

/**
 * schedule_preempt_disabled - called with preemption disabled
 *
 * Returns with preemption disabled. Note: preempt_count must be 1
 */
void __sched schedule_preempt_disabled(void)
{
	sched_preempt_enable_no_resched();
	schedule();
	preempt_disable();
}

static void __sched notrace preempt_schedule_common(void)
{
	do {
		/*
		 * Because the function tracer can trace preempt_count_sub()
		 * and it also uses preempt_enable/disable_notrace(), if
		 * NEED_RESCHED is set, the preempt_enable_notrace() called
		 * by the function tracer will call this function again and
		 * cause infinite recursion.
		 *
		 * Preemption must be disabled here before the function
		 * tracer can trace. Break up preempt_disable() into two
		 * calls. One to disable preemption without fear of being
		 * traced. The other to still record the preemption latency,
		 * which can also be traced by the function tracer.
		 */
		preempt_disable_notrace();
		preempt_latency_start(1);
		__schedule(true);
		preempt_latency_stop(1);
		preempt_enable_no_resched_notrace();

		/*
		 * Check again in case we missed a preemption opportunity
		 * between schedule and now.
		 */
	} while (need_resched());
}

#ifdef CONFIG_PREEMPT
/*
 * this is the entry point to schedule() from in-kernel preemption
 * off of preempt_enable. Kernel preemptions off return from interrupt
 * occur there and call schedule directly.
 */
asmlinkage __visible void __sched notrace preempt_schedule(void)
{
	/*
	 * If there is a non-zero preempt_count or interrupts are disabled,
	 * we do not want to preempt the current task. Just return..
	 */
	if (likely(!preemptible()))
		return;

	preempt_schedule_common();
}
NOKPROBE_SYMBOL(preempt_schedule);
EXPORT_SYMBOL(preempt_schedule);

/**
 * preempt_schedule_notrace - preempt_schedule called by tracing
 *
 * The tracing infrastructure uses preempt_enable_notrace to prevent
 * recursion and tracing preempt enabling caused by the tracing
 * infrastructure itself. But as tracing can happen in areas coming
 * from userspace or just about to enter userspace, a preempt enable
 * can occur before user_exit() is called. This will cause the scheduler
 * to be called when the system is still in usermode.
 *
 * To prevent this, the preempt_enable_notrace will use this function
 * instead of preempt_schedule() to exit user context if needed before
 * calling the scheduler.
 */
asmlinkage __visible void __sched notrace preempt_schedule_notrace(void)
{
	enum ctx_state prev_ctx;

	if (likely(!preemptible()))
		return;

	do {
		/*
		 * Because the function tracer can trace preempt_count_sub()
		 * and it also uses preempt_enable/disable_notrace(), if
		 * NEED_RESCHED is set, the preempt_enable_notrace() called
		 * by the function tracer will call this function again and
		 * cause infinite recursion.
		 *
		 * Preemption must be disabled here before the function
		 * tracer can trace. Break up preempt_disable() into two
		 * calls. One to disable preemption without fear of being
		 * traced. The other to still record the preemption latency,
		 * which can also be traced by the function tracer.
		 */
		preempt_disable_notrace();
		preempt_latency_start(1);
		/*
		 * Needs preempt disabled in case user_exit() is traced
		 * and the tracer calls preempt_enable_notrace() causing
		 * an infinite recursion.
		 */
		prev_ctx = exception_enter();
		__schedule(true);
		exception_exit(prev_ctx);

		preempt_latency_stop(1);
		preempt_enable_no_resched_notrace();
	} while (need_resched());
}
EXPORT_SYMBOL_GPL(preempt_schedule_notrace);

#endif /* CONFIG_PREEMPT */

/*
 * this is the entry point to schedule() from kernel preemption
 * off of irq context.
 * Note, that this is called and return with irqs disabled. This will
 * protect us against recursive calling from irq.
 */
asmlinkage __visible void __sched preempt_schedule_irq(void)
{
	enum ctx_state prev_state;

	/* Catch callers which need to be fixed */
	BUG_ON(preempt_count() || !irqs_disabled());

	prev_state = exception_enter();

	do {
		preempt_disable();
		local_irq_enable();
		__schedule(true);
		local_irq_disable();
		sched_preempt_enable_no_resched();
	} while (need_resched());

	exception_exit(prev_state);
}

int default_wake_function(wait_queue_t *curr, unsigned mode, int wake_flags,
			  void *key)
{
	return try_to_wake_up(curr->private, mode, wake_flags);
}
EXPORT_SYMBOL(default_wake_function);

#ifdef CONFIG_RT_MUTEXES

/*
 * rt_mutex_setprio - set the current priority of a task
 * @p: task
 * @prio: prio value (kernel-internal form)
 *
 * This function changes the 'effective' priority of a task. It does
 * not touch ->normal_prio like __setscheduler().
 *
 * Used by the rt_mutex code to implement priority inheritance
 * logic. Call site only calls if the priority of the task changed.
 */
void rt_mutex_setprio(struct task_struct *p, int prio)
{
	int oldprio, queued, running, queue_flag = DEQUEUE_SAVE | DEQUEUE_MOVE;
	const struct sched_class *prev_class;
	struct rq_flags rf;
	struct rq *rq;

	BUG_ON(prio > MAX_PRIO);

	rq = __task_rq_lock(p, &rf);

	/*
	 * Idle task boosting is a nono in general. There is one
	 * exception, when PREEMPT_RT and NOHZ is active:
	 *
	 * The idle task calls get_next_timer_interrupt() and holds
	 * the timer wheel base->lock on the CPU and another CPU wants
	 * to access the timer (probably to cancel it). We can safely
	 * ignore the boosting request, as the idle CPU runs this code
	 * with interrupts disabled and will complete the lock
	 * protected section without being interrupted. So there is no
	 * real need to boost.
	 */
	if (unlikely(p == rq->idle)) {
		WARN_ON(p != rq->curr);
		WARN_ON(p->pi_blocked_on);
		goto out_unlock;
	}

	trace_sched_pi_setprio(p, prio);
	oldprio = p->prio;

	if (oldprio == prio)
		queue_flag &= ~DEQUEUE_MOVE;

	prev_class = p->sched_class;
	queued = task_on_rq_queued(p);
	running = task_current(rq, p);
	if (queued)
		dequeue_task(rq, p, queue_flag);
	if (running)
		put_prev_task(rq, p);

	/*
	 * Boosting condition are:
	 * 1. -rt task is running and holds mutex A
	 *      --> -dl task blocks on mutex A
	 *
	 * 2. -dl task is running and holds mutex A
	 *      --> -dl task blocks on mutex A and could preempt the
	 *          running task
	 */
	if (dl_prio(prio)) {
		struct task_struct *pi_task = rt_mutex_get_top_task(p);
		if (!dl_prio(p->normal_prio) ||
		    (pi_task && dl_entity_preempt(&pi_task->dl, &p->dl))) {
			p->dl.dl_boosted = 1;
			queue_flag |= ENQUEUE_REPLENISH;
		} else
			p->dl.dl_boosted = 0;
		p->sched_class = &dl_sched_class;
	} else if (rt_prio(prio)) {
		if (dl_prio(oldprio))
			p->dl.dl_boosted = 0;
		if (oldprio < prio)
			queue_flag |= ENQUEUE_HEAD;
		p->sched_class = &rt_sched_class;
	} else {
		if (dl_prio(oldprio))
			p->dl.dl_boosted = 0;
		if (rt_prio(oldprio))
			p->rt.timeout = 0;
		p->sched_class = &fair_sched_class;
	}

	p->prio = prio;

	if (queued)
		enqueue_task(rq, p, queue_flag);
	if (running)
		set_curr_task(rq, p);

	check_class_changed(rq, p, prev_class, oldprio);
out_unlock:
	preempt_disable(); /* avoid rq from going away on us */
	__task_rq_unlock(rq, &rf);

	balance_callback(rq);
	preempt_enable();
}
#endif

void set_user_nice(struct task_struct *p, long nice)
{
	bool queued, running;
	int old_prio, delta;
	struct rq_flags rf;
	struct rq *rq;

	if (task_nice(p) == nice || nice < MIN_NICE || nice > MAX_NICE)
		return;
	/*
	 * We have to be careful, if called from sys_setpriority(),
	 * the task might be in the middle of scheduling on another CPU.
	 */
	rq = task_rq_lock(p, &rf);
	/*
	 * The RT priorities are set via sched_setscheduler(), but we still
	 * allow the 'normal' nice value to be set - but as expected
	 * it wont have any effect on scheduling until the task is
	 * SCHED_DEADLINE, SCHED_FIFO or SCHED_RR:
	 */
	if (task_has_dl_policy(p) || task_has_rt_policy(p)) {
		p->static_prio = NICE_TO_PRIO(nice);
		goto out_unlock;
	}
	queued = task_on_rq_queued(p);
	running = task_current(rq, p);
	if (queued)
		dequeue_task(rq, p, DEQUEUE_SAVE);
	if (running)
		put_prev_task(rq, p);

	p->static_prio = NICE_TO_PRIO(nice);
	set_load_weight(p);
	old_prio = p->prio;
	p->prio = effective_prio(p);
	delta = p->prio - old_prio;

	if (queued) {
		enqueue_task(rq, p, ENQUEUE_RESTORE);
		/*
		 * If the task increased its priority or is running and
		 * lowered its priority, then reschedule its CPU:
		 */
		if (delta < 0 || (delta > 0 && task_running(rq, p)))
			resched_curr(rq);
	}
	if (running)
		set_curr_task(rq, p);
out_unlock:
	task_rq_unlock(rq, p, &rf);
}
EXPORT_SYMBOL(set_user_nice);

/*
 * can_nice - check if a task can reduce its nice value
 * @p: task
 * @nice: nice value
 */
int can_nice(const struct task_struct *p, const int nice)
{
	/* convert nice value [19,-20] to rlimit style value [1,40] */
	int nice_rlim = nice_to_rlimit(nice);

	return (nice_rlim <= task_rlimit(p, RLIMIT_NICE) ||
		capable(CAP_SYS_NICE));
}

#ifdef __ARCH_WANT_SYS_NICE

/*
 * sys_nice - change the priority of the current process.
 * @increment: priority increment
 *
 * sys_setpriority is a more generic, but much slower function that
 * does similar things.
 */
SYSCALL_DEFINE1(nice, int, increment)
{
	long nice, retval;

	/*
	 * Setpriority might change our priority at the same moment.
	 * We don't have to worry. Conceptually one call occurs first
	 * and we have a single winner.
	 */
	increment = clamp(increment, -NICE_WIDTH, NICE_WIDTH);
	nice = task_nice(current) + increment;

	nice = clamp_val(nice, MIN_NICE, MAX_NICE);
	if (increment < 0 && !can_nice(current, nice))
		return -EPERM;

	retval = security_task_setnice(current, nice);
	if (retval)
		return retval;

	set_user_nice(current, nice);
	return 0;
}

#endif

/**
 * task_prio - return the priority value of a given task.
 * @p: the task in question.
 *
 * Return: The priority value as seen by users in /proc.
 * RT tasks are offset by -200. Normal tasks are centered
 * around 0, value goes from -16 to +15.
 */
int task_prio(const struct task_struct *p)
{
	return p->prio - MAX_RT_PRIO;
}

/**
 * idle_cpu - is a given cpu idle currently?
 * @cpu: the processor in question.
 *
 * Return: 1 if the CPU is currently idle. 0 otherwise.
 */
int idle_cpu(int cpu)
{
	struct rq *rq = cpu_rq(cpu);

	if (rq->curr != rq->idle)
		return 0;

	if (rq->nr_running)
		return 0;

#ifdef CONFIG_SMP
	if (!llist_empty(&rq->wake_list))
		return 0;
#endif

	return 1;
}

/**
 * idle_task - return the idle task for a given cpu.
 * @cpu: the processor in question.
 *
 * Return: The idle task for the cpu @cpu.
 */
struct task_struct *idle_task(int cpu)
{
	return cpu_rq(cpu)->idle;
}

/**
 * find_process_by_pid - find a process with a matching PID value.
 * @pid: the pid in question.
 *
 * The task of @pid, if found. %NULL otherwise.
 */
static struct task_struct *find_process_by_pid(pid_t pid)
{
	return pid ? find_task_by_vpid(pid) : current;
}

/*
 * This function initializes the sched_dl_entity of a newly becoming
 * SCHED_DEADLINE task.
 *
 * Only the static values are considered here, the actual runtime and the
 * absolute deadline will be properly calculated when the task is enqueued
 * for the first time with its new policy.
 */
static void
__setparam_dl(struct task_struct *p, const struct sched_attr *attr)
{
	struct sched_dl_entity *dl_se = &p->dl;

	dl_se->dl_runtime = attr->sched_runtime;
	dl_se->dl_deadline = attr->sched_deadline;
	dl_se->dl_period = attr->sched_period ?: dl_se->dl_deadline;
	dl_se->flags = attr->sched_flags;
	dl_se->dl_bw = to_ratio(dl_se->dl_period, dl_se->dl_runtime);
	dl_se->dl_density = to_ratio(dl_se->dl_deadline, dl_se->dl_runtime);

	/*
	 * Changing the parameters of a task is 'tricky' and we're not doing
	 * the correct thing -- also see task_dead_dl() and switched_from_dl().
	 *
	 * What we SHOULD do is delay the bandwidth release until the 0-lag
	 * point. This would include retaining the task_struct until that time
	 * and change dl_overflow() to not immediately decrement the current
	 * amount.
	 *
	 * Instead we retain the current runtime/deadline and let the new
	 * parameters take effect after the current reservation period lapses.
	 * This is safe (albeit pessimistic) because the 0-lag point is always
	 * before the current scheduling deadline.
	 *
	 * We can still have temporary overloads because we do not delay the
	 * change in bandwidth until that time; so admission control is
	 * not on the safe side. It does however guarantee tasks will never
	 * consume more than promised.
	 */
}

/*
 * sched_setparam() passes in -1 for its policy, to let the functions
 * it calls know not to change it.
 */
#define SETPARAM_POLICY	-1

static void __setscheduler_params(struct task_struct *p,
		const struct sched_attr *attr)
{
	int policy = attr->sched_policy;

	if (policy == SETPARAM_POLICY)
		policy = p->policy;
	else
		policy &= ~SCHED_RESET_ON_FORK;

	p->policy = policy;

	if (dl_policy(policy))
		__setparam_dl(p, attr);
	else if (fair_policy(policy))
		p->static_prio = NICE_TO_PRIO(attr->sched_nice);

	/*
	 * __sched_setscheduler() ensures attr->sched_priority == 0 when
	 * !rt_policy. Always setting this ensures that things like
	 * getparam()/getattr() don't report silly values for !rt tasks.
	 */
	p->rt_priority = attr->sched_priority;
	p->normal_prio = normal_prio(p);
	set_load_weight(p);
}

/* Actually do priority change: must hold pi & rq lock. */
static void __setscheduler(struct rq *rq, struct task_struct *p,
			   const struct sched_attr *attr, bool keep_boost)
{
	__setscheduler_params(p, attr);

	/*
	 * Keep a potential priority boosting if called from
	 * sched_setscheduler().
	 */
	if (keep_boost)
		p->prio = rt_mutex_get_effective_prio(p, normal_prio(p));
	else
		p->prio = normal_prio(p);

	if (dl_prio(p->prio))
		p->sched_class = &dl_sched_class;
	else if (rt_prio(p->prio))
		p->sched_class = &rt_sched_class;
	else
		p->sched_class = &fair_sched_class;
}

static void
__getparam_dl(struct task_struct *p, struct sched_attr *attr)
{
	struct sched_dl_entity *dl_se = &p->dl;

	attr->sched_priority = p->rt_priority;
	attr->sched_runtime = dl_se->dl_runtime;
	attr->sched_deadline = dl_se->dl_deadline;
	attr->sched_period = dl_se->dl_period;
	attr->sched_flags = dl_se->flags;
}

/*
 * This function validates the new parameters of a -deadline task.
 * We ask for the deadline not being zero, and greater or equal
 * than the runtime, as well as the period of being zero or
 * greater than deadline. Furthermore, we have to be sure that
 * user parameters are above the internal resolution of 1us (we
 * check sched_runtime only since it is always the smaller one) and
 * below 2^63 ns (we have to check both sched_deadline and
 * sched_period, as the latter can be zero).
 */
static bool
__checkparam_dl(const struct sched_attr *attr)
{
	/* deadline != 0 */
	if (attr->sched_deadline == 0)
		return false;

	/*
	 * Since we truncate DL_SCALE bits, make sure we're at least
	 * that big.
	 */
	if (attr->sched_runtime < (1ULL << DL_SCALE))
		return false;

	/*
	 * Since we use the MSB for wrap-around and sign issues, make
	 * sure it's not set (mind that period can be equal to zero).
	 */
	if (attr->sched_deadline & (1ULL << 63) ||
	    attr->sched_period & (1ULL << 63))
		return false;

	/* runtime <= deadline <= period (if period != 0) */
	if ((attr->sched_period != 0 &&
	     attr->sched_period < attr->sched_deadline) ||
	    attr->sched_deadline < attr->sched_runtime)
		return false;

	return true;
}

/*
 * check the target process has a UID that matches the current process's
 */
static bool check_same_owner(struct task_struct *p)
{
	const struct cred *cred = current_cred(), *pcred;
	bool match;

	rcu_read_lock();
	pcred = __task_cred(p);
	match = (uid_eq(cred->euid, pcred->euid) ||
		 uid_eq(cred->euid, pcred->uid));
	rcu_read_unlock();
	return match;
}

static bool dl_param_changed(struct task_struct *p,
		const struct sched_attr *attr)
{
	struct sched_dl_entity *dl_se = &p->dl;

	if (dl_se->dl_runtime != attr->sched_runtime ||
		dl_se->dl_deadline != attr->sched_deadline ||
		dl_se->dl_period != attr->sched_period ||
		dl_se->flags != attr->sched_flags)
		return true;

	return false;
}

static int __sched_setscheduler(struct task_struct *p,
				const struct sched_attr *attr,
				bool user, bool pi)
{
	int newprio = dl_policy(attr->sched_policy) ? MAX_DL_PRIO - 1 :
		      MAX_RT_PRIO - 1 - attr->sched_priority;
	int retval, oldprio, oldpolicy = -1, queued, running;
	int new_effective_prio, policy = attr->sched_policy;
	const struct sched_class *prev_class;
	struct rq_flags rf;
	int reset_on_fork;
	int queue_flags = DEQUEUE_SAVE | DEQUEUE_MOVE;
	struct rq *rq;

	/* The pi code expects interrupts enabled */
	BUG_ON(pi && in_interrupt());

recheck:
	/* double check policy once rq lock held */
	if (policy < 0) {
		reset_on_fork = p->sched_reset_on_fork;
		policy = oldpolicy = p->policy;
	} else {
		reset_on_fork = !!(attr->sched_flags & SCHED_FLAG_RESET_ON_FORK);

		if (!valid_policy(policy))
			return -EINVAL;
	}

	if (attr->sched_flags & ~(SCHED_FLAG_RESET_ON_FORK))
		return -EINVAL;

	/*
	 * Valid priorities for SCHED_FIFO and SCHED_RR are
	 * 1..MAX_USER_RT_PRIO-1, valid priority for SCHED_NORMAL,
	 * SCHED_BATCH and SCHED_IDLE is 0.
	 */
	if ((p->mm && attr->sched_priority > MAX_USER_RT_PRIO-1) ||
	    (!p->mm && attr->sched_priority > MAX_RT_PRIO-1))
		return -EINVAL;
	if ((dl_policy(policy) && !__checkparam_dl(attr)) ||
	    (rt_policy(policy) != (attr->sched_priority != 0)))
		return -EINVAL;

	/*
	 * Allow unprivileged RT tasks to decrease priority:
	 */
	if (user && !capable(CAP_SYS_NICE)) {
		if (fair_policy(policy)) {
			if (attr->sched_nice < task_nice(p) &&
			    !can_nice(p, attr->sched_nice))
				return -EPERM;
		}

		if (rt_policy(policy)) {
			unsigned long rlim_rtprio =
					task_rlimit(p, RLIMIT_RTPRIO);

			/* can't set/change the rt policy */
			if (policy != p->policy && !rlim_rtprio)
				return -EPERM;

			/* can't increase priority */
			if (attr->sched_priority > p->rt_priority &&
			    attr->sched_priority > rlim_rtprio)
				return -EPERM;
		}

		 /*
		  * Can't set/change SCHED_DEADLINE policy at all for now
		  * (safest behavior); in the future we would like to allow
		  * unprivileged DL tasks to increase their relative deadline
		  * or reduce their runtime (both ways reducing utilization)
		  */
		if (dl_policy(policy))
			return -EPERM;

		/*
		 * Treat SCHED_IDLE as nice 20. Only allow a switch to
		 * SCHED_NORMAL if the RLIMIT_NICE would normally permit it.
		 */
		if (idle_policy(p->policy) && !idle_policy(policy)) {
			if (!can_nice(p, task_nice(p)))
				return -EPERM;
		}

		/* can't change other user's priorities */
		if (!check_same_owner(p))
			return -EPERM;

		/* Normal users shall not reset the sched_reset_on_fork flag */
		if (p->sched_reset_on_fork && !reset_on_fork)
			return -EPERM;
	}

	if (user) {
		retval = security_task_setscheduler(p);
		if (retval)
			return retval;
	}

	/*
	 * make sure no PI-waiters arrive (or leave) while we are
	 * changing the priority of the task:
	 *
	 * To be able to change p->policy safely, the appropriate
	 * runqueue lock must be held.
	 */
	rq = task_rq_lock(p, &rf);

	/*
	 * Changing the policy of the stop threads its a very bad idea
	 */
	if (p == rq->stop) {
		task_rq_unlock(rq, p, &rf);
		return -EINVAL;
	}

	/*
	 * If not changing anything there's no need to proceed further,
	 * but store a possible modification of reset_on_fork.
	 */
	if (unlikely(policy == p->policy)) {
		if (fair_policy(policy) && attr->sched_nice != task_nice(p))
			goto change;
		if (rt_policy(policy) && attr->sched_priority != p->rt_priority)
			goto change;
		if (dl_policy(policy) && dl_param_changed(p, attr))
			goto change;

		p->sched_reset_on_fork = reset_on_fork;
		task_rq_unlock(rq, p, &rf);
		return 0;
	}
change:

	if (user) {
#ifdef CONFIG_RT_GROUP_SCHED
		/*
		 * Do not allow realtime tasks into groups that have no runtime
		 * assigned.
		 */
		if (rt_bandwidth_enabled() && rt_policy(policy) &&
				task_group(p)->rt_bandwidth.rt_runtime == 0 &&
				!task_group_is_autogroup(task_group(p))) {
			task_rq_unlock(rq, p, &rf);
			return -EPERM;
		}
#endif
#ifdef CONFIG_SMP
		if (dl_bandwidth_enabled() && dl_policy(policy)) {
			cpumask_t *span = rq->rd->span;

			/*
			 * Don't allow tasks with an affinity mask smaller than
			 * the entire root_domain to become SCHED_DEADLINE. We
			 * will also fail if there's no bandwidth available.
			 */
			if (!cpumask_subset(span, &p->cpus_allowed) ||
			    rq->rd->dl_bw.bw == 0) {
				task_rq_unlock(rq, p, &rf);
				return -EPERM;
			}
		}
#endif
	}

	/* recheck policy now with rq lock held */
	if (unlikely(oldpolicy != -1 && oldpolicy != p->policy)) {
		policy = oldpolicy = -1;
		task_rq_unlock(rq, p, &rf);
		goto recheck;
	}

	/*
	 * If setscheduling to SCHED_DEADLINE (or changing the parameters
	 * of a SCHED_DEADLINE task) we need to check if enough bandwidth
	 * is available.
	 */
	if ((dl_policy(policy) || dl_task(p)) && dl_overflow(p, policy, attr)) {
		task_rq_unlock(rq, p, &rf);
		return -EBUSY;
	}

	p->sched_reset_on_fork = reset_on_fork;
	oldprio = p->prio;

	if (pi) {
		/*
		 * Take priority boosted tasks into account. If the new
		 * effective priority is unchanged, we just store the new
		 * normal parameters and do not touch the scheduler class and
		 * the runqueue. This will be done when the task deboost
		 * itself.
		 */
		new_effective_prio = rt_mutex_get_effective_prio(p, newprio);
		if (new_effective_prio == oldprio)
			queue_flags &= ~DEQUEUE_MOVE;
	}

	queued = task_on_rq_queued(p);
	running = task_current(rq, p);
	if (queued)
		dequeue_task(rq, p, queue_flags);
	if (running)
		put_prev_task(rq, p);

	prev_class = p->sched_class;
	__setscheduler(rq, p, attr, pi);

	if (queued) {
		/*
		 * We enqueue to tail when the priority of a task is
		 * increased (user space view).
		 */
		if (oldprio < p->prio)
			queue_flags |= ENQUEUE_HEAD;

		enqueue_task(rq, p, queue_flags);
	}
	if (running)
		set_curr_task(rq, p);

	check_class_changed(rq, p, prev_class, oldprio);
	preempt_disable(); /* avoid rq from going away on us */
	task_rq_unlock(rq, p, &rf);

	if (pi)
		rt_mutex_adjust_pi(p);

	/*
	 * Run balance callbacks after we've adjusted the PI chain.
	 */
	balance_callback(rq);
	preempt_enable();

	return 0;
}

static int _sched_setscheduler(struct task_struct *p, int policy,
			       const struct sched_param *param, bool check)
{
	struct sched_attr attr = {
		.sched_policy   = policy,
		.sched_priority = param->sched_priority,
		.sched_nice	= PRIO_TO_NICE(p->static_prio),
	};

	/* Fixup the legacy SCHED_RESET_ON_FORK hack. */
	if ((policy != SETPARAM_POLICY) && (policy & SCHED_RESET_ON_FORK)) {
		attr.sched_flags |= SCHED_FLAG_RESET_ON_FORK;
		policy &= ~SCHED_RESET_ON_FORK;
		attr.sched_policy = policy;
	}

	return __sched_setscheduler(p, &attr, check, true);
}
/**
 * sched_setscheduler - change the scheduling policy and/or RT priority of a thread.
 * @p: the task in question.
 * @policy: new policy.
 * @param: structure containing the new RT priority.
 *
 * Return: 0 on success. An error code otherwise.
 *
 * NOTE that the task may be already dead.
 */
int sched_setscheduler(struct task_struct *p, int policy,
		       const struct sched_param *param)
{
	return _sched_setscheduler(p, policy, param, true);
}
EXPORT_SYMBOL_GPL(sched_setscheduler);

int sched_setattr(struct task_struct *p, const struct sched_attr *attr)
{
	return __sched_setscheduler(p, attr, true, true);
}
EXPORT_SYMBOL_GPL(sched_setattr);

/**
 * sched_setscheduler_nocheck - change the scheduling policy and/or RT priority of a thread from kernelspace.
 * @p: the task in question.
 * @policy: new policy.
 * @param: structure containing the new RT priority.
 *
 * Just like sched_setscheduler, only don't bother checking if the
 * current context has permission.  For example, this is needed in
 * stop_machine(): we create temporary high priority worker threads,
 * but our caller might not have that capability.
 *
 * Return: 0 on success. An error code otherwise.
 */
int sched_setscheduler_nocheck(struct task_struct *p, int policy,
			       const struct sched_param *param)
{
	return _sched_setscheduler(p, policy, param, false);
}
EXPORT_SYMBOL_GPL(sched_setscheduler_nocheck);

static int
do_sched_setscheduler(pid_t pid, int policy, struct sched_param __user *param)
{
	struct sched_param lparam;
	struct task_struct *p;
	int retval;

	if (!param || pid < 0)
		return -EINVAL;
	if (copy_from_user(&lparam, param, sizeof(struct sched_param)))
		return -EFAULT;

	rcu_read_lock();
	retval = -ESRCH;
	p = find_process_by_pid(pid);
	if (p != NULL)
		retval = sched_setscheduler(p, policy, &lparam);
	rcu_read_unlock();

	return retval;
}

/*
 * Mimics kernel/events/core.c perf_copy_attr().
 */
static int sched_copy_attr(struct sched_attr __user *uattr,
			   struct sched_attr *attr)
{
	u32 size;
	int ret;

	if (!access_ok(VERIFY_WRITE, uattr, SCHED_ATTR_SIZE_VER0))
		return -EFAULT;

	/*
	 * zero the full structure, so that a short copy will be nice.
	 */
	memset(attr, 0, sizeof(*attr));

	ret = get_user(size, &uattr->size);
	if (ret)
		return ret;

	if (size > PAGE_SIZE)	/* silly large */
		goto err_size;

	if (!size)		/* abi compat */
		size = SCHED_ATTR_SIZE_VER0;

	if (size < SCHED_ATTR_SIZE_VER0)
		goto err_size;

	/*
	 * If we're handed a bigger struct than we know of,
	 * ensure all the unknown bits are 0 - i.e. new
	 * user-space does not rely on any kernel feature
	 * extensions we dont know about yet.
	 */
	if (size > sizeof(*attr)) {
		unsigned char __user *addr;
		unsigned char __user *end;
		unsigned char val;

		addr = (void __user *)uattr + sizeof(*attr);
		end  = (void __user *)uattr + size;

		for (; addr < end; addr++) {
			ret = get_user(val, addr);
			if (ret)
				return ret;
			if (val)
				goto err_size;
		}
		size = sizeof(*attr);
	}

	ret = copy_from_user(attr, uattr, size);
	if (ret)
		return -EFAULT;

	/*
	 * XXX: do we want to be lenient like existing syscalls; or do we want
	 * to be strict and return an error on out-of-bounds values?
	 */
	attr->sched_nice = clamp(attr->sched_nice, MIN_NICE, MAX_NICE);

	return 0;

err_size:
	put_user(sizeof(*attr), &uattr->size);
	return -E2BIG;
}

/**
 * sys_sched_setscheduler - set/change the scheduler policy and RT priority
 * @pid: the pid in question.
 * @policy: new policy.
 * @param: structure containing the new RT priority.
 *
 * Return: 0 on success. An error code otherwise.
 */
SYSCALL_DEFINE3(sched_setscheduler, pid_t, pid, int, policy,
		struct sched_param __user *, param)
{
	/* negative values for policy are not valid */
	if (policy < 0)
		return -EINVAL;

	return do_sched_setscheduler(pid, policy, param);
}

/**
 * sys_sched_setparam - set/change the RT priority of a thread
 * @pid: the pid in question.
 * @param: structure containing the new RT priority.
 *
 * Return: 0 on success. An error code otherwise.
 */
SYSCALL_DEFINE2(sched_setparam, pid_t, pid, struct sched_param __user *, param)
{
	return do_sched_setscheduler(pid, SETPARAM_POLICY, param);
}

/**
 * sys_sched_setattr - same as above, but with extended sched_attr
 * @pid: the pid in question.
 * @uattr: structure containing the extended parameters.
 * @flags: for future extension.
 */
SYSCALL_DEFINE3(sched_setattr, pid_t, pid, struct sched_attr __user *, uattr,
			       unsigned int, flags)
{
	struct sched_attr attr;
	struct task_struct *p;
	int retval;

	if (!uattr || pid < 0 || flags)
		return -EINVAL;

	retval = sched_copy_attr(uattr, &attr);
	if (retval)
		return retval;

	if ((int)attr.sched_policy < 0)
		return -EINVAL;

	rcu_read_lock();
	retval = -ESRCH;
	p = find_process_by_pid(pid);
	if (p != NULL)
		retval = sched_setattr(p, &attr);
	rcu_read_unlock();

	return retval;
}

/**
 * sys_sched_getscheduler - get the policy (scheduling class) of a thread
 * @pid: the pid in question.
 *
 * Return: On success, the policy of the thread. Otherwise, a negative error
 * code.
 */
SYSCALL_DEFINE1(sched_getscheduler, pid_t, pid)
{
	struct task_struct *p;
	int retval;

	if (pid < 0)
		return -EINVAL;

	retval = -ESRCH;
	rcu_read_lock();
	p = find_process_by_pid(pid);
	if (p) {
		retval = security_task_getscheduler(p);
		if (!retval)
			retval = p->policy
				| (p->sched_reset_on_fork ? SCHED_RESET_ON_FORK : 0);
	}
	rcu_read_unlock();
	return retval;
}

/**
 * sys_sched_getparam - get the RT priority of a thread
 * @pid: the pid in question.
 * @param: structure containing the RT priority.
 *
 * Return: On success, 0 and the RT priority is in @param. Otherwise, an error
 * code.
 */
SYSCALL_DEFINE2(sched_getparam, pid_t, pid, struct sched_param __user *, param)
{
	struct sched_param lp = { .sched_priority = 0 };
	struct task_struct *p;
	int retval;

	if (!param || pid < 0)
		return -EINVAL;

	rcu_read_lock();
	p = find_process_by_pid(pid);
	retval = -ESRCH;
	if (!p)
		goto out_unlock;

	retval = security_task_getscheduler(p);
	if (retval)
		goto out_unlock;

	if (task_has_rt_policy(p))
		lp.sched_priority = p->rt_priority;
	rcu_read_unlock();

	/*
	 * This one might sleep, we cannot do it with a spinlock held ...
	 */
	retval = copy_to_user(param, &lp, sizeof(*param)) ? -EFAULT : 0;

	return retval;

out_unlock:
	rcu_read_unlock();
	return retval;
}

static int sched_read_attr(struct sched_attr __user *uattr,
			   struct sched_attr *attr,
			   unsigned int usize)
{
	int ret;

	if (!access_ok(VERIFY_WRITE, uattr, usize))
		return -EFAULT;

	/*
	 * If we're handed a smaller struct than we know of,
	 * ensure all the unknown bits are 0 - i.e. old
	 * user-space does not get uncomplete information.
	 */
	if (usize < sizeof(*attr)) {
		unsigned char *addr;
		unsigned char *end;

		addr = (void *)attr + usize;
		end  = (void *)attr + sizeof(*attr);

		for (; addr < end; addr++) {
			if (*addr)
				return -EFBIG;
		}

		attr->size = usize;
	}

	ret = copy_to_user(uattr, attr, attr->size);
	if (ret)
		return -EFAULT;

	return 0;
}

/**
 * sys_sched_getattr - similar to sched_getparam, but with sched_attr
 * @pid: the pid in question.
 * @uattr: structure containing the extended parameters.
 * @size: sizeof(attr) for fwd/bwd comp.
 * @flags: for future extension.
 */
SYSCALL_DEFINE4(sched_getattr, pid_t, pid, struct sched_attr __user *, uattr,
		unsigned int, size, unsigned int, flags)
{
	struct sched_attr attr = {
		.size = sizeof(struct sched_attr),
	};
	struct task_struct *p;
	int retval;

	if (!uattr || pid < 0 || size > PAGE_SIZE ||
	    size < SCHED_ATTR_SIZE_VER0 || flags)
		return -EINVAL;

	rcu_read_lock();
	p = find_process_by_pid(pid);
	retval = -ESRCH;
	if (!p)
		goto out_unlock;

	retval = security_task_getscheduler(p);
	if (retval)
		goto out_unlock;

	attr.sched_policy = p->policy;
	if (p->sched_reset_on_fork)
		attr.sched_flags |= SCHED_FLAG_RESET_ON_FORK;
	if (task_has_dl_policy(p))
		__getparam_dl(p, &attr);
	else if (task_has_rt_policy(p))
		attr.sched_priority = p->rt_priority;
	else
		attr.sched_nice = task_nice(p);

	rcu_read_unlock();

	retval = sched_read_attr(uattr, &attr, size);
	return retval;

out_unlock:
	rcu_read_unlock();
	return retval;
}

long sched_setaffinity(pid_t pid, const struct cpumask *in_mask)
{
	cpumask_var_t cpus_allowed, new_mask;
	struct task_struct *p;
	int retval;
	int dest_cpu;
	cpumask_t allowed_mask;

	rcu_read_lock();

	p = find_process_by_pid(pid);
	if (!p) {
		rcu_read_unlock();
		return -ESRCH;
	}

	/* Prevent p going away */
	get_task_struct(p);
	rcu_read_unlock();

	if (p->flags & PF_NO_SETAFFINITY) {
		retval = -EINVAL;
		goto out_put_task;
	}
	if (!alloc_cpumask_var(&cpus_allowed, GFP_KERNEL)) {
		retval = -ENOMEM;
		goto out_put_task;
	}
	if (!alloc_cpumask_var(&new_mask, GFP_KERNEL)) {
		retval = -ENOMEM;
		goto out_free_cpus_allowed;
	}
	retval = -EPERM;
	if (!check_same_owner(p)) {
		rcu_read_lock();
		if (!ns_capable(__task_cred(p)->user_ns, CAP_SYS_NICE)) {
			rcu_read_unlock();
			goto out_free_new_mask;
		}
		rcu_read_unlock();
	}

	retval = security_task_setscheduler(p);
	if (retval)
		goto out_free_new_mask;


	cpuset_cpus_allowed(p, cpus_allowed);
	cpumask_and(new_mask, in_mask, cpus_allowed);

	/*
	 * Since bandwidth control happens on root_domain basis,
	 * if admission test is enabled, we only admit -deadline
	 * tasks allowed to run on all the CPUs in the task's
	 * root_domain.
	 */
#ifdef CONFIG_SMP
	if (task_has_dl_policy(p) && dl_bandwidth_enabled()) {
		rcu_read_lock();
		if (!cpumask_subset(task_rq(p)->rd->span, new_mask)) {
			retval = -EBUSY;
			rcu_read_unlock();
			goto out_free_new_mask;
		}
		rcu_read_unlock();
	}
#endif
again:
	cpumask_andnot(&allowed_mask, new_mask, cpu_isolated_mask);
	dest_cpu = cpumask_any_and(cpu_active_mask, &allowed_mask);
	if (dest_cpu < nr_cpu_ids) {
		retval = __set_cpus_allowed_ptr(p, new_mask, true);
		if (!retval) {
			cpuset_cpus_allowed(p, cpus_allowed);
			if (!cpumask_subset(new_mask, cpus_allowed)) {
				/*
				 * We must have raced with a concurrent cpuset
				 * update. Just reset the cpus_allowed to the
				 * cpuset's cpus_allowed
				 */
				cpumask_copy(new_mask, cpus_allowed);
				goto again;
			}
		}
	} else {
		retval = -EINVAL;
	}

	if (!retval && !(p->flags & PF_KTHREAD))
		cpumask_and(&p->cpus_requested, in_mask, cpu_possible_mask);

out_free_new_mask:
	free_cpumask_var(new_mask);
out_free_cpus_allowed:
	free_cpumask_var(cpus_allowed);
out_put_task:
	put_task_struct(p);
	return retval;
}

static int get_user_cpu_mask(unsigned long __user *user_mask_ptr, unsigned len,
			     struct cpumask *new_mask)
{
	if (len < cpumask_size())
		cpumask_clear(new_mask);
	else if (len > cpumask_size())
		len = cpumask_size();

	return copy_from_user(new_mask, user_mask_ptr, len) ? -EFAULT : 0;
}

/**
 * sys_sched_setaffinity - set the cpu affinity of a process
 * @pid: pid of the process
 * @len: length in bytes of the bitmask pointed to by user_mask_ptr
 * @user_mask_ptr: user-space pointer to the new cpu mask
 *
 * Return: 0 on success. An error code otherwise.
 */
SYSCALL_DEFINE3(sched_setaffinity, pid_t, pid, unsigned int, len,
		unsigned long __user *, user_mask_ptr)
{
	cpumask_var_t new_mask;
	int retval;

	if (!alloc_cpumask_var(&new_mask, GFP_KERNEL))
		return -ENOMEM;

	retval = get_user_cpu_mask(user_mask_ptr, len, new_mask);
	if (retval == 0)
		retval = sched_setaffinity(pid, new_mask);
	free_cpumask_var(new_mask);
	return retval;
}

long sched_getaffinity(pid_t pid, struct cpumask *mask)
{
	struct task_struct *p;
	unsigned long flags;
	int retval;

	rcu_read_lock();

	retval = -ESRCH;
	p = find_process_by_pid(pid);
	if (!p)
		goto out_unlock;

	retval = security_task_getscheduler(p);
	if (retval)
		goto out_unlock;

	raw_spin_lock_irqsave(&p->pi_lock, flags);
	cpumask_and(mask, &p->cpus_allowed, cpu_active_mask);

	/* The userspace tasks are forbidden to run on
	 * isolated CPUs. So exclude isolated CPUs from
	 * the getaffinity.
	 */
	if (!(p->flags & PF_KTHREAD))
		cpumask_andnot(mask, mask, cpu_isolated_mask);

	raw_spin_unlock_irqrestore(&p->pi_lock, flags);

out_unlock:
	rcu_read_unlock();

	return retval;
}

/**
 * sys_sched_getaffinity - get the cpu affinity of a process
 * @pid: pid of the process
 * @len: length in bytes of the bitmask pointed to by user_mask_ptr
 * @user_mask_ptr: user-space pointer to hold the current cpu mask
 *
 * Return: size of CPU mask copied to user_mask_ptr on success. An
 * error code otherwise.
 */
SYSCALL_DEFINE3(sched_getaffinity, pid_t, pid, unsigned int, len,
		unsigned long __user *, user_mask_ptr)
{
	int ret;
	cpumask_var_t mask;

	if ((len * BITS_PER_BYTE) < nr_cpu_ids)
		return -EINVAL;
	if (len & (sizeof(unsigned long)-1))
		return -EINVAL;

	if (!alloc_cpumask_var(&mask, GFP_KERNEL))
		return -ENOMEM;

	ret = sched_getaffinity(pid, mask);
	if (ret == 0) {
		size_t retlen = min_t(size_t, len, cpumask_size());

		if (copy_to_user(user_mask_ptr, mask, retlen))
			ret = -EFAULT;
		else
			ret = retlen;
	}
	free_cpumask_var(mask);

	return ret;
}

/**
 * sys_sched_yield - yield the current processor to other threads.
 *
 * This function yields the current CPU to other tasks. If there are no
 * other threads running on this CPU then this function will return.
 *
 * Return: 0.
 */
SYSCALL_DEFINE0(sched_yield)
{
	struct rq_flags rf;
	struct rq *rq;

	rq = this_rq_lock_irq(&rf);

	schedstat_inc(rq->yld_count);
	current->sched_class->yield_task(rq);

	/*
	 * Since we are going to call schedule() anyway, there's
	 * no need to preempt or enable interrupts:
	 */
	preempt_disable();
	rq_unlock(rq, &rf);
	sched_preempt_enable_no_resched();

	schedule();

	return 0;
}

#ifndef CONFIG_PREEMPT
int __sched _cond_resched(void)
{
	if (should_resched(0)) {
		preempt_schedule_common();
		return 1;
	}
	return 0;
}
EXPORT_SYMBOL(_cond_resched);
#endif

/*
 * __cond_resched_lock() - if a reschedule is pending, drop the given lock,
 * call schedule, and on return reacquire the lock.
 *
 * This works OK both with and without CONFIG_PREEMPT. We do strange low-level
 * operations here to prevent schedule() from being called twice (once via
 * spin_unlock(), once by hand).
 */
int __cond_resched_lock(spinlock_t *lock)
{
	int resched = should_resched(PREEMPT_LOCK_OFFSET);
	int ret = 0;

	lockdep_assert_held(lock);

	if (spin_needbreak(lock) || resched) {
		spin_unlock(lock);
		if (resched)
			preempt_schedule_common();
		else
			cpu_relax();
		ret = 1;
		spin_lock(lock);
	}
	return ret;
}
EXPORT_SYMBOL(__cond_resched_lock);

int __sched __cond_resched_softirq(void)
{
	BUG_ON(!in_softirq());

	if (should_resched(SOFTIRQ_DISABLE_OFFSET)) {
		local_bh_enable();
		preempt_schedule_common();
		local_bh_disable();
		return 1;
	}
	return 0;
}
EXPORT_SYMBOL(__cond_resched_softirq);

/**
 * yield - yield the current processor to other threads.
 *
 * Do not ever use this function, there's a 99% chance you're doing it wrong.
 *
 * The scheduler is at all times free to pick the calling task as the most
 * eligible task to run, if removing the yield() call from your code breaks
 * it, its already broken.
 *
 * Typical broken usage is:
 *
 * while (!event)
 * 	yield();
 *
 * where one assumes that yield() will let 'the other' process run that will
 * make event true. If the current task is a SCHED_FIFO task that will never
 * happen. Never use yield() as a progress guarantee!!
 *
 * If you want to use yield() to wait for something, use wait_event().
 * If you want to use yield() to be 'nice' for others, use cond_resched().
 * If you still want to use yield(), do not!
 */
void __sched yield(void)
{
	set_current_state(TASK_RUNNING);
	sys_sched_yield();
}
EXPORT_SYMBOL(yield);

/**
 * yield_to - yield the current processor to another thread in
 * your thread group, or accelerate that thread toward the
 * processor it's on.
 * @p: target task
 * @preempt: whether task preemption is allowed or not
 *
 * It's the caller's job to ensure that the target task struct
 * can't go away on us before we can do any checks.
 *
 * Return:
 *	true (>0) if we indeed boosted the target task.
 *	false (0) if we failed to boost the target.
 *	-ESRCH if there's no task to yield to.
 */
int __sched yield_to(struct task_struct *p, bool preempt)
{
	struct task_struct *curr = current;
	struct rq *rq, *p_rq;
	unsigned long flags;
	int yielded = 0;

	local_irq_save(flags);
	rq = this_rq();

again:
	p_rq = task_rq(p);
	/*
	 * If we're the only runnable task on the rq and target rq also
	 * has only one task, there's absolutely no point in yielding.
	 */
	if (rq->nr_running == 1 && p_rq->nr_running == 1) {
		yielded = -ESRCH;
		goto out_irq;
	}

	double_rq_lock(rq, p_rq);
	if (task_rq(p) != p_rq) {
		double_rq_unlock(rq, p_rq);
		goto again;
	}

	if (!curr->sched_class->yield_to_task)
		goto out_unlock;

	if (curr->sched_class != p->sched_class)
		goto out_unlock;

	if (task_running(p_rq, p) || p->state)
		goto out_unlock;

	yielded = curr->sched_class->yield_to_task(rq, p, preempt);
	if (yielded) {
		schedstat_inc(rq->yld_count);
		/*
		 * Make p's CPU reschedule; pick_next_entity takes care of
		 * fairness.
		 */
		if (preempt && rq != p_rq)
			resched_curr(p_rq);
	}

out_unlock:
	double_rq_unlock(rq, p_rq);
out_irq:
	local_irq_restore(flags);

	if (yielded > 0)
		schedule();

	return yielded;
}
EXPORT_SYMBOL_GPL(yield_to);

/*
 * This task is about to go to sleep on IO. Increment rq->nr_iowait so
 * that process accounting knows that this is a task in IO wait state.
 */
long __sched io_schedule_timeout(long timeout)
{
	int old_iowait = current->in_iowait;
	struct rq *rq;
	long ret;

	current->in_iowait = 1;
	blk_schedule_flush_plug(current);

	delayacct_blkio_start();
	rq = raw_rq();
	atomic_inc(&rq->nr_iowait);
	ret = schedule_timeout(timeout);
	current->in_iowait = old_iowait;
	atomic_dec(&rq->nr_iowait);
	delayacct_blkio_end();

	return ret;
}
EXPORT_SYMBOL(io_schedule_timeout);

/**
 * sys_sched_get_priority_max - return maximum RT priority.
 * @policy: scheduling class.
 *
 * Return: On success, this syscall returns the maximum
 * rt_priority that can be used by a given scheduling class.
 * On failure, a negative error code is returned.
 */
SYSCALL_DEFINE1(sched_get_priority_max, int, policy)
{
	int ret = -EINVAL;

	switch (policy) {
	case SCHED_FIFO:
	case SCHED_RR:
		ret = MAX_USER_RT_PRIO-1;
		break;
	case SCHED_DEADLINE:
	case SCHED_NORMAL:
	case SCHED_BATCH:
	case SCHED_IDLE:
		ret = 0;
		break;
	}
	return ret;
}

/**
 * sys_sched_get_priority_min - return minimum RT priority.
 * @policy: scheduling class.
 *
 * Return: On success, this syscall returns the minimum
 * rt_priority that can be used by a given scheduling class.
 * On failure, a negative error code is returned.
 */
SYSCALL_DEFINE1(sched_get_priority_min, int, policy)
{
	int ret = -EINVAL;

	switch (policy) {
	case SCHED_FIFO:
	case SCHED_RR:
		ret = 1;
		break;
	case SCHED_DEADLINE:
	case SCHED_NORMAL:
	case SCHED_BATCH:
	case SCHED_IDLE:
		ret = 0;
	}
	return ret;
}

/**
 * sys_sched_rr_get_interval - return the default timeslice of a process.
 * @pid: pid of the process.
 * @interval: userspace pointer to the timeslice value.
 *
 * this syscall writes the default timeslice value of a given process
 * into the user-space timespec buffer. A value of '0' means infinity.
 *
 * Return: On success, 0 and the timeslice is in @interval. Otherwise,
 * an error code.
 */
SYSCALL_DEFINE2(sched_rr_get_interval, pid_t, pid,
		struct timespec __user *, interval)
{
	struct task_struct *p;
	unsigned int time_slice;
	struct rq_flags rf;
	struct timespec t;
	struct rq *rq;
	int retval;

	if (pid < 0)
		return -EINVAL;

	retval = -ESRCH;
	rcu_read_lock();
	p = find_process_by_pid(pid);
	if (!p)
		goto out_unlock;

	retval = security_task_getscheduler(p);
	if (retval)
		goto out_unlock;

	rq = task_rq_lock(p, &rf);
	time_slice = 0;
	if (p->sched_class->get_rr_interval)
		time_slice = p->sched_class->get_rr_interval(rq, p);
	task_rq_unlock(rq, p, &rf);

	rcu_read_unlock();
	jiffies_to_timespec(time_slice, &t);
	retval = copy_to_user(interval, &t, sizeof(t)) ? -EFAULT : 0;
	return retval;

out_unlock:
	rcu_read_unlock();
	return retval;
}

void sched_show_task(struct task_struct *p)
{
	unsigned long free = 0;
	int ppid;

	if (!try_get_task_stack(p))
		return;

	printk(KERN_INFO "%-15.15s %c", p->comm, task_state_to_char(p));

	if (p->state == TASK_RUNNING)
		printk(KERN_CONT "  running task    ");
#ifdef CONFIG_DEBUG_STACK_USAGE
	free = stack_not_used(p);
#endif
	ppid = 0;
	rcu_read_lock();
	if (pid_alive(p))
		ppid = task_pid_nr(rcu_dereference(p->real_parent));
	rcu_read_unlock();
	printk(KERN_CONT "%5lu %5d %6d 0x%08lx\n", free,
		task_pid_nr(p), ppid,
		(unsigned long)task_thread_info(p)->flags);

	print_worker_info(KERN_INFO, p);
	show_stack(p, NULL);
	put_task_stack(p);
}

void show_state_filter(unsigned long state_filter)
{
	struct task_struct *g, *p;

#if BITS_PER_LONG == 32
	printk(KERN_INFO
		"  task                PC stack   pid father\n");
#else
	printk(KERN_INFO
		"  task                        PC stack   pid father\n");
#endif
	rcu_read_lock();
	for_each_process_thread(g, p) {
		/*
		 * reset the NMI-timeout, listing all files on a slow
		 * console might take a lot of time:
		 * Also, reset softlockup watchdogs on all CPUs, because
		 * another CPU might be blocked waiting for us to process
		 * an IPI.
		 */
		touch_nmi_watchdog();
		touch_all_softlockup_watchdogs();
		if (!state_filter || (p->state & state_filter))
			sched_show_task(p);
	}

#ifdef CONFIG_SCHED_DEBUG
	if (!state_filter)
		sysrq_sched_debug_show();
#endif
	rcu_read_unlock();
	/*
	 * Only show locks if all tasks are dumped:
	 */
	if (!state_filter)
		debug_show_all_locks();
}

void init_idle_bootup_task(struct task_struct *idle)
{
	idle->sched_class = &idle_sched_class;
}

/**
 * init_idle - set up an idle thread for a given CPU
 * @idle: task in question
 * @cpu: cpu the idle task belongs to
 *
 * NOTE: this function does not set the idle thread's NEED_RESCHED
 * flag, to make booting more robust.
 */
void init_idle(struct task_struct *idle, int cpu)
{
	struct rq *rq = cpu_rq(cpu);
	unsigned long flags;

	__sched_fork(0, idle);

	raw_spin_lock_irqsave(&idle->pi_lock, flags);
	raw_spin_lock(&rq->lock);

	idle->state = TASK_RUNNING;
	idle->se.exec_start = sched_clock();

	kasan_unpoison_task_stack(idle);

#ifdef CONFIG_SMP
	/*
	 * Its possible that init_idle() gets called multiple times on a task,
	 * in that case do_set_cpus_allowed() will not do the right thing.
	 *
	 * And since this is boot we can forgo the serialization.
	 */
	set_cpus_allowed_common(idle, cpumask_of(cpu));
#endif
	/*
	 * We're having a chicken and egg problem, even though we are
	 * holding rq->lock, the cpu isn't yet set to this cpu so the
	 * lockdep check in task_group() will fail.
	 *
	 * Similar case to sched_fork(). / Alternatively we could
	 * use task_rq_lock() here and obtain the other rq->lock.
	 *
	 * Silence PROVE_RCU
	 */
	rcu_read_lock();
	__set_task_cpu(idle, cpu);
	rcu_read_unlock();

	rq->curr = rq->idle = idle;
	idle->on_rq = TASK_ON_RQ_QUEUED;
#ifdef CONFIG_SMP
	idle->on_cpu = 1;
#endif
	raw_spin_unlock(&rq->lock);
	raw_spin_unlock_irqrestore(&idle->pi_lock, flags);

	/* Set the preempt count _outside_ the spinlocks! */
	init_idle_preempt_count(idle, cpu);

	/*
	 * The idle tasks have their own, simple scheduling class:
	 */
	idle->sched_class = &idle_sched_class;
	ftrace_graph_init_idle_task(idle, cpu);
	vtime_init_idle(idle, cpu);
#ifdef CONFIG_SMP
	sprintf(idle->comm, "%s/%d", INIT_TASK_COMM, cpu);
#endif
}

int cpuset_cpumask_can_shrink(const struct cpumask *cur,
			      const struct cpumask *trial)
{
	int ret = 1, trial_cpus;
	struct dl_bw *cur_dl_b;
	unsigned long flags;

	if (!cpumask_weight(cur))
		return ret;

	rcu_read_lock_sched();
	cur_dl_b = dl_bw_of(cpumask_any(cur));
	trial_cpus = cpumask_weight(trial);

	raw_spin_lock_irqsave(&cur_dl_b->lock, flags);
	if (cur_dl_b->bw != -1 &&
	    cur_dl_b->bw * trial_cpus < cur_dl_b->total_bw)
		ret = 0;
	raw_spin_unlock_irqrestore(&cur_dl_b->lock, flags);
	rcu_read_unlock_sched();

	return ret;
}

int task_can_attach(struct task_struct *p,
		    const struct cpumask *cs_cpus_allowed)
{
	int ret = 0;

	/*
	 * Kthreads which disallow setaffinity shouldn't be moved
	 * to a new cpuset; we don't want to change their cpu
	 * affinity and isolating such threads by their set of
	 * allowed nodes is unnecessary.  Thus, cpusets are not
	 * applicable for such threads.  This prevents checking for
	 * success of set_cpus_allowed_ptr() on all attached tasks
	 * before cpus_allowed may be changed.
	 */
	if (p->flags & PF_NO_SETAFFINITY) {
		ret = -EINVAL;
		goto out;
	}

#ifdef CONFIG_SMP
	if (dl_task(p) && !cpumask_intersects(task_rq(p)->rd->span,
					      cs_cpus_allowed)) {
		unsigned int dest_cpu = cpumask_any_and(cpu_active_mask,
							cs_cpus_allowed);
		struct dl_bw *dl_b;
		bool overflow;
		int cpus;
		unsigned long flags;

		rcu_read_lock_sched();
		dl_b = dl_bw_of(dest_cpu);
		raw_spin_lock_irqsave(&dl_b->lock, flags);
		cpus = dl_bw_cpus(dest_cpu);
		overflow = __dl_overflow(dl_b, cpus, 0, p->dl.dl_bw);
		if (overflow)
			ret = -EBUSY;
		else {
			/*
			 * We reserve space for this task in the destination
			 * root_domain, as we can't fail after this point.
			 * We will free resources in the source root_domain
			 * later on (see set_cpus_allowed_dl()).
			 */
			__dl_add(dl_b, p->dl.dl_bw);
		}
		raw_spin_unlock_irqrestore(&dl_b->lock, flags);
		rcu_read_unlock_sched();

	}
#endif
out:
	return ret;
}

#ifdef CONFIG_SMP

static bool sched_smp_initialized __read_mostly;

#ifdef CONFIG_NUMA_BALANCING
/* Migrate current task p to target_cpu */
int migrate_task_to(struct task_struct *p, int target_cpu)
{
	struct migration_arg arg = { p, target_cpu };
	int curr_cpu = task_cpu(p);

	if (curr_cpu == target_cpu)
		return 0;

	if (!cpumask_test_cpu(target_cpu, tsk_cpus_allowed(p)))
		return -EINVAL;

	/* TODO: This is not properly updating schedstats */

	trace_sched_move_numa(p, curr_cpu, target_cpu);
	return stop_one_cpu(curr_cpu, migration_cpu_stop, &arg);
}

/*
 * Requeue a task on a given node and accurately track the number of NUMA
 * tasks on the runqueues
 */
void sched_setnuma(struct task_struct *p, int nid)
{
	bool queued, running;
	struct rq_flags rf;
	struct rq *rq;

	rq = task_rq_lock(p, &rf);
	queued = task_on_rq_queued(p);
	running = task_current(rq, p);

	if (queued)
		dequeue_task(rq, p, DEQUEUE_SAVE);
	if (running)
		put_prev_task(rq, p);

	p->numa_preferred_nid = nid;

	if (queued)
		enqueue_task(rq, p, ENQUEUE_RESTORE);
	if (running)
		set_curr_task(rq, p);
	task_rq_unlock(rq, p, &rf);
}
#endif /* CONFIG_NUMA_BALANCING */

#ifdef CONFIG_HOTPLUG_CPU
/*
 * Ensures that the idle task is using init_mm right before its cpu goes
 * offline.
 */
void idle_task_exit(void)
{
	struct mm_struct *mm = current->active_mm;

	BUG_ON(cpu_online(smp_processor_id()));

	if (mm != &init_mm) {
		switch_mm(mm, &init_mm, current);
		finish_arch_post_lock_switch();
	}
	mmdrop(mm);
}

/*
 * Since this CPU is going 'away' for a while, fold any nr_active delta
 * we might have. Assumes we're called after migrate_tasks() so that the
 * nr_active count is stable. We need to take the teardown thread which
 * is calling this into account, so we hand in adjust = 1 to the load
 * calculation.
 *
 * Also see the comment "Global load-average calculations".
 */
static void calc_load_migrate(struct rq *rq)
{
	long delta = calc_load_fold_active(rq, 1);
	if (delta)
		atomic_long_add(delta, &calc_load_tasks);
}

static void put_prev_task_fake(struct rq *rq, struct task_struct *prev)
{
}

static const struct sched_class fake_sched_class = {
	.put_prev_task = put_prev_task_fake,
};

static struct task_struct fake_task = {
	/*
	 * Avoid pull_{rt,dl}_task()
	 */
	.prio = MAX_PRIO + 1,
	.sched_class = &fake_sched_class,
};

/*
 * Remove a task from the runqueue and pretend that it's migrating. This
 * should prevent migrations for the detached task and disallow further
 * changes to tsk_cpus_allowed.
 */
static void
detach_one_task(struct task_struct *p, struct rq *rq, struct list_head *tasks)
{
	lockdep_assert_held(&rq->lock);

	p->on_rq = TASK_ON_RQ_MIGRATING;
	deactivate_task(rq, p, 0);
	list_add(&p->se.group_node, tasks);
}

static void attach_tasks(struct list_head *tasks, struct rq *rq)
{
	struct task_struct *p;

	lockdep_assert_held(&rq->lock);

	while (!list_empty(tasks)) {
		p = list_first_entry(tasks, struct task_struct, se.group_node);
		list_del_init(&p->se.group_node);

		BUG_ON(task_rq(p) != rq);
		activate_task(rq, p, 0);
		p->on_rq = TASK_ON_RQ_QUEUED;
	}
}

/*
 * Migrate all tasks (not pinned if pinned argument say so) from the rq,
 * sleeping tasks will be migrated by try_to_wake_up()->select_task_rq().
 *
 * Called with rq->lock held even though we'er in stop_machine() and
 * there's no concurrency possible, we hold the required locks anyway
 * because of lock validation efforts.
 */
static void migrate_tasks(struct rq *dead_rq, bool migrate_pinned_tasks)
{
	struct rq *rq = dead_rq;
	struct task_struct *next, *stop = rq->stop;
	struct rq_flags rf;
	int dest_cpu;
	unsigned int num_pinned_kthreads = 1; /* this thread */
	LIST_HEAD(tasks);
	cpumask_t avail_cpus;

	cpumask_andnot(&avail_cpus, cpu_online_mask, cpu_isolated_mask);

	/*
	 * Fudge the rq selection such that the below task selection loop
	 * doesn't get stuck on the currently eligible stop task.
	 *
	 * We're currently inside stop_machine() and the rq is either stuck
	 * in the stop_machine_cpu_stop() loop, or we're executing this code,
	 * either way we should never end up calling schedule() until we're
	 * done here.
	 */
	rq->stop = NULL;

	/*
	 * put_prev_task() and pick_next_task() sched
	 * class method both need to have an up-to-date
	 * value of rq->clock[_task]
	 */
	update_rq_clock(rq);

	for (;;) {
		/*
		 * There's this thread running, bail when that's the only
		 * remaining thread.
		 */
		if (rq->nr_running == 1)
			break;

		/*
		 * pick_next_task assumes pinned rq->lock.
		 */
		rq_pin_lock(rq, &rf);
		next = pick_next_task(rq, &fake_task, &rf);
		BUG_ON(!next);
		next->sched_class->put_prev_task(rq, next);

		if (!migrate_pinned_tasks && next->flags & PF_KTHREAD &&
			!cpumask_intersects(&avail_cpus, &next->cpus_allowed)) {
			detach_one_task(next, rq, &tasks);
			num_pinned_kthreads += 1;
			rq_unpin_lock(rq, &rf);
			continue;
		}

		/*
		 * Rules for changing task_struct::cpus_allowed are holding
		 * both pi_lock and rq->lock, such that holding either
		 * stabilizes the mask.
		 *
		 * Drop rq->lock is not quite as disastrous as it usually is
		 * because !cpu_active at this point, which means load-balance
		 * will not interfere. Also, stop-machine.
		 */
		rq_unpin_lock(rq, &rf);
		raw_spin_unlock(&rq->lock);
		raw_spin_lock(&next->pi_lock);
		raw_spin_lock(&rq->lock);

		/*
		 * Since we're inside stop-machine, _nothing_ should have
		 * changed the task, WARN if weird stuff happened, because in
		 * that case the above rq->lock drop is a fail too.
		 * However, during cpu isolation the load balancer might have
		 * interferred since we don't stop all CPUs. Ignore warning for
		 * this case.
		 */
		if (task_rq(next) != rq || !task_on_rq_queued(next)) {
			WARN_ON(migrate_pinned_tasks);
			raw_spin_unlock(&next->pi_lock);
			continue;
		}

		/* Find suitable destination for @next, with force if needed. */
		dest_cpu = select_fallback_rq(dead_rq->cpu, next, false);

		rq = __migrate_task(rq, next, dest_cpu);
		if (rq != dead_rq) {
			raw_spin_unlock(&rq->lock);
			raw_spin_unlock(&next->pi_lock);
			rq = dead_rq;
			raw_spin_lock(&next->pi_lock);
			raw_spin_lock(&rq->lock);
		}
		raw_spin_unlock(&next->pi_lock);
	}

	rq->stop = stop;

	if (num_pinned_kthreads > 1)
		attach_tasks(&tasks, rq);
}

static void set_rq_online(struct rq *rq);
static void set_rq_offline(struct rq *rq);

int do_isolation_work_cpu_stop(void *data)
{
	unsigned int cpu = smp_processor_id();
	struct rq *rq = cpu_rq(cpu);

	watchdog_disable(cpu);

	irq_migrate_all_off_this_cpu();

	local_irq_disable();

	sched_ttwu_pending();

	raw_spin_lock(&rq->lock);

	/*
	 * Temporarily mark the rq as offline. This will allow us to
	 * move tasks off the CPU.
	 */
	if (rq->rd) {
		BUG_ON(!cpumask_test_cpu(cpu, rq->rd->span));
		set_rq_offline(rq);
	}

	migrate_tasks(rq, false);

	if (rq->rd)
		set_rq_online(rq);
	raw_spin_unlock(&rq->lock);

	clear_walt_request(cpu);
	local_irq_enable();
	return 0;
<<<<<<< HEAD
}

int do_unisolation_work_cpu_stop(void *data)
{
	watchdog_enable(smp_processor_id());
	return 0;
}

static void init_sched_groups_capacity(int cpu, struct sched_domain *sd);

static void sched_update_group_capacities(int cpu)
{
	struct sched_domain *sd;

	mutex_lock(&sched_domains_mutex);
	rcu_read_lock();

	for_each_domain(cpu, sd) {
		int balance_cpu = group_balance_cpu(sd->groups);

		init_sched_groups_capacity(cpu, sd);
		/*
		 * Need to ensure this is also called with balancing
		 * cpu.
		*/
		if (cpu != balance_cpu)
			init_sched_groups_capacity(balance_cpu, sd);
	}

	rcu_read_unlock();
	mutex_unlock(&sched_domains_mutex);
}

=======
}

int do_unisolation_work_cpu_stop(void *data)
{
	watchdog_enable(smp_processor_id());
	return 0;
}

static void init_sched_groups_capacity(int cpu, struct sched_domain *sd);

static void sched_update_group_capacities(int cpu)
{
	struct sched_domain *sd;

	mutex_lock(&sched_domains_mutex);
	rcu_read_lock();

	for_each_domain(cpu, sd) {
		int balance_cpu = group_balance_cpu(sd->groups);

		init_sched_groups_capacity(cpu, sd);
		/*
		 * Need to ensure this is also called with balancing
		 * cpu.
		*/
		if (cpu != balance_cpu)
			init_sched_groups_capacity(balance_cpu, sd);
	}

	rcu_read_unlock();
	mutex_unlock(&sched_domains_mutex);
}

>>>>>>> 90f68500
static unsigned int cpu_isolation_vote[NR_CPUS];

int sched_isolate_count(const cpumask_t *mask, bool include_offline)
{
	cpumask_t count_mask = CPU_MASK_NONE;

	if (include_offline) {
		cpumask_complement(&count_mask, cpu_online_mask);
		cpumask_or(&count_mask, &count_mask, cpu_isolated_mask);
		cpumask_and(&count_mask, &count_mask, mask);
	} else {
		cpumask_and(&count_mask, mask, cpu_isolated_mask);
	}

	return cpumask_weight(&count_mask);
}

/*
 * 1) CPU is isolated and cpu is offlined:
 *	Unisolate the core.
 * 2) CPU is not isolated and CPU is offlined:
 *	No action taken.
 * 3) CPU is offline and request to isolate
 *	Request ignored.
 * 4) CPU is offline and isolated:
 *	Not a possible state.
 * 5) CPU is online and request to isolate
 *	Normal case: Isolate the CPU
 * 6) CPU is not isolated and comes back online
 *	Nothing to do
 *
 * Note: The client calling sched_isolate_cpu() is repsonsible for ONLY
 * calling sched_unisolate_cpu() on a CPU that the client previously isolated.
 * Client is also responsible for unisolating when a core goes offline
 * (after CPU is marked offline).
 */
int sched_isolate_cpu(int cpu)
{
	struct rq *rq = cpu_rq(cpu);
	cpumask_t avail_cpus;
	int ret_code = 0;
	u64 start_time = 0;

	if (trace_sched_isolate_enabled())
		start_time = sched_clock();

	cpu_maps_update_begin();

	cpumask_andnot(&avail_cpus, cpu_online_mask, cpu_isolated_mask);

<<<<<<< HEAD
	/* We cannot isolate ALL cpus in the system */
	if (cpumask_weight(&avail_cpus) == 1) {
		ret_code = -EINVAL;
		goto out;
	}

=======
>>>>>>> 90f68500
	if (!cpu_online(cpu)) {
		ret_code = -EINVAL;
		goto out;
	}

	if (++cpu_isolation_vote[cpu] > 1)
		goto out;

<<<<<<< HEAD
=======
	/* We cannot isolate ALL cpus in the system */
	if (cpumask_weight(&avail_cpus) == 1) {
		--cpu_isolation_vote[cpu];
		ret_code = -EINVAL;
		goto out;
	}

>>>>>>> 90f68500
	/*
	 * There is a race between watchdog being enabled by hotplug and
	 * core isolation disabling the watchdog. When a CPU is hotplugged in
	 * and the hotplug lock has been released the watchdog thread might
	 * not have run yet to enable the watchdog.
	 * We have to wait for the watchdog to be enabled before proceeding.
	 */
	if (!watchdog_configured(cpu)) {
		msleep(20);
		if (!watchdog_configured(cpu)) {
			--cpu_isolation_vote[cpu];
			ret_code = -EBUSY;
			goto out;
		}
	}

	set_cpu_isolated(cpu, true);
	cpumask_clear_cpu(cpu, &avail_cpus);

	/* Migrate timers */
	smp_call_function_any(&avail_cpus, hrtimer_quiesce_cpu, &cpu, 1);
	smp_call_function_any(&avail_cpus, timer_quiesce_cpu, &cpu, 1);

	stop_cpus(cpumask_of(cpu), do_isolation_work_cpu_stop, 0);

	calc_load_migrate(rq);
	update_max_interval();
	sched_update_group_capacities(cpu);

out:
	cpu_maps_update_done();
	trace_sched_isolate(cpu, cpumask_bits(cpu_isolated_mask)[0],
			    start_time, 1);
	return ret_code;
}

/*
 * Note: The client calling sched_isolate_cpu() is repsonsible for ONLY
 * calling sched_unisolate_cpu() on a CPU that the client previously isolated.
 * Client is also responsible for unisolating when a core goes offline
 * (after CPU is marked offline).
 */
int sched_unisolate_cpu_unlocked(int cpu)
{
	int ret_code = 0;
	struct rq *rq = cpu_rq(cpu);
	u64 start_time = 0;

	if (trace_sched_isolate_enabled())
		start_time = sched_clock();

	if (!cpu_isolation_vote[cpu]) {
		ret_code = -EINVAL;
		goto out;
	}

	if (--cpu_isolation_vote[cpu])
		goto out;

	if (cpu_online(cpu)) {
		unsigned long flags;

		raw_spin_lock_irqsave(&rq->lock, flags);
		rq->age_stamp = sched_clock_cpu(cpu);
		raw_spin_unlock_irqrestore(&rq->lock, flags);
	}

	set_cpu_isolated(cpu, false);
	update_max_interval();
	sched_update_group_capacities(cpu);

	if (cpu_online(cpu)) {
		stop_cpus(cpumask_of(cpu), do_unisolation_work_cpu_stop, 0);

		/* Kick CPU to immediately do load balancing */
		if (!test_and_set_bit(NOHZ_BALANCE_KICK, nohz_flags(cpu)))
			smp_send_reschedule(cpu);
	}

out:
	trace_sched_isolate(cpu, cpumask_bits(cpu_isolated_mask)[0],
			    start_time, 0);
	return ret_code;
}

int sched_unisolate_cpu(int cpu)
{
	int ret_code;

	cpu_maps_update_begin();
	ret_code = sched_unisolate_cpu_unlocked(cpu);
	cpu_maps_update_done();
	return ret_code;
}

#endif /* CONFIG_HOTPLUG_CPU */

static void set_rq_online(struct rq *rq)
{
	if (!rq->online) {
		const struct sched_class *class;

		cpumask_set_cpu(rq->cpu, rq->rd->online);
		rq->online = 1;

		for_each_class(class) {
			if (class->rq_online)
				class->rq_online(rq);
		}
	}
}

static void set_rq_offline(struct rq *rq)
{
	if (rq->online) {
		const struct sched_class *class;

		for_each_class(class) {
			if (class->rq_offline)
				class->rq_offline(rq);
		}

		cpumask_clear_cpu(rq->cpu, rq->rd->online);
		rq->online = 0;
	}
}

static void set_cpu_rq_start_time(unsigned int cpu)
{
	struct rq *rq = cpu_rq(cpu);

	rq->age_stamp = sched_clock_cpu(cpu);
}

static cpumask_var_t sched_domains_tmpmask; /* sched_domains_mutex */

#ifdef CONFIG_SCHED_DEBUG

static __read_mostly int sched_debug_enabled;

static int __init sched_debug_setup(char *str)
{
	sched_debug_enabled = 1;

	return 0;
}
early_param("sched_debug", sched_debug_setup);

static inline bool sched_debug(void)
{
	return sched_debug_enabled;
}

static int sched_domain_debug_one(struct sched_domain *sd, int cpu, int level,
				  struct cpumask *groupmask)
{
	struct sched_group *group = sd->groups;

	cpumask_clear(groupmask);

	printk(KERN_DEBUG "%*s domain %d: ", level, "", level);

	if (!(sd->flags & SD_LOAD_BALANCE)) {
		printk("does not load-balance\n");
		return -1;
	}

	printk(KERN_CONT "span %*pbl level %s\n",
	       cpumask_pr_args(sched_domain_span(sd)), sd->name);

	if (!cpumask_test_cpu(cpu, sched_domain_span(sd))) {
		printk(KERN_ERR "ERROR: domain->span does not contain "
				"CPU%d\n", cpu);
	}
	if (!cpumask_test_cpu(cpu, sched_group_cpus(group))) {
		printk(KERN_ERR "ERROR: domain->groups does not contain"
				" CPU%d\n", cpu);
	}

	printk(KERN_DEBUG "%*s groups:", level + 1, "");
	do {
		if (!group) {
			printk("\n");
			printk(KERN_ERR "ERROR: group is NULL\n");
			break;
		}

		if (!cpumask_weight(sched_group_cpus(group))) {
			printk(KERN_CONT "\n");
			printk(KERN_ERR "ERROR: empty group\n");
			break;
		}

		if (!(sd->flags & SD_OVERLAP) &&
		    cpumask_intersects(groupmask, sched_group_cpus(group))) {
			printk(KERN_CONT "\n");
			printk(KERN_ERR "ERROR: repeated CPUs\n");
			break;
		}

		cpumask_or(groupmask, groupmask, sched_group_cpus(group));

		printk(KERN_CONT " %*pbl",
		       cpumask_pr_args(sched_group_cpus(group)));
		if (group->sgc->capacity != SCHED_CAPACITY_SCALE) {
			printk(KERN_CONT " (cpu_capacity = %lu)",
				group->sgc->capacity);
		}

		group = group->next;
	} while (group != sd->groups);
	printk(KERN_CONT "\n");

	if (!cpumask_equal(sched_domain_span(sd), groupmask))
		printk(KERN_ERR "ERROR: groups don't span domain->span\n");

	if (sd->parent &&
	    !cpumask_subset(groupmask, sched_domain_span(sd->parent)))
		printk(KERN_ERR "ERROR: parent span is not a superset "
			"of domain->span\n");
	return 0;
}

static void sched_domain_debug(struct sched_domain *sd, int cpu)
{
	int level = 0;

	if (!sched_debug_enabled)
		return;

	if (!sd) {
		printk(KERN_DEBUG "CPU%d attaching NULL sched-domain.\n", cpu);
		return;
	}

	printk(KERN_DEBUG "CPU%d attaching sched-domain:\n", cpu);

	for (;;) {
		if (sched_domain_debug_one(sd, cpu, level, sched_domains_tmpmask))
			break;
		level++;
		sd = sd->parent;
		if (!sd)
			break;
	}
}
#else /* !CONFIG_SCHED_DEBUG */

# define sched_debug_enabled 0
# define sched_domain_debug(sd, cpu) do { } while (0)
static inline bool sched_debug(void)
{
	return false;
}
#endif /* CONFIG_SCHED_DEBUG */

static int sd_degenerate(struct sched_domain *sd)
{
	if (cpumask_weight(sched_domain_span(sd)) == 1) {
		if (sd->groups->sge)
			sd->flags &= ~SD_LOAD_BALANCE;
		else
			return 1;
	}

	/* Following flags need at least 2 groups */
	if (sd->flags & (SD_LOAD_BALANCE |
			 SD_BALANCE_NEWIDLE |
			 SD_BALANCE_FORK |
			 SD_BALANCE_EXEC |
			 SD_SHARE_CPUCAPACITY |
			 SD_ASYM_CPUCAPACITY |
			 SD_SHARE_PKG_RESOURCES |
			 SD_SHARE_POWERDOMAIN |
			 SD_SHARE_CAP_STATES)) {
		if (sd->groups != sd->groups->next)
			return 0;
	}

	/* Following flags don't use groups */
	if (sd->flags & (SD_WAKE_AFFINE))
		return 0;

	return 1;
}

static int
sd_parent_degenerate(struct sched_domain *sd, struct sched_domain *parent)
{
	unsigned long cflags = sd->flags, pflags = parent->flags;

	if (sd_degenerate(parent))
		return 1;

	if (!cpumask_equal(sched_domain_span(sd), sched_domain_span(parent)))
		return 0;

	/* Flags needing groups don't count if only 1 group in parent */
	if (parent->groups == parent->groups->next) {
		pflags &= ~(SD_LOAD_BALANCE |
				SD_BALANCE_NEWIDLE |
				SD_BALANCE_FORK |
				SD_BALANCE_EXEC |
				SD_ASYM_CPUCAPACITY |
				SD_SHARE_CPUCAPACITY |
				SD_SHARE_PKG_RESOURCES |
				SD_PREFER_SIBLING |
				SD_SHARE_POWERDOMAIN |
				SD_SHARE_CAP_STATES);
		if (parent->groups->sge) {
			parent->flags &= ~SD_LOAD_BALANCE;
			return 0;
		}
		if (nr_node_ids == 1)
			pflags &= ~SD_SERIALIZE;
	}
	if (~cflags & pflags)
		return 0;

	return 1;
}

static void free_rootdomain(struct rcu_head *rcu)
{
	struct root_domain *rd = container_of(rcu, struct root_domain, rcu);

	cpupri_cleanup(&rd->cpupri);
	cpudl_cleanup(&rd->cpudl);
	free_cpumask_var(rd->dlo_mask);
	free_cpumask_var(rd->rto_mask);
	free_cpumask_var(rd->online);
	free_cpumask_var(rd->span);
	kfree(rd);
}

static void rq_attach_root(struct rq *rq, struct root_domain *rd)
{
	struct root_domain *old_rd = NULL;
	unsigned long flags;

	raw_spin_lock_irqsave(&rq->lock, flags);

	if (rq->rd) {
		old_rd = rq->rd;

		if (cpumask_test_cpu(rq->cpu, old_rd->online))
			set_rq_offline(rq);

		cpumask_clear_cpu(rq->cpu, old_rd->span);

		/*
		 * If we dont want to free the old_rd yet then
		 * set old_rd to NULL to skip the freeing later
		 * in this function:
		 */
		if (!atomic_dec_and_test(&old_rd->refcount))
			old_rd = NULL;
	}

	atomic_inc(&rd->refcount);
	rq->rd = rd;

	cpumask_set_cpu(rq->cpu, rd->span);
	if (cpumask_test_cpu(rq->cpu, cpu_active_mask))
		set_rq_online(rq);

	raw_spin_unlock_irqrestore(&rq->lock, flags);

	if (old_rd)
		call_rcu_sched(&old_rd->rcu, free_rootdomain);
}

void sched_get_rd(struct root_domain *rd)
{
	atomic_inc(&rd->refcount);
}

void sched_put_rd(struct root_domain *rd)
{
	if (!atomic_dec_and_test(&rd->refcount))
		return;

	call_rcu_sched(&rd->rcu, free_rootdomain);
}

static int init_rootdomain(struct root_domain *rd)
{
	memset(rd, 0, sizeof(*rd));

	if (!zalloc_cpumask_var(&rd->span, GFP_KERNEL))
		goto out;
	if (!zalloc_cpumask_var(&rd->online, GFP_KERNEL))
		goto free_span;
	if (!zalloc_cpumask_var(&rd->dlo_mask, GFP_KERNEL))
		goto free_online;
	if (!zalloc_cpumask_var(&rd->rto_mask, GFP_KERNEL))
		goto free_dlo_mask;

#ifdef HAVE_RT_PUSH_IPI
	rd->rto_cpu = -1;
	raw_spin_lock_init(&rd->rto_lock);
	init_irq_work(&rd->rto_push_work, rto_push_irq_work_func);
#endif

	init_dl_bw(&rd->dl_bw);
	if (cpudl_init(&rd->cpudl) != 0)
		goto free_dlo_mask;

	if (cpupri_init(&rd->cpupri) != 0)
		goto free_rto_mask;

	init_max_cpu_capacity(&rd->max_cpu_capacity);

	rd->max_cap_orig_cpu = rd->min_cap_orig_cpu = -1;

	return 0;

free_rto_mask:
	free_cpumask_var(rd->rto_mask);
free_dlo_mask:
	free_cpumask_var(rd->dlo_mask);
free_online:
	free_cpumask_var(rd->online);
free_span:
	free_cpumask_var(rd->span);
out:
	return -ENOMEM;
}

/*
 * By default the system creates a single root-domain with all cpus as
 * members (mimicking the global state we have today).
 */
struct root_domain def_root_domain;

static void init_defrootdomain(void)
{
	init_rootdomain(&def_root_domain);

	atomic_set(&def_root_domain.refcount, 1);
}

static struct root_domain *alloc_rootdomain(void)
{
	struct root_domain *rd;

	rd = kmalloc(sizeof(*rd), GFP_KERNEL);
	if (!rd)
		return NULL;

	if (init_rootdomain(rd) != 0) {
		kfree(rd);
		return NULL;
	}

	return rd;
}

static void free_sched_groups(struct sched_group *sg, int free_sgc)
{
	struct sched_group *tmp, *first;

	if (!sg)
		return;

	first = sg;
	do {
		tmp = sg->next;

		if (free_sgc && atomic_dec_and_test(&sg->sgc->ref))
			kfree(sg->sgc);

		kfree(sg);
		sg = tmp;
	} while (sg != first);
}

static void destroy_sched_domain(struct sched_domain *sd)
{
	/*
	 * If its an overlapping domain it has private groups, iterate and
	 * nuke them all.
	 */
	if (sd->flags & SD_OVERLAP) {
		free_sched_groups(sd->groups, 1);
	} else if (atomic_dec_and_test(&sd->groups->ref)) {
		kfree(sd->groups->sgc);
		kfree(sd->groups);
	}
	if (sd->shared && atomic_dec_and_test(&sd->shared->ref))
		kfree(sd->shared);
	kfree(sd);
}

static void destroy_sched_domains_rcu(struct rcu_head *rcu)
{
	struct sched_domain *sd = container_of(rcu, struct sched_domain, rcu);

	while (sd) {
		struct sched_domain *parent = sd->parent;
		destroy_sched_domain(sd);
		sd = parent;
	}
}

static void destroy_sched_domains(struct sched_domain *sd)
{
	if (sd)
		call_rcu(&sd->rcu, destroy_sched_domains_rcu);
}

/*
 * Keep a special pointer to the highest sched_domain that has
 * SD_SHARE_PKG_RESOURCE set (Last Level Cache Domain) for this
 * allows us to avoid some pointer chasing select_idle_sibling().
 *
 * Also keep a unique ID per domain (we use the first cpu number in
 * the cpumask of the domain), this allows us to quickly tell if
 * two cpus are in the same cache domain, see cpus_share_cache().
 */
DEFINE_PER_CPU(struct sched_domain *, sd_llc);
DEFINE_PER_CPU(int, sd_llc_size);
DEFINE_PER_CPU(int, sd_llc_id);
DEFINE_PER_CPU(struct sched_domain_shared *, sd_llc_shared);
DEFINE_PER_CPU(struct sched_domain *, sd_numa);
DEFINE_PER_CPU(struct sched_domain *, sd_asym);
DEFINE_PER_CPU(struct sched_domain *, sd_ea);
DEFINE_PER_CPU(struct sched_domain *, sd_scs);

static void update_top_cache_domain(int cpu)
{
	struct sched_domain_shared *sds = NULL;
	struct sched_domain *sd;
	struct sched_domain *ea_sd = NULL;
	int id = cpu;
	int size = 1;

	sd = highest_flag_domain(cpu, SD_SHARE_PKG_RESOURCES);
	if (sd) {
		id = cpumask_first(sched_domain_span(sd));
		size = cpumask_weight(sched_domain_span(sd));
		sds = sd->shared;
	}

	rcu_assign_pointer(per_cpu(sd_llc, cpu), sd);
	per_cpu(sd_llc_size, cpu) = size;
	per_cpu(sd_llc_id, cpu) = id;
	rcu_assign_pointer(per_cpu(sd_llc_shared, cpu), sds);

	sd = lowest_flag_domain(cpu, SD_NUMA);
	rcu_assign_pointer(per_cpu(sd_numa, cpu), sd);

	sd = highest_flag_domain(cpu, SD_ASYM_PACKING);
	rcu_assign_pointer(per_cpu(sd_asym, cpu), sd);

	for_each_domain(cpu, sd) {
		if (sd->groups->sge)
			ea_sd = sd;
		else
			break;
	}
	rcu_assign_pointer(per_cpu(sd_ea, cpu), ea_sd);

	sd = highest_flag_domain(cpu, SD_SHARE_CAP_STATES);
	rcu_assign_pointer(per_cpu(sd_scs, cpu), sd);
}

/*
 * Attach the domain 'sd' to 'cpu' as its base domain. Callers must
 * hold the hotplug lock.
 */
static void
cpu_attach_domain(struct sched_domain *sd, struct root_domain *rd, int cpu)
{
	struct rq *rq = cpu_rq(cpu);
	struct sched_domain *tmp;
	unsigned long next_balance = rq->next_balance;

	/* Remove the sched domains which do not contribute to scheduling. */
	for (tmp = sd; tmp; ) {
		struct sched_domain *parent = tmp->parent;
		if (!parent)
			break;

		if (sd_parent_degenerate(tmp, parent)) {
			tmp->parent = parent->parent;
			if (parent->parent)
				parent->parent->child = tmp;
			/*
			 * Transfer SD_PREFER_SIBLING down in case of a
			 * degenerate parent; the spans match for this
			 * so the property transfers.
			 */
			if (parent->flags & SD_PREFER_SIBLING)
				tmp->flags |= SD_PREFER_SIBLING;
			destroy_sched_domain(parent);
		} else
			tmp = tmp->parent;
	}

	if (sd && sd_degenerate(sd)) {
		tmp = sd;
		sd = sd->parent;
		destroy_sched_domain(tmp);
		if (sd)
			sd->child = NULL;
	}

	for (tmp = sd; tmp; ) {
		unsigned long interval;

		interval = msecs_to_jiffies(tmp->balance_interval);
		if (time_after(next_balance, tmp->last_balance + interval))
			next_balance = tmp->last_balance + interval;

		tmp = tmp->parent;
	}
	rq->next_balance = next_balance;

	sched_domain_debug(sd, cpu);

	rq_attach_root(rq, rd);
	tmp = rq->sd;
	rcu_assign_pointer(rq->sd, sd);
	destroy_sched_domains(tmp);

	update_top_cache_domain(cpu);
}

/* Setup the mask of cpus configured for isolated domains */
static int __init isolated_cpu_setup(char *str)
{
	int ret;

	alloc_bootmem_cpumask_var(&cpu_isolated_map);
	ret = cpulist_parse(str, cpu_isolated_map);
	if (ret) {
		pr_err("sched: Error, all isolcpus= values must be between 0 and %d\n", nr_cpu_ids);
		return 0;
	}
	return 1;
}
__setup("isolcpus=", isolated_cpu_setup);

struct s_data {
	struct sched_domain ** __percpu sd;
	struct root_domain	*rd;
};

enum s_alloc {
	sa_rootdomain,
	sa_sd,
	sa_sd_storage,
	sa_none,
};

/*
 * Build an iteration mask that can exclude certain CPUs from the upwards
 * domain traversal.
 *
 * Only CPUs that can arrive at this group should be considered to continue
 * balancing.
 *
 * Asymmetric node setups can result in situations where the domain tree is of
 * unequal depth, make sure to skip domains that already cover the entire
 * range.
 *
 * In that case build_sched_domains() will have terminated the iteration early
 * and our sibling sd spans will be empty. Domains should always include the
 * cpu they're built on, so check that.
 *
 */
static void build_group_mask(struct sched_domain *sd, struct sched_group *sg)
{
	const struct cpumask *sg_span = sched_group_cpus(sg);
	struct sd_data *sdd = sd->private;
	struct sched_domain *sibling;
	int i;

	for_each_cpu(i, sg_span) {
		sibling = *per_cpu_ptr(sdd->sd, i);

		/*
		 * Can happen in the asymmetric case, where these siblings are
		 * unused. The mask will not be empty because those CPUs that
		 * do have the top domain _should_ span the domain.
		 */
		if (!sibling->child)
			continue;

		/* If we would not end up here, we can't continue from here */
		if (!cpumask_equal(sg_span, sched_domain_span(sibling->child)))
			continue;

		cpumask_set_cpu(i, sched_group_mask(sg));
	}

	/* We must not have empty masks here */
	WARN_ON_ONCE(cpumask_empty(sched_group_mask(sg)));
}

/*
 * Return the canonical balance cpu for this group, this is the first cpu
 * of this group that's also in the iteration mask.
 */
int group_balance_cpu(struct sched_group *sg)
{
	return cpumask_first_and(sched_group_cpus(sg), sched_group_mask(sg));
}

static int
build_overlap_sched_groups(struct sched_domain *sd, int cpu)
{
	struct sched_group *first = NULL, *last = NULL, *groups = NULL, *sg;
	const struct cpumask *span = sched_domain_span(sd);
	struct cpumask *covered = sched_domains_tmpmask;
	struct sd_data *sdd = sd->private;
	struct sched_domain *sibling;
	int i;

	cpumask_clear(covered);

	for_each_cpu_wrap(i, span, cpu) {
		struct cpumask *sg_span;

		if (cpumask_test_cpu(i, covered))
			continue;

		sibling = *per_cpu_ptr(sdd->sd, i);

		/* See the comment near build_group_mask(). */
		if (!cpumask_test_cpu(i, sched_domain_span(sibling)))
			continue;

		sg = kzalloc_node(sizeof(struct sched_group) + cpumask_size(),
				GFP_KERNEL, cpu_to_node(cpu));

		if (!sg)
			goto fail;

		sg_span = sched_group_cpus(sg);
		if (sibling->child)
			cpumask_copy(sg_span, sched_domain_span(sibling->child));
		else
			cpumask_set_cpu(i, sg_span);

		cpumask_or(covered, covered, sg_span);

		sg->sgc = *per_cpu_ptr(sdd->sgc, i);
		if (atomic_inc_return(&sg->sgc->ref) == 1)
			build_group_mask(sd, sg);

		/*
		 * Initialize sgc->capacity such that even if we mess up the
		 * domains and no possible iteration will get us here, we won't
		 * die on a /0 trap.
		 */
		sg->sgc->capacity = SCHED_CAPACITY_SCALE * cpumask_weight(sg_span);
		sg->sgc->max_capacity = SCHED_CAPACITY_SCALE;
		sg->sgc->min_capacity = SCHED_CAPACITY_SCALE;

		/*
		 * Make sure the first group of this domain contains the
		 * canonical balance cpu. Otherwise the sched_domain iteration
		 * breaks. See update_sg_lb_stats().
		 */
		if ((!groups && cpumask_test_cpu(cpu, sg_span)) ||
		    group_balance_cpu(sg) == cpu)
			groups = sg;

		if (!first)
			first = sg;
		if (last)
			last->next = sg;
		last = sg;
		last->next = first;
	}
	sd->groups = groups;

	return 0;

fail:
	free_sched_groups(first, 0);

	return -ENOMEM;
}

static int get_group(int cpu, struct sd_data *sdd, struct sched_group **sg)
{
	struct sched_domain *sd = *per_cpu_ptr(sdd->sd, cpu);
	struct sched_domain *child = sd->child;

	if (child)
		cpu = cpumask_first(sched_domain_span(child));

	if (sg) {
		*sg = *per_cpu_ptr(sdd->sg, cpu);
		(*sg)->sgc = *per_cpu_ptr(sdd->sgc, cpu);
		atomic_set(&(*sg)->sgc->ref, 1); /* for claim_allocations */
	}

	return cpu;
}

/*
 * build_sched_groups will build a circular linked list of the groups
 * covered by the given span, and will set each group's ->cpumask correctly,
 * and ->cpu_capacity to 0.
 *
 * Assumes the sched_domain tree is fully constructed
 */
static int
build_sched_groups(struct sched_domain *sd, int cpu)
{
	struct sched_group *first = NULL, *last = NULL;
	struct sd_data *sdd = sd->private;
	const struct cpumask *span = sched_domain_span(sd);
	struct cpumask *covered;
	int i;

	get_group(cpu, sdd, &sd->groups);
	atomic_inc(&sd->groups->ref);

	if (cpu != cpumask_first(span))
		return 0;

	lockdep_assert_held(&sched_domains_mutex);
	covered = sched_domains_tmpmask;

	cpumask_clear(covered);

	for_each_cpu(i, span) {
		struct sched_group *sg;
		int group, j;

		if (cpumask_test_cpu(i, covered))
			continue;

		group = get_group(i, sdd, &sg);
		cpumask_setall(sched_group_mask(sg));

		for_each_cpu(j, span) {
			if (get_group(j, sdd, NULL) != group)
				continue;

			cpumask_set_cpu(j, covered);
			cpumask_set_cpu(j, sched_group_cpus(sg));
		}

		if (!first)
			first = sg;
		if (last)
			last->next = sg;
		last = sg;
	}
	last->next = first;

	return 0;
}

/*
 * Initialize sched groups cpu_capacity.
 *
 * cpu_capacity indicates the capacity of sched group, which is used while
 * distributing the load between different sched groups in a sched domain.
 * Typically cpu_capacity for all the groups in a sched domain will be same
 * unless there are asymmetries in the topology. If there are asymmetries,
 * group having more cpu_capacity will pickup more load compared to the
 * group having less cpu_capacity.
 */
static void init_sched_groups_capacity(int cpu, struct sched_domain *sd)
{
	struct sched_group *sg = sd->groups;
	cpumask_t avail_mask;

	WARN_ON(!sg);

	do {
<<<<<<< HEAD
		cpumask_andnot(&avail_mask, sched_group_cpus(sg),
							cpu_isolated_mask);
		sg->group_weight = cpumask_weight(&avail_mask);
=======
		int cpu, max_cpu = -1;

		cpumask_andnot(&avail_mask, sched_group_cpus(sg),
							cpu_isolated_mask);
		sg->group_weight = cpumask_weight(&avail_mask);

		if (!(sd->flags & SD_ASYM_PACKING))
			goto next;

		for_each_cpu(cpu, sched_group_cpus(sg)) {
			if (max_cpu < 0)
				max_cpu = cpu;
			else if (sched_asym_prefer(cpu, max_cpu))
				max_cpu = cpu;
		}
		sg->asym_prefer_cpu = max_cpu;

next:
>>>>>>> 90f68500
		sg = sg->next;
	} while (sg != sd->groups);

	if (cpu != group_balance_cpu(sg))
		return;

	update_group_capacity(sd, cpu);
}

/*
 * Check that the per-cpu provided sd energy data is consistent for all cpus
 * within the mask.
 */
static inline void check_sched_energy_data(int cpu, sched_domain_energy_f fn,
					   const struct cpumask *cpumask)
{
	const struct sched_group_energy * const sge = fn(cpu);
	struct cpumask mask;
	int i;

	if (cpumask_weight(cpumask) <= 1)
		return;

	cpumask_xor(&mask, cpumask, get_cpu_mask(cpu));

	for_each_cpu(i, &mask) {
		const struct sched_group_energy * const e = fn(i);
		int y;

		BUG_ON(e->nr_idle_states != sge->nr_idle_states);

		for (y = 0; y < (e->nr_idle_states); y++) {
			BUG_ON(e->idle_states[y].power !=
					sge->idle_states[y].power);
		}

		BUG_ON(e->nr_cap_states != sge->nr_cap_states);

		for (y = 0; y < (e->nr_cap_states); y++) {
			BUG_ON(e->cap_states[y].cap != sge->cap_states[y].cap);
			BUG_ON(e->cap_states[y].power !=
					sge->cap_states[y].power);
		}
	}
}

static void init_sched_energy(int cpu, struct sched_domain *sd,
			      sched_domain_energy_f fn)
{
	if (!(fn && fn(cpu)))
		return;

	if (cpu != group_balance_cpu(sd->groups))
		return;

	if (sd->child && !sd->child->groups->sge) {
		pr_err("BUG: EAS setup broken for CPU%d\n", cpu);
#ifdef CONFIG_SCHED_DEBUG
		pr_err("     energy data on %s but not on %s domain\n",
			sd->name, sd->child->name);
#endif
		return;
	}

	check_sched_energy_data(cpu, fn, sched_group_cpus(sd->groups));

	sd->groups->sge = fn(cpu);
}

/*
 * Initializers for schedule domains
 * Non-inlined to reduce accumulated stack pressure in build_sched_domains()
 */

static int default_relax_domain_level = -1;
int sched_domain_level_max;

static int __init setup_relax_domain_level(char *str)
{
	if (kstrtoint(str, 0, &default_relax_domain_level))
		pr_warn("Unable to set relax_domain_level\n");

	return 1;
}
__setup("relax_domain_level=", setup_relax_domain_level);

static void set_domain_attribute(struct sched_domain *sd,
				 struct sched_domain_attr *attr)
{
	int request;

	if (!attr || attr->relax_domain_level < 0) {
		if (default_relax_domain_level < 0)
			return;
		else
			request = default_relax_domain_level;
	} else
		request = attr->relax_domain_level;
	if (request < sd->level) {
		/* turn off idle balance on this domain */
		sd->flags &= ~(SD_BALANCE_WAKE|SD_BALANCE_NEWIDLE);
	} else {
		/* turn on idle balance on this domain */
		sd->flags |= (SD_BALANCE_WAKE|SD_BALANCE_NEWIDLE);
	}
}

static void __sdt_free(const struct cpumask *cpu_map);
static int __sdt_alloc(const struct cpumask *cpu_map);

static void __free_domain_allocs(struct s_data *d, enum s_alloc what,
				 const struct cpumask *cpu_map)
{
	switch (what) {
	case sa_rootdomain:
		if (!atomic_read(&d->rd->refcount))
			free_rootdomain(&d->rd->rcu); /* fall through */
	case sa_sd:
		free_percpu(d->sd); /* fall through */
	case sa_sd_storage:
		__sdt_free(cpu_map); /* fall through */
	case sa_none:
		break;
	}
}

static enum s_alloc __visit_domain_allocation_hell(struct s_data *d,
						   const struct cpumask *cpu_map)
{
	memset(d, 0, sizeof(*d));

	if (__sdt_alloc(cpu_map))
		return sa_sd_storage;
	d->sd = alloc_percpu(struct sched_domain *);
	if (!d->sd)
		return sa_sd_storage;
	d->rd = alloc_rootdomain();
	if (!d->rd)
		return sa_sd;
	return sa_rootdomain;
}

/*
 * NULL the sd_data elements we've used to build the sched_domain and
 * sched_group structure so that the subsequent __free_domain_allocs()
 * will not free the data we're using.
 */
static void claim_allocations(int cpu, struct sched_domain *sd)
{
	struct sd_data *sdd = sd->private;

	WARN_ON_ONCE(*per_cpu_ptr(sdd->sd, cpu) != sd);
	*per_cpu_ptr(sdd->sd, cpu) = NULL;

	if (atomic_read(&(*per_cpu_ptr(sdd->sds, cpu))->ref))
		*per_cpu_ptr(sdd->sds, cpu) = NULL;

	if (atomic_read(&(*per_cpu_ptr(sdd->sg, cpu))->ref))
		*per_cpu_ptr(sdd->sg, cpu) = NULL;

	if (atomic_read(&(*per_cpu_ptr(sdd->sgc, cpu))->ref))
		*per_cpu_ptr(sdd->sgc, cpu) = NULL;
}

#ifdef CONFIG_NUMA
static int sched_domains_numa_levels;
enum numa_topology_type sched_numa_topology_type;
static int *sched_domains_numa_distance;
int sched_max_numa_distance;
static struct cpumask ***sched_domains_numa_masks;
static int sched_domains_curr_level;
#endif

/*
 * SD_flags allowed in topology descriptions.
 *
 * These flags are purely descriptive of the topology and do not prescribe
 * behaviour. Behaviour is artificial and mapped in the below sd_init()
 * function:
 *
 *   SD_SHARE_CPUCAPACITY   - describes SMT topologies
 *   SD_SHARE_PKG_RESOURCES - describes shared caches
 *   SD_NUMA                - describes NUMA topologies
 *   SD_SHARE_POWERDOMAIN   - describes shared power domain
 *   SD_ASYM_CPUCAPACITY    - describes mixed capacity topologies
 *   SD_SHARE_CAP_STATES    - describes shared capacity states
 *
 * Odd one out, which beside describing the topology has a quirk also
 * prescribes the desired behaviour that goes along with it:
 *
 *   SD_ASYM_PACKING        - describes SMT quirks
 */
#define TOPOLOGY_SD_FLAGS		\
	(SD_SHARE_CPUCAPACITY |		\
	 SD_SHARE_PKG_RESOURCES |	\
	 SD_NUMA |			\
	 SD_ASYM_PACKING |		\
	 SD_ASYM_CPUCAPACITY |		\
	 SD_SHARE_POWERDOMAIN |		\
	 SD_SHARE_CAP_STATES)

static struct sched_domain *
sd_init(struct sched_domain_topology_level *tl,
	const struct cpumask *cpu_map,
	struct sched_domain *child, int cpu)
{
	struct sd_data *sdd = &tl->data;
	struct sched_domain *sd = *per_cpu_ptr(sdd->sd, cpu);
	int sd_id, sd_weight, sd_flags = 0;

#ifdef CONFIG_NUMA
	/*
	 * Ugly hack to pass state to sd_numa_mask()...
	 */
	sched_domains_curr_level = tl->numa_level;
#endif

	sd_weight = cpumask_weight(tl->mask(cpu));

	if (tl->sd_flags)
		sd_flags = (*tl->sd_flags)();
	if (WARN_ONCE(sd_flags & ~TOPOLOGY_SD_FLAGS,
			"wrong sd_flags in topology description\n"))
		sd_flags &= ~TOPOLOGY_SD_FLAGS;

	*sd = (struct sched_domain){
		.min_interval		= sd_weight,
		.max_interval		= 2*sd_weight,
		.busy_factor		= 32,
		.imbalance_pct		= 125,

		.cache_nice_tries	= 0,
		.busy_idx		= 0,
		.idle_idx		= 0,
		.newidle_idx		= 0,
		.wake_idx		= 0,
		.forkexec_idx		= 0,

		.flags			= 1*SD_LOAD_BALANCE
					| 1*SD_BALANCE_NEWIDLE
					| 1*SD_BALANCE_EXEC
					| 1*SD_BALANCE_FORK
					| 0*SD_BALANCE_WAKE
					| 1*SD_WAKE_AFFINE
					| 0*SD_SHARE_CPUCAPACITY
					| 0*SD_SHARE_PKG_RESOURCES
					| 0*SD_SERIALIZE
					| 0*SD_PREFER_SIBLING
					| 0*SD_NUMA
					| sd_flags
					,

		.last_balance		= jiffies,
		.balance_interval	= sd_weight,
		.smt_gain		= 0,
		.max_newidle_lb_cost	= 0,
		.next_decay_max_lb_cost	= jiffies,
		.child			= child,
#ifdef CONFIG_SCHED_DEBUG
		.name			= tl->name,
#endif
	};

	cpumask_and(sched_domain_span(sd), cpu_map, tl->mask(cpu));
	sd_id = cpumask_first(sched_domain_span(sd));

	/*
	 * Convert topological properties into behaviour.
	 */

	if (sd->flags & SD_ASYM_CPUCAPACITY) {
		struct sched_domain *t = sd;

		for_each_lower_domain(t)
			t->flags |= SD_BALANCE_WAKE;
	}

	if (sd->flags & SD_SHARE_CPUCAPACITY) {
		sd->flags |= SD_PREFER_SIBLING;
		sd->imbalance_pct = 110;
		sd->smt_gain = 1178; /* ~15% */

	} else if (sd->flags & SD_SHARE_PKG_RESOURCES) {
		sd->imbalance_pct = 117;
		sd->cache_nice_tries = 1;
		sd->busy_idx = 2;

#ifdef CONFIG_NUMA
	} else if (sd->flags & SD_NUMA) {
		sd->cache_nice_tries = 2;
		sd->busy_idx = 3;
		sd->idle_idx = 2;

		sd->flags |= SD_SERIALIZE;
		if (sched_domains_numa_distance[tl->numa_level] > RECLAIM_DISTANCE) {
			sd->flags &= ~(SD_BALANCE_EXEC |
				       SD_BALANCE_FORK |
				       SD_WAKE_AFFINE);
		}

#endif
	} else {
		sd->flags |= SD_PREFER_SIBLING;
		sd->cache_nice_tries = 1;
		sd->busy_idx = 2;
		sd->idle_idx = 1;
	}

	/*
	 * For all levels sharing cache; connect a sched_domain_shared
	 * instance.
	 */
	if (sd->flags & SD_SHARE_PKG_RESOURCES) {
		sd->shared = *per_cpu_ptr(sdd->sds, sd_id);
		atomic_inc(&sd->shared->ref);
		atomic_set(&sd->shared->nr_busy_cpus, sd_weight);
	}

	sd->private = sdd;

	return sd;
}

/*
 * Topology list, bottom-up.
 */
static struct sched_domain_topology_level default_topology[] = {
#ifdef CONFIG_SCHED_SMT
	{ cpu_smt_mask, cpu_smt_flags, SD_INIT_NAME(SMT) },
#endif
#ifdef CONFIG_SCHED_MC
	{ cpu_coregroup_mask, cpu_core_flags, SD_INIT_NAME(MC) },
#endif
	{ cpu_cpu_mask, SD_INIT_NAME(DIE) },
	{ NULL, },
};

static struct sched_domain_topology_level *sched_domain_topology =
	default_topology;

#define for_each_sd_topology(tl)			\
	for (tl = sched_domain_topology; tl->mask; tl++)

void set_sched_topology(struct sched_domain_topology_level *tl)
{
	if (WARN_ON_ONCE(sched_smp_initialized))
		return;

	sched_domain_topology = tl;
}

#ifdef CONFIG_NUMA

static const struct cpumask *sd_numa_mask(int cpu)
{
	return sched_domains_numa_masks[sched_domains_curr_level][cpu_to_node(cpu)];
}

static void sched_numa_warn(const char *str)
{
	static int done = false;
	int i,j;

	if (done)
		return;

	done = true;

	printk(KERN_WARNING "ERROR: %s\n\n", str);

	for (i = 0; i < nr_node_ids; i++) {
		printk(KERN_WARNING "  ");
		for (j = 0; j < nr_node_ids; j++)
			printk(KERN_CONT "%02d ", node_distance(i,j));
		printk(KERN_CONT "\n");
	}
	printk(KERN_WARNING "\n");
}

bool find_numa_distance(int distance)
{
	int i;

	if (distance == node_distance(0, 0))
		return true;

	for (i = 0; i < sched_domains_numa_levels; i++) {
		if (sched_domains_numa_distance[i] == distance)
			return true;
	}

	return false;
}

/*
 * A system can have three types of NUMA topology:
 * NUMA_DIRECT: all nodes are directly connected, or not a NUMA system
 * NUMA_GLUELESS_MESH: some nodes reachable through intermediary nodes
 * NUMA_BACKPLANE: nodes can reach other nodes through a backplane
 *
 * The difference between a glueless mesh topology and a backplane
 * topology lies in whether communication between not directly
 * connected nodes goes through intermediary nodes (where programs
 * could run), or through backplane controllers. This affects
 * placement of programs.
 *
 * The type of topology can be discerned with the following tests:
 * - If the maximum distance between any nodes is 1 hop, the system
 *   is directly connected.
 * - If for two nodes A and B, located N > 1 hops away from each other,
 *   there is an intermediary node C, which is < N hops away from both
 *   nodes A and B, the system is a glueless mesh.
 */
static void init_numa_topology_type(void)
{
	int a, b, c, n;

	n = sched_max_numa_distance;

	if (sched_domains_numa_levels <= 1) {
		sched_numa_topology_type = NUMA_DIRECT;
		return;
	}

	for_each_online_node(a) {
		for_each_online_node(b) {
			/* Find two nodes furthest removed from each other. */
			if (node_distance(a, b) < n)
				continue;

			/* Is there an intermediary node between a and b? */
			for_each_online_node(c) {
				if (node_distance(a, c) < n &&
				    node_distance(b, c) < n) {
					sched_numa_topology_type =
							NUMA_GLUELESS_MESH;
					return;
				}
			}

			sched_numa_topology_type = NUMA_BACKPLANE;
			return;
		}
	}
}

static void sched_init_numa(void)
{
	int next_distance, curr_distance = node_distance(0, 0);
	struct sched_domain_topology_level *tl;
	int level = 0;
	int i, j, k;

	sched_domains_numa_distance = kzalloc(sizeof(int) * nr_node_ids, GFP_KERNEL);
	if (!sched_domains_numa_distance)
		return;

	/*
	 * O(nr_nodes^2) deduplicating selection sort -- in order to find the
	 * unique distances in the node_distance() table.
	 *
	 * Assumes node_distance(0,j) includes all distances in
	 * node_distance(i,j) in order to avoid cubic time.
	 */
	next_distance = curr_distance;
	for (i = 0; i < nr_node_ids; i++) {
		for (j = 0; j < nr_node_ids; j++) {
			for (k = 0; k < nr_node_ids; k++) {
				int distance = node_distance(i, k);

				if (distance > curr_distance &&
				    (distance < next_distance ||
				     next_distance == curr_distance))
					next_distance = distance;

				/*
				 * While not a strong assumption it would be nice to know
				 * about cases where if node A is connected to B, B is not
				 * equally connected to A.
				 */
				if (sched_debug() && node_distance(k, i) != distance)
					sched_numa_warn("Node-distance not symmetric");

				if (sched_debug() && i && !find_numa_distance(distance))
					sched_numa_warn("Node-0 not representative");
			}
			if (next_distance != curr_distance) {
				sched_domains_numa_distance[level++] = next_distance;
				sched_domains_numa_levels = level;
				curr_distance = next_distance;
			} else break;
		}

		/*
		 * In case of sched_debug() we verify the above assumption.
		 */
		if (!sched_debug())
			break;
	}

	if (!level)
		return;

	/*
	 * 'level' contains the number of unique distances, excluding the
	 * identity distance node_distance(i,i).
	 *
	 * The sched_domains_numa_distance[] array includes the actual distance
	 * numbers.
	 */

	/*
	 * Here, we should temporarily reset sched_domains_numa_levels to 0.
	 * If it fails to allocate memory for array sched_domains_numa_masks[][],
	 * the array will contain less then 'level' members. This could be
	 * dangerous when we use it to iterate array sched_domains_numa_masks[][]
	 * in other functions.
	 *
	 * We reset it to 'level' at the end of this function.
	 */
	sched_domains_numa_levels = 0;

	sched_domains_numa_masks = kzalloc(sizeof(void *) * level, GFP_KERNEL);
	if (!sched_domains_numa_masks)
		return;

	/*
	 * Now for each level, construct a mask per node which contains all
	 * cpus of nodes that are that many hops away from us.
	 */
	for (i = 0; i < level; i++) {
		sched_domains_numa_masks[i] =
			kzalloc(nr_node_ids * sizeof(void *), GFP_KERNEL);
		if (!sched_domains_numa_masks[i])
			return;

		for (j = 0; j < nr_node_ids; j++) {
			struct cpumask *mask = kzalloc(cpumask_size(), GFP_KERNEL);
			if (!mask)
				return;

			sched_domains_numa_masks[i][j] = mask;

			for_each_node(k) {
				if (node_distance(j, k) > sched_domains_numa_distance[i])
					continue;

				cpumask_or(mask, mask, cpumask_of_node(k));
			}
		}
	}

	/* Compute default topology size */
	for (i = 0; sched_domain_topology[i].mask; i++);

	tl = kzalloc((i + level + 1) *
			sizeof(struct sched_domain_topology_level), GFP_KERNEL);
	if (!tl)
		return;

	/*
	 * Copy the default topology bits..
	 */
	for (i = 0; sched_domain_topology[i].mask; i++)
		tl[i] = sched_domain_topology[i];

	/*
	 * .. and append 'j' levels of NUMA goodness.
	 */
	for (j = 0; j < level; i++, j++) {
		tl[i] = (struct sched_domain_topology_level){
			.mask = sd_numa_mask,
			.sd_flags = cpu_numa_flags,
			.flags = SDTL_OVERLAP,
			.numa_level = j,
			SD_INIT_NAME(NUMA)
		};
	}

	sched_domain_topology = tl;

	sched_domains_numa_levels = level;
	sched_max_numa_distance = sched_domains_numa_distance[level - 1];

	init_numa_topology_type();
}

static void sched_domains_numa_masks_set(unsigned int cpu)
{
	int node = cpu_to_node(cpu);
	int i, j;

	for (i = 0; i < sched_domains_numa_levels; i++) {
		for (j = 0; j < nr_node_ids; j++) {
			if (node_distance(j, node) <= sched_domains_numa_distance[i])
				cpumask_set_cpu(cpu, sched_domains_numa_masks[i][j]);
		}
	}
}

static void sched_domains_numa_masks_clear(unsigned int cpu)
{
	int i, j;

	for (i = 0; i < sched_domains_numa_levels; i++) {
		for (j = 0; j < nr_node_ids; j++)
			cpumask_clear_cpu(cpu, sched_domains_numa_masks[i][j]);
	}
}

#else
static inline void sched_init_numa(void) { }
static void sched_domains_numa_masks_set(unsigned int cpu) { }
static void sched_domains_numa_masks_clear(unsigned int cpu) { }
#endif /* CONFIG_NUMA */

static int __sdt_alloc(const struct cpumask *cpu_map)
{
	struct sched_domain_topology_level *tl;
	int j;

	for_each_sd_topology(tl) {
		struct sd_data *sdd = &tl->data;

		sdd->sd = alloc_percpu(struct sched_domain *);
		if (!sdd->sd)
			return -ENOMEM;

		sdd->sds = alloc_percpu(struct sched_domain_shared *);
		if (!sdd->sds)
			return -ENOMEM;

		sdd->sg = alloc_percpu(struct sched_group *);
		if (!sdd->sg)
			return -ENOMEM;

		sdd->sgc = alloc_percpu(struct sched_group_capacity *);
		if (!sdd->sgc)
			return -ENOMEM;

		for_each_cpu(j, cpu_map) {
			struct sched_domain *sd;
			struct sched_domain_shared *sds;
			struct sched_group *sg;
			struct sched_group_capacity *sgc;

			sd = kzalloc_node(sizeof(struct sched_domain) + cpumask_size(),
					GFP_KERNEL, cpu_to_node(j));
			if (!sd)
				return -ENOMEM;

			*per_cpu_ptr(sdd->sd, j) = sd;

			sds = kzalloc_node(sizeof(struct sched_domain_shared),
					GFP_KERNEL, cpu_to_node(j));
			if (!sds)
				return -ENOMEM;

			*per_cpu_ptr(sdd->sds, j) = sds;

			sg = kzalloc_node(sizeof(struct sched_group) + cpumask_size(),
					GFP_KERNEL, cpu_to_node(j));
			if (!sg)
				return -ENOMEM;

			sg->next = sg;

			*per_cpu_ptr(sdd->sg, j) = sg;

			sgc = kzalloc_node(sizeof(struct sched_group_capacity) + cpumask_size(),
					GFP_KERNEL, cpu_to_node(j));
			if (!sgc)
				return -ENOMEM;

			*per_cpu_ptr(sdd->sgc, j) = sgc;
		}
	}

	return 0;
}

static void __sdt_free(const struct cpumask *cpu_map)
{
	struct sched_domain_topology_level *tl;
	int j;

	for_each_sd_topology(tl) {
		struct sd_data *sdd = &tl->data;

		for_each_cpu(j, cpu_map) {
			struct sched_domain *sd;

			if (sdd->sd) {
				sd = *per_cpu_ptr(sdd->sd, j);
				if (sd && (sd->flags & SD_OVERLAP))
					free_sched_groups(sd->groups, 0);
				kfree(*per_cpu_ptr(sdd->sd, j));
			}

			if (sdd->sds)
				kfree(*per_cpu_ptr(sdd->sds, j));
			if (sdd->sg)
				kfree(*per_cpu_ptr(sdd->sg, j));
			if (sdd->sgc)
				kfree(*per_cpu_ptr(sdd->sgc, j));
		}
		free_percpu(sdd->sd);
		sdd->sd = NULL;
		free_percpu(sdd->sds);
		sdd->sds = NULL;
		free_percpu(sdd->sg);
		sdd->sg = NULL;
		free_percpu(sdd->sgc);
		sdd->sgc = NULL;
	}
}

struct sched_domain *build_sched_domain(struct sched_domain_topology_level *tl,
		const struct cpumask *cpu_map, struct sched_domain_attr *attr,
		struct sched_domain *child, int cpu)
{
	struct sched_domain *sd = sd_init(tl, cpu_map, child, cpu);

	if (child) {
		sd->level = child->level + 1;
		sched_domain_level_max = max(sched_domain_level_max, sd->level);
		child->parent = sd;

		if (!cpumask_subset(sched_domain_span(child),
				    sched_domain_span(sd))) {
			pr_err("BUG: arch topology borken\n");
#ifdef CONFIG_SCHED_DEBUG
			pr_err("     the %s domain not a subset of the %s domain\n",
					child->name, sd->name);
#endif
			/* Fixup, ensure @sd has at least @child cpus. */
			cpumask_or(sched_domain_span(sd),
				   sched_domain_span(sd),
				   sched_domain_span(child));
		}

	}
	set_domain_attribute(sd, attr);

	return sd;
}

/*
 * Build sched domains for a given set of cpus and attach the sched domains
 * to the individual cpus
 */
static int build_sched_domains(const struct cpumask *cpu_map,
			       struct sched_domain_attr *attr)
{
	enum s_alloc alloc_state;
	struct sched_domain *sd;
	struct s_data d;
	int i, ret = -ENOMEM;

	alloc_state = __visit_domain_allocation_hell(&d, cpu_map);
	if (alloc_state != sa_rootdomain)
		goto error;

	/* Set up domains for cpus specified by the cpu_map. */
	for_each_cpu(i, cpu_map) {
		struct sched_domain_topology_level *tl;

		sd = NULL;
		for_each_sd_topology(tl) {
			sd = build_sched_domain(tl, cpu_map, attr, sd, i);
			if (tl == sched_domain_topology)
				*per_cpu_ptr(d.sd, i) = sd;
			if (tl->flags & SDTL_OVERLAP || sched_feat(FORCE_SD_OVERLAP))
				sd->flags |= SD_OVERLAP;
		}
	}

	/* Build the groups for the domains */
	for_each_cpu(i, cpu_map) {
		for (sd = *per_cpu_ptr(d.sd, i); sd; sd = sd->parent) {
			sd->span_weight = cpumask_weight(sched_domain_span(sd));
			if (sd->flags & SD_OVERLAP) {
				if (build_overlap_sched_groups(sd, i))
					goto error;
			} else {
				if (build_sched_groups(sd, i))
					goto error;
			}
		}
	}

	/* Calculate CPU capacity for physical packages and nodes */
	for (i = nr_cpumask_bits-1; i >= 0; i--) {
		struct sched_domain_topology_level *tl = sched_domain_topology;

		if (!cpumask_test_cpu(i, cpu_map))
			continue;

		for (sd = *per_cpu_ptr(d.sd, i); sd; sd = sd->parent, tl++) {
			init_sched_energy(i, sd, tl->energy);
			claim_allocations(i, sd);
			init_sched_groups_capacity(i, sd);
		}
	}

	/* Attach the domains */
	rcu_read_lock();
	for_each_cpu(i, cpu_map) {
		int max_cpu = READ_ONCE(d.rd->max_cap_orig_cpu);
		int min_cpu = READ_ONCE(d.rd->min_cap_orig_cpu);

		if ((max_cpu < 0) || (cpu_rq(i)->cpu_capacity_orig >
		    cpu_rq(max_cpu)->cpu_capacity_orig))
			WRITE_ONCE(d.rd->max_cap_orig_cpu, i);

		if ((min_cpu < 0) || (cpu_rq(i)->cpu_capacity_orig <
		    cpu_rq(min_cpu)->cpu_capacity_orig))
			WRITE_ONCE(d.rd->min_cap_orig_cpu, i);

		sd = *per_cpu_ptr(d.sd, i);

		cpu_attach_domain(sd, d.rd, i);
	}
	rcu_read_unlock();

	ret = 0;
error:
	__free_domain_allocs(&d, alloc_state, cpu_map);
	return ret;
}

static cpumask_var_t *doms_cur;	/* current sched domains */
static int ndoms_cur;		/* number of sched domains in 'doms_cur' */
static struct sched_domain_attr *dattr_cur;
				/* attribues of custom domains in 'doms_cur' */

/*
 * Special case: If a kmalloc of a doms_cur partition (array of
 * cpumask) fails, then fallback to a single sched domain,
 * as determined by the single cpumask fallback_doms.
 */
static cpumask_var_t fallback_doms;

/*
 * arch_update_cpu_topology lets virtualized architectures update the
 * cpu core maps. It is supposed to return 1 if the topology changed
 * or 0 if it stayed the same.
 */
int __weak arch_update_cpu_topology(void)
{
	return 0;
}

cpumask_var_t *alloc_sched_domains(unsigned int ndoms)
{
	int i;
	cpumask_var_t *doms;

	doms = kmalloc(sizeof(*doms) * ndoms, GFP_KERNEL);
	if (!doms)
		return NULL;
	for (i = 0; i < ndoms; i++) {
		if (!alloc_cpumask_var(&doms[i], GFP_KERNEL)) {
			free_sched_domains(doms, i);
			return NULL;
		}
	}
	return doms;
}

void free_sched_domains(cpumask_var_t doms[], unsigned int ndoms)
{
	unsigned int i;
	for (i = 0; i < ndoms; i++)
		free_cpumask_var(doms[i]);
	kfree(doms);
}

/*
 * Set up scheduler domains and groups. Callers must hold the hotplug lock.
 * For now this just excludes isolated cpus, but could be used to
 * exclude other special cases in the future.
 */
static int init_sched_domains(const struct cpumask *cpu_map)
{
	int err;

	arch_update_cpu_topology();
	ndoms_cur = 1;
	doms_cur = alloc_sched_domains(ndoms_cur);
	if (!doms_cur)
		doms_cur = &fallback_doms;
	cpumask_andnot(doms_cur[0], cpu_map, cpu_isolated_map);
	err = build_sched_domains(doms_cur[0], NULL);
	register_sched_domain_sysctl();

	return err;
}

/*
 * Detach sched domains from a group of cpus specified in cpu_map
 * These cpus will now be attached to the NULL domain
 */
static void detach_destroy_domains(const struct cpumask *cpu_map)
{
	int i;

	rcu_read_lock();
	for_each_cpu(i, cpu_map)
		cpu_attach_domain(NULL, &def_root_domain, i);
	rcu_read_unlock();
}

/* handle null as "default" */
static int dattrs_equal(struct sched_domain_attr *cur, int idx_cur,
			struct sched_domain_attr *new, int idx_new)
{
	struct sched_domain_attr tmp;

	/* fast path */
	if (!new && !cur)
		return 1;

	tmp = SD_ATTR_INIT;
	return !memcmp(cur ? (cur + idx_cur) : &tmp,
			new ? (new + idx_new) : &tmp,
			sizeof(struct sched_domain_attr));
}

/*
 * Partition sched domains as specified by the 'ndoms_new'
 * cpumasks in the array doms_new[] of cpumasks. This compares
 * doms_new[] to the current sched domain partitioning, doms_cur[].
 * It destroys each deleted domain and builds each new domain.
 *
 * 'doms_new' is an array of cpumask_var_t's of length 'ndoms_new'.
 * The masks don't intersect (don't overlap.) We should setup one
 * sched domain for each mask. CPUs not in any of the cpumasks will
 * not be load balanced. If the same cpumask appears both in the
 * current 'doms_cur' domains and in the new 'doms_new', we can leave
 * it as it is.
 *
 * The passed in 'doms_new' should be allocated using
 * alloc_sched_domains.  This routine takes ownership of it and will
 * free_sched_domains it when done with it. If the caller failed the
 * alloc call, then it can pass in doms_new == NULL && ndoms_new == 1,
 * and partition_sched_domains() will fallback to the single partition
 * 'fallback_doms', it also forces the domains to be rebuilt.
 *
 * If doms_new == NULL it will be replaced with cpu_online_mask.
 * ndoms_new == 0 is a special case for destroying existing domains,
 * and it will not create the default domain.
 *
 * Call with hotplug lock held
 */
void partition_sched_domains(int ndoms_new, cpumask_var_t doms_new[],
			     struct sched_domain_attr *dattr_new)
{
	int i, j, n;
	int new_topology;

	mutex_lock(&sched_domains_mutex);

	/* always unregister in case we don't destroy any domains */
	unregister_sched_domain_sysctl();

	/* Let architecture update cpu core mappings. */
	new_topology = arch_update_cpu_topology();

	n = doms_new ? ndoms_new : 0;

	/* Destroy deleted domains */
	for (i = 0; i < ndoms_cur; i++) {
		for (j = 0; j < n && !new_topology; j++) {
			if (cpumask_equal(doms_cur[i], doms_new[j])
			    && dattrs_equal(dattr_cur, i, dattr_new, j))
				goto match1;
		}
		/* no match - a current sched domain not in new doms_new[] */
		detach_destroy_domains(doms_cur[i]);
match1:
		;
	}

	n = ndoms_cur;
	if (doms_new == NULL) {
		n = 0;
		doms_new = &fallback_doms;
		cpumask_andnot(doms_new[0], cpu_active_mask, cpu_isolated_map);
		WARN_ON_ONCE(dattr_new);
	}

	/* Build new domains */
	for (i = 0; i < ndoms_new; i++) {
		for (j = 0; j < n && !new_topology; j++) {
			if (cpumask_equal(doms_new[i], doms_cur[j])
			    && dattrs_equal(dattr_new, i, dattr_cur, j))
				goto match2;
		}
		/* no match - add a new doms_new */
		build_sched_domains(doms_new[i], dattr_new ? dattr_new + i : NULL);
match2:
		;
	}

	/* Remember the new sched domains */
	if (doms_cur != &fallback_doms)
		free_sched_domains(doms_cur, ndoms_cur);
	kfree(dattr_cur);	/* kfree(NULL) is safe */
	doms_cur = doms_new;
	dattr_cur = dattr_new;
	ndoms_cur = ndoms_new;

	register_sched_domain_sysctl();

	mutex_unlock(&sched_domains_mutex);
}

static int num_cpus_frozen;	/* used to mark begin/end of suspend/resume */

/*
 * Update cpusets according to cpu_active mask.  If cpusets are
 * disabled, cpuset_update_active_cpus() becomes a simple wrapper
 * around partition_sched_domains().
 *
 * If we come here as part of a suspend/resume, don't touch cpusets because we
 * want to restore it back to its original state upon resume anyway.
 */
static void cpuset_cpu_active(void)
{
	if (cpuhp_tasks_frozen) {
		/*
		 * num_cpus_frozen tracks how many CPUs are involved in suspend
		 * resume sequence. As long as this is not the last online
		 * operation in the resume sequence, just build a single sched
		 * domain, ignoring cpusets.
		 */
		partition_sched_domains(1, NULL, NULL);
		if (--num_cpus_frozen)
			return;
		/*
		 * This is the last CPU online operation. So fall through and
		 * restore the original sched domains by considering the
		 * cpuset configurations.
		 */
		cpuset_force_rebuild();
	}
	cpuset_update_active_cpus(true);
}

static int cpuset_cpu_inactive(unsigned int cpu)
{
	unsigned long flags;
	struct dl_bw *dl_b;
	bool overflow;
	int cpus;

	if (!cpuhp_tasks_frozen) {
		rcu_read_lock_sched();
		dl_b = dl_bw_of(cpu);

		raw_spin_lock_irqsave(&dl_b->lock, flags);
		cpus = dl_bw_cpus(cpu);
		overflow = __dl_overflow(dl_b, cpus, 0, 0);
		raw_spin_unlock_irqrestore(&dl_b->lock, flags);

		rcu_read_unlock_sched();

		if (overflow)
			return -EBUSY;
		cpuset_update_active_cpus(false);
	} else {
		num_cpus_frozen++;
		partition_sched_domains(1, NULL, NULL);
	}
	return 0;
}

#ifdef CONFIG_SCHED_SMT
atomic_t sched_smt_present = ATOMIC_INIT(0);
#endif

int sched_cpu_activate(unsigned int cpu)
{
	struct rq *rq = cpu_rq(cpu);
	unsigned long flags;

#ifdef CONFIG_SCHED_SMT
	/*
	 * When going up, increment the number of cores with SMT present.
	 */
	if (cpumask_weight(cpu_smt_mask(cpu)) == 2)
		atomic_inc(&sched_smt_present);
#endif
	set_cpu_active(cpu, true);

	if (sched_smp_initialized) {
		sched_domains_numa_masks_set(cpu);
		cpuset_cpu_active();
	}

	/*
	 * Put the rq online, if not already. This happens:
	 *
	 * 1) In the early boot process, because we build the real domains
	 *    after all cpus have been brought up.
	 *
	 * 2) At runtime, if cpuset_cpu_active() fails to rebuild the
	 *    domains.
	 */
	raw_spin_lock_irqsave(&rq->lock, flags);
	if (rq->rd) {
		BUG_ON(!cpumask_test_cpu(cpu, rq->rd->span));
		set_rq_online(rq);
	}
	raw_spin_unlock_irqrestore(&rq->lock, flags);

	update_max_interval();
	walt_update_min_max_capacity();

	return 0;
}

int sched_cpu_deactivate(unsigned int cpu)
{
	int ret;

	set_cpu_active(cpu, false);
	/*
	 * We've cleared cpu_active_mask, wait for all preempt-disabled and RCU
	 * users of this state to go away such that all new such users will
	 * observe it.
	 *
	 * For CONFIG_PREEMPT we have preemptible RCU and its sync_rcu() might
	 * not imply sync_sched(), so wait for both.
	 *
	 * Do sync before park smpboot threads to take care the rcu boost case.
	 */
#ifdef CONFIG_PREEMPT
	synchronize_sched();
#endif
	synchronize_rcu();

#ifdef CONFIG_SCHED_SMT
	/*
	 * When going down, decrement the number of cores with SMT present.
	 */
	if (cpumask_weight(cpu_smt_mask(cpu)) == 2)
		atomic_dec(&sched_smt_present);
#endif

	if (!sched_smp_initialized)
		return 0;

	ret = cpuset_cpu_inactive(cpu);
	if (ret) {
		set_cpu_active(cpu, true);
		return ret;
	}
	sched_domains_numa_masks_clear(cpu);
	walt_update_min_max_capacity();
	return 0;
}

static void sched_rq_cpu_starting(unsigned int cpu)
{
	struct rq *rq = cpu_rq(cpu);
	unsigned long flags;

	raw_spin_lock_irqsave(&rq->lock, flags);
	set_window_start(rq);
	raw_spin_unlock_irqrestore(&rq->lock, flags);
	rq->calc_load_update = calc_load_update;
	update_max_interval();
}

int sched_cpu_starting(unsigned int cpu)
{
	set_cpu_rq_start_time(cpu);
	sched_rq_cpu_starting(cpu);
	clear_walt_request(cpu);
	return 0;
}

#ifdef CONFIG_HOTPLUG_CPU
int sched_cpu_dying(unsigned int cpu)
{
	struct rq *rq = cpu_rq(cpu);
	unsigned long flags;

	/* Handle pending wakeups and then migrate everything off */
	sched_ttwu_pending();
	raw_spin_lock_irqsave(&rq->lock, flags);

	if (rq->rd) {
		BUG_ON(!cpumask_test_cpu(cpu, rq->rd->span));
		set_rq_offline(rq);
	}
	migrate_tasks(rq, true);
	BUG_ON(rq->nr_running != 1);
	raw_spin_unlock_irqrestore(&rq->lock, flags);

	clear_walt_request(cpu);

	calc_load_migrate(rq);
	update_max_interval();
	nohz_balance_exit_idle(cpu);
	hrtick_clear(rq);
	return 0;
}
#endif

#ifdef CONFIG_SCHED_SMT
DEFINE_STATIC_KEY_FALSE(sched_smt_present);

static void sched_init_smt(void)
{
	/*
	 * We've enumerated all CPUs and will assume that if any CPU
	 * has SMT siblings, CPU0 will too.
	 */
	if (cpumask_weight(cpu_smt_mask(0)) > 1)
		static_branch_enable(&sched_smt_present);
}
#else
static inline void sched_init_smt(void) { }
#endif

void __init sched_init_smp(void)
{
	cpumask_var_t non_isolated_cpus;

	alloc_cpumask_var(&non_isolated_cpus, GFP_KERNEL);
	alloc_cpumask_var(&fallback_doms, GFP_KERNEL);

	sched_init_numa();

	/*
	 * There's no userspace yet to cause hotplug operations; hence all the
	 * cpu masks are stable and all blatant races in the below code cannot
	 * happen.
	 */
	mutex_lock(&sched_domains_mutex);
	init_sched_domains(cpu_active_mask);
	cpumask_andnot(non_isolated_cpus, cpu_possible_mask, cpu_isolated_map);
	if (cpumask_empty(non_isolated_cpus))
		cpumask_set_cpu(smp_processor_id(), non_isolated_cpus);
	mutex_unlock(&sched_domains_mutex);

	update_cluster_topology();

	/* Move init over to a non-isolated CPU */
	if (set_cpus_allowed_ptr(current, non_isolated_cpus) < 0)
		BUG();
	cpumask_copy(&current->cpus_requested, cpu_possible_mask);
	sched_init_granularity();
	free_cpumask_var(non_isolated_cpus);

	init_sched_rt_class();
	init_sched_dl_class();

	sched_init_smt();

	sched_smp_initialized = true;
}

static int __init migration_init(void)
{
	sched_rq_cpu_starting(smp_processor_id());
	return 0;
}
early_initcall(migration_init);

#else
void __init sched_init_smp(void)
{
	sched_init_granularity();
}
#endif /* CONFIG_SMP */

int in_sched_functions(unsigned long addr)
{
	return in_lock_functions(addr) ||
		(addr >= (unsigned long)__sched_text_start
		&& addr < (unsigned long)__sched_text_end);
}

#ifdef CONFIG_CGROUP_SCHED
/*
 * Default task group.
 * Every task in system belongs to this group at bootup.
 */
struct task_group root_task_group;
LIST_HEAD(task_groups);

/* Cacheline aligned slab cache for task_group */
static struct kmem_cache *task_group_cache __read_mostly;
#endif

DECLARE_PER_CPU(cpumask_var_t, load_balance_mask);
DECLARE_PER_CPU(cpumask_var_t, select_idle_mask);

#define WAIT_TABLE_BITS 8
#define WAIT_TABLE_SIZE (1 << WAIT_TABLE_BITS)
static wait_queue_head_t bit_wait_table[WAIT_TABLE_SIZE] __cacheline_aligned;

wait_queue_head_t *bit_waitqueue(void *word, int bit)
{
	const int shift = BITS_PER_LONG == 32 ? 5 : 6;
	unsigned long val = (unsigned long)word << shift | bit;

	return bit_wait_table + hash_long(val, WAIT_TABLE_BITS);
}
EXPORT_SYMBOL(bit_waitqueue);

void __init sched_init(void)
{
	int i, j;
	unsigned long alloc_size = 0, ptr;

	for (i = 0; i < WAIT_TABLE_SIZE; i++)
		init_waitqueue_head(bit_wait_table + i);

	sched_boost_parse_dt();
	init_clusters();

#ifdef CONFIG_FAIR_GROUP_SCHED
	alloc_size += 2 * nr_cpu_ids * sizeof(void **);
#endif
#ifdef CONFIG_RT_GROUP_SCHED
	alloc_size += 2 * nr_cpu_ids * sizeof(void **);
#endif
	if (alloc_size) {
		ptr = (unsigned long)kzalloc(alloc_size, GFP_NOWAIT);

#ifdef CONFIG_FAIR_GROUP_SCHED
		root_task_group.se = (struct sched_entity **)ptr;
		ptr += nr_cpu_ids * sizeof(void **);

		root_task_group.cfs_rq = (struct cfs_rq **)ptr;
		ptr += nr_cpu_ids * sizeof(void **);

#endif /* CONFIG_FAIR_GROUP_SCHED */
#ifdef CONFIG_RT_GROUP_SCHED
		root_task_group.rt_se = (struct sched_rt_entity **)ptr;
		ptr += nr_cpu_ids * sizeof(void **);

		root_task_group.rt_rq = (struct rt_rq **)ptr;
		ptr += nr_cpu_ids * sizeof(void **);

#endif /* CONFIG_RT_GROUP_SCHED */
	}
#ifdef CONFIG_CPUMASK_OFFSTACK
	for_each_possible_cpu(i) {
		per_cpu(load_balance_mask, i) = (cpumask_var_t)kzalloc_node(
			cpumask_size(), GFP_KERNEL, cpu_to_node(i));
		per_cpu(select_idle_mask, i) = (cpumask_var_t)kzalloc_node(
			cpumask_size(), GFP_KERNEL, cpu_to_node(i));
	}
#endif /* CONFIG_CPUMASK_OFFSTACK */

	init_rt_bandwidth(&def_rt_bandwidth,
			global_rt_period(), global_rt_runtime());
	init_dl_bandwidth(&def_dl_bandwidth,
			global_rt_period(), global_rt_runtime());

#ifdef CONFIG_SMP
	init_defrootdomain();
#endif

#ifdef CONFIG_RT_GROUP_SCHED
	init_rt_bandwidth(&root_task_group.rt_bandwidth,
			global_rt_period(), global_rt_runtime());
#endif /* CONFIG_RT_GROUP_SCHED */

#ifdef CONFIG_CGROUP_SCHED
	task_group_cache = KMEM_CACHE(task_group, 0);

	list_add(&root_task_group.list, &task_groups);
	INIT_LIST_HEAD(&root_task_group.children);
	INIT_LIST_HEAD(&root_task_group.siblings);
	autogroup_init(&init_task);
#endif /* CONFIG_CGROUP_SCHED */

	for_each_possible_cpu(i) {
		struct rq *rq;

		rq = cpu_rq(i);
		raw_spin_lock_init(&rq->lock);
		rq->nr_running = 0;
		rq->calc_load_active = 0;
		rq->calc_load_update = jiffies + LOAD_FREQ;
		init_cfs_rq(&rq->cfs);
		init_rt_rq(&rq->rt);
		init_dl_rq(&rq->dl);
#ifdef CONFIG_FAIR_GROUP_SCHED
		root_task_group.shares = ROOT_TASK_GROUP_LOAD;
		INIT_LIST_HEAD(&rq->leaf_cfs_rq_list);
		rq->tmp_alone_branch = &rq->leaf_cfs_rq_list;
		/*
		 * How much cpu bandwidth does root_task_group get?
		 *
		 * In case of task-groups formed thr' the cgroup filesystem, it
		 * gets 100% of the cpu resources in the system. This overall
		 * system cpu resource is divided among the tasks of
		 * root_task_group and its child task-groups in a fair manner,
		 * based on each entity's (task or task-group's) weight
		 * (se->load.weight).
		 *
		 * In other words, if root_task_group has 10 tasks of weight
		 * 1024) and two child groups A0 and A1 (of weight 1024 each),
		 * then A0's share of the cpu resource is:
		 *
		 *	A0's bandwidth = 1024 / (10*1024 + 1024 + 1024) = 8.33%
		 *
		 * We achieve this by letting root_task_group's tasks sit
		 * directly in rq->cfs (i.e root_task_group->se[] = NULL).
		 */
		init_cfs_bandwidth(&root_task_group.cfs_bandwidth);
		init_tg_cfs_entry(&root_task_group, &rq->cfs, NULL, i, NULL);
#endif /* CONFIG_FAIR_GROUP_SCHED */

		rq->rt.rt_runtime = def_rt_bandwidth.rt_runtime;
#ifdef CONFIG_RT_GROUP_SCHED
		init_tg_rt_entry(&root_task_group, &rq->rt, NULL, i, NULL);
#endif

		for (j = 0; j < CPU_LOAD_IDX_MAX; j++)
			rq->cpu_load[j] = 0;

#ifdef CONFIG_SMP
		rq->sd = NULL;
		rq->rd = NULL;
		rq->cpu_capacity = rq->cpu_capacity_orig = SCHED_CAPACITY_SCALE;
		rq->balance_callback = NULL;
		rq->active_balance = 0;
		rq->next_balance = jiffies;
		rq->push_cpu = 0;
		rq->cpu = i;
		rq->online = 0;
		rq->idle_stamp = 0;
		rq->avg_idle = 2*sysctl_sched_migration_cost;
		rq->max_idle_balance_cost = sysctl_sched_migration_cost;
		rq->push_task = NULL;
		walt_sched_init_rq(rq);

		INIT_LIST_HEAD(&rq->cfs_tasks);

		rq_attach_root(rq, &def_root_domain);
#ifdef CONFIG_NO_HZ_COMMON
		rq->last_load_update_tick = jiffies;
		rq->last_blocked_load_update_tick = jiffies;
		rq->nohz_flags = 0;
#endif
#ifdef CONFIG_NO_HZ_FULL
		rq->last_sched_tick = 0;
#endif
#endif /* CONFIG_SMP */
		init_rq_hrtick(rq);
		atomic_set(&rq->nr_iowait, 0);
	}

	i = alloc_related_thread_groups();
	BUG_ON(i);

	set_load_weight(&init_task);

	/*
	 * The boot idle thread does lazy MMU switching as well:
	 */
	atomic_inc(&init_mm.mm_count);
	enter_lazy_tlb(&init_mm, current);

	/*
	 * Make us the idle thread. Technically, schedule() should not be
	 * called from this thread, however somewhere below it might be,
	 * but because we are the idle thread, we just pick up running again
	 * when this runqueue becomes "idle".
	 */
	init_idle(current, smp_processor_id());
	init_new_task_load(current);

	calc_load_update = jiffies + LOAD_FREQ;

#ifdef CONFIG_SMP
	zalloc_cpumask_var(&sched_domains_tmpmask, GFP_NOWAIT);
	/* May be allocated at isolcpus cmdline parse time */
	if (cpu_isolated_map == NULL)
		zalloc_cpumask_var(&cpu_isolated_map, GFP_NOWAIT);
	idle_thread_set_boot_cpu();
	set_cpu_rq_start_time(smp_processor_id());
#endif
	init_sched_fair_class();

	init_schedstats();

	psi_init();

	scheduler_running = 1;
}

#ifdef CONFIG_DEBUG_ATOMIC_SLEEP
static inline int preempt_count_equals(int preempt_offset)
{
	int nested = preempt_count() + rcu_preempt_depth();

	return (nested == preempt_offset);
}

static int __might_sleep_init_called;
int __init __might_sleep_init(void)
{
	__might_sleep_init_called = 1;
	return 0;
}
early_initcall(__might_sleep_init);

void __might_sleep(const char *file, int line, int preempt_offset)
{
	/*
	 * Blocking primitives will set (and therefore destroy) current->state,
	 * since we will exit with TASK_RUNNING make sure we enter with it,
	 * otherwise we will destroy state.
	 */
	WARN_ONCE(current->state != TASK_RUNNING && current->task_state_change,
			"do not call blocking ops when !TASK_RUNNING; "
			"state=%lx set at [<%p>] %pS\n",
			current->state,
			(void *)current->task_state_change,
			(void *)current->task_state_change);

	___might_sleep(file, line, preempt_offset);
}
EXPORT_SYMBOL(__might_sleep);

void ___might_sleep(const char *file, int line, int preempt_offset)
{
	static unsigned long prev_jiffy;	/* ratelimiting */
	unsigned long preempt_disable_ip;

	rcu_sleep_check(); /* WARN_ON_ONCE() by default, no rate limit reqd. */
	if ((preempt_count_equals(preempt_offset) && !irqs_disabled() &&
	     !is_idle_task(current)) || oops_in_progress)
		return;
	if (system_state != SYSTEM_RUNNING &&
	    (!__might_sleep_init_called || system_state != SYSTEM_BOOTING))
		return;
	if (time_before(jiffies, prev_jiffy + HZ) && prev_jiffy)
		return;
	prev_jiffy = jiffies;

	/* Save this before calling printk(), since that will clobber it */
	preempt_disable_ip = get_preempt_disable_ip(current);

	printk(KERN_ERR
		"BUG: sleeping function called from invalid context at %s:%d\n",
			file, line);
	printk(KERN_ERR
		"in_atomic(): %d, irqs_disabled(): %d, pid: %d, name: %s\n",
			in_atomic(), irqs_disabled(),
			current->pid, current->comm);

	if (task_stack_end_corrupted(current))
		printk(KERN_EMERG "Thread overran stack, or stack corrupted\n");

	debug_show_held_locks(current);
	if (irqs_disabled())
		print_irqtrace_events(current);
	if (IS_ENABLED(CONFIG_DEBUG_PREEMPT)
	    && !preempt_count_equals(preempt_offset)) {
		pr_err("Preemption disabled at:");
		print_ip_sym(preempt_disable_ip);
		pr_cont("\n");
	}
#ifdef CONFIG_PANIC_ON_SCHED_BUG
	BUG();
#endif
	dump_stack();
	add_taint(TAINT_WARN, LOCKDEP_STILL_OK);
}
EXPORT_SYMBOL(___might_sleep);
#endif

#ifdef CONFIG_MAGIC_SYSRQ
void normalize_rt_tasks(void)
{
	struct task_struct *g, *p;
	struct sched_attr attr = {
		.sched_policy = SCHED_NORMAL,
	};

	read_lock(&tasklist_lock);
	for_each_process_thread(g, p) {
		/*
		 * Only normalize user tasks:
		 */
		if (p->flags & PF_KTHREAD)
			continue;

		p->se.exec_start = 0;
		schedstat_set(p->se.statistics.wait_start,  0);
		schedstat_set(p->se.statistics.sleep_start, 0);
		schedstat_set(p->se.statistics.block_start, 0);

		if (!dl_task(p) && !rt_task(p)) {
			/*
			 * Renice negative nice level userspace
			 * tasks back to 0:
			 */
			if (task_nice(p) < 0)
				set_user_nice(p, 0);
			continue;
		}

		__sched_setscheduler(p, &attr, false, false);
	}
	read_unlock(&tasklist_lock);
}

#endif /* CONFIG_MAGIC_SYSRQ */

#if defined(CONFIG_IA64) || defined(CONFIG_KGDB_KDB)
/*
 * These functions are only useful for the IA64 MCA handling, or kdb.
 *
 * They can only be called when the whole system has been
 * stopped - every CPU needs to be quiescent, and no scheduling
 * activity can take place. Using them for anything else would
 * be a serious bug, and as a result, they aren't even visible
 * under any other configuration.
 */

/**
 * curr_task - return the current task for a given cpu.
 * @cpu: the processor in question.
 *
 * ONLY VALID WHEN THE WHOLE SYSTEM IS STOPPED!
 *
 * Return: The current task for @cpu.
 */
struct task_struct *curr_task(int cpu)
{
	return cpu_curr(cpu);
}

#endif /* defined(CONFIG_IA64) || defined(CONFIG_KGDB_KDB) */

#ifdef CONFIG_IA64
/**
 * set_curr_task - set the current task for a given cpu.
 * @cpu: the processor in question.
 * @p: the task pointer to set.
 *
 * Description: This function must only be used when non-maskable interrupts
 * are serviced on a separate stack. It allows the architecture to switch the
 * notion of the current task on a cpu in a non-blocking manner. This function
 * must be called with all CPU's synchronized, and interrupts disabled, the
 * and caller must save the original value of the current task (see
 * curr_task() above) and restore that value before reenabling interrupts and
 * re-starting the system.
 *
 * ONLY VALID WHEN THE WHOLE SYSTEM IS STOPPED!
 */
void ia64_set_curr_task(int cpu, struct task_struct *p)
{
	cpu_curr(cpu) = p;
}

#endif

#ifdef CONFIG_CGROUP_SCHED
/* task_group_lock serializes the addition/removal of task groups */
static DEFINE_SPINLOCK(task_group_lock);

static void sched_free_group(struct task_group *tg)
{
	free_fair_sched_group(tg);
	free_rt_sched_group(tg);
	autogroup_free(tg);
	kmem_cache_free(task_group_cache, tg);
}

/* allocate runqueue etc for a new task group */
struct task_group *sched_create_group(struct task_group *parent)
{
	struct task_group *tg;

	tg = kmem_cache_alloc(task_group_cache, GFP_KERNEL | __GFP_ZERO);
	if (!tg)
		return ERR_PTR(-ENOMEM);

	if (!alloc_fair_sched_group(tg, parent))
		goto err;

	if (!alloc_rt_sched_group(tg, parent))
		goto err;

	return tg;

err:
	sched_free_group(tg);
	return ERR_PTR(-ENOMEM);
}

void sched_online_group(struct task_group *tg, struct task_group *parent)
{
	unsigned long flags;

	spin_lock_irqsave(&task_group_lock, flags);
	list_add_rcu(&tg->list, &task_groups);

	WARN_ON(!parent); /* root should already exist */

	tg->parent = parent;
	INIT_LIST_HEAD(&tg->children);
	list_add_rcu(&tg->siblings, &parent->children);
	spin_unlock_irqrestore(&task_group_lock, flags);

	online_fair_sched_group(tg);
}

/* rcu callback to free various structures associated with a task group */
static void sched_free_group_rcu(struct rcu_head *rhp)
{
	/* now it should be safe to free those cfs_rqs */
	sched_free_group(container_of(rhp, struct task_group, rcu));
}

void sched_destroy_group(struct task_group *tg)
{
	/* wait for possible concurrent references to cfs_rqs complete */
	call_rcu(&tg->rcu, sched_free_group_rcu);
}

void sched_offline_group(struct task_group *tg)
{
	unsigned long flags;

	/* end participation in shares distribution */
	unregister_fair_sched_group(tg);

	spin_lock_irqsave(&task_group_lock, flags);
	list_del_rcu(&tg->list);
	list_del_rcu(&tg->siblings);
	spin_unlock_irqrestore(&task_group_lock, flags);
}

static void sched_change_group(struct task_struct *tsk, int type)
{
	struct task_group *tg;

	/*
	 * All callers are synchronized by task_rq_lock(); we do not use RCU
	 * which is pointless here. Thus, we pass "true" to task_css_check()
	 * to prevent lockdep warnings.
	 */
	tg = container_of(task_css_check(tsk, cpu_cgrp_id, true),
			  struct task_group, css);
	tg = autogroup_task_group(tsk, tg);
	tsk->sched_task_group = tg;

#ifdef CONFIG_FAIR_GROUP_SCHED
	if (tsk->sched_class->task_change_group)
		tsk->sched_class->task_change_group(tsk, type);
	else
#endif
		set_task_rq(tsk, task_cpu(tsk));
}

/*
 * Change task's runqueue when it moves between groups.
 *
 * The caller of this function should have put the task in its new group by
 * now. This function just updates tsk->se.cfs_rq and tsk->se.parent to reflect
 * its new group.
 */
void sched_move_task(struct task_struct *tsk)
{
	int queued, running;
	struct rq_flags rf;
	struct rq *rq;

	rq = task_rq_lock(tsk, &rf);
	update_rq_clock(rq);

	running = task_current(rq, tsk);
	queued = task_on_rq_queued(tsk);

	if (queued)
		dequeue_task(rq, tsk, DEQUEUE_SAVE | DEQUEUE_MOVE);
	if (running)
		put_prev_task(rq, tsk);

	sched_change_group(tsk, TASK_MOVE_GROUP);

	if (queued)
		enqueue_task(rq, tsk, ENQUEUE_RESTORE | ENQUEUE_MOVE);
	if (running)
		set_curr_task(rq, tsk);

	task_rq_unlock(rq, tsk, &rf);
}
#endif /* CONFIG_CGROUP_SCHED */

#ifdef CONFIG_RT_GROUP_SCHED
/*
 * Ensure that the real time constraints are schedulable.
 */
static DEFINE_MUTEX(rt_constraints_mutex);

/* Must be called with tasklist_lock held */
static inline int tg_has_rt_tasks(struct task_group *tg)
{
	struct task_struct *g, *p;

	/*
	 * Autogroups do not have RT tasks; see autogroup_create().
	 */
	if (task_group_is_autogroup(tg))
		return 0;

	for_each_process_thread(g, p) {
		if (rt_task(p) && task_group(p) == tg)
			return 1;
	}

	return 0;
}

struct rt_schedulable_data {
	struct task_group *tg;
	u64 rt_period;
	u64 rt_runtime;
};

static int tg_rt_schedulable(struct task_group *tg, void *data)
{
	struct rt_schedulable_data *d = data;
	struct task_group *child;
	unsigned long total, sum = 0;
	u64 period, runtime;

	period = ktime_to_ns(tg->rt_bandwidth.rt_period);
	runtime = tg->rt_bandwidth.rt_runtime;

	if (tg == d->tg) {
		period = d->rt_period;
		runtime = d->rt_runtime;
	}

	/*
	 * Cannot have more runtime than the period.
	 */
	if (runtime > period && runtime != RUNTIME_INF)
		return -EINVAL;

	/*
	 * Ensure we don't starve existing RT tasks.
	 */
	if (rt_bandwidth_enabled() && !runtime && tg_has_rt_tasks(tg))
		return -EBUSY;

	total = to_ratio(period, runtime);

	/*
	 * Nobody can have more than the global setting allows.
	 */
	if (total > to_ratio(global_rt_period(), global_rt_runtime()))
		return -EINVAL;

	/*
	 * The sum of our children's runtime should not exceed our own.
	 */
	list_for_each_entry_rcu(child, &tg->children, siblings) {
		period = ktime_to_ns(child->rt_bandwidth.rt_period);
		runtime = child->rt_bandwidth.rt_runtime;

		if (child == d->tg) {
			period = d->rt_period;
			runtime = d->rt_runtime;
		}

		sum += to_ratio(period, runtime);
	}

	if (sum > total)
		return -EINVAL;

	return 0;
}

static int __rt_schedulable(struct task_group *tg, u64 period, u64 runtime)
{
	int ret;

	struct rt_schedulable_data data = {
		.tg = tg,
		.rt_period = period,
		.rt_runtime = runtime,
	};

	rcu_read_lock();
	ret = walk_tg_tree(tg_rt_schedulable, tg_nop, &data);
	rcu_read_unlock();

	return ret;
}

static int tg_set_rt_bandwidth(struct task_group *tg,
		u64 rt_period, u64 rt_runtime)
{
	int i, err = 0;

	/*
	 * Disallowing the root group RT runtime is BAD, it would disallow the
	 * kernel creating (and or operating) RT threads.
	 */
	if (tg == &root_task_group && rt_runtime == 0)
		return -EINVAL;

	/* No period doesn't make any sense. */
	if (rt_period == 0)
		return -EINVAL;

	mutex_lock(&rt_constraints_mutex);
	read_lock(&tasklist_lock);
	err = __rt_schedulable(tg, rt_period, rt_runtime);
	if (err)
		goto unlock;

	raw_spin_lock_irq(&tg->rt_bandwidth.rt_runtime_lock);
	tg->rt_bandwidth.rt_period = ns_to_ktime(rt_period);
	tg->rt_bandwidth.rt_runtime = rt_runtime;

	for_each_possible_cpu(i) {
		struct rt_rq *rt_rq = tg->rt_rq[i];

		raw_spin_lock(&rt_rq->rt_runtime_lock);
		rt_rq->rt_runtime = rt_runtime;
		raw_spin_unlock(&rt_rq->rt_runtime_lock);
	}
	raw_spin_unlock_irq(&tg->rt_bandwidth.rt_runtime_lock);
unlock:
	read_unlock(&tasklist_lock);
	mutex_unlock(&rt_constraints_mutex);

	return err;
}

static int sched_group_set_rt_runtime(struct task_group *tg, long rt_runtime_us)
{
	u64 rt_runtime, rt_period;

	rt_period = ktime_to_ns(tg->rt_bandwidth.rt_period);
	rt_runtime = (u64)rt_runtime_us * NSEC_PER_USEC;
	if (rt_runtime_us < 0)
		rt_runtime = RUNTIME_INF;

	return tg_set_rt_bandwidth(tg, rt_period, rt_runtime);
}

static long sched_group_rt_runtime(struct task_group *tg)
{
	u64 rt_runtime_us;

	if (tg->rt_bandwidth.rt_runtime == RUNTIME_INF)
		return -1;

	rt_runtime_us = tg->rt_bandwidth.rt_runtime;
	do_div(rt_runtime_us, NSEC_PER_USEC);
	return rt_runtime_us;
}

static int sched_group_set_rt_period(struct task_group *tg, u64 rt_period_us)
{
	u64 rt_runtime, rt_period;

	rt_period = rt_period_us * NSEC_PER_USEC;
	rt_runtime = tg->rt_bandwidth.rt_runtime;

	return tg_set_rt_bandwidth(tg, rt_period, rt_runtime);
}

static long sched_group_rt_period(struct task_group *tg)
{
	u64 rt_period_us;

	rt_period_us = ktime_to_ns(tg->rt_bandwidth.rt_period);
	do_div(rt_period_us, NSEC_PER_USEC);
	return rt_period_us;
}
#endif /* CONFIG_RT_GROUP_SCHED */

#ifdef CONFIG_RT_GROUP_SCHED
static int sched_rt_global_constraints(void)
{
	int ret = 0;

	mutex_lock(&rt_constraints_mutex);
	read_lock(&tasklist_lock);
	ret = __rt_schedulable(NULL, 0, 0);
	read_unlock(&tasklist_lock);
	mutex_unlock(&rt_constraints_mutex);

	return ret;
}

static int sched_rt_can_attach(struct task_group *tg, struct task_struct *tsk)
{
	/* Don't accept realtime tasks when there is no way for them to run */
	if (rt_task(tsk) && tg->rt_bandwidth.rt_runtime == 0)
		return 0;

	return 1;
}

#else /* !CONFIG_RT_GROUP_SCHED */
static int sched_rt_global_constraints(void)
{
	unsigned long flags;
	int i;

	raw_spin_lock_irqsave(&def_rt_bandwidth.rt_runtime_lock, flags);
	for_each_possible_cpu(i) {
		struct rt_rq *rt_rq = &cpu_rq(i)->rt;

		raw_spin_lock(&rt_rq->rt_runtime_lock);
		rt_rq->rt_runtime = global_rt_runtime();
		raw_spin_unlock(&rt_rq->rt_runtime_lock);
	}
	raw_spin_unlock_irqrestore(&def_rt_bandwidth.rt_runtime_lock, flags);

	return 0;
}
#endif /* CONFIG_RT_GROUP_SCHED */

static int sched_dl_global_validate(void)
{
	u64 runtime = global_rt_runtime();
	u64 period = global_rt_period();
	u64 new_bw = to_ratio(period, runtime);
	struct dl_bw *dl_b;
	int cpu, ret = 0;
	unsigned long flags;

	/*
	 * Here we want to check the bandwidth not being set to some
	 * value smaller than the currently allocated bandwidth in
	 * any of the root_domains.
	 *
	 * FIXME: Cycling on all the CPUs is overdoing, but simpler than
	 * cycling on root_domains... Discussion on different/better
	 * solutions is welcome!
	 */
	for_each_possible_cpu(cpu) {
		rcu_read_lock_sched();
		dl_b = dl_bw_of(cpu);

		raw_spin_lock_irqsave(&dl_b->lock, flags);
		if (new_bw < dl_b->total_bw)
			ret = -EBUSY;
		raw_spin_unlock_irqrestore(&dl_b->lock, flags);

		rcu_read_unlock_sched();

		if (ret)
			break;
	}

	return ret;
}

static void sched_dl_do_global(void)
{
	u64 new_bw = -1;
	struct dl_bw *dl_b;
	int cpu;
	unsigned long flags;

	def_dl_bandwidth.dl_period = global_rt_period();
	def_dl_bandwidth.dl_runtime = global_rt_runtime();

	if (global_rt_runtime() != RUNTIME_INF)
		new_bw = to_ratio(global_rt_period(), global_rt_runtime());

	/*
	 * FIXME: As above...
	 */
	for_each_possible_cpu(cpu) {
		rcu_read_lock_sched();
		dl_b = dl_bw_of(cpu);

		raw_spin_lock_irqsave(&dl_b->lock, flags);
		dl_b->bw = new_bw;
		raw_spin_unlock_irqrestore(&dl_b->lock, flags);

		rcu_read_unlock_sched();
	}
}

static int sched_rt_global_validate(void)
{
	if (sysctl_sched_rt_period <= 0)
		return -EINVAL;

	if ((sysctl_sched_rt_runtime != RUNTIME_INF) &&
		(sysctl_sched_rt_runtime > sysctl_sched_rt_period))
		return -EINVAL;

	return 0;
}

static void sched_rt_do_global(void)
{
	def_rt_bandwidth.rt_runtime = global_rt_runtime();
	def_rt_bandwidth.rt_period = ns_to_ktime(global_rt_period());
}

int sched_rt_handler(struct ctl_table *table, int write,
		void __user *buffer, size_t *lenp,
		loff_t *ppos)
{
	int old_period, old_runtime;
	static DEFINE_MUTEX(mutex);
	int ret;

	mutex_lock(&mutex);
	old_period = sysctl_sched_rt_period;
	old_runtime = sysctl_sched_rt_runtime;

	ret = proc_dointvec(table, write, buffer, lenp, ppos);

	if (!ret && write) {
		ret = sched_rt_global_validate();
		if (ret)
			goto undo;

		ret = sched_dl_global_validate();
		if (ret)
			goto undo;

		ret = sched_rt_global_constraints();
		if (ret)
			goto undo;

		sched_rt_do_global();
		sched_dl_do_global();
	}
	if (0) {
undo:
		sysctl_sched_rt_period = old_period;
		sysctl_sched_rt_runtime = old_runtime;
	}
	mutex_unlock(&mutex);

	return ret;
}

int sched_rr_handler(struct ctl_table *table, int write,
		void __user *buffer, size_t *lenp,
		loff_t *ppos)
{
	int ret;
	static DEFINE_MUTEX(mutex);

	mutex_lock(&mutex);
	ret = proc_dointvec(table, write, buffer, lenp, ppos);
	/* make sure that internally we keep jiffies */
	/* also, writing zero resets timeslice to default */
	if (!ret && write) {
		sched_rr_timeslice = sched_rr_timeslice <= 0 ?
			RR_TIMESLICE : msecs_to_jiffies(sched_rr_timeslice);
	}
	mutex_unlock(&mutex);
	return ret;
}

#ifdef CONFIG_PROC_SYSCTL
int sched_updown_migrate_handler(struct ctl_table *table, int write,
				 void __user *buffer, size_t *lenp,
				 loff_t *ppos)
{
	int ret;
	unsigned int *data = (unsigned int *)table->data;
	unsigned int old_val;
	static DEFINE_MUTEX(mutex);

	mutex_lock(&mutex);
	old_val = *data;

	ret = proc_douintvec_capacity(table, write, buffer, lenp, ppos);

	if (!ret && write &&
	    sysctl_sched_capacity_margin > sysctl_sched_capacity_margin_down) {
		ret = -EINVAL;
		*data = old_val;
	}
	mutex_unlock(&mutex);

	return ret;
}
#endif

void threadgroup_change_begin(struct task_struct *tsk)
{
	might_sleep();
	cgroup_threadgroup_change_begin(tsk);
}

void threadgroup_change_end(struct task_struct *tsk)
{
	cgroup_threadgroup_change_end(tsk);
}

#ifdef CONFIG_CGROUP_SCHED

inline struct task_group *css_tg(struct cgroup_subsys_state *css)
{
	return css ? container_of(css, struct task_group, css) : NULL;
}

static struct cgroup_subsys_state *
cpu_cgroup_css_alloc(struct cgroup_subsys_state *parent_css)
{
	struct task_group *parent = css_tg(parent_css);
	struct task_group *tg;

	if (!parent) {
		/* This is early initialization for the top cgroup */
		return &root_task_group.css;
	}

	tg = sched_create_group(parent);
	if (IS_ERR(tg))
		return ERR_PTR(-ENOMEM);

	return &tg->css;
}

/* Expose task group only after completing cgroup initialization */
static int cpu_cgroup_css_online(struct cgroup_subsys_state *css)
{
	struct task_group *tg = css_tg(css);
	struct task_group *parent = css_tg(css->parent);

	if (parent)
		sched_online_group(tg, parent);
	return 0;
}

static void cpu_cgroup_css_released(struct cgroup_subsys_state *css)
{
	struct task_group *tg = css_tg(css);

	sched_offline_group(tg);
}

static void cpu_cgroup_css_free(struct cgroup_subsys_state *css)
{
	struct task_group *tg = css_tg(css);

	/*
	 * Relies on the RCU grace period between css_released() and this.
	 */
	sched_free_group(tg);
}

/*
 * This is called before wake_up_new_task(), therefore we really only
 * have to set its group bits, all the other stuff does not apply.
 */
static void cpu_cgroup_fork(struct task_struct *task)
{
	struct rq_flags rf;
	struct rq *rq;

	rq = task_rq_lock(task, &rf);

	sched_change_group(task, TASK_SET_GROUP);

	task_rq_unlock(rq, task, &rf);
}

static int cpu_cgroup_can_attach(struct cgroup_taskset *tset)
{
	struct task_struct *task;
	struct cgroup_subsys_state *css;
	int ret = 0;

	cgroup_taskset_for_each(task, css, tset) {
#ifdef CONFIG_RT_GROUP_SCHED
		if (!sched_rt_can_attach(css_tg(css), task))
			return -EINVAL;
#endif
		/*
		 * Serialize against wake_up_new_task() such that if its
		 * running, we're sure to observe its full state.
		 */
		raw_spin_lock_irq(&task->pi_lock);
		/*
		 * Avoid calling sched_move_task() before wake_up_new_task()
		 * has happened. This would lead to problems with PELT, due to
		 * move wanting to detach+attach while we're not attached yet.
		 */
		if (task->state == TASK_NEW)
			ret = -EINVAL;
		raw_spin_unlock_irq(&task->pi_lock);

		if (ret)
			break;
	}
	return ret;
}

static void cpu_cgroup_attach(struct cgroup_taskset *tset)
{
	struct task_struct *task;
	struct cgroup_subsys_state *css;

	cgroup_taskset_for_each(task, css, tset)
		sched_move_task(task);
}

#ifdef CONFIG_FAIR_GROUP_SCHED
static int cpu_shares_write_u64(struct cgroup_subsys_state *css,
				struct cftype *cftype, u64 shareval)
{
	if (shareval > scale_load_down(ULONG_MAX))
		shareval = MAX_SHARES;
	return sched_group_set_shares(css_tg(css), scale_load(shareval));
}

static u64 cpu_shares_read_u64(struct cgroup_subsys_state *css,
			       struct cftype *cft)
{
	struct task_group *tg = css_tg(css);

	return (u64) scale_load_down(tg->shares);
}

#ifdef CONFIG_CFS_BANDWIDTH
static DEFINE_MUTEX(cfs_constraints_mutex);

const u64 max_cfs_quota_period = 1 * NSEC_PER_SEC; /* 1s */
const u64 min_cfs_quota_period = 1 * NSEC_PER_MSEC; /* 1ms */

static int __cfs_schedulable(struct task_group *tg, u64 period, u64 runtime);

static int tg_set_cfs_bandwidth(struct task_group *tg, u64 period, u64 quota)
{
	int i, ret = 0, runtime_enabled, runtime_was_enabled;
	struct cfs_bandwidth *cfs_b = &tg->cfs_bandwidth;

	if (tg == &root_task_group)
		return -EINVAL;

	/*
	 * Ensure we have at some amount of bandwidth every period.  This is
	 * to prevent reaching a state of large arrears when throttled via
	 * entity_tick() resulting in prolonged exit starvation.
	 */
	if (quota < min_cfs_quota_period || period < min_cfs_quota_period)
		return -EINVAL;

	/*
	 * Likewise, bound things on the otherside by preventing insane quota
	 * periods.  This also allows us to normalize in computing quota
	 * feasibility.
	 */
	if (period > max_cfs_quota_period)
		return -EINVAL;

	/*
	 * Prevent race between setting of cfs_rq->runtime_enabled and
	 * unthrottle_offline_cfs_rqs().
	 */
	get_online_cpus();
	mutex_lock(&cfs_constraints_mutex);
	ret = __cfs_schedulable(tg, period, quota);
	if (ret)
		goto out_unlock;

	runtime_enabled = quota != RUNTIME_INF;
	runtime_was_enabled = cfs_b->quota != RUNTIME_INF;
	/*
	 * If we need to toggle cfs_bandwidth_used, off->on must occur
	 * before making related changes, and on->off must occur afterwards
	 */
	if (runtime_enabled && !runtime_was_enabled)
		cfs_bandwidth_usage_inc();
	raw_spin_lock_irq(&cfs_b->lock);
	cfs_b->period = ns_to_ktime(period);
	cfs_b->quota = quota;

	__refill_cfs_bandwidth_runtime(cfs_b);
	/* restart the period timer (if active) to handle new period expiry */
	if (runtime_enabled)
		start_cfs_bandwidth(cfs_b);
	raw_spin_unlock_irq(&cfs_b->lock);

	for_each_online_cpu(i) {
		struct cfs_rq *cfs_rq = tg->cfs_rq[i];
		struct rq *rq = cfs_rq->rq;

		raw_spin_lock_irq(&rq->lock);
		cfs_rq->runtime_enabled = runtime_enabled;
		cfs_rq->runtime_remaining = 0;

		if (cfs_rq->throttled)
			unthrottle_cfs_rq(cfs_rq);
		raw_spin_unlock_irq(&rq->lock);
	}
	if (runtime_was_enabled && !runtime_enabled)
		cfs_bandwidth_usage_dec();
out_unlock:
	mutex_unlock(&cfs_constraints_mutex);
	put_online_cpus();

	return ret;
}

int tg_set_cfs_quota(struct task_group *tg, long cfs_quota_us)
{
	u64 quota, period;

	period = ktime_to_ns(tg->cfs_bandwidth.period);
	if (cfs_quota_us < 0)
		quota = RUNTIME_INF;
	else if ((u64)cfs_quota_us <= U64_MAX / NSEC_PER_USEC)
		quota = (u64)cfs_quota_us * NSEC_PER_USEC;
	else
		return -EINVAL;

	return tg_set_cfs_bandwidth(tg, period, quota);
}

long tg_get_cfs_quota(struct task_group *tg)
{
	u64 quota_us;

	if (tg->cfs_bandwidth.quota == RUNTIME_INF)
		return -1;

	quota_us = tg->cfs_bandwidth.quota;
	do_div(quota_us, NSEC_PER_USEC);

	return quota_us;
}

int tg_set_cfs_period(struct task_group *tg, long cfs_period_us)
{
	u64 quota, period;

	if ((u64)cfs_period_us > U64_MAX / NSEC_PER_USEC)
		return -EINVAL;

	period = (u64)cfs_period_us * NSEC_PER_USEC;
	quota = tg->cfs_bandwidth.quota;

	return tg_set_cfs_bandwidth(tg, period, quota);
}

long tg_get_cfs_period(struct task_group *tg)
{
	u64 cfs_period_us;

	cfs_period_us = ktime_to_ns(tg->cfs_bandwidth.period);
	do_div(cfs_period_us, NSEC_PER_USEC);

	return cfs_period_us;
}

static s64 cpu_cfs_quota_read_s64(struct cgroup_subsys_state *css,
				  struct cftype *cft)
{
	return tg_get_cfs_quota(css_tg(css));
}

static int cpu_cfs_quota_write_s64(struct cgroup_subsys_state *css,
				   struct cftype *cftype, s64 cfs_quota_us)
{
	return tg_set_cfs_quota(css_tg(css), cfs_quota_us);
}

static u64 cpu_cfs_period_read_u64(struct cgroup_subsys_state *css,
				   struct cftype *cft)
{
	return tg_get_cfs_period(css_tg(css));
}

static int cpu_cfs_period_write_u64(struct cgroup_subsys_state *css,
				    struct cftype *cftype, u64 cfs_period_us)
{
	return tg_set_cfs_period(css_tg(css), cfs_period_us);
}

struct cfs_schedulable_data {
	struct task_group *tg;
	u64 period, quota;
};

/*
 * normalize group quota/period to be quota/max_period
 * note: units are usecs
 */
static u64 normalize_cfs_quota(struct task_group *tg,
			       struct cfs_schedulable_data *d)
{
	u64 quota, period;

	if (tg == d->tg) {
		period = d->period;
		quota = d->quota;
	} else {
		period = tg_get_cfs_period(tg);
		quota = tg_get_cfs_quota(tg);
	}

	/* note: these should typically be equivalent */
	if (quota == RUNTIME_INF || quota == -1)
		return RUNTIME_INF;

	return to_ratio(period, quota);
}

static int tg_cfs_schedulable_down(struct task_group *tg, void *data)
{
	struct cfs_schedulable_data *d = data;
	struct cfs_bandwidth *cfs_b = &tg->cfs_bandwidth;
	s64 quota = 0, parent_quota = -1;

	if (!tg->parent) {
		quota = RUNTIME_INF;
	} else {
		struct cfs_bandwidth *parent_b = &tg->parent->cfs_bandwidth;

		quota = normalize_cfs_quota(tg, d);
		parent_quota = parent_b->hierarchical_quota;

		/*
		 * ensure max(child_quota) <= parent_quota, inherit when no
		 * limit is set
		 */
		if (quota == RUNTIME_INF)
			quota = parent_quota;
		else if (parent_quota != RUNTIME_INF && quota > parent_quota)
			return -EINVAL;
	}
	cfs_b->hierarchical_quota = quota;

	return 0;
}

static int __cfs_schedulable(struct task_group *tg, u64 period, u64 quota)
{
	int ret;
	struct cfs_schedulable_data data = {
		.tg = tg,
		.period = period,
		.quota = quota,
	};

	if (quota != RUNTIME_INF) {
		do_div(data.period, NSEC_PER_USEC);
		do_div(data.quota, NSEC_PER_USEC);
	}

	rcu_read_lock();
	ret = walk_tg_tree(tg_cfs_schedulable_down, tg_nop, &data);
	rcu_read_unlock();

	return ret;
}

static int cpu_stats_show(struct seq_file *sf, void *v)
{
	struct task_group *tg = css_tg(seq_css(sf));
	struct cfs_bandwidth *cfs_b = &tg->cfs_bandwidth;

	seq_printf(sf, "nr_periods %d\n", cfs_b->nr_periods);
	seq_printf(sf, "nr_throttled %d\n", cfs_b->nr_throttled);
	seq_printf(sf, "throttled_time %llu\n", cfs_b->throttled_time);

	return 0;
}
#endif /* CONFIG_CFS_BANDWIDTH */
#endif /* CONFIG_FAIR_GROUP_SCHED */

#ifdef CONFIG_RT_GROUP_SCHED
static int cpu_rt_runtime_write(struct cgroup_subsys_state *css,
				struct cftype *cft, s64 val)
{
	return sched_group_set_rt_runtime(css_tg(css), val);
}

static s64 cpu_rt_runtime_read(struct cgroup_subsys_state *css,
			       struct cftype *cft)
{
	return sched_group_rt_runtime(css_tg(css));
}

static int cpu_rt_period_write_uint(struct cgroup_subsys_state *css,
				    struct cftype *cftype, u64 rt_period_us)
{
	return sched_group_set_rt_period(css_tg(css), rt_period_us);
}

static u64 cpu_rt_period_read_uint(struct cgroup_subsys_state *css,
				   struct cftype *cft)
{
	return sched_group_rt_period(css_tg(css));
}
#endif /* CONFIG_RT_GROUP_SCHED */

static struct cftype cpu_files[] = {
#ifdef CONFIG_FAIR_GROUP_SCHED
	{
		.name = "shares",
		.read_u64 = cpu_shares_read_u64,
		.write_u64 = cpu_shares_write_u64,
	},
#endif
#ifdef CONFIG_CFS_BANDWIDTH
	{
		.name = "cfs_quota_us",
		.read_s64 = cpu_cfs_quota_read_s64,
		.write_s64 = cpu_cfs_quota_write_s64,
	},
	{
		.name = "cfs_period_us",
		.read_u64 = cpu_cfs_period_read_u64,
		.write_u64 = cpu_cfs_period_write_u64,
	},
	{
		.name = "stat",
		.seq_show = cpu_stats_show,
	},
#endif
#ifdef CONFIG_RT_GROUP_SCHED
	{
		.name = "rt_runtime_us",
		.read_s64 = cpu_rt_runtime_read,
		.write_s64 = cpu_rt_runtime_write,
	},
	{
		.name = "rt_period_us",
		.read_u64 = cpu_rt_period_read_uint,
		.write_u64 = cpu_rt_period_write_uint,
	},
#endif
	{ }	/* terminate */
};

struct cgroup_subsys cpu_cgrp_subsys = {
	.css_alloc	= cpu_cgroup_css_alloc,
	.css_online	= cpu_cgroup_css_online,
	.css_released	= cpu_cgroup_css_released,
	.css_free	= cpu_cgroup_css_free,
	.fork		= cpu_cgroup_fork,
	.can_attach	= cpu_cgroup_can_attach,
	.attach		= cpu_cgroup_attach,
	.allow_attach   = subsys_cgroup_allow_attach,
	.legacy_cftypes	= cpu_files,
	.early_init	= true,
};

#endif	/* CONFIG_CGROUP_SCHED */

void dump_cpu_task(int cpu)
{
	pr_info("Task dump for CPU %d:\n", cpu);
	sched_show_task(cpu_curr(cpu));
}

/*
 * Nice levels are multiplicative, with a gentle 10% change for every
 * nice level changed. I.e. when a CPU-bound task goes from nice 0 to
 * nice 1, it will get ~10% less CPU time than another CPU-bound task
 * that remained on nice 0.
 *
 * The "10% effect" is relative and cumulative: from _any_ nice level,
 * if you go up 1 level, it's -10% CPU usage, if you go down 1 level
 * it's +10% CPU usage. (to achieve that we use a multiplier of 1.25.
 * If a task goes up by ~10% and another task goes down by ~10% then
 * the relative distance between them is ~25%.)
 */
const int sched_prio_to_weight[40] = {
 /* -20 */     88761,     71755,     56483,     46273,     36291,
 /* -15 */     29154,     23254,     18705,     14949,     11916,
 /* -10 */      9548,      7620,      6100,      4904,      3906,
 /*  -5 */      3121,      2501,      1991,      1586,      1277,
 /*   0 */      1024,       820,       655,       526,       423,
 /*   5 */       335,       272,       215,       172,       137,
 /*  10 */       110,        87,        70,        56,        45,
 /*  15 */        36,        29,        23,        18,        15,
};

/*
 * Inverse (2^32/x) values of the sched_prio_to_weight[] array, precalculated.
 *
 * In cases where the weight does not change often, we can use the
 * precalculated inverse to speed up arithmetics by turning divisions
 * into multiplications:
 */
const u32 sched_prio_to_wmult[40] = {
 /* -20 */     48388,     59856,     76040,     92818,    118348,
 /* -15 */    147320,    184698,    229616,    287308,    360437,
 /* -10 */    449829,    563644,    704093,    875809,   1099582,
 /*  -5 */   1376151,   1717300,   2157191,   2708050,   3363326,
 /*   0 */   4194304,   5237765,   6557202,   8165337,  10153587,
 /*   5 */  12820798,  15790321,  19976592,  24970740,  31350126,
 /*  10 */  39045157,  49367440,  61356676,  76695844,  95443717,
 /*  15 */ 119304647, 148102320, 186737708, 238609294, 286331153,
};

#ifdef CONFIG_SCHED_WALT
/*
 * sched_exit() - Set EXITING_TASK_MARKER in task's ravg.demand field
 *
 * Stop accounting (exiting) task's future cpu usage
 *
 * We need this so that reset_all_windows_stats() can function correctly.
 * reset_all_window_stats() depends on do_each_thread/for_each_thread task
 * iterators to reset *all* task's statistics. Exiting tasks however become
 * invisible to those iterators. sched_exit() is called on a exiting task prior
 * to being removed from task_list, which will let reset_all_window_stats()
 * function correctly.
 */
void sched_exit(struct task_struct *p)
{
	struct rq_flags rf;
	struct rq *rq;
	u64 wallclock;

	sched_set_group_id(p, 0);

	rq = task_rq_lock(p, &rf);

	/* rq->curr == p */
	wallclock = sched_ktime_clock();
	update_task_ravg(rq->curr, rq, TASK_UPDATE, wallclock, 0);
	dequeue_task(rq, p, 0);
	/*
	 * task's contribution is already removed from the
	 * cumulative window demand in dequeue. As the
	 * task's stats are reset, the next enqueue does
	 * not change the cumulative window demand.
	 */
	reset_task_stats(p);
	p->ravg.mark_start = wallclock;
	p->ravg.sum_history[0] = EXITING_TASK_MARKER;

	enqueue_task(rq, p, 0);
	clear_ed_task(p, rq);
	task_rq_unlock(rq, p, &rf);
	free_task_load_ptrs(p);
}
#endif /* CONFIG_SCHED_WALT */

__read_mostly bool sched_predl = 1;

#ifdef CONFIG_SCHED_CORE_ROTATE
int
find_first_cpu_bit(struct task_struct *p, const cpumask_t *search_cpus,
		   struct sched_group *sg_target, bool *avoid_prev_cpu,
		   bool *do_rotate, struct find_first_cpu_bit_env *env)
{
	int i = -1;
	unsigned long mcc;
	int cpu = smp_processor_id();

	mcc = cpu_rq(cpu)->rd->max_cpu_capacity.val;

	/* do rotation only for big CPUs. */
	*do_rotate = (cpumask_first(search_cpus) < nr_cpu_ids &&
		     capacity_orig_of(cpumask_first(search_cpus)) == mcc);

	if (*do_rotate) {
		if (time_before_eq(jiffies, *env->avoid_prev_cpu_last +
				   env->interval))
			return *env->rotate_cpu_start;

		spin_lock(env->rotate_lock);
		if (time_after(jiffies, *env->avoid_prev_cpu_last +
					env->interval)) {
			cpumask_t tmpmask;

			*env->avoid_prev_cpu_last = jiffies;
			*avoid_prev_cpu = true;

			cpumask_copy(&tmpmask, sched_group_cpus(sg_target));
			cpumask_andnot(&tmpmask, &tmpmask, cpu_isolated_mask);

			i = cpumask_next(*env->rotate_cpu_start, &tmpmask);
			if (i >= nr_cpu_ids)
				i = cpumask_first(&tmpmask) - 1;
			/* Change start CPU every interval. */
			*env->rotate_cpu_start = i;
		} else {
			i = *env->rotate_cpu_start;
		}
		spin_unlock(env->rotate_lock);
	}

	return i;
}
#endif<|MERGE_RESOLUTION|>--- conflicted
+++ resolved
@@ -5959,7 +5959,6 @@
 	clear_walt_request(cpu);
 	local_irq_enable();
 	return 0;
-<<<<<<< HEAD
 }
 
 int do_unisolation_work_cpu_stop(void *data)
@@ -5993,41 +5992,6 @@
 	mutex_unlock(&sched_domains_mutex);
 }
 
-=======
-}
-
-int do_unisolation_work_cpu_stop(void *data)
-{
-	watchdog_enable(smp_processor_id());
-	return 0;
-}
-
-static void init_sched_groups_capacity(int cpu, struct sched_domain *sd);
-
-static void sched_update_group_capacities(int cpu)
-{
-	struct sched_domain *sd;
-
-	mutex_lock(&sched_domains_mutex);
-	rcu_read_lock();
-
-	for_each_domain(cpu, sd) {
-		int balance_cpu = group_balance_cpu(sd->groups);
-
-		init_sched_groups_capacity(cpu, sd);
-		/*
-		 * Need to ensure this is also called with balancing
-		 * cpu.
-		*/
-		if (cpu != balance_cpu)
-			init_sched_groups_capacity(balance_cpu, sd);
-	}
-
-	rcu_read_unlock();
-	mutex_unlock(&sched_domains_mutex);
-}
-
->>>>>>> 90f68500
 static unsigned int cpu_isolation_vote[NR_CPUS];
 
 int sched_isolate_count(const cpumask_t *mask, bool include_offline)
@@ -6078,15 +6042,6 @@
 
 	cpumask_andnot(&avail_cpus, cpu_online_mask, cpu_isolated_mask);
 
-<<<<<<< HEAD
-	/* We cannot isolate ALL cpus in the system */
-	if (cpumask_weight(&avail_cpus) == 1) {
-		ret_code = -EINVAL;
-		goto out;
-	}
-
-=======
->>>>>>> 90f68500
 	if (!cpu_online(cpu)) {
 		ret_code = -EINVAL;
 		goto out;
@@ -6095,8 +6050,6 @@
 	if (++cpu_isolation_vote[cpu] > 1)
 		goto out;
 
-<<<<<<< HEAD
-=======
 	/* We cannot isolate ALL cpus in the system */
 	if (cpumask_weight(&avail_cpus) == 1) {
 		--cpu_isolation_vote[cpu];
@@ -6104,7 +6057,6 @@
 		goto out;
 	}
 
->>>>>>> 90f68500
 	/*
 	 * There is a race between watchdog being enabled by hotplug and
 	 * core isolation disabling the watchdog. When a CPU is hotplugged in
@@ -6983,11 +6935,6 @@
 	WARN_ON(!sg);
 
 	do {
-<<<<<<< HEAD
-		cpumask_andnot(&avail_mask, sched_group_cpus(sg),
-							cpu_isolated_mask);
-		sg->group_weight = cpumask_weight(&avail_mask);
-=======
 		int cpu, max_cpu = -1;
 
 		cpumask_andnot(&avail_mask, sched_group_cpus(sg),
@@ -7006,7 +6953,6 @@
 		sg->asym_prefer_cpu = max_cpu;
 
 next:
->>>>>>> 90f68500
 		sg = sg->next;
 	} while (sg != sd->groups);
 
