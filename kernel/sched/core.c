--- conflicted
+++ resolved
@@ -77,10 +77,7 @@
 #include <linux/prefetch.h>
 #include <linux/irq.h>
 #include <linux/cpufreq_times.h>
-<<<<<<< HEAD
 #include <linux/sched/loadavg.h>
-=======
->>>>>>> 120acfa5
 
 #include <asm/switch_to.h>
 #include <asm/tlb.h>
@@ -169,24 +166,6 @@
 
 struct rq *
 lock_rq_of(struct task_struct *p, struct rq_flags *flags)
-<<<<<<< HEAD
-=======
-{
-	return task_rq_lock(p, flags);
-}
-
-void
-unlock_rq_of(struct rq *rq, struct task_struct *p, struct rq_flags *flags)
-{
-	task_rq_unlock(rq, p, flags);
-}
-
-/*
- * this_rq_lock - lock this runqueue and disable interrupts.
- */
-static struct rq *this_rq_lock(void)
-	__acquires(rq->lock)
->>>>>>> 120acfa5
 {
 	return task_rq_lock(p, flags);
 }
@@ -798,13 +777,10 @@
 		psi_dequeue(p, flags & DEQUEUE_SLEEP);
 	}
 	p->sched_class->dequeue_task(rq, p, flags);
-<<<<<<< HEAD
 #ifdef CONFIG_SCHED_WALT
 	if (p == rq->ed_task)
 		early_detection_notify(rq, sched_ktime_clock());
 #endif
-=======
->>>>>>> 120acfa5
 	trace_sched_enq_deq_task(p, 0, cpumask_bits(&p->cpus_allowed)[0]);
 }
 
@@ -1099,17 +1075,6 @@
  */
 static struct rq *__migrate_task(struct rq *rq, struct task_struct *p, int dest_cpu)
 {
-<<<<<<< HEAD
-=======
-	if (p->flags & PF_KTHREAD) {
-		if (unlikely(!cpu_online(dest_cpu)))
-			return rq;
-	} else {
-		if (unlikely(!cpu_active(dest_cpu)))
-			return rq;
-	}
-
->>>>>>> 120acfa5
 	/* Affinity changed (again). */
 	if (!is_cpu_allowed(p, dest_cpu))
 		return rq;
@@ -1235,11 +1200,8 @@
 	struct rq *rq;
 	int ret = 0;
 	cpumask_t allowed_mask;
-<<<<<<< HEAD
 
 	new_mask = adjust_cpumask(p, new_mask);
-=======
->>>>>>> 120acfa5
 
 	rq = task_rq_lock(p, &rf);
 	update_rq_clock(rq);
@@ -1668,13 +1630,6 @@
 				if (allow_iso)
 					isolated_candidate = dest_cpu;
 				continue;
-<<<<<<< HEAD
-=======
-			if (cpu_isolated(dest_cpu)) {
-				if (allow_iso)
-					isolated_candidate = dest_cpu;
-				continue;
->>>>>>> 120acfa5
 			}
 			goto out;
 		}
@@ -2278,13 +2233,7 @@
 	if (success && sched_predl) {
 		raw_spin_lock_irqsave(&cpu_rq(cpu)->lock, flags);
 		if (do_pl_notif(cpu_rq(cpu)))
-<<<<<<< HEAD
 			cpufreq_update_util(cpu_rq(cpu), SCHED_CPUFREQ_PL);
-=======
-			cpufreq_update_util(cpu_rq(cpu),
-					    SCHED_CPUFREQ_WALT |
-					    SCHED_CPUFREQ_PL);
->>>>>>> 120acfa5
 		raw_spin_unlock_irqrestore(&cpu_rq(cpu)->lock, flags);
 	}
 
@@ -2406,11 +2355,7 @@
 	p->se.nr_migrations		= 0;
 	p->se.vruntime			= 0;
 	p->last_sleep_ts		= 0;
-<<<<<<< HEAD
 	p->last_cpu_deselected_ts	= 0;
-=======
-	p->last_cpu_selected_ts		= 0;
->>>>>>> 120acfa5
 
 	INIT_LIST_HEAD(&p->se.group_node);
 
@@ -2421,10 +2366,6 @@
 #ifdef CONFIG_SCHEDSTATS
 	/* Even if schedstat is disabled, there should not be garbage */
 	memset(&p->se.statistics, 0, sizeof(p->se.statistics));
-#endif
-
-#ifdef CONFIG_CPU_FREQ_TIMES
-	cpufreq_task_times_init(p);
 #endif
 
 	RB_CLEAR_NODE(&p->dl.rb_node);
@@ -3334,10 +3275,6 @@
 	bool early_notif;
 	u32 old_load;
 	struct related_thread_group *grp;
-<<<<<<< HEAD
-=======
-	unsigned int flag = 0;
->>>>>>> 120acfa5
 
 	sched_clock_tick();
 
@@ -3353,21 +3290,12 @@
 	curr->sched_class->task_tick(rq, curr, 0);
 	cpu_load_update_active(rq);
 	calc_global_load_tick(rq);
-<<<<<<< HEAD
 	psi_task_tick(rq);
 
 	early_notif = early_detection_notify(rq, wallclock);
 	if (early_notif)
 		cpufreq_update_util(rq, SCHED_CPUFREQ_EARLY_DET);
 
-=======
-
-	early_notif = early_detection_notify(rq, wallclock);
-	if (early_notif)
-		flag = SCHED_CPUFREQ_WALT | SCHED_CPUFREQ_EARLY_DET;
-
-	cpufreq_update_util(rq, flag);
->>>>>>> 120acfa5
 	raw_spin_unlock(&rq->lock);
 
 	if (early_notif)
@@ -3729,10 +3657,7 @@
 
 	wallclock = sched_ktime_clock();
 	if (likely(prev != next)) {
-<<<<<<< HEAD
 		prev->last_cpu_deselected_ts = wallclock;
-=======
->>>>>>> 120acfa5
 		if (!prev->on_rq)
 			prev->last_sleep_ts = wallclock;
 
@@ -3746,11 +3671,7 @@
 		rq = context_switch(rq, prev, next, &rf); /* unlocks the rq */
 	} else {
 		update_task_ravg(prev, rq, TASK_UPDATE, wallclock, 0);
-<<<<<<< HEAD
 		rq_unpin_lock(rq, &rf);
-=======
-		lockdep_unpin_lock(&rq->lock, cookie);
->>>>>>> 120acfa5
 		raw_spin_unlock_irq(&rq->lock);
 	}
 
@@ -5969,11 +5890,7 @@
 			!cpumask_intersects(&avail_cpus, &next->cpus_allowed)) {
 			detach_one_task(next, rq, &tasks);
 			num_pinned_kthreads += 1;
-<<<<<<< HEAD
 			rq_unpin_lock(rq, &rf);
-=======
-			lockdep_unpin_lock(&rq->lock, cookie);
->>>>>>> 120acfa5
 			continue;
 		}
 
@@ -6023,7 +5940,6 @@
 
 	if (num_pinned_kthreads > 1)
 		attach_tasks(&tasks, rq);
-<<<<<<< HEAD
 }
 
 static void set_rq_online(struct rq *rq);
@@ -6245,228 +6161,6 @@
 	return ret_code;
 }
 
-=======
-}
-
-static void set_rq_online(struct rq *rq);
-static void set_rq_offline(struct rq *rq);
-
-int do_isolation_work_cpu_stop(void *data)
-{
-	unsigned int cpu = smp_processor_id();
-	struct rq *rq = cpu_rq(cpu);
-
-	watchdog_disable(cpu);
-
-	irq_migrate_all_off_this_cpu();
-
-	local_irq_disable();
-
-	sched_ttwu_pending();
-
-	raw_spin_lock(&rq->lock);
-
-	/*
-	 * Temporarily mark the rq as offline. This will allow us to
-	 * move tasks off the CPU.
-	 */
-	if (rq->rd) {
-		BUG_ON(!cpumask_test_cpu(cpu, rq->rd->span));
-		set_rq_offline(rq);
-	}
-
-	migrate_tasks(rq, false);
-
-	if (rq->rd)
-		set_rq_online(rq);
-	raw_spin_unlock(&rq->lock);
-
-	clear_walt_request(cpu);
-	local_irq_enable();
-	return 0;
-}
-
-int do_unisolation_work_cpu_stop(void *data)
-{
-	watchdog_enable(smp_processor_id());
-	return 0;
-}
-
-static void init_sched_groups_capacity(int cpu, struct sched_domain *sd);
-
-static void sched_update_group_capacities(int cpu)
-{
-	struct sched_domain *sd;
-
-	mutex_lock(&sched_domains_mutex);
-	rcu_read_lock();
-
-	for_each_domain(cpu, sd) {
-		int balance_cpu = group_balance_cpu(sd->groups);
-
-		init_sched_groups_capacity(cpu, sd);
-		/*
-		 * Need to ensure this is also called with balancing
-		 * cpu.
-		*/
-		if (cpu != balance_cpu)
-			init_sched_groups_capacity(balance_cpu, sd);
-	}
-
-	rcu_read_unlock();
-	mutex_unlock(&sched_domains_mutex);
-}
-
-static unsigned int cpu_isolation_vote[NR_CPUS];
-
-int sched_isolate_count(const cpumask_t *mask, bool include_offline)
-{
-	cpumask_t count_mask = CPU_MASK_NONE;
-
-	if (include_offline) {
-		cpumask_complement(&count_mask, cpu_online_mask);
-		cpumask_or(&count_mask, &count_mask, cpu_isolated_mask);
-		cpumask_and(&count_mask, &count_mask, mask);
-	} else {
-		cpumask_and(&count_mask, mask, cpu_isolated_mask);
-	}
-
-	return cpumask_weight(&count_mask);
-}
-
-/*
- * 1) CPU is isolated and cpu is offlined:
- *	Unisolate the core.
- * 2) CPU is not isolated and CPU is offlined:
- *	No action taken.
- * 3) CPU is offline and request to isolate
- *	Request ignored.
- * 4) CPU is offline and isolated:
- *	Not a possible state.
- * 5) CPU is online and request to isolate
- *	Normal case: Isolate the CPU
- * 6) CPU is not isolated and comes back online
- *	Nothing to do
- *
- * Note: The client calling sched_isolate_cpu() is repsonsible for ONLY
- * calling sched_unisolate_cpu() on a CPU that the client previously isolated.
- * Client is also responsible for unisolating when a core goes offline
- * (after CPU is marked offline).
- */
-int sched_isolate_cpu(int cpu)
-{
-	struct rq *rq = cpu_rq(cpu);
-	cpumask_t avail_cpus;
-	int ret_code = 0;
-	u64 start_time = 0;
-
-	if (trace_sched_isolate_enabled())
-		start_time = sched_clock();
-
-	cpu_maps_update_begin();
-
-	cpumask_andnot(&avail_cpus, cpu_online_mask, cpu_isolated_mask);
-
-	/* We cannot isolate ALL cpus in the system */
-	if (cpumask_weight(&avail_cpus) == 1) {
-		ret_code = -EINVAL;
-		goto out;
-	}
-
-	if (!cpu_online(cpu)) {
-		ret_code = -EINVAL;
-		goto out;
-	}
-
-	if (++cpu_isolation_vote[cpu] > 1)
-		goto out;
-
-	/*
-	 * There is a race between watchdog being enabled by hotplug and
-	 * core isolation disabling the watchdog. When a CPU is hotplugged in
-	 * and the hotplug lock has been released the watchdog thread might
-	 * not have run yet to enable the watchdog.
-	 * We have to wait for the watchdog to be enabled before proceeding.
-	 */
-	if (!watchdog_configured(cpu)) {
-		msleep(20);
-		if (!watchdog_configured(cpu)) {
-			--cpu_isolation_vote[cpu];
-			ret_code = -EBUSY;
-			goto out;
-		}
-	}
-
-	set_cpu_isolated(cpu, true);
-	cpumask_clear_cpu(cpu, &avail_cpus);
-
-	/* Migrate timers */
-	smp_call_function_any(&avail_cpus, hrtimer_quiesce_cpu, &cpu, 1);
-	smp_call_function_any(&avail_cpus, timer_quiesce_cpu, &cpu, 1);
-
-	stop_cpus(cpumask_of(cpu), do_isolation_work_cpu_stop, 0);
-
-	calc_load_migrate(rq);
-	update_max_interval();
-	sched_update_group_capacities(cpu);
-
-out:
-	cpu_maps_update_done();
-	trace_sched_isolate(cpu, cpumask_bits(cpu_isolated_mask)[0],
-			    start_time, 1);
-	return ret_code;
-}
-
-/*
- * Note: The client calling sched_isolate_cpu() is repsonsible for ONLY
- * calling sched_unisolate_cpu() on a CPU that the client previously isolated.
- * Client is also responsible for unisolating when a core goes offline
- * (after CPU is marked offline).
- */
-int sched_unisolate_cpu_unlocked(int cpu)
-{
-	int ret_code = 0;
-	struct rq *rq = cpu_rq(cpu);
-	u64 start_time = 0;
-
-	if (trace_sched_isolate_enabled())
-		start_time = sched_clock();
-
-	if (!cpu_isolation_vote[cpu]) {
-		ret_code = -EINVAL;
-		goto out;
-	}
-
-	if (--cpu_isolation_vote[cpu])
-		goto out;
-
-	if (cpu_online(cpu)) {
-		unsigned long flags;
-
-		raw_spin_lock_irqsave(&rq->lock, flags);
-		rq->age_stamp = sched_clock_cpu(cpu);
-		raw_spin_unlock_irqrestore(&rq->lock, flags);
-	}
-
-	set_cpu_isolated(cpu, false);
-	update_max_interval();
-	sched_update_group_capacities(cpu);
-
-	if (cpu_online(cpu)) {
-		stop_cpus(cpumask_of(cpu), do_unisolation_work_cpu_stop, 0);
-
-		/* Kick CPU to immediately do load balancing */
-		if (!test_and_set_bit(NOHZ_BALANCE_KICK, nohz_flags(cpu)))
-			smp_send_reschedule(cpu);
-	}
-
-out:
-	trace_sched_isolate(cpu, cpumask_bits(cpu_isolated_mask)[0],
-			    start_time, 0);
-	return ret_code;
-}
-
->>>>>>> 120acfa5
 int sched_unisolate_cpu(int cpu)
 {
 	int ret_code;
