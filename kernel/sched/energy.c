--- conflicted
+++ resolved
@@ -62,17 +62,6 @@
 	return update_topology;
 }
 
-static int update_topology;
-
-/*
- * Ideally this should be arch specific implementation,
- * let's define here to help rebuild sched_domain with new capacities.
- */
-int arch_update_cpu_topology(void)
-{
-	return update_topology;
-}
-
 void init_sched_energy_costs(void)
 {
 	struct device_node *cn, *cp;
@@ -179,11 +168,8 @@
 
 	if (!sched_is_energy_aware())
 		return 0;
-<<<<<<< HEAD
-=======
 	if (!sge_ready)
 		return -EPROBE_DEFER;
->>>>>>> 90f68500
 
 	max_frequencies = kmalloc_array(nr_cpu_ids, sizeof(unsigned long),
 					GFP_KERNEL);
