
#include <linux/sched.h>
#include <linux/sched/sysctl.h>
#include <linux/sched/rt.h>
#include <linux/sched/smt.h>
#include <linux/u64_stats_sync.h>
#include <linux/sched/deadline.h>
#include <linux/kernel_stat.h>
#include <linux/binfmts.h>
#include <linux/mutex.h>
#include <linux/psi.h>
#include <linux/spinlock.h>
#include <linux/stop_machine.h>
#include <linux/irq_work.h>
#include <linux/tick.h>
#include <linux/slab.h>
#include <linux/sched_energy.h>

#include "cpupri.h"
#include "cpudeadline.h"
#include "cpuacct.h"

#ifdef CONFIG_SCHED_DEBUG
#define SCHED_WARN_ON(x)	WARN_ONCE(x, #x)
#else
#define SCHED_WARN_ON(x)	((void)(x))
#endif

struct rq;
struct cpuidle_state;

extern __read_mostly bool sched_predl;
extern unsigned int sched_smp_overlap_capacity;

#ifdef CONFIG_SCHED_WALT
extern unsigned int sched_ravg_window;
extern unsigned int walt_cpu_util_freq_divisor;

struct walt_sched_stats {
	int nr_big_tasks;
	u64 cumulative_runnable_avg;
	u64 pred_demands_sum;
};

struct cpu_cycle {
	u64 cycles;
	u64 time;
};

struct group_cpu_time {
	u64 curr_runnable_sum;
	u64 prev_runnable_sum;
	u64 nt_curr_runnable_sum;
	u64 nt_prev_runnable_sum;
};

struct load_subtractions {
	u64 window_start;
	u64 subs;
	u64 new_subs;
};

#define NUM_TRACKED_WINDOWS 2
#define NUM_LOAD_INDICES 1000

struct sched_cluster {
	raw_spinlock_t load_lock;
	struct list_head list;
	struct cpumask cpus;
	int id;
	int max_power_cost;
	int min_power_cost;
	int max_possible_capacity;
	int capacity;
	int efficiency; /* Differentiate cpus with different IPC capability */
	int load_scale_factor;
	unsigned int exec_scale_factor;
	/*
	 * max_freq = user maximum
	 * max_mitigated_freq = thermal defined maximum
	 * max_possible_freq = maximum supported by hardware
	 */
	unsigned int cur_freq, max_freq, max_mitigated_freq, min_freq;
	unsigned int max_possible_freq;
	bool freq_init_done;
	int dstate, dstate_wakeup_latency, dstate_wakeup_energy;
	unsigned int static_cluster_pwr_cost;
	int notifier_sent;
	bool wake_up_idle;
	u64 aggr_grp_load;
	u64 coloc_boost_load;
};

extern unsigned int sched_disable_window_stats;

extern struct timer_list sched_grp_timer;
#endif /* CONFIG_SCHED_WALT */


/* task_struct::on_rq states: */
#define TASK_ON_RQ_QUEUED	1
#define TASK_ON_RQ_MIGRATING	2

extern __read_mostly int scheduler_running;

extern unsigned long calc_load_update;
extern atomic_long_t calc_load_tasks;

extern void calc_global_load_tick(struct rq *this_rq);
extern long calc_load_fold_active(struct rq *this_rq, long adjust);

#ifdef CONFIG_SMP
extern void cpu_load_update_active(struct rq *this_rq);
#else
static inline void cpu_load_update_active(struct rq *this_rq) { }
#endif

#ifdef CONFIG_SCHED_SMT
extern void update_idle_core(struct rq *rq);
#else
static inline void update_idle_core(struct rq *rq) { }
#endif

/*
 * Helpers for converting nanosecond timing to jiffy resolution
 */
#define NS_TO_JIFFIES(TIME)	((unsigned long)(TIME) / (NSEC_PER_SEC / HZ))

/*
 * Increase resolution of nice-level calculations for 64-bit architectures.
 * The extra resolution improves shares distribution and load balancing of
 * low-weight task groups (eg. nice +19 on an autogroup), deeper taskgroup
 * hierarchies, especially on larger systems. This is not a user-visible change
 * and does not change the user-interface for setting shares/weights.
 *
 * We increase resolution only if we have enough bits to allow this increased
 * resolution (i.e. 64bit). The costs for increasing resolution when 32bit are
 * pretty high and the returns do not justify the increased costs.
 *
 * Really only required when CONFIG_FAIR_GROUP_SCHED is also set, but to
 * increase coverage and consistency always enable it on 64bit platforms.
 */
#ifdef CONFIG_64BIT
# define NICE_0_LOAD_SHIFT	(SCHED_FIXEDPOINT_SHIFT + SCHED_FIXEDPOINT_SHIFT)
# define scale_load(w)		((w) << SCHED_FIXEDPOINT_SHIFT)
# define scale_load_down(w)	((w) >> SCHED_FIXEDPOINT_SHIFT)
#else
# define NICE_0_LOAD_SHIFT	(SCHED_FIXEDPOINT_SHIFT)
# define scale_load(w)		(w)
# define scale_load_down(w)	(w)
#endif

/*
 * Task weight (visible to users) and its load (invisible to users) have
 * independent resolution, but they should be well calibrated. We use
 * scale_load() and scale_load_down(w) to convert between them. The
 * following must be true:
 *
 *  scale_load(sched_prio_to_weight[USER_PRIO(NICE_TO_PRIO(0))]) == NICE_0_LOAD
 *
 */
#define NICE_0_LOAD		(1L << NICE_0_LOAD_SHIFT)

/*
 * Single value that decides SCHED_DEADLINE internal math precision.
 * 10 -> just above 1us
 * 9  -> just above 0.5us
 */
#define DL_SCALE (10)

/*
 * These are the 'tuning knobs' of the scheduler:
 */

/*
 * single value that denotes runtime == period, ie unlimited time.
 */
#define RUNTIME_INF	((u64)~0ULL)

static inline int idle_policy(int policy)
{
	return policy == SCHED_IDLE;
}
static inline int fair_policy(int policy)
{
	return policy == SCHED_NORMAL || policy == SCHED_BATCH;
}

static inline int rt_policy(int policy)
{
	return policy == SCHED_FIFO || policy == SCHED_RR;
}

static inline int dl_policy(int policy)
{
	return policy == SCHED_DEADLINE;
}
static inline bool valid_policy(int policy)
{
	return idle_policy(policy) || fair_policy(policy) ||
		rt_policy(policy) || dl_policy(policy);
}

static inline int task_has_rt_policy(struct task_struct *p)
{
	return rt_policy(p->policy);
}

static inline int task_has_dl_policy(struct task_struct *p)
{
	return dl_policy(p->policy);
}

/*
 * Tells if entity @a should preempt entity @b.
 */
static inline bool
dl_entity_preempt(struct sched_dl_entity *a, struct sched_dl_entity *b)
{
	return dl_time_before(a->deadline, b->deadline);
}

/*
 * This is the priority-queue data structure of the RT scheduling class:
 */
struct rt_prio_array {
	DECLARE_BITMAP(bitmap, MAX_RT_PRIO+1); /* include 1 bit for delimiter */
	struct list_head queue[MAX_RT_PRIO];
};

struct rt_bandwidth {
	/* nests inside the rq lock: */
	raw_spinlock_t		rt_runtime_lock;
	ktime_t			rt_period;
	u64			rt_runtime;
	struct hrtimer		rt_period_timer;
	unsigned int		rt_period_active;
};

void __dl_clear_params(struct task_struct *p);

/*
 * To keep the bandwidth of -deadline tasks and groups under control
 * we need some place where:
 *  - store the maximum -deadline bandwidth of the system (the group);
 *  - cache the fraction of that bandwidth that is currently allocated.
 *
 * This is all done in the data structure below. It is similar to the
 * one used for RT-throttling (rt_bandwidth), with the main difference
 * that, since here we are only interested in admission control, we
 * do not decrease any runtime while the group "executes", neither we
 * need a timer to replenish it.
 *
 * With respect to SMP, the bandwidth is given on a per-CPU basis,
 * meaning that:
 *  - dl_bw (< 100%) is the bandwidth of the system (group) on each CPU;
 *  - dl_total_bw array contains, in the i-eth element, the currently
 *    allocated bandwidth on the i-eth CPU.
 * Moreover, groups consume bandwidth on each CPU, while tasks only
 * consume bandwidth on the CPU they're running on.
 * Finally, dl_total_bw_cpu is used to cache the index of dl_total_bw
 * that will be shown the next time the proc or cgroup controls will
 * be red. It on its turn can be changed by writing on its own
 * control.
 */
struct dl_bandwidth {
	raw_spinlock_t dl_runtime_lock;
	u64 dl_runtime;
	u64 dl_period;
};

static inline int dl_bandwidth_enabled(void)
{
	return sysctl_sched_rt_runtime >= 0;
}

extern struct dl_bw *dl_bw_of(int i);

struct dl_bw {
	raw_spinlock_t lock;
	u64 bw, total_bw;
};

static inline
void __dl_clear(struct dl_bw *dl_b, u64 tsk_bw)
{
	dl_b->total_bw -= tsk_bw;
}

static inline
void __dl_add(struct dl_bw *dl_b, u64 tsk_bw)
{
	dl_b->total_bw += tsk_bw;
}

static inline
bool __dl_overflow(struct dl_bw *dl_b, int cpus, u64 old_bw, u64 new_bw)
{
	return dl_b->bw != -1 &&
	       dl_b->bw * cpus < dl_b->total_bw - old_bw + new_bw;
}

extern struct mutex sched_domains_mutex;

#ifdef CONFIG_CGROUP_SCHED

#include <linux/cgroup.h>
#include <linux/psi.h>

struct cfs_rq;
struct rt_rq;

extern struct list_head task_groups;

struct cfs_bandwidth {
#ifdef CONFIG_CFS_BANDWIDTH
	raw_spinlock_t lock;
	ktime_t period;
	u64 quota, runtime;
	s64 hierarchical_quota;
	u64 runtime_expires;

	int idle, period_active;
	struct hrtimer period_timer, slack_timer;
	struct list_head throttled_cfs_rq;

	/* statistics */
	int nr_periods, nr_throttled;
	u64 throttled_time;

	bool distribute_running;
#endif
};

/* task group related information */
struct task_group {
	struct cgroup_subsys_state css;

#ifdef CONFIG_FAIR_GROUP_SCHED
	/* schedulable entities of this group on each cpu */
	struct sched_entity **se;
	/* runqueue "owned" by this group on each cpu */
	struct cfs_rq **cfs_rq;
	unsigned long shares;

#ifdef	CONFIG_SMP
	/*
	 * load_avg can be heavily contended at clock tick time, so put
	 * it in its own cacheline separated from the fields above which
	 * will also be accessed at each tick.
	 */
	atomic_long_t load_avg ____cacheline_aligned;
#endif
#endif

#ifdef CONFIG_RT_GROUP_SCHED
	struct sched_rt_entity **rt_se;
	struct rt_rq **rt_rq;

	struct rt_bandwidth rt_bandwidth;
#endif

	struct rcu_head rcu;
	struct list_head list;

	struct task_group *parent;
	struct list_head siblings;
	struct list_head children;

#ifdef CONFIG_SCHED_AUTOGROUP
	struct autogroup *autogroup;
#endif

	struct cfs_bandwidth cfs_bandwidth;
};

#ifdef CONFIG_FAIR_GROUP_SCHED
#define ROOT_TASK_GROUP_LOAD	NICE_0_LOAD

/*
 * A weight of 0 or 1 can cause arithmetics problems.
 * A weight of a cfs_rq is the sum of weights of which entities
 * are queued on this cfs_rq, so a weight of a entity should not be
 * too large, so as the shares value of a task group.
 * (The default weight is 1024 - so there's no practical
 *  limitation from this.)
 */
#define MIN_SHARES	(1UL <<  1)
#define MAX_SHARES	(1UL << 18)
#endif

typedef int (*tg_visitor)(struct task_group *, void *);

extern int walk_tg_tree_from(struct task_group *from,
			     tg_visitor down, tg_visitor up, void *data);

/*
 * Iterate the full tree, calling @down when first entering a node and @up when
 * leaving it for the final time.
 *
 * Caller must hold rcu_lock or sufficient equivalent.
 */
static inline int walk_tg_tree(tg_visitor down, tg_visitor up, void *data)
{
	return walk_tg_tree_from(&root_task_group, down, up, data);
}

extern int tg_nop(struct task_group *tg, void *data);

extern void free_fair_sched_group(struct task_group *tg);
extern int alloc_fair_sched_group(struct task_group *tg, struct task_group *parent);
extern void online_fair_sched_group(struct task_group *tg);
extern void unregister_fair_sched_group(struct task_group *tg);
extern void init_tg_cfs_entry(struct task_group *tg, struct cfs_rq *cfs_rq,
			struct sched_entity *se, int cpu,
			struct sched_entity *parent);
extern void init_cfs_bandwidth(struct cfs_bandwidth *cfs_b);

extern void __refill_cfs_bandwidth_runtime(struct cfs_bandwidth *cfs_b);
extern void start_cfs_bandwidth(struct cfs_bandwidth *cfs_b);
extern void unthrottle_cfs_rq(struct cfs_rq *cfs_rq);

extern void free_rt_sched_group(struct task_group *tg);
extern int alloc_rt_sched_group(struct task_group *tg, struct task_group *parent);
extern void init_tg_rt_entry(struct task_group *tg, struct rt_rq *rt_rq,
		struct sched_rt_entity *rt_se, int cpu,
		struct sched_rt_entity *parent);

extern struct task_group *sched_create_group(struct task_group *parent);
extern void sched_online_group(struct task_group *tg,
			       struct task_group *parent);
extern void sched_destroy_group(struct task_group *tg);
extern void sched_offline_group(struct task_group *tg);

extern void sched_move_task(struct task_struct *tsk);

#ifdef CONFIG_FAIR_GROUP_SCHED
extern int sched_group_set_shares(struct task_group *tg, unsigned long shares);

#ifdef CONFIG_SMP
extern void set_task_rq_fair(struct sched_entity *se,
			     struct cfs_rq *prev, struct cfs_rq *next);
#else /* !CONFIG_SMP */
static inline void set_task_rq_fair(struct sched_entity *se,
			     struct cfs_rq *prev, struct cfs_rq *next) { }
#endif /* CONFIG_SMP */
#endif /* CONFIG_FAIR_GROUP_SCHED */

extern struct task_group *css_tg(struct cgroup_subsys_state *css);

#else /* CONFIG_CGROUP_SCHED */

struct cfs_bandwidth { };

#endif	/* CONFIG_CGROUP_SCHED */

/* CFS-related fields in a runqueue */
struct cfs_rq {
	struct load_weight load;
	unsigned int nr_running, h_nr_running;

	u64 exec_clock;
	u64 min_vruntime;
#ifndef CONFIG_64BIT
	u64 min_vruntime_copy;
#endif

	struct rb_root_cached tasks_timeline;

	/*
	 * 'curr' points to currently running entity on this cfs_rq.
	 * It is set to NULL otherwise (i.e when none are currently running).
	 */
	struct sched_entity *curr, *next, *last, *skip;

#ifdef	CONFIG_SCHED_DEBUG
	unsigned int nr_spread_over;
#endif

#ifdef CONFIG_SMP
	/*
	 * CFS load tracking
	 */
	struct sched_avg avg;
	u64 runnable_load_sum;
	unsigned long runnable_load_avg;
#ifdef CONFIG_FAIR_GROUP_SCHED
	unsigned long tg_load_avg_contrib;
	unsigned long propagate_avg;
#endif
	atomic_long_t removed_load_avg, removed_util_avg;
#ifndef CONFIG_64BIT
	u64 load_last_update_time_copy;
#endif

#ifdef CONFIG_FAIR_GROUP_SCHED
	/*
	 *   h_load = weight * f(tg)
	 *
	 * Where f(tg) is the recursive weight fraction assigned to
	 * this group.
	 */
	unsigned long h_load;
	u64 last_h_load_update;
	struct sched_entity *h_load_next;
#endif /* CONFIG_FAIR_GROUP_SCHED */
#endif /* CONFIG_SMP */

#ifdef CONFIG_FAIR_GROUP_SCHED
	struct rq *rq;	/* cpu runqueue to which this cfs_rq is attached */

	/*
	 * leaf cfs_rqs are those that hold tasks (lowest schedulable entity in
	 * a hierarchy). Non-leaf lrqs hold other higher schedulable entities
	 * (like users, containers etc.)
	 *
	 * leaf_cfs_rq_list ties together list of leaf cfs_rq's in a cpu. This
	 * list is used during load balance.
	 */
	int on_list;
	struct list_head leaf_cfs_rq_list;
	struct task_group *tg;	/* group that "owns" this runqueue */

#ifdef CONFIG_CFS_BANDWIDTH

#ifdef CONFIG_SCHED_WALT
	struct walt_sched_stats walt_stats;
#endif

	int runtime_enabled;
	u64 runtime_expires;
	s64 runtime_remaining;

	u64 throttled_clock, throttled_clock_task;
	u64 throttled_clock_task_time;
	int throttled, throttle_count;
	struct list_head throttled_list;
#endif /* CONFIG_CFS_BANDWIDTH */
#endif /* CONFIG_FAIR_GROUP_SCHED */
};

static inline int rt_bandwidth_enabled(void)
{
	return sysctl_sched_rt_runtime >= 0;
}

/* RT IPI pull logic requires IRQ_WORK */
#if defined(CONFIG_IRQ_WORK) && defined(CONFIG_SMP)
# define HAVE_RT_PUSH_IPI
#endif

/* Real-Time classes' related field in a runqueue: */
struct rt_rq {
	struct rt_prio_array active;
	unsigned int rt_nr_running;
	unsigned int rr_nr_running;
#if defined CONFIG_SMP || defined CONFIG_RT_GROUP_SCHED
	struct {
		int curr; /* highest queued rt task prio */
#ifdef CONFIG_SMP
		int next; /* next highest */
#endif
	} highest_prio;
#endif
#ifdef CONFIG_SMP
	unsigned long rt_nr_migratory;
	unsigned long rt_nr_total;
	int overloaded;
	struct plist_head pushable_tasks;
#endif /* CONFIG_SMP */
	int rt_queued;

	int rt_throttled;
	u64 rt_time;
	u64 rt_runtime;
	/* Nests inside the rq lock: */
	raw_spinlock_t rt_runtime_lock;

#ifdef CONFIG_RT_GROUP_SCHED
	unsigned long rt_nr_boosted;

	struct rq *rq;
	struct task_group *tg;
#endif
};

/* Deadline class' related fields in a runqueue */
struct dl_rq {
	/* runqueue is an rbtree, ordered by deadline */
	struct rb_root rb_root;
	struct rb_node *rb_leftmost;

	unsigned long dl_nr_running;

#ifdef CONFIG_SMP
	/*
	 * Deadline values of the currently executing and the
	 * earliest ready task on this rq. Caching these facilitates
	 * the decision wether or not a ready but not running task
	 * should migrate somewhere else.
	 */
	struct {
		u64 curr;
		u64 next;
	} earliest_dl;

	unsigned long dl_nr_migratory;
	int overloaded;

	/*
	 * Tasks on this rq that can be pushed away. They are kept in
	 * an rb-tree, ordered by tasks' deadlines, with caching
	 * of the leftmost (earliest deadline) element.
	 */
	struct rb_root pushable_dl_tasks_root;
	struct rb_node *pushable_dl_tasks_leftmost;
#else
	struct dl_bw dl_bw;
#endif
};

#ifdef CONFIG_SMP

struct max_cpu_capacity {
	raw_spinlock_t lock;
	unsigned long val;
	int cpu;
};

/*
 * We add the notion of a root-domain which will be used to define per-domain
 * variables. Each exclusive cpuset essentially defines an island domain by
 * fully partitioning the member cpus from any other cpuset. Whenever a new
 * exclusive cpuset is created, we also create and attach a new root-domain
 * object.
 *
 */
struct root_domain {
	atomic_t refcount;
	atomic_t rto_count;
	struct rcu_head rcu;
	cpumask_var_t span;
	cpumask_var_t online;

	/* Indicate more than one runnable task for any CPU */
	bool overload;

	/* Indicate one or more cpus over-utilized (tipping point) */
	bool overutilized;

	/*
	 * The bit corresponding to a CPU gets set here if such CPU has more
	 * than one runnable -deadline task (as it is below for RT tasks).
	 */
	cpumask_var_t dlo_mask;
	atomic_t dlo_count;
	struct dl_bw dl_bw;
	struct cpudl cpudl;

#ifdef HAVE_RT_PUSH_IPI
	/*
	 * For IPI pull requests, loop across the rto_mask.
	 */
	struct irq_work rto_push_work;
	raw_spinlock_t rto_lock;
	/* These are only updated and read within rto_lock */
	int rto_loop;
	int rto_cpu;
	/* These atomics are updated outside of a lock */
	atomic_t rto_loop_next;
	atomic_t rto_loop_start;
#endif
	/*
	 * The "RT overload" flag: it gets set if a CPU has more than
	 * one runnable RT task.
	 */
	cpumask_var_t rto_mask;
	struct cpupri cpupri;

	/* Maximum cpu capacity in the system. */
	struct max_cpu_capacity max_cpu_capacity;

	/* First cpu with maximum and minimum original capacity */
	int max_cap_orig_cpu, min_cap_orig_cpu;
};

extern struct root_domain def_root_domain;
extern void sched_get_rd(struct root_domain *rd);
extern void sched_put_rd(struct root_domain *rd);

#ifdef HAVE_RT_PUSH_IPI
extern void rto_push_irq_work_func(struct irq_work *work);
#endif
#endif /* CONFIG_SMP */

/*
 * This is the main, per-CPU runqueue data structure.
 *
 * Locking rule: those places that want to lock multiple runqueues
 * (such as the load balancing or the thread migration code), lock
 * acquire operations must be ordered by ascending &runqueue.
 */
struct rq {
	/* runqueue lock: */
	raw_spinlock_t lock;

	/*
	 * nr_running and cpu_load should be in the same cacheline because
	 * remote CPUs use both these fields when doing load calculation.
	 */
	unsigned int nr_running;
#ifdef CONFIG_NUMA_BALANCING
	unsigned int nr_numa_running;
	unsigned int nr_preferred_running;
#endif
	#define CPU_LOAD_IDX_MAX 5
	unsigned long cpu_load[CPU_LOAD_IDX_MAX];
	unsigned int misfit_task;
#ifdef CONFIG_NO_HZ_COMMON
#ifdef CONFIG_SMP
	unsigned long last_load_update_tick;
#endif /* CONFIG_SMP */
	unsigned long nohz_flags;
#endif /* CONFIG_NO_HZ_COMMON */
#ifdef CONFIG_NO_HZ_FULL
	unsigned long last_sched_tick;
#endif

#ifdef CONFIG_CPU_QUIET
	/* time-based average load */
	u64 nr_last_stamp;
	u64 nr_running_integral;
	seqcount_t ave_seqcnt;
#endif

	/* capture load from *all* tasks on this cpu: */
	struct load_weight load;
	unsigned long nr_load_updates;
	u64 nr_switches;

	struct cfs_rq cfs;
	struct rt_rq rt;
	struct dl_rq dl;

#ifdef CONFIG_FAIR_GROUP_SCHED
	/* list of leaf cfs_rq on this cpu: */
	struct list_head leaf_cfs_rq_list;
	struct list_head *tmp_alone_branch;
#endif /* CONFIG_FAIR_GROUP_SCHED */

	/*
	 * This is part of a global counter where only the total sum
	 * over all CPUs matters. A task can increase this counter on
	 * one CPU and if it got migrated afterwards it may decrease
	 * it on another CPU. Always updated under the runqueue lock:
	 */
	unsigned long nr_uninterruptible;

	struct task_struct *curr, *idle, *stop;
	unsigned long next_balance;
	struct mm_struct *prev_mm;

	unsigned int clock_skip_update;
	u64 clock;
	u64 clock_task;

	atomic_t nr_iowait;

#ifdef CONFIG_SMP
	struct root_domain *rd;
	struct sched_domain *sd;

	unsigned long cpu_capacity;
	unsigned long cpu_capacity_orig;

	struct callback_head *balance_callback;

	unsigned char idle_balance;
	/* For active balancing */
	int active_balance;
	int push_cpu;
	struct task_struct *push_task;
	struct cpu_stop_work active_balance_work;
	/* cpu of this runqueue: */
	int cpu;
	int online;

	struct list_head cfs_tasks;

	u64 rt_avg;
	u64 age_stamp;
	u64 idle_stamp;
	u64 avg_idle;

	/* This is used to determine avg_idle's max value */
	u64 max_idle_balance_cost;
#endif

#ifdef CONFIG_SCHED_WALT
	struct sched_cluster *cluster;
	struct cpumask freq_domain_cpumask;
	struct walt_sched_stats walt_stats;

	int cstate, wakeup_latency, wakeup_energy;
	u64 window_start;
	s64 cum_window_start;
	unsigned long walt_flags;

	u64 cur_irqload;
	u64 avg_irqload;
	u64 irqload_ts;
	unsigned int static_cpu_pwr_cost;
	struct task_struct *ed_task;
	struct cpu_cycle cc;
	u64 old_busy_time, old_busy_time_group;
	u64 old_estimated_time;
	u64 curr_runnable_sum;
	u64 prev_runnable_sum;
	u64 nt_curr_runnable_sum;
	u64 nt_prev_runnable_sum;
	u64 cum_window_demand;
	struct group_cpu_time grp_time;
	struct load_subtractions load_subs[NUM_TRACKED_WINDOWS];
	DECLARE_BITMAP_ARRAY(top_tasks_bitmap,
			NUM_TRACKED_WINDOWS, NUM_LOAD_INDICES);
	u8 *top_tasks[NUM_TRACKED_WINDOWS];
	u8 curr_table;
	int prev_top;
	int curr_top;
	bool notif_pending;
	u64 last_cc_update;
	u64 cycles;
#endif

#ifdef CONFIG_IRQ_TIME_ACCOUNTING
	u64 prev_irq_time;
#endif
#ifdef CONFIG_PARAVIRT
	u64 prev_steal_time;
#endif
#ifdef CONFIG_PARAVIRT_TIME_ACCOUNTING
	u64 prev_steal_time_rq;
#endif

	/* calc_load related fields */
	unsigned long calc_load_update;
	long calc_load_active;

#ifdef CONFIG_SCHED_HRTICK
#ifdef CONFIG_SMP
	int hrtick_csd_pending;
	struct call_single_data hrtick_csd;
#endif
	struct hrtimer hrtick_timer;
#endif

#ifdef CONFIG_SCHEDSTATS
	/* latency stats */
	struct sched_info rq_sched_info;
	unsigned long long rq_cpu_time;
	/* could above be rq->cfs_rq.exec_clock + rq->rt_rq.rt_runtime ? */

	/* sys_sched_yield() stats */
	unsigned int yld_count;

	/* schedule() stats */
	unsigned int sched_count;
	unsigned int sched_goidle;

	/* try_to_wake_up() stats */
	unsigned int ttwu_count;
	unsigned int ttwu_local;
#ifdef CONFIG_SMP
	struct eas_stats eas_stats;
#endif
#endif

#ifdef CONFIG_SMP
	struct llist_head wake_list;
#endif

#ifdef CONFIG_CPU_IDLE
	/* Must be inspected within a rcu lock section */
	struct cpuidle_state *idle_state;
	int idle_state_idx;
#endif
};

static inline int cpu_of(struct rq *rq)
{
#ifdef CONFIG_SMP
	return rq->cpu;
#else
	return 0;
#endif
}

DECLARE_PER_CPU_SHARED_ALIGNED(struct rq, runqueues);

#define cpu_rq(cpu)		(&per_cpu(runqueues, (cpu)))
#define this_rq()		this_cpu_ptr(&runqueues)
#define task_rq(p)		cpu_rq(task_cpu(p))
#define cpu_curr(cpu)		(cpu_rq(cpu)->curr)
#define raw_rq()		raw_cpu_ptr(&runqueues)

extern void update_rq_clock(struct rq *rq);

static inline u64 __rq_clock_broken(struct rq *rq)
{
	return READ_ONCE(rq->clock);
}

static inline u64 rq_clock(struct rq *rq)
{
	lockdep_assert_held(&rq->lock);
	return rq->clock;
}

static inline u64 rq_clock_task(struct rq *rq)
{
	lockdep_assert_held(&rq->lock);
	return rq->clock_task;
}

#define RQCF_REQ_SKIP	0x01
#define RQCF_ACT_SKIP	0x02

static inline void rq_clock_skip_update(struct rq *rq, bool skip)
{
	lockdep_assert_held(&rq->lock);
	if (skip)
		rq->clock_skip_update |= RQCF_REQ_SKIP;
	else
		rq->clock_skip_update &= ~RQCF_REQ_SKIP;
}

struct rq_flags {
	unsigned long flags;
	struct pin_cookie cookie;
};

static inline void rq_pin_lock(struct rq *rq, struct rq_flags *rf)
{
	rf->cookie = lockdep_pin_lock(&rq->lock);
}

static inline void rq_unpin_lock(struct rq *rq, struct rq_flags *rf)
{
	lockdep_unpin_lock(&rq->lock, rf->cookie);
}

static inline void rq_repin_lock(struct rq *rq, struct rq_flags *rf)
{
	lockdep_repin_lock(&rq->lock, rf->cookie);
}

struct rq *__task_rq_lock(struct task_struct *p, struct rq_flags *rf)
	__acquires(rq->lock);

struct rq *task_rq_lock(struct task_struct *p, struct rq_flags *rf)
	__acquires(p->pi_lock)
	__acquires(rq->lock);

static inline void __task_rq_unlock(struct rq *rq, struct rq_flags *rf)
	__releases(rq->lock)
{
	rq_unpin_lock(rq, rf);
	raw_spin_unlock(&rq->lock);
}

static inline void
task_rq_unlock(struct rq *rq, struct task_struct *p, struct rq_flags *rf)
	__releases(rq->lock)
	__releases(p->pi_lock)
{
	rq_unpin_lock(rq, rf);
	raw_spin_unlock(&rq->lock);
	raw_spin_unlock_irqrestore(&p->pi_lock, rf->flags);
}

static inline void
rq_lock_irqsave(struct rq *rq, struct rq_flags *rf)
	__acquires(rq->lock)
{
	raw_spin_lock_irqsave(&rq->lock, rf->flags);
	rq_pin_lock(rq, rf);
}

static inline void
rq_lock_irq(struct rq *rq, struct rq_flags *rf)
	__acquires(rq->lock)
{
	raw_spin_lock_irq(&rq->lock);
	rq_pin_lock(rq, rf);
}

static inline void
rq_lock(struct rq *rq, struct rq_flags *rf)
	__acquires(rq->lock)
{
	raw_spin_lock(&rq->lock);
	rq_pin_lock(rq, rf);
}

static inline void
rq_relock(struct rq *rq, struct rq_flags *rf)
	__acquires(rq->lock)
{
	raw_spin_lock(&rq->lock);
	rq_repin_lock(rq, rf);
}

static inline void
rq_unlock_irqrestore(struct rq *rq, struct rq_flags *rf)
	__releases(rq->lock)
{
	rq_unpin_lock(rq, rf);
	raw_spin_unlock_irqrestore(&rq->lock, rf->flags);
}

static inline void
rq_unlock_irq(struct rq *rq, struct rq_flags *rf)
	__releases(rq->lock)
{
	rq_unpin_lock(rq, rf);
	raw_spin_unlock_irq(&rq->lock);
}

static inline void
rq_unlock(struct rq *rq, struct rq_flags *rf)
	__releases(rq->lock)
{
	rq_unpin_lock(rq, rf);
	raw_spin_unlock(&rq->lock);
}

static inline struct rq *
this_rq_lock_irq(struct rq_flags *rf)
	__acquires(rq->lock)
{
	struct rq *rq;

	local_irq_disable();
	rq = this_rq();
	rq_lock(rq, rf);
	return rq;
}

#ifdef CONFIG_NUMA
enum numa_topology_type {
	NUMA_DIRECT,
	NUMA_GLUELESS_MESH,
	NUMA_BACKPLANE,
};
extern enum numa_topology_type sched_numa_topology_type;
extern int sched_max_numa_distance;
extern bool find_numa_distance(int distance);
#endif

#ifdef CONFIG_NUMA_BALANCING
/* The regions in numa_faults array from task_struct */
enum numa_faults_stats {
	NUMA_MEM = 0,
	NUMA_CPU,
	NUMA_MEMBUF,
	NUMA_CPUBUF
};
extern void sched_setnuma(struct task_struct *p, int node);
extern int migrate_task_to(struct task_struct *p, int cpu);
#endif /* CONFIG_NUMA_BALANCING */
extern int migrate_swap(struct task_struct *cur, struct task_struct *p);

#ifdef CONFIG_SMP

static inline void
queue_balance_callback(struct rq *rq,
		       struct callback_head *head,
		       void (*func)(struct rq *rq))
{
	lockdep_assert_held(&rq->lock);

	if (unlikely(head->next))
		return;

	head->func = (void (*)(struct callback_head *))func;
	head->next = rq->balance_callback;
	rq->balance_callback = head;
}

extern void sched_ttwu_pending(void);

#define rcu_dereference_check_sched_domain(p) \
	rcu_dereference_check((p), \
			      lockdep_is_held(&sched_domains_mutex))

/*
 * The domain tree (rq->sd) is protected by RCU's quiescent state transition.
 * See detach_destroy_domains: synchronize_sched for details.
 *
 * The domain tree of any CPU may only be accessed from within
 * preempt-disabled sections.
 */
#define for_each_domain(cpu, __sd) \
	for (__sd = rcu_dereference_check_sched_domain(cpu_rq(cpu)->sd); \
			__sd; __sd = __sd->parent)

#define for_each_lower_domain(sd) for (; sd; sd = sd->child)

/**
 * highest_flag_domain - Return highest sched_domain containing flag.
 * @cpu:	The cpu whose highest level of sched domain is to
 *		be returned.
 * @flag:	The flag to check for the highest sched_domain
 *		for the given cpu.
 *
 * Returns the highest sched_domain of a cpu which contains the given flag.
 */
static inline struct sched_domain *highest_flag_domain(int cpu, int flag)
{
	struct sched_domain *sd, *hsd = NULL;

	for_each_domain(cpu, sd) {
		if (!(sd->flags & flag))
			break;
		hsd = sd;
	}

	return hsd;
}

static inline struct sched_domain *lowest_flag_domain(int cpu, int flag)
{
	struct sched_domain *sd;

	for_each_domain(cpu, sd) {
		if (sd->flags & flag)
			break;
	}

	return sd;
}

DECLARE_PER_CPU(struct sched_domain *, sd_llc);
DECLARE_PER_CPU(int, sd_llc_size);
DECLARE_PER_CPU(int, sd_llc_id);
DECLARE_PER_CPU(struct sched_domain_shared *, sd_llc_shared);
DECLARE_PER_CPU(struct sched_domain *, sd_numa);
DECLARE_PER_CPU(struct sched_domain *, sd_asym);
DECLARE_PER_CPU(struct sched_domain *, sd_ea);
DECLARE_PER_CPU(struct sched_domain *, sd_scs);

struct sched_group_capacity {
	atomic_t ref;
	/*
	 * CPU capacity of this group, SCHED_CAPACITY_SCALE being max capacity
	 * for a single CPU.
	 */
	unsigned long capacity;
	unsigned long max_capacity; /* Max per-cpu capacity in group */
	unsigned long min_capacity; /* Min per-CPU capacity in group */
	unsigned long next_update;
	int imbalance; /* XXX unrelated to capacity but shared group state */

	unsigned long cpumask[0]; /* iteration mask */
};

struct sched_group {
	struct sched_group *next;	/* Must be a circular list */
	atomic_t ref;

	unsigned int group_weight;
	struct sched_group_capacity *sgc;
	const struct sched_group_energy *sge;

	/*
	 * The CPUs this group covers.
	 *
	 * NOTE: this field is variable length. (Allocated dynamically
	 * by attaching extra space to the end of the structure,
	 * depending on how many CPUs the kernel has booted up with)
	 */
	unsigned long cpumask[0];
};

static inline struct cpumask *sched_group_cpus(struct sched_group *sg)
{
	return to_cpumask(sg->cpumask);
}

/*
 * cpumask masking which cpus in the group are allowed to iterate up the domain
 * tree.
 */
static inline struct cpumask *sched_group_mask(struct sched_group *sg)
{
	return to_cpumask(sg->sgc->cpumask);
}

/**
 * group_first_cpu - Returns the first cpu in the cpumask of a sched_group.
 * @group: The group whose first cpu is to be returned.
 */
static inline unsigned int group_first_cpu(struct sched_group *group)
{
	return cpumask_first(sched_group_cpus(group));
}

extern int group_balance_cpu(struct sched_group *sg);

#if defined(CONFIG_SCHED_DEBUG) && defined(CONFIG_SYSCTL)
void register_sched_domain_sysctl(void);
void unregister_sched_domain_sysctl(void);
#else
static inline void register_sched_domain_sysctl(void)
{
}
static inline void unregister_sched_domain_sysctl(void)
{
}
#endif

#else

static inline void sched_ttwu_pending(void) { }

#endif /* CONFIG_SMP */

#include "stats.h"
#include "auto_group.h"

enum sched_boost_policy {
	SCHED_BOOST_NONE,
	SCHED_BOOST_ON_BIG,
	SCHED_BOOST_ON_ALL,
};

#define NO_BOOST 0
#define FULL_THROTTLE_BOOST 1
#define CONSERVATIVE_BOOST 2
#define RESTRAINED_BOOST 3

/*
 * Returns the rq capacity of any rq in a group. This does not play
 * well with groups where rq capacity can change independently.
 */
#define group_rq_capacity(group) cpu_capacity(group_first_cpu(group))

#ifdef CONFIG_CGROUP_SCHED

/*
 * Return the group to which this tasks belongs.
 *
 * We cannot use task_css() and friends because the cgroup subsystem
 * changes that value before the cgroup_subsys::attach() method is called,
 * therefore we cannot pin it and might observe the wrong value.
 *
 * The same is true for autogroup's p->signal->autogroup->tg, the autogroup
 * core changes this before calling sched_move_task().
 *
 * Instead we use a 'copy' which is updated from sched_move_task() while
 * holding both task_struct::pi_lock and rq::lock.
 */
static inline struct task_group *task_group(struct task_struct *p)
{
	return p->sched_task_group;
}

/* Change a task's cfs_rq and parent entity if it moves across CPUs/groups */
static inline void set_task_rq(struct task_struct *p, unsigned int cpu)
{
#if defined(CONFIG_FAIR_GROUP_SCHED) || defined(CONFIG_RT_GROUP_SCHED)
	struct task_group *tg = task_group(p);
#endif

#ifdef CONFIG_FAIR_GROUP_SCHED
	set_task_rq_fair(&p->se, p->se.cfs_rq, tg->cfs_rq[cpu]);
	p->se.cfs_rq = tg->cfs_rq[cpu];
	p->se.parent = tg->se[cpu];
#endif

#ifdef CONFIG_RT_GROUP_SCHED
	p->rt.rt_rq  = tg->rt_rq[cpu];
	p->rt.parent = tg->rt_se[cpu];
#endif
}

#else /* CONFIG_CGROUP_SCHED */

static inline void set_task_rq(struct task_struct *p, unsigned int cpu) { }
static inline struct task_group *task_group(struct task_struct *p)
{
	return NULL;
}

#endif /* CONFIG_CGROUP_SCHED */

static inline void __set_task_cpu(struct task_struct *p, unsigned int cpu)
{
	set_task_rq(p, cpu);
#ifdef CONFIG_SMP
	/*
	 * After ->cpu is set up to a new value, task_rq_lock(p, ...) can be
	 * successfuly executed on another CPU. We must ensure that updates of
	 * per-task data have been completed by this moment.
	 */
	smp_wmb();
#ifdef CONFIG_THREAD_INFO_IN_TASK
	p->cpu = cpu;
#else
	task_thread_info(p)->cpu = cpu;
#endif
	p->wake_cpu = cpu;
#endif
}

/*
 * Tunables that become constants when CONFIG_SCHED_DEBUG is off:
 */
#ifdef CONFIG_SCHED_DEBUG
# include <linux/static_key.h>
# define const_debug __read_mostly
#else
# define const_debug const
#endif

extern const_debug unsigned int sysctl_sched_features;

#define SCHED_FEAT(name, enabled)	\
	__SCHED_FEAT_##name ,

enum {
#include "features.h"
	__SCHED_FEAT_NR,
};

#undef SCHED_FEAT

#if defined(CONFIG_SCHED_DEBUG) && defined(HAVE_JUMP_LABEL)
#define SCHED_FEAT(name, enabled)					\
static __always_inline bool static_branch_##name(struct static_key *key) \
{									\
	return static_key_##enabled(key);				\
}

#include "features.h"

#undef SCHED_FEAT

extern struct static_key sched_feat_keys[__SCHED_FEAT_NR];
#define sched_feat(x) (static_branch_##x(&sched_feat_keys[__SCHED_FEAT_##x]))
#else /* !(SCHED_DEBUG && HAVE_JUMP_LABEL) */
#define sched_feat(x) (sysctl_sched_features & (1UL << __SCHED_FEAT_##x))
#endif /* SCHED_DEBUG && HAVE_JUMP_LABEL */

extern struct static_key_false sched_numa_balancing;
extern struct static_key_false sched_schedstats;

static inline u64 global_rt_period(void)
{
	return (u64)sysctl_sched_rt_period * NSEC_PER_USEC;
}

static inline u64 global_rt_runtime(void)
{
	if (sysctl_sched_rt_runtime < 0)
		return RUNTIME_INF;

	return (u64)sysctl_sched_rt_runtime * NSEC_PER_USEC;
}

static inline int task_current(struct rq *rq, struct task_struct *p)
{
	return rq->curr == p;
}

static inline int task_running(struct rq *rq, struct task_struct *p)
{
#ifdef CONFIG_SMP
	return p->on_cpu;
#else
	return task_current(rq, p);
#endif
}

static inline int task_on_rq_queued(struct task_struct *p)
{
	return p->on_rq == TASK_ON_RQ_QUEUED;
}

static inline int task_on_rq_migrating(struct task_struct *p)
{
	return p->on_rq == TASK_ON_RQ_MIGRATING;
}

#ifndef prepare_arch_switch
# define prepare_arch_switch(next)	do { } while (0)
#endif
#ifndef finish_arch_post_lock_switch
# define finish_arch_post_lock_switch()	do { } while (0)
#endif

static inline void prepare_lock_switch(struct rq *rq, struct task_struct *next)
{
#ifdef CONFIG_SMP
	/*
	 * We can optimise this out completely for !SMP, because the
	 * SMP rebalancing from interrupt is the only thing that cares
	 * here.
	 */
	next->on_cpu = 1;
#endif
}

static inline void finish_lock_switch(struct rq *rq, struct task_struct *prev)
{
#ifdef CONFIG_SMP
	/*
	 * After ->on_cpu is cleared, the task can be moved to a different CPU.
	 * We must ensure this doesn't happen until the switch is completely
	 * finished.
	 *
	 * In particular, the load of prev->state in finish_task_switch() must
	 * happen before this.
	 *
	 * Pairs with the smp_cond_load_acquire() in try_to_wake_up().
	 */
	smp_store_release(&prev->on_cpu, 0);
#endif
#ifdef CONFIG_DEBUG_SPINLOCK
	/* this is a valid case when another task releases the spinlock */
	rq->lock.owner = current;
#endif
	/*
	 * If we are tracking spinlock dependencies then we have to
	 * fix up the runqueue lock - which gets 'carried over' from
	 * prev into current:
	 */
	spin_acquire(&rq->lock.dep_map, 0, 0, _THIS_IP_);

	raw_spin_unlock_irq(&rq->lock);
}

/*
 * wake flags
 */
#define WF_SYNC		0x01		/* waker goes to sleep after wakeup */
#define WF_FORK		0x02		/* child wakeup after fork */
#define WF_MIGRATED	0x4		/* internal use, task got migrated */

/*
 * To aid in avoiding the subversion of "niceness" due to uneven distribution
 * of tasks with abnormal "nice" values across CPUs the contribution that
 * each task makes to its run queue's load is weighted according to its
 * scheduling class and "nice" value. For SCHED_NORMAL tasks this is just a
 * scaled version of the new time slice allocation that they receive on time
 * slice expiry etc.
 */

#define WEIGHT_IDLEPRIO                3
#define WMULT_IDLEPRIO         1431655765

extern const int sched_prio_to_weight[40];
extern const u32 sched_prio_to_wmult[40];

/*
 * {de,en}queue flags:
 *
 * DEQUEUE_SLEEP  - task is no longer runnable
 * ENQUEUE_WAKEUP - task just became runnable
 *
 * SAVE/RESTORE - an otherwise spurious dequeue/enqueue, done to ensure tasks
 *                are in a known state which allows modification. Such pairs
 *                should preserve as much state as possible.
 *
 * MOVE - paired with SAVE/RESTORE, explicitly does not preserve the location
 *        in the runqueue.
 *
 * ENQUEUE_HEAD      - place at front of runqueue (tail if not specified)
 * ENQUEUE_REPLENISH - CBS (replenish runtime and postpone deadline)
 * ENQUEUE_MIGRATED  - the task was migrated during wakeup
 *
 */

#define DEQUEUE_SLEEP		0x01
#define DEQUEUE_SAVE		0x02 /* matches ENQUEUE_RESTORE */
#define DEQUEUE_MOVE		0x04 /* matches ENQUEUE_MOVE */
#define DEQUEUE_IDLE		0x80 /* The last dequeue before IDLE */

#define ENQUEUE_WAKEUP		0x01
#define ENQUEUE_RESTORE		0x02
#define ENQUEUE_MOVE		0x04

#define ENQUEUE_HEAD		0x08
#define ENQUEUE_REPLENISH	0x10
#ifdef CONFIG_SMP
#define ENQUEUE_MIGRATED	0x20
#else
#define ENQUEUE_MIGRATED	0x00
#endif
#define ENQUEUE_WAKEUP_NEW	0x40

#define RETRY_TASK		((void *)-1UL)

struct sched_class {
	const struct sched_class *next;

	void (*enqueue_task) (struct rq *rq, struct task_struct *p, int flags);
	void (*dequeue_task) (struct rq *rq, struct task_struct *p, int flags);
	void (*yield_task) (struct rq *rq);
	bool (*yield_to_task) (struct rq *rq, struct task_struct *p, bool preempt);

	void (*check_preempt_curr) (struct rq *rq, struct task_struct *p, int flags);

	/*
	 * It is the responsibility of the pick_next_task() method that will
	 * return the next task to call put_prev_task() on the @prev task or
	 * something equivalent.
	 *
	 * May return RETRY_TASK when it finds a higher prio class has runnable
	 * tasks.
	 */
	struct task_struct * (*pick_next_task) (struct rq *rq,
						struct task_struct *prev,
						struct rq_flags *rf);
	void (*put_prev_task) (struct rq *rq, struct task_struct *p);

#ifdef CONFIG_SMP
	int  (*select_task_rq)(struct task_struct *p, int task_cpu, int sd_flag, int flags);
	void (*migrate_task_rq)(struct task_struct *p);

	void (*task_woken) (struct rq *this_rq, struct task_struct *task);

	void (*set_cpus_allowed)(struct task_struct *p,
				 const struct cpumask *newmask);

	void (*rq_online)(struct rq *rq);
	void (*rq_offline)(struct rq *rq);
#endif

	void (*set_curr_task) (struct rq *rq);
	void (*task_tick) (struct rq *rq, struct task_struct *p, int queued);
	void (*task_fork) (struct task_struct *p);
	void (*task_dead) (struct task_struct *p);

	/*
	 * The switched_from() call is allowed to drop rq->lock, therefore we
	 * cannot assume the switched_from/switched_to pair is serliazed by
	 * rq->lock. They are however serialized by p->pi_lock.
	 */
	void (*switched_from) (struct rq *this_rq, struct task_struct *task);
	void (*switched_to) (struct rq *this_rq, struct task_struct *task);
	void (*prio_changed) (struct rq *this_rq, struct task_struct *task,
			     int oldprio);

	unsigned int (*get_rr_interval) (struct rq *rq,
					 struct task_struct *task);

	void (*update_curr) (struct rq *rq);

#define TASK_SET_GROUP  0
#define TASK_MOVE_GROUP	1

#ifdef CONFIG_FAIR_GROUP_SCHED
	void (*task_change_group) (struct task_struct *p, int type);
#endif
#ifdef CONFIG_SCHED_WALT
	void (*fixup_walt_sched_stats)(struct rq *rq, struct task_struct *p,
				      u32 new_task_load, u32 new_pred_demand);
#endif
};

static inline void put_prev_task(struct rq *rq, struct task_struct *prev)
{
	prev->sched_class->put_prev_task(rq, prev);
}

static inline void set_curr_task(struct rq *rq, struct task_struct *curr)
{
	curr->sched_class->set_curr_task(rq);
}

#define sched_class_highest (&stop_sched_class)
#define for_each_class(class) \
   for (class = sched_class_highest; class; class = class->next)

extern const struct sched_class stop_sched_class;
extern const struct sched_class dl_sched_class;
extern const struct sched_class rt_sched_class;
extern const struct sched_class fair_sched_class;
extern const struct sched_class idle_sched_class;


#ifdef CONFIG_SMP

extern void init_max_cpu_capacity(struct max_cpu_capacity *mcc);
extern void update_group_capacity(struct sched_domain *sd, int cpu);

extern void trigger_load_balance(struct rq *rq);

extern void set_cpus_allowed_common(struct task_struct *p, const struct cpumask *new_mask);

bool __cpu_overutilized(int cpu, int delta);
bool cpu_overutilized(int cpu);

#endif

#ifdef CONFIG_CPU_IDLE
static inline void idle_set_state(struct rq *rq,
				  struct cpuidle_state *idle_state)
{
	rq->idle_state = idle_state;
}

static inline struct cpuidle_state *idle_get_state(struct rq *rq)
{
	SCHED_WARN_ON(!rcu_read_lock_held());
	return rq->idle_state;
}

static inline void idle_set_state_idx(struct rq *rq, int idle_state_idx)
{
	rq->idle_state_idx = idle_state_idx;
}

static inline int idle_get_state_idx(struct rq *rq)
{
	WARN_ON(!rcu_read_lock_held());

	if (rq->nr_running || cpu_of(rq) == raw_smp_processor_id())
		return -1;

	return rq->idle_state_idx;
}
#else
static inline void idle_set_state(struct rq *rq,
				  struct cpuidle_state *idle_state)
{
}

static inline struct cpuidle_state *idle_get_state(struct rq *rq)
{
	return NULL;
}

static inline void idle_set_state_idx(struct rq *rq, int idle_state_idx)
{
}

static inline int idle_get_state_idx(struct rq *rq)
{
	return -1;
}
#endif

#ifdef CONFIG_SYSRQ_SCHED_DEBUG
extern void sysrq_sched_debug_show(void);
#endif
extern void sched_init_granularity(void);
extern void update_max_interval(void);

extern void init_sched_dl_class(void);
extern void init_sched_rt_class(void);
extern void init_sched_fair_class(void);

extern void resched_curr(struct rq *rq);
extern void resched_cpu(int cpu);

extern struct rt_bandwidth def_rt_bandwidth;
extern void init_rt_bandwidth(struct rt_bandwidth *rt_b, u64 period, u64 runtime);

extern struct dl_bandwidth def_dl_bandwidth;
extern void init_dl_bandwidth(struct dl_bandwidth *dl_b, u64 period, u64 runtime);
extern void init_dl_task_timer(struct sched_dl_entity *dl_se);

unsigned long to_ratio(u64 period, u64 runtime);

extern void init_entity_runnable_average(struct sched_entity *se);
extern void post_init_entity_util_avg(struct sched_entity *se);

#ifdef CONFIG_NO_HZ_FULL
extern bool sched_can_stop_tick(struct rq *rq);

/*
 * Tick may be needed by tasks in the runqueue depending on their policy and
 * requirements. If tick is needed, lets send the target an IPI to kick it out of
 * nohz mode if necessary.
 */
static inline void sched_update_tick_dependency(struct rq *rq)
{
	int cpu;

	if (!tick_nohz_full_enabled())
		return;

	cpu = cpu_of(rq);

	if (!tick_nohz_full_cpu(cpu))
		return;

	if (sched_can_stop_tick(rq))
		tick_nohz_dep_clear_cpu(cpu, TICK_DEP_BIT_SCHED);
	else
		tick_nohz_dep_set_cpu(cpu, TICK_DEP_BIT_SCHED);
}
#else
static inline void sched_update_tick_dependency(struct rq *rq) { }
#endif

static inline void __add_nr_running(struct rq *rq, unsigned count)
{
	unsigned prev_nr = rq->nr_running;

	sched_update_nr_prod(cpu_of(rq), count, true);
	rq->nr_running = prev_nr + count;

	if (prev_nr < 2 && rq->nr_running >= 2) {
#ifdef CONFIG_SMP
		if (!rq->rd->overload)
			rq->rd->overload = true;
#endif
	}

	sched_update_tick_dependency(rq);
}

static inline void __sub_nr_running(struct rq *rq, unsigned count)
{
	sched_update_nr_prod(cpu_of(rq), count, false);
	rq->nr_running -= count;
	/* Check if we still need preemption */
	sched_update_tick_dependency(rq);
}

#ifdef CONFIG_CPU_QUIET
#define NR_AVE_SCALE(x)		((x) << FSHIFT)
static inline u64 do_nr_running_integral(struct rq *rq)
{
	s64 nr, deltax;
	u64 nr_running_integral = rq->nr_running_integral;

	deltax = rq->clock_task - rq->nr_last_stamp;
	nr = NR_AVE_SCALE(rq->nr_running);

	nr_running_integral += nr * deltax;

	return nr_running_integral;
}

static inline void add_nr_running(struct rq *rq, unsigned count)
{
	write_seqcount_begin(&rq->ave_seqcnt);
	rq->nr_running_integral = do_nr_running_integral(rq);
	rq->nr_last_stamp = rq->clock_task;
	__add_nr_running(rq, count);
	write_seqcount_end(&rq->ave_seqcnt);
}

static inline void sub_nr_running(struct rq *rq, unsigned count)
{
	write_seqcount_begin(&rq->ave_seqcnt);
	rq->nr_running_integral = do_nr_running_integral(rq);
	rq->nr_last_stamp = rq->clock_task;
	__sub_nr_running(rq, count);
	write_seqcount_end(&rq->ave_seqcnt);
}
#else
#define add_nr_running __add_nr_running
#define sub_nr_running __sub_nr_running
#endif

static inline void rq_last_tick_reset(struct rq *rq)
{
#ifdef CONFIG_NO_HZ_FULL
	rq->last_sched_tick = jiffies;
#endif
}

extern void activate_task(struct rq *rq, struct task_struct *p, int flags);
extern void deactivate_task(struct rq *rq, struct task_struct *p, int flags);

extern void check_preempt_curr(struct rq *rq, struct task_struct *p, int flags);

extern const_debug unsigned int sysctl_sched_time_avg;
extern const_debug unsigned int sysctl_sched_nr_migrate;
extern const_debug unsigned int sysctl_sched_migration_cost;

static inline u64 sched_avg_period(void)
{
	return (u64)sysctl_sched_time_avg * NSEC_PER_MSEC / 2;
}

#ifdef CONFIG_SCHED_HRTICK

/*
 * Use hrtick when:
 *  - enabled by features
 *  - hrtimer is actually high res
 */
static inline int hrtick_enabled(struct rq *rq)
{
	if (!sched_feat(HRTICK))
		return 0;
	if (!cpu_active(cpu_of(rq)))
		return 0;
	return hrtimer_is_hres_active(&rq->hrtick_timer);
}

void hrtick_start(struct rq *rq, u64 delay);

#else

static inline int hrtick_enabled(struct rq *rq)
{
	return 0;
}

#endif /* CONFIG_SCHED_HRTICK */

#ifdef CONFIG_SMP
extern void sched_avg_update(struct rq *rq);

#ifndef arch_scale_freq_capacity
static __always_inline
unsigned long arch_scale_freq_capacity(struct sched_domain *sd, int cpu)
{
	return SCHED_CAPACITY_SCALE;
}
#endif

#ifndef arch_scale_max_freq_capacity
static __always_inline
unsigned long arch_scale_max_freq_capacity(struct sched_domain *sd, int cpu)
{
	return SCHED_CAPACITY_SCALE;
}
#endif

#ifndef arch_scale_min_freq_capacity
static __always_inline
unsigned long arch_scale_min_freq_capacity(struct sched_domain *sd, int cpu)
{
	/*
	 * Multiplied with any capacity value, this scale factor will return
	 * 0, which represents an un-capped state
	 */
	return 0;
}
#endif

#ifndef arch_scale_cpu_capacity
static __always_inline
unsigned long arch_scale_cpu_capacity(struct sched_domain *sd, int cpu)
{
	if (sd && (sd->flags & SD_SHARE_CPUCAPACITY) && (sd->span_weight > 1))
		return sd->smt_gain / sd->span_weight;

	return SCHED_CAPACITY_SCALE;
}
#endif

#ifndef arch_update_cpu_capacity
static __always_inline
void arch_update_cpu_capacity(int cpu)
<<<<<<< HEAD
{
=======
{
}
#endif

#ifdef CONFIG_SMP
static inline unsigned long capacity_of(int cpu)
{
	return cpu_rq(cpu)->cpu_capacity;
}

static inline unsigned long capacity_orig_of(int cpu)
{
	return cpu_rq(cpu)->cpu_capacity_orig;
}

extern unsigned int walt_disabled;

static inline unsigned long task_util(struct task_struct *p)
{
#ifdef CONFIG_SCHED_WALT
	if (!walt_disabled && sysctl_sched_use_walt_task_util)
		return p->ravg.demand /
		       (sched_ravg_window >> SCHED_CAPACITY_SHIFT);
#endif
	return p->se.avg.util_avg;
}

/*
 * cpu_util returns the amount of capacity of a CPU that is used by CFS
 * tasks. The unit of the return value must be the one of capacity so we can
 * compare the utilization with the capacity of the CPU that is available for
 * CFS task (ie cpu_capacity).
 *
 * cfs_rq.avg.util_avg is the sum of running time of runnable tasks plus the
 * recent utilization of currently non-runnable tasks on a CPU. It represents
 * the amount of utilization of a CPU in the range [0..capacity_orig] where
 * capacity_orig is the cpu_capacity available at the highest frequency
 * (arch_scale_freq_capacity()).
 * The utilization of a CPU converges towards a sum equal to or less than the
 * current capacity (capacity_curr <= capacity_orig) of the CPU because it is
 * the running time on this CPU scaled by capacity_curr.
 *
 * Nevertheless, cfs_rq.avg.util_avg can be higher than capacity_curr or even
 * higher than capacity_orig because of unfortunate rounding in
 * cfs.avg.util_avg or just after migrating tasks and new task wakeups until
 * the average stabilizes with the new running time. We need to check that the
 * utilization stays within the range of [0..capacity_orig] and cap it if
 * necessary. Without utilization capping, a group could be seen as overloaded
 * (CPU0 utilization at 121% + CPU1 utilization at 80%) whereas CPU1 has 20% of
 * available capacity. We allow utilization to overshoot capacity_curr (but not
 * capacity_orig) as it useful for predicting the capacity required after task
 * migrations (scheduler-driven DVFS).
 */
static inline unsigned long __cpu_util(int cpu, int delta)
{
	u64 util = cpu_rq(cpu)->cfs.avg.util_avg;
	unsigned long capacity = capacity_orig_of(cpu);

#ifdef CONFIG_SCHED_WALT
	if (!walt_disabled && sysctl_sched_use_walt_cpu_util) {
		util = cpu_rq(cpu)->walt_stats.cumulative_runnable_avg;
		util = div64_u64(util,
				 sched_ravg_window >> SCHED_CAPACITY_SHIFT);
	}
#endif
	delta += util;
	if (delta < 0)
		return 0;

	return (delta >= capacity) ? capacity : delta;
}

static inline unsigned long cpu_util(int cpu)
{
	return __cpu_util(cpu, 0);
}

struct sched_walt_cpu_load {
	unsigned long prev_window_util;
	unsigned long nl;
	unsigned long pl;
	u64 ws;
};

static inline unsigned long cpu_util_cum(int cpu, int delta)
{
	u64 util = cpu_rq(cpu)->cfs.avg.util_avg;
	unsigned long capacity = capacity_orig_of(cpu);

#ifdef CONFIG_SCHED_WALT
	if (!walt_disabled && sysctl_sched_use_walt_cpu_util) {
		util = cpu_rq(cpu)->cum_window_demand;
		util = div64_u64(util,
				 sched_ravg_window >> SCHED_CAPACITY_SHIFT);
	}
#endif
	delta += util;
	if (delta < 0)
		return 0;

	return (delta >= capacity) ? capacity : delta;
}

#ifdef CONFIG_SCHED_WALT
u64 freq_policy_load(struct rq *rq);
#endif

static inline unsigned long
cpu_util_freq_pelt(int cpu)
{
	struct rq *rq = cpu_rq(cpu);
	u64 util = rq->cfs.avg.util_avg;
	unsigned long capacity = capacity_orig_of(cpu);

	util *= (100 + per_cpu(sched_load_boost, cpu));
	do_div(util, 100);

	return (util >= capacity) ? capacity : util;
}

#ifdef CONFIG_SCHED_WALT
extern u64 walt_load_reported_window;

static inline unsigned long
cpu_util_freq_walt(int cpu, struct sched_walt_cpu_load *walt_load)
{
	u64 util, util_unboosted;
	struct rq *rq = cpu_rq(cpu);
	unsigned long capacity = capacity_orig_of(cpu);
	int boost;

	if (walt_disabled || !sysctl_sched_use_walt_cpu_util)
		return cpu_util_freq_pelt(cpu);

	boost = per_cpu(sched_load_boost, cpu);
	util_unboosted = util = freq_policy_load(rq);
	util = div64_u64(util * (100 + boost),
			 walt_cpu_util_freq_divisor);

	if (walt_load) {
		u64 nl = cpu_rq(cpu)->nt_prev_runnable_sum +
			rq->grp_time.nt_prev_runnable_sum;
		u64 pl = rq->walt_stats.pred_demands_sum;

		/* do_pl_notif() needs unboosted signals */
		rq->old_busy_time = div64_u64(util_unboosted,
					      sched_ravg_window >>
					      SCHED_CAPACITY_SHIFT);
		rq->old_estimated_time = div64_u64(pl, sched_ravg_window >>
						       SCHED_CAPACITY_SHIFT);

		nl = div64_u64(nl * (100 + boost),
			       walt_cpu_util_freq_divisor);
		pl = div64_u64(pl * (100 + boost),
			       walt_cpu_util_freq_divisor);

		walt_load->prev_window_util = util;
		walt_load->nl = nl;
		walt_load->pl = pl;
		walt_load->ws = walt_load_reported_window;
	}

	return (util >= capacity) ? capacity : util;
}

static inline unsigned long
cpu_util_freq(int cpu, struct sched_walt_cpu_load *walt_load)
{
	return cpu_util_freq_walt(cpu, walt_load);
}

#else

static inline unsigned long
cpu_util_freq(int cpu, struct sched_walt_cpu_load *walt_load)
{
	return cpu_util_freq_pelt(cpu);
}

#define sched_ravg_window TICK_NSEC
#define sysctl_sched_use_walt_cpu_util 0

#endif /* CONFIG_SCHED_WALT */

extern unsigned long
boosted_cpu_util(int cpu, struct sched_walt_cpu_load *walt_load);
#endif

extern unsigned int capacity_margin_freq;

static inline unsigned long
add_capacity_margin(unsigned long cpu_capacity, int cpu)
{
	cpu_capacity  = cpu_capacity * capacity_margin_freq *
			(100 + per_cpu(sched_load_boost, cpu));
	cpu_capacity /= 100;
	cpu_capacity /= SCHED_CAPACITY_SCALE;
	return cpu_capacity;
}

static inline void sched_rt_avg_update(struct rq *rq, u64 rt_delta)
{
	rq->rt_avg += rt_delta * arch_scale_freq_capacity(NULL, cpu_of(rq));
>>>>>>> 120acfa5
}
#endif

#ifdef CONFIG_SMP
static inline unsigned long capacity_of(int cpu)
{
	return cpu_rq(cpu)->cpu_capacity;
}

static inline unsigned long capacity_orig_of(int cpu)
{
	return cpu_rq(cpu)->cpu_capacity_orig;
}

<<<<<<< HEAD
extern bool walt_disabled;
=======
extern struct rq *lock_rq_of(struct task_struct *p, struct rq_flags *flags);
extern void unlock_rq_of(struct rq *rq, struct task_struct *p, struct rq_flags *flags);

#ifdef CONFIG_SMP
#ifdef CONFIG_PREEMPT

static inline void double_rq_lock(struct rq *rq1, struct rq *rq2);
>>>>>>> 120acfa5

static inline unsigned long task_util(struct task_struct *p)
{
#ifdef CONFIG_SCHED_WALT
	if (!walt_disabled && sysctl_sched_use_walt_task_util)
		return p->ravg.demand /
		       (sched_ravg_window >> SCHED_CAPACITY_SHIFT);
#endif
	return p->se.avg.util_avg;
}

/*
 * cpu_util returns the amount of capacity of a CPU that is used by CFS
 * tasks. The unit of the return value must be the one of capacity so we can
 * compare the utilization with the capacity of the CPU that is available for
 * CFS task (ie cpu_capacity).
 *
 * cfs_rq.avg.util_avg is the sum of running time of runnable tasks plus the
 * recent utilization of currently non-runnable tasks on a CPU. It represents
 * the amount of utilization of a CPU in the range [0..capacity_orig] where
 * capacity_orig is the cpu_capacity available at the highest frequency
 * (arch_scale_freq_capacity()).
 * The utilization of a CPU converges towards a sum equal to or less than the
 * current capacity (capacity_curr <= capacity_orig) of the CPU because it is
 * the running time on this CPU scaled by capacity_curr.
 *
 * Nevertheless, cfs_rq.avg.util_avg can be higher than capacity_curr or even
 * higher than capacity_orig because of unfortunate rounding in
 * cfs.avg.util_avg or just after migrating tasks and new task wakeups until
 * the average stabilizes with the new running time. We need to check that the
 * utilization stays within the range of [0..capacity_orig] and cap it if
 * necessary. Without utilization capping, a group could be seen as overloaded
 * (CPU0 utilization at 121% + CPU1 utilization at 80%) whereas CPU1 has 20% of
 * available capacity. We allow utilization to overshoot capacity_curr (but not
 * capacity_orig) as it useful for predicting the capacity required after task
 * migrations (scheduler-driven DVFS).
 */
static inline unsigned long __cpu_util(int cpu, int delta)
{
	u64 util = cpu_rq(cpu)->cfs.avg.util_avg;
	unsigned long capacity = capacity_orig_of(cpu);

#ifdef CONFIG_SCHED_WALT
	if (!walt_disabled && sysctl_sched_use_walt_cpu_util) {
		util = cpu_rq(cpu)->walt_stats.cumulative_runnable_avg;
		util = div64_u64(util,
				 sched_ravg_window >> SCHED_CAPACITY_SHIFT);
	}
#endif
	delta += util;
	if (delta < 0)
		return 0;

	return (delta >= capacity) ? capacity : delta;
}

static inline unsigned long cpu_util(int cpu)
{
	return __cpu_util(cpu, 0);
}

struct sched_walt_cpu_load {
	unsigned long prev_window_util;
	unsigned long nl;
	unsigned long pl;
	u64 ws;
};

static inline unsigned long cpu_util_cum(int cpu, int delta)
{
	u64 util = cpu_rq(cpu)->cfs.avg.util_avg;
	unsigned long capacity = capacity_orig_of(cpu);

#ifdef CONFIG_SCHED_WALT
	if (!walt_disabled && sysctl_sched_use_walt_cpu_util) {
		util = cpu_rq(cpu)->cum_window_demand;
		util = div64_u64(util,
				 sched_ravg_window >> SCHED_CAPACITY_SHIFT);
	}
#endif
	delta += util;
	if (delta < 0)
		return 0;

	return (delta >= capacity) ? capacity : delta;
}

#ifdef CONFIG_SCHED_WALT
u64 freq_policy_load(struct rq *rq);
#endif

static inline unsigned long
cpu_util_freq_pelt(int cpu)
{
	struct rq *rq = cpu_rq(cpu);
	u64 util = rq->cfs.avg.util_avg;
	unsigned long capacity = capacity_orig_of(cpu);

	util *= (100 + per_cpu(sched_load_boost, cpu));
	do_div(util, 100);

	return (util >= capacity) ? capacity : util;
}

#ifdef CONFIG_SCHED_WALT
extern u64 walt_load_reported_window;

static inline unsigned long
cpu_util_freq_walt(int cpu, struct sched_walt_cpu_load *walt_load)
{
	u64 util, util_unboosted;
	struct rq *rq = cpu_rq(cpu);
	unsigned long capacity = capacity_orig_of(cpu);
	int boost;

	if (walt_disabled || !sysctl_sched_use_walt_cpu_util)
		return cpu_util_freq_pelt(cpu);

	boost = per_cpu(sched_load_boost, cpu);
	util_unboosted = util = freq_policy_load(rq);
	util = div64_u64(util * (100 + boost),
			 walt_cpu_util_freq_divisor);

	if (walt_load) {
		u64 nl = cpu_rq(cpu)->nt_prev_runnable_sum +
			rq->grp_time.nt_prev_runnable_sum;
		u64 pl = rq->walt_stats.pred_demands_sum;

		/* do_pl_notif() needs unboosted signals */
		rq->old_busy_time = div64_u64(util_unboosted,
					      sched_ravg_window >>
					      SCHED_CAPACITY_SHIFT);
		rq->old_estimated_time = div64_u64(pl, sched_ravg_window >>
						       SCHED_CAPACITY_SHIFT);

		nl = div64_u64(nl * (100 + boost),
			       walt_cpu_util_freq_divisor);
		pl = div64_u64(pl * (100 + boost),
			       walt_cpu_util_freq_divisor);

		walt_load->prev_window_util = util;
		walt_load->nl = nl;
		walt_load->pl = pl;
		walt_load->ws = walt_load_reported_window;
	}

	return (util >= capacity) ? capacity : util;
}

static inline unsigned long
cpu_util_freq(int cpu, struct sched_walt_cpu_load *walt_load)
{
	return cpu_util_freq_walt(cpu, walt_load);
}

#else

static inline unsigned long
cpu_util_freq(int cpu, struct sched_walt_cpu_load *walt_load)
{
	return cpu_util_freq_pelt(cpu);
}

#define sched_ravg_window TICK_NSEC
#define sysctl_sched_use_walt_cpu_util 0

#endif /* CONFIG_SCHED_WALT */

extern unsigned long
boosted_cpu_util(int cpu, struct sched_walt_cpu_load *walt_load);
#endif

extern unsigned int capacity_margin_freq;

static inline unsigned long
add_capacity_margin(unsigned long cpu_capacity, int cpu)
{
	cpu_capacity  = cpu_capacity * capacity_margin_freq *
			(100 + per_cpu(sched_load_boost, cpu));
	cpu_capacity /= 100;
	cpu_capacity /= SCHED_CAPACITY_SCALE;
	return cpu_capacity;
}

static inline void sched_rt_avg_update(struct rq *rq, u64 rt_delta)
{
	rq->rt_avg += rt_delta * arch_scale_freq_capacity(NULL, cpu_of(rq));
}
#else
static inline void sched_rt_avg_update(struct rq *rq, u64 rt_delta) { }
static inline void sched_avg_update(struct rq *rq) { }
#endif

extern struct rq *lock_rq_of(struct task_struct *p, struct rq_flags *flags);
extern void unlock_rq_of(struct rq *rq, struct task_struct *p, struct rq_flags *flags);

#ifdef CONFIG_SMP
#ifdef CONFIG_PREEMPT

static inline void double_rq_lock(struct rq *rq1, struct rq *rq2);

/*
 * fair double_lock_balance: Safely acquires both rq->locks in a fair
 * way at the expense of forcing extra atomic operations in all
 * invocations.  This assures that the double_lock is acquired using the
 * same underlying policy as the spinlock_t on this architecture, which
 * reduces latency compared to the unfair variant below.  However, it
 * also adds more overhead and therefore may reduce throughput.
 */
static inline int _double_lock_balance(struct rq *this_rq, struct rq *busiest)
	__releases(this_rq->lock)
	__acquires(busiest->lock)
	__acquires(this_rq->lock)
{
	raw_spin_unlock(&this_rq->lock);
	double_rq_lock(this_rq, busiest);

	return 1;
}

#else
/*
 * Unfair double_lock_balance: Optimizes throughput at the expense of
 * latency by eliminating extra atomic operations when the locks are
 * already in proper order on entry.  This favors lower cpu-ids and will
 * grant the double lock to lower cpus over higher ids under contention,
 * regardless of entry order into the function.
 */
static inline int _double_lock_balance(struct rq *this_rq, struct rq *busiest)
	__releases(this_rq->lock)
	__acquires(busiest->lock)
	__acquires(this_rq->lock)
{
	int ret = 0;

	if (unlikely(!raw_spin_trylock(&busiest->lock))) {
		if (busiest < this_rq) {
			raw_spin_unlock(&this_rq->lock);
			raw_spin_lock(&busiest->lock);
			raw_spin_lock_nested(&this_rq->lock,
					      SINGLE_DEPTH_NESTING);
			ret = 1;
		} else
			raw_spin_lock_nested(&busiest->lock,
					      SINGLE_DEPTH_NESTING);
	}
	return ret;
}

#endif /* CONFIG_PREEMPT */

/*
 * double_lock_balance - lock the busiest runqueue, this_rq is locked already.
 */
static inline int double_lock_balance(struct rq *this_rq, struct rq *busiest)
{
	if (unlikely(!irqs_disabled())) {
		/* printk() doesn't work good under rq->lock */
		raw_spin_unlock(&this_rq->lock);
		BUG_ON(1);
	}

	return _double_lock_balance(this_rq, busiest);
}

static inline void double_unlock_balance(struct rq *this_rq, struct rq *busiest)
	__releases(busiest->lock)
{
	if (this_rq != busiest)
		raw_spin_unlock(&busiest->lock);
	lock_set_subclass(&this_rq->lock.dep_map, 0, _RET_IP_);
}

static inline void double_lock(spinlock_t *l1, spinlock_t *l2)
{
	if (l1 > l2)
		swap(l1, l2);

	spin_lock(l1);
	spin_lock_nested(l2, SINGLE_DEPTH_NESTING);
}

static inline void double_lock_irq(spinlock_t *l1, spinlock_t *l2)
{
	if (l1 > l2)
		swap(l1, l2);

	spin_lock_irq(l1);
	spin_lock_nested(l2, SINGLE_DEPTH_NESTING);
}

static inline void double_raw_lock(raw_spinlock_t *l1, raw_spinlock_t *l2)
{
	if (l1 > l2)
		swap(l1, l2);

	raw_spin_lock(l1);
	raw_spin_lock_nested(l2, SINGLE_DEPTH_NESTING);
}

/*
 * double_rq_lock - safely lock two runqueues
 *
 * Note this does not disable interrupts like task_rq_lock,
 * you need to do so manually before calling.
 */
static inline void double_rq_lock(struct rq *rq1, struct rq *rq2)
	__acquires(rq1->lock)
	__acquires(rq2->lock)
{
	BUG_ON(!irqs_disabled());
	if (rq1 == rq2) {
		raw_spin_lock(&rq1->lock);
		__acquire(rq2->lock);	/* Fake it out ;) */
	} else {
		if (rq1 < rq2) {
			raw_spin_lock(&rq1->lock);
			raw_spin_lock_nested(&rq2->lock, SINGLE_DEPTH_NESTING);
		} else {
			raw_spin_lock(&rq2->lock);
			raw_spin_lock_nested(&rq1->lock, SINGLE_DEPTH_NESTING);
		}
	}
}

/*
 * double_rq_unlock - safely unlock two runqueues
 *
 * Note this does not restore interrupts like task_rq_unlock,
 * you need to do so manually after calling.
 */
static inline void double_rq_unlock(struct rq *rq1, struct rq *rq2)
	__releases(rq1->lock)
	__releases(rq2->lock)
{
	raw_spin_unlock(&rq1->lock);
	if (rq1 != rq2)
		raw_spin_unlock(&rq2->lock);
	else
		__release(rq2->lock);
}

/*
 * task_may_not_preempt - check whether a task may not be preemptible soon
 */
extern bool task_may_not_preempt(struct task_struct *task, int cpu);

#else /* CONFIG_SMP */

/*
 * double_rq_lock - safely lock two runqueues
 *
 * Note this does not disable interrupts like task_rq_lock,
 * you need to do so manually before calling.
 */
static inline void double_rq_lock(struct rq *rq1, struct rq *rq2)
	__acquires(rq1->lock)
	__acquires(rq2->lock)
{
	BUG_ON(!irqs_disabled());
	BUG_ON(rq1 != rq2);
	raw_spin_lock(&rq1->lock);
	__acquire(rq2->lock);	/* Fake it out ;) */
}

/*
 * double_rq_unlock - safely unlock two runqueues
 *
 * Note this does not restore interrupts like task_rq_unlock,
 * you need to do so manually after calling.
 */
static inline void double_rq_unlock(struct rq *rq1, struct rq *rq2)
	__releases(rq1->lock)
	__releases(rq2->lock)
{
	BUG_ON(rq1 != rq2);
	raw_spin_unlock(&rq1->lock);
	__release(rq2->lock);
}

#endif

extern struct sched_entity *__pick_first_entity(struct cfs_rq *cfs_rq);
extern struct sched_entity *__pick_last_entity(struct cfs_rq *cfs_rq);

#ifdef	CONFIG_SCHED_DEBUG
extern void print_cfs_stats(struct seq_file *m, int cpu);
extern void print_rt_stats(struct seq_file *m, int cpu);
extern void print_dl_stats(struct seq_file *m, int cpu);
extern void
print_cfs_rq(struct seq_file *m, int cpu, struct cfs_rq *cfs_rq);

#ifdef CONFIG_NUMA_BALANCING
extern void
show_numa_stats(struct task_struct *p, struct seq_file *m);
extern void
print_numa_stats(struct seq_file *m, int node, unsigned long tsf,
	unsigned long tpf, unsigned long gsf, unsigned long gpf);
#endif /* CONFIG_NUMA_BALANCING */
#endif /* CONFIG_SCHED_DEBUG */

extern void init_cfs_rq(struct cfs_rq *cfs_rq);
extern void init_rt_rq(struct rt_rq *rt_rq);
extern void init_dl_rq(struct dl_rq *dl_rq);

extern void cfs_bandwidth_usage_inc(void);
extern void cfs_bandwidth_usage_dec(void);

#ifdef CONFIG_NO_HZ_COMMON
enum rq_nohz_flag_bits {
	NOHZ_TICK_STOPPED,
	NOHZ_BALANCE_KICK,
};

#define NOHZ_KICK_ANY 0
#define NOHZ_KICK_RESTRICT 1

#define nohz_flags(cpu)	(&cpu_rq(cpu)->nohz_flags)

extern void nohz_balance_exit_idle(unsigned int cpu);
#else
static inline void nohz_balance_exit_idle(unsigned int cpu) { }
#endif

#ifdef CONFIG_IRQ_TIME_ACCOUNTING
struct irqtime {
	u64			total;
	u64			tick_delta;
	u64			irq_start_time;
	struct u64_stats_sync	sync;
};

DECLARE_PER_CPU(struct irqtime, cpu_irqtime);

/*
 * Returns the irqtime minus the softirq time computed by ksoftirqd.
 * Otherwise ksoftirqd's sum_exec_runtime is substracted its own runtime
 * and never move forward.
 */
static inline u64 irq_time_read(int cpu)
{
	struct irqtime *irqtime = &per_cpu(cpu_irqtime, cpu);
	unsigned int seq;
	u64 total;

	do {
		seq = __u64_stats_fetch_begin(&irqtime->sync);
		total = irqtime->total;
	} while (__u64_stats_fetch_retry(&irqtime->sync, seq));

	return total;
}
#endif /* CONFIG_IRQ_TIME_ACCOUNTING */

#ifdef CONFIG_SCHED_WALT
u64 sched_ktime_clock(void);
void note_task_waking(struct task_struct *p, u64 wallclock);
#else /* CONFIG_SCHED_WALT */
static inline u64 sched_ktime_clock(void)
{
	return 0;
}
static inline void note_task_waking(struct task_struct *p, u64 wallclock) { }
#endif /* CONFIG_SCHED_WALT */

#ifdef CONFIG_CPU_FREQ
DECLARE_PER_CPU(struct update_util_data *, cpufreq_update_util_data);

/**
 * cpufreq_update_util - Take a note about CPU utilization changes.
 * @rq: Runqueue to carry out the update for.
 * @flags: Update reason flags.
 *
 * This function is called by the scheduler on the CPU whose utilization is
 * being updated.
 *
 * It can only be called from RCU-sched read-side critical sections.
 *
 * The way cpufreq is currently arranged requires it to evaluate the CPU
 * performance state (frequency/voltage) on a regular basis to prevent it from
 * being stuck in a completely inadequate performance level for too long.
 * That is not guaranteed to happen if the updates are only triggered from CFS,
 * though, because they may not be coming in if RT or deadline tasks are active
 * all the time (or there are RT and DL tasks only).
 *
 * As a workaround for that issue, this function is called by the RT and DL
 * sched classes to trigger extra cpufreq updates to prevent it from stalling,
 * but that really is a band-aid.  Going forward it should be replaced with
 * solutions targeted more specifically at RT and DL tasks.
 */
static inline void cpufreq_update_util(struct rq *rq, unsigned int flags)
{
	struct update_util_data *data;

<<<<<<< HEAD
	data = rcu_dereference_sched(*per_cpu_ptr(&cpufreq_update_util_data,
						  cpu_of(rq)));
	if (data)
		data->func(data, sched_ktime_clock(), flags);
=======
#ifdef CONFIG_SCHED_WALT
	if (!(flags & SCHED_CPUFREQ_WALT))
		return;
#endif

	data = rcu_dereference_sched(*per_cpu_ptr(&cpufreq_update_util_data,
					cpu_of(rq)));
	if (data)
		data->func(data, sched_ktime_clock(), flags);
}

static inline void cpufreq_update_this_cpu(struct rq *rq, unsigned int flags)
{
	if (cpu_of(rq) == smp_processor_id())
		cpufreq_update_util(rq, flags);
>>>>>>> 120acfa5
}
#else
static inline void cpufreq_update_util(struct rq *rq, unsigned int flags) {}
#endif /* CONFIG_CPU_FREQ */

#ifdef arch_scale_freq_capacity
#ifndef arch_scale_freq_invariant
#define arch_scale_freq_invariant()	(true)
#endif
#else /* arch_scale_freq_capacity */
#define arch_scale_freq_invariant()	(false)
#endif

#ifdef CONFIG_SCHED_WALT

static inline int cluster_first_cpu(struct sched_cluster *cluster)
{
	return cpumask_first(&cluster->cpus);
}

struct related_thread_group {
	int id;
	raw_spinlock_t lock;
	struct list_head tasks;
	struct list_head list;
	struct sched_cluster *preferred_cluster;
	struct rcu_head rcu;
	u64 last_update;
};

extern struct list_head cluster_head;
extern struct sched_cluster *sched_cluster[NR_CPUS];

#define for_each_sched_cluster(cluster) \
	list_for_each_entry_rcu(cluster, &cluster_head, list)

#define WINDOW_STATS_RECENT		0
#define WINDOW_STATS_MAX		1
#define WINDOW_STATS_MAX_RECENT_AVG	2
#define WINDOW_STATS_AVG		3
#define WINDOW_STATS_INVALID_POLICY	4

#define SCHED_UPMIGRATE_MIN_NICE 15
#define EXITING_TASK_MARKER	0xdeaddead

#define UP_MIGRATION		1
#define DOWN_MIGRATION		2
#define IRQLOAD_MIGRATION	3

extern struct mutex policy_mutex;
extern unsigned int sched_disable_window_stats;
extern unsigned int max_possible_freq;
extern unsigned int min_max_freq;
extern unsigned int max_possible_efficiency;
extern unsigned int min_possible_efficiency;
extern unsigned int max_capacity;
extern unsigned int min_capacity;
extern unsigned int max_load_scale_factor;
extern unsigned int max_possible_capacity;
extern unsigned int min_max_possible_capacity;
extern unsigned int max_power_cost;
extern unsigned int up_down_migrate_scale_factor;
extern unsigned int sysctl_sched_restrict_cluster_spill;
extern unsigned int sched_pred_alert_load;
extern struct sched_cluster init_cluster;
extern unsigned int  __read_mostly sched_short_sleep_task_threshold;
extern unsigned int  __read_mostly sched_long_cpu_selection_threshold;
extern unsigned int  __read_mostly sched_big_waker_task_load;
extern unsigned int  __read_mostly sched_small_wakee_task_load;
extern unsigned int  __read_mostly sched_spill_load;
extern unsigned int  __read_mostly sched_upmigrate;
extern unsigned int  __read_mostly sched_downmigrate;
extern unsigned int  __read_mostly sysctl_sched_spill_nr_run;
extern unsigned int  __read_mostly sched_load_granule;

extern int register_cpu_cycle_counter_cb(struct cpu_cycle_counter_cb *cb);
extern int update_preferred_cluster(struct related_thread_group *grp,
			struct task_struct *p, u32 old_load);
extern void set_preferred_cluster(struct related_thread_group *grp);
extern void add_new_task_to_grp(struct task_struct *new);
extern unsigned int update_freq_aggregate_threshold(unsigned int threshold);

static inline int cpu_capacity(int cpu)
{
	return cpu_rq(cpu)->cluster->capacity;
}

static inline int cpu_max_possible_capacity(int cpu)
{
	return cpu_rq(cpu)->cluster->max_possible_capacity;
}

static inline int cpu_load_scale_factor(int cpu)
{
	return cpu_rq(cpu)->cluster->load_scale_factor;
}

static inline int cpu_efficiency(int cpu)
{
	return cpu_rq(cpu)->cluster->efficiency;
}

static inline unsigned int cpu_min_freq(int cpu)
{
	return cpu_rq(cpu)->cluster->min_freq;
}

static inline unsigned int cluster_max_freq(struct sched_cluster *cluster)
{
	/*
	 * Governor and thermal driver don't know the other party's mitigation
	 * voting. So struct cluster saves both and return min() for current
	 * cluster fmax.
	 */
	return min(cluster->max_mitigated_freq, cluster->max_freq);
}

static inline unsigned int cpu_max_freq(int cpu)
{
	return cluster_max_freq(cpu_rq(cpu)->cluster);
}

static inline unsigned int cpu_max_possible_freq(int cpu)
{
	return cpu_rq(cpu)->cluster->max_possible_freq;
}

/* Keep track of max/min capacity possible across CPUs "currently" */
static inline void __update_min_max_capacity(void)
{
	int i;
	int max_cap = 0, min_cap = INT_MAX;

	for_each_possible_cpu(i) {

		if (!cpu_active(i))
			continue;

		max_cap = max(max_cap, cpu_capacity(i));
		min_cap = min(min_cap, cpu_capacity(i));
	}

	max_capacity = max_cap;
	min_capacity = min_cap;
}

/*
 * Return load_scale_factor of a cpu in reference to "most" efficient cpu, so
 * that "most" efficient cpu gets a load_scale_factor of 1
 */
static inline unsigned long
load_scale_cpu_efficiency(struct sched_cluster *cluster)
{
	return DIV_ROUND_UP(1024 * max_possible_efficiency,
			    cluster->efficiency);
}

/*
 * Return load_scale_factor of a cpu in reference to cpu with best max_freq
 * (max_possible_freq), so that one with best max_freq gets a load_scale_factor
 * of 1.
 */
static inline unsigned long load_scale_cpu_freq(struct sched_cluster *cluster)
{
	return DIV_ROUND_UP(1024 * max_possible_freq,
			   cluster_max_freq(cluster));
}

static inline int compute_load_scale_factor(struct sched_cluster *cluster)
{
	int load_scale = 1024;

	/*
	 * load_scale_factor accounts for the fact that task load
	 * is in reference to "best" performing cpu. Task's load will need to be
	 * scaled (up) by a factor to determine suitability to be placed on a
	 * (little) cpu.
	 */
	load_scale *= load_scale_cpu_efficiency(cluster);
	load_scale >>= 10;

	load_scale *= load_scale_cpu_freq(cluster);
	load_scale >>= 10;

	return load_scale;
}

static inline int cpu_max_power_cost(int cpu)
{
	return cpu_rq(cpu)->cluster->max_power_cost;
}

static inline int cpu_min_power_cost(int cpu)
{
	return cpu_rq(cpu)->cluster->min_power_cost;
}

static inline bool hmp_capable(void)
{
	return max_possible_capacity != min_max_possible_capacity;
}

static inline bool is_max_capacity_cpu(int cpu)
{
	return cpu_max_possible_capacity(cpu) == max_possible_capacity;
}

static inline bool is_min_capacity_cpu(int cpu)
{
	return cpu_max_possible_capacity(cpu) == min_max_possible_capacity;
}

/*
 * 'load' is in reference to "best cpu" at its best frequency.
 * Scale that in reference to a given cpu, accounting for how bad it is
 * in reference to "best cpu".
 */
static inline u64 scale_load_to_cpu(u64 task_load, int cpu)
{
	u64 lsf = cpu_load_scale_factor(cpu);

	if (lsf != 1024) {
		task_load *= lsf;
		task_load /= 1024;
	}

	return task_load;
}

/*
 * Return 'capacity' of a cpu in reference to "least" efficient cpu, such that
 * least efficient cpu gets capacity of 1024
 */
static unsigned long
capacity_scale_cpu_efficiency(struct sched_cluster *cluster)
{
	return (1024 * cluster->efficiency) / min_possible_efficiency;
}

/*
 * Return 'capacity' of a cpu in reference to cpu with lowest max_freq
 * (min_max_freq), such that one with lowest max_freq gets capacity of 1024.
 */
static unsigned long capacity_scale_cpu_freq(struct sched_cluster *cluster)
{
	return (1024 * cluster_max_freq(cluster)) / min_max_freq;
}

static inline int compute_capacity(struct sched_cluster *cluster)
{
	int capacity = 1024;

	capacity *= capacity_scale_cpu_efficiency(cluster);
	capacity >>= 10;

	capacity *= capacity_scale_cpu_freq(cluster);
	capacity >>= 10;

	return capacity;
}

static inline unsigned int task_load(struct task_struct *p)
{
	return p->ravg.demand;
}

static inline unsigned int task_pl(struct task_struct *p)
{
	return p->ravg.pred_demand;
}

#define pct_to_real(tunable)	\
		(div64_u64((u64)tunable * (u64)max_task_load(), 100))

#define real_to_pct(tunable)	\
		(div64_u64((u64)tunable * (u64)100, (u64)max_task_load()))

static inline bool task_in_related_thread_group(struct task_struct *p)
{
	return !!(rcu_access_pointer(p->grp) != NULL);
}

static inline
struct related_thread_group *task_related_thread_group(struct task_struct *p)
{
	return rcu_dereference(p->grp);
}

#define PRED_DEMAND_DELTA ((s64)new_pred_demand - p->ravg.pred_demand)

/* Is frequency of two cpus synchronized with each other? */
static inline int same_freq_domain(int src_cpu, int dst_cpu)
{
	struct rq *rq = cpu_rq(src_cpu);

	if (src_cpu == dst_cpu)
		return 1;

	return cpumask_test_cpu(dst_cpu, &rq->freq_domain_cpumask);
}

#define	BOOST_KICK	0
#define	CPU_RESERVED	1

extern int sched_boost(void);
extern int preferred_cluster(struct sched_cluster *cluster,
						struct task_struct *p);
extern struct sched_cluster *rq_cluster(struct rq *rq);
extern void reset_task_stats(struct task_struct *p);
extern void clear_top_tasks_bitmap(unsigned long *bitmap);

#if defined(CONFIG_SCHED_TUNE) && defined(CONFIG_CGROUP_SCHEDTUNE)
extern bool task_sched_boost(struct task_struct *p);
extern int sync_cgroup_colocation(struct task_struct *p, bool insert);
extern bool same_schedtune(struct task_struct *tsk1, struct task_struct *tsk2);
extern void update_cgroup_boost_settings(void);
extern void restore_cgroup_boost_settings(void);

#else
static inline bool
same_schedtune(struct task_struct *tsk1, struct task_struct *tsk2)
{
	return true;
}

static inline bool task_sched_boost(struct task_struct *p)
{
	return true;
}

static inline void update_cgroup_boost_settings(void) { }
static inline void restore_cgroup_boost_settings(void) { }
#endif

extern int alloc_related_thread_groups(void);

extern unsigned long all_cluster_ids[];

extern void check_for_migration(struct rq *rq, struct task_struct *p);

static inline int is_reserved(int cpu)
{
	struct rq *rq = cpu_rq(cpu);

	return test_bit(CPU_RESERVED, &rq->walt_flags);
}

static inline int mark_reserved(int cpu)
{
	struct rq *rq = cpu_rq(cpu);

	return test_and_set_bit(CPU_RESERVED, &rq->walt_flags);
}

static inline void clear_reserved(int cpu)
{
	struct rq *rq = cpu_rq(cpu);

	clear_bit(CPU_RESERVED, &rq->walt_flags);
}

static inline bool
task_in_cum_window_demand(struct rq *rq, struct task_struct *p)
{
	return cpu_of(rq) == task_cpu(p) && (p->on_rq || p->last_sleep_ts >=
							 rq->window_start);
}

static inline void walt_fixup_cum_window_demand(struct rq *rq, s64 delta)
{
	rq->cum_window_demand += delta;
	if (unlikely((s64)rq->cum_window_demand < 0))
		rq->cum_window_demand = 0;
}

extern void update_cpu_cluster_capacity(const cpumask_t *cpus);

extern unsigned long thermal_cap(int cpu);

extern void clear_walt_request(int cpu);

extern int got_boost_kick(void);
extern void clear_boost_kick(int cpu);
extern enum sched_boost_policy sched_boost_policy(void);
extern void sched_boost_parse_dt(void);
extern void clear_ed_task(struct task_struct *p, struct rq *rq);
extern bool early_detection_notify(struct rq *rq, u64 wallclock);

static inline unsigned int power_cost(int cpu, bool max)
{
	struct sched_group_energy *sge = sge_array[cpu][SD_LEVEL1];

	if (!sge || !sge->nr_cap_states)
		return cpu_max_possible_capacity(cpu);

	if (max)
		return sge->cap_states[sge->nr_cap_states - 1].power;
	else
		return sge->cap_states[0].power;
}

extern void walt_sched_energy_populated_callback(void);
extern void walt_update_min_max_capacity(void);

static inline enum sched_boost_policy task_boost_policy(struct task_struct *p)
{
	enum sched_boost_policy boost_on_big = task_sched_boost(p) ?
				sched_boost_policy() : SCHED_BOOST_NONE;

	if (boost_on_big) {
		/*
		 * Filter out tasks less than min task util threshold
		 * under conservative boost.
		 */
		if (sysctl_sched_boost == CONSERVATIVE_BOOST &&
				task_util(p) <=
				sysctl_sched_min_task_util_for_boost_colocation)
			boost_on_big = SCHED_BOOST_NONE;
	}

	return boost_on_big;
}

extern void walt_map_freq_to_load(void);

static inline bool is_min_capacity_cluster(struct sched_cluster *cluster)
{
	return is_min_capacity_cpu(cluster_first_cpu(cluster));
}

#else	/* CONFIG_SCHED_WALT */

struct walt_sched_stats;
struct related_thread_group;
struct sched_cluster;

static inline bool task_sched_boost(struct task_struct *p)
{
	return true;
}
static inline enum sched_boost_policy task_boost_policy(struct task_struct *p)
{
	return SCHED_BOOST_NONE;
}
static inline void check_for_migration(struct rq *rq, struct task_struct *p) { }

static inline int sched_boost(void)
{
	return 0;
}

static inline bool hmp_capable(void) { return false; }
static inline bool is_max_capacity_cpu(int cpu) { return true; }
static inline bool is_min_capacity_cpu(int cpu) { return true; }

static inline int
preferred_cluster(struct sched_cluster *cluster, struct task_struct *p)
{
	return 1;
}

static inline struct sched_cluster *rq_cluster(struct rq *rq)
{
	return NULL;
}

static inline u64 scale_load_to_cpu(u64 load, int cpu)
{
	return load;
}

static inline int cpu_capacity(int cpu)
{
	return SCHED_CAPACITY_SCALE;
}

static inline void set_preferred_cluster(struct related_thread_group *grp) { }

static inline bool task_in_related_thread_group(struct task_struct *p)
{
	return false;
}

static inline
struct related_thread_group *task_related_thread_group(struct task_struct *p)
{
	return NULL;
}

static inline u32 task_load(struct task_struct *p) { return 0; }
static inline u32 task_pl(struct task_struct *p) { return 0; }

static inline int update_preferred_cluster(struct related_thread_group *grp,
			 struct task_struct *p, u32 old_load)
{
	return 0;
}

static inline void add_new_task_to_grp(struct task_struct *new) {}

#define PRED_DEMAND_DELTA (0)

static inline int same_freq_domain(int src_cpu, int dst_cpu)
{
	return 1;
}

static inline void clear_reserved(int cpu) { }
static inline int alloc_related_thread_groups(void) { return 0; }

#define trace_sched_cpu_load(...)
#define trace_sched_cpu_load_lb(...)
#define trace_sched_cpu_load_cgroup(...)
#define trace_sched_cpu_load_wakeup(...)

static inline void walt_fixup_cum_window_demand(struct rq *rq, s64 delta) { }

static inline void update_cpu_cluster_capacity(const cpumask_t *cpus) { }

#ifdef CONFIG_SMP
static inline unsigned long thermal_cap(int cpu)
{
	return cpu_rq(cpu)->cpu_capacity_orig;
}

static inline int cpu_max_power_cost(int cpu)
{
	return capacity_orig_of(cpu);
}
#endif

static inline void clear_walt_request(int cpu) { }

static inline int is_reserved(int cpu)
{
	return 0;
}

static inline int got_boost_kick(void)
{
	return 0;
}

static inline void clear_boost_kick(int cpu) { }

static inline enum sched_boost_policy sched_boost_policy(void)
{
	return SCHED_BOOST_NONE;
}

static inline void sched_boost_parse_dt(void) { }

static inline void clear_ed_task(struct task_struct *p, struct rq *rq) { }

static inline bool early_detection_notify(struct rq *rq, u64 wallclock)
{
	return 0;
}

static inline unsigned int power_cost(int cpu, bool max)
{
	return SCHED_CAPACITY_SCALE;
}

static inline void walt_sched_energy_populated_callback(void) { }
static inline void walt_update_min_max_capacity(void) { }

static inline void walt_map_freq_to_load(void) { }
#endif	/* CONFIG_SCHED_WALT */

static inline bool energy_aware(void)
{
	return sched_feat(ENERGY_AWARE);
}

#ifdef CONFIG_SCHED_CORE_ROTATE
struct find_first_cpu_bit_env {
	unsigned long *avoid_prev_cpu_last;
	int *rotate_cpu_start;
	int interval;
	spinlock_t *rotate_lock;
};

int
find_first_cpu_bit(struct task_struct *p, const cpumask_t *search_cpus,
		   struct sched_group *sg_target, bool *avoid_prev_cpu,
		   bool *do_rotate, struct find_first_cpu_bit_env *env);
#else
#define find_first_cpu_bit(...) -1
#endif<|MERGE_RESOLUTION|>--- conflicted
+++ resolved
@@ -1861,9 +1861,6 @@
 #ifndef arch_update_cpu_capacity
 static __always_inline
 void arch_update_cpu_capacity(int cpu)
-<<<<<<< HEAD
-{
-=======
 {
 }
 #endif
@@ -1879,7 +1876,7 @@
 	return cpu_rq(cpu)->cpu_capacity_orig;
 }
 
-extern unsigned int walt_disabled;
+extern bool walt_disabled;
 
 static inline unsigned long task_util(struct task_struct *p)
 {
@@ -2067,219 +2064,6 @@
 static inline void sched_rt_avg_update(struct rq *rq, u64 rt_delta)
 {
 	rq->rt_avg += rt_delta * arch_scale_freq_capacity(NULL, cpu_of(rq));
->>>>>>> 120acfa5
-}
-#endif
-
-#ifdef CONFIG_SMP
-static inline unsigned long capacity_of(int cpu)
-{
-	return cpu_rq(cpu)->cpu_capacity;
-}
-
-static inline unsigned long capacity_orig_of(int cpu)
-{
-	return cpu_rq(cpu)->cpu_capacity_orig;
-}
-
-<<<<<<< HEAD
-extern bool walt_disabled;
-=======
-extern struct rq *lock_rq_of(struct task_struct *p, struct rq_flags *flags);
-extern void unlock_rq_of(struct rq *rq, struct task_struct *p, struct rq_flags *flags);
-
-#ifdef CONFIG_SMP
-#ifdef CONFIG_PREEMPT
-
-static inline void double_rq_lock(struct rq *rq1, struct rq *rq2);
->>>>>>> 120acfa5
-
-static inline unsigned long task_util(struct task_struct *p)
-{
-#ifdef CONFIG_SCHED_WALT
-	if (!walt_disabled && sysctl_sched_use_walt_task_util)
-		return p->ravg.demand /
-		       (sched_ravg_window >> SCHED_CAPACITY_SHIFT);
-#endif
-	return p->se.avg.util_avg;
-}
-
-/*
- * cpu_util returns the amount of capacity of a CPU that is used by CFS
- * tasks. The unit of the return value must be the one of capacity so we can
- * compare the utilization with the capacity of the CPU that is available for
- * CFS task (ie cpu_capacity).
- *
- * cfs_rq.avg.util_avg is the sum of running time of runnable tasks plus the
- * recent utilization of currently non-runnable tasks on a CPU. It represents
- * the amount of utilization of a CPU in the range [0..capacity_orig] where
- * capacity_orig is the cpu_capacity available at the highest frequency
- * (arch_scale_freq_capacity()).
- * The utilization of a CPU converges towards a sum equal to or less than the
- * current capacity (capacity_curr <= capacity_orig) of the CPU because it is
- * the running time on this CPU scaled by capacity_curr.
- *
- * Nevertheless, cfs_rq.avg.util_avg can be higher than capacity_curr or even
- * higher than capacity_orig because of unfortunate rounding in
- * cfs.avg.util_avg or just after migrating tasks and new task wakeups until
- * the average stabilizes with the new running time. We need to check that the
- * utilization stays within the range of [0..capacity_orig] and cap it if
- * necessary. Without utilization capping, a group could be seen as overloaded
- * (CPU0 utilization at 121% + CPU1 utilization at 80%) whereas CPU1 has 20% of
- * available capacity. We allow utilization to overshoot capacity_curr (but not
- * capacity_orig) as it useful for predicting the capacity required after task
- * migrations (scheduler-driven DVFS).
- */
-static inline unsigned long __cpu_util(int cpu, int delta)
-{
-	u64 util = cpu_rq(cpu)->cfs.avg.util_avg;
-	unsigned long capacity = capacity_orig_of(cpu);
-
-#ifdef CONFIG_SCHED_WALT
-	if (!walt_disabled && sysctl_sched_use_walt_cpu_util) {
-		util = cpu_rq(cpu)->walt_stats.cumulative_runnable_avg;
-		util = div64_u64(util,
-				 sched_ravg_window >> SCHED_CAPACITY_SHIFT);
-	}
-#endif
-	delta += util;
-	if (delta < 0)
-		return 0;
-
-	return (delta >= capacity) ? capacity : delta;
-}
-
-static inline unsigned long cpu_util(int cpu)
-{
-	return __cpu_util(cpu, 0);
-}
-
-struct sched_walt_cpu_load {
-	unsigned long prev_window_util;
-	unsigned long nl;
-	unsigned long pl;
-	u64 ws;
-};
-
-static inline unsigned long cpu_util_cum(int cpu, int delta)
-{
-	u64 util = cpu_rq(cpu)->cfs.avg.util_avg;
-	unsigned long capacity = capacity_orig_of(cpu);
-
-#ifdef CONFIG_SCHED_WALT
-	if (!walt_disabled && sysctl_sched_use_walt_cpu_util) {
-		util = cpu_rq(cpu)->cum_window_demand;
-		util = div64_u64(util,
-				 sched_ravg_window >> SCHED_CAPACITY_SHIFT);
-	}
-#endif
-	delta += util;
-	if (delta < 0)
-		return 0;
-
-	return (delta >= capacity) ? capacity : delta;
-}
-
-#ifdef CONFIG_SCHED_WALT
-u64 freq_policy_load(struct rq *rq);
-#endif
-
-static inline unsigned long
-cpu_util_freq_pelt(int cpu)
-{
-	struct rq *rq = cpu_rq(cpu);
-	u64 util = rq->cfs.avg.util_avg;
-	unsigned long capacity = capacity_orig_of(cpu);
-
-	util *= (100 + per_cpu(sched_load_boost, cpu));
-	do_div(util, 100);
-
-	return (util >= capacity) ? capacity : util;
-}
-
-#ifdef CONFIG_SCHED_WALT
-extern u64 walt_load_reported_window;
-
-static inline unsigned long
-cpu_util_freq_walt(int cpu, struct sched_walt_cpu_load *walt_load)
-{
-	u64 util, util_unboosted;
-	struct rq *rq = cpu_rq(cpu);
-	unsigned long capacity = capacity_orig_of(cpu);
-	int boost;
-
-	if (walt_disabled || !sysctl_sched_use_walt_cpu_util)
-		return cpu_util_freq_pelt(cpu);
-
-	boost = per_cpu(sched_load_boost, cpu);
-	util_unboosted = util = freq_policy_load(rq);
-	util = div64_u64(util * (100 + boost),
-			 walt_cpu_util_freq_divisor);
-
-	if (walt_load) {
-		u64 nl = cpu_rq(cpu)->nt_prev_runnable_sum +
-			rq->grp_time.nt_prev_runnable_sum;
-		u64 pl = rq->walt_stats.pred_demands_sum;
-
-		/* do_pl_notif() needs unboosted signals */
-		rq->old_busy_time = div64_u64(util_unboosted,
-					      sched_ravg_window >>
-					      SCHED_CAPACITY_SHIFT);
-		rq->old_estimated_time = div64_u64(pl, sched_ravg_window >>
-						       SCHED_CAPACITY_SHIFT);
-
-		nl = div64_u64(nl * (100 + boost),
-			       walt_cpu_util_freq_divisor);
-		pl = div64_u64(pl * (100 + boost),
-			       walt_cpu_util_freq_divisor);
-
-		walt_load->prev_window_util = util;
-		walt_load->nl = nl;
-		walt_load->pl = pl;
-		walt_load->ws = walt_load_reported_window;
-	}
-
-	return (util >= capacity) ? capacity : util;
-}
-
-static inline unsigned long
-cpu_util_freq(int cpu, struct sched_walt_cpu_load *walt_load)
-{
-	return cpu_util_freq_walt(cpu, walt_load);
-}
-
-#else
-
-static inline unsigned long
-cpu_util_freq(int cpu, struct sched_walt_cpu_load *walt_load)
-{
-	return cpu_util_freq_pelt(cpu);
-}
-
-#define sched_ravg_window TICK_NSEC
-#define sysctl_sched_use_walt_cpu_util 0
-
-#endif /* CONFIG_SCHED_WALT */
-
-extern unsigned long
-boosted_cpu_util(int cpu, struct sched_walt_cpu_load *walt_load);
-#endif
-
-extern unsigned int capacity_margin_freq;
-
-static inline unsigned long
-add_capacity_margin(unsigned long cpu_capacity, int cpu)
-{
-	cpu_capacity  = cpu_capacity * capacity_margin_freq *
-			(100 + per_cpu(sched_load_boost, cpu));
-	cpu_capacity /= 100;
-	cpu_capacity /= SCHED_CAPACITY_SCALE;
-	return cpu_capacity;
-}
-
-static inline void sched_rt_avg_update(struct rq *rq, u64 rt_delta)
-{
-	rq->rt_avg += rt_delta * arch_scale_freq_capacity(NULL, cpu_of(rq));
 }
 #else
 static inline void sched_rt_avg_update(struct rq *rq, u64 rt_delta) { }
@@ -2587,28 +2371,10 @@
 {
 	struct update_util_data *data;
 
-<<<<<<< HEAD
 	data = rcu_dereference_sched(*per_cpu_ptr(&cpufreq_update_util_data,
 						  cpu_of(rq)));
 	if (data)
 		data->func(data, sched_ktime_clock(), flags);
-=======
-#ifdef CONFIG_SCHED_WALT
-	if (!(flags & SCHED_CPUFREQ_WALT))
-		return;
-#endif
-
-	data = rcu_dereference_sched(*per_cpu_ptr(&cpufreq_update_util_data,
-					cpu_of(rq)));
-	if (data)
-		data->func(data, sched_ktime_clock(), flags);
-}
-
-static inline void cpufreq_update_this_cpu(struct rq *rq, unsigned int flags)
-{
-	if (cpu_of(rq) == smp_processor_id())
-		cpufreq_update_util(rq, flags);
->>>>>>> 120acfa5
 }
 #else
 static inline void cpufreq_update_util(struct rq *rq, unsigned int flags) {}
