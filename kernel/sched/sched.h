
#include <linux/sched.h>
#include <linux/sched/sysctl.h>
#include <linux/sched/rt.h>
#include <linux/sched/smt.h>
#include <linux/u64_stats_sync.h>
#include <linux/sched/deadline.h>
#include <linux/kernel_stat.h>
#include <linux/binfmts.h>
#include <linux/mutex.h>
#include <linux/psi.h>
#include <linux/spinlock.h>
#include <linux/stop_machine.h>
#include <linux/irq_work.h>
#include <linux/tick.h>
#include <linux/slab.h>
#include <linux/sched_energy.h>

#include "cpupri.h"
#include "cpudeadline.h"
#include "cpuacct.h"

#ifdef CONFIG_SCHED_DEBUG
#define SCHED_WARN_ON(x)	WARN_ONCE(x, #x)
#else
#define SCHED_WARN_ON(x)	((void)(x))
#endif

struct rq;
struct cpuidle_state;

extern __read_mostly bool sched_predl;
extern unsigned int sched_smp_overlap_capacity;

#ifdef CONFIG_SCHED_WALT
extern unsigned int sched_ravg_window;
extern unsigned int walt_cpu_util_freq_divisor;

struct walt_sched_stats {
	int nr_big_tasks;
	u64 cumulative_runnable_avg;
	u64 pred_demands_sum;
};

struct cpu_cycle {
	u64 cycles;
	u64 time;
};

struct group_cpu_time {
	u64 curr_runnable_sum;
	u64 prev_runnable_sum;
	u64 nt_curr_runnable_sum;
	u64 nt_prev_runnable_sum;
};

struct load_subtractions {
	u64 window_start;
	u64 subs;
	u64 new_subs;
};

#define NUM_TRACKED_WINDOWS 2
#define NUM_LOAD_INDICES 1000

struct sched_cluster {
	raw_spinlock_t load_lock;
	struct list_head list;
	struct cpumask cpus;
	int id;
	int max_power_cost;
	int min_power_cost;
	int max_possible_capacity;
	int capacity;
	int efficiency; /* Differentiate cpus with different IPC capability */
	int load_scale_factor;
	unsigned int exec_scale_factor;
	/*
	 * max_freq = user maximum
	 * max_mitigated_freq = thermal defined maximum
	 * max_possible_freq = maximum supported by hardware
	 */
	unsigned int cur_freq, max_freq, max_mitigated_freq, min_freq;
	unsigned int max_possible_freq;
	bool freq_init_done;
	int dstate, dstate_wakeup_latency, dstate_wakeup_energy;
	unsigned int static_cluster_pwr_cost;
	int notifier_sent;
	bool wake_up_idle;
	u64 aggr_grp_load;
	u64 coloc_boost_load;
};

extern unsigned int sched_disable_window_stats;

extern struct timer_list sched_grp_timer;
#endif /* CONFIG_SCHED_WALT */


/* task_struct::on_rq states: */
#define TASK_ON_RQ_QUEUED	1
#define TASK_ON_RQ_MIGRATING	2

extern __read_mostly int scheduler_running;

extern unsigned long calc_load_update;
extern atomic_long_t calc_load_tasks;

extern void calc_global_load_tick(struct rq *this_rq);
extern long calc_load_fold_active(struct rq *this_rq, long adjust);

#ifdef CONFIG_SMP
extern void cpu_load_update_active(struct rq *this_rq);
#else
static inline void cpu_load_update_active(struct rq *this_rq) { }
<<<<<<< HEAD
#endif

#ifdef CONFIG_SCHED_SMT
extern void update_idle_core(struct rq *rq);
#else
static inline void update_idle_core(struct rq *rq) { }
=======
>>>>>>> 90f68500
#endif

/*
 * Helpers for converting nanosecond timing to jiffy resolution
 */
#define NS_TO_JIFFIES(TIME)	((unsigned long)(TIME) / (NSEC_PER_SEC / HZ))

/*
 * Increase resolution of nice-level calculations for 64-bit architectures.
 * The extra resolution improves shares distribution and load balancing of
 * low-weight task groups (eg. nice +19 on an autogroup), deeper taskgroup
 * hierarchies, especially on larger systems. This is not a user-visible change
 * and does not change the user-interface for setting shares/weights.
 *
 * We increase resolution only if we have enough bits to allow this increased
 * resolution (i.e. 64bit). The costs for increasing resolution when 32bit are
 * pretty high and the returns do not justify the increased costs.
 *
 * Really only required when CONFIG_FAIR_GROUP_SCHED is also set, but to
 * increase coverage and consistency always enable it on 64bit platforms.
 */
#ifdef CONFIG_64BIT
# define NICE_0_LOAD_SHIFT	(SCHED_FIXEDPOINT_SHIFT + SCHED_FIXEDPOINT_SHIFT)
# define scale_load(w)		((w) << SCHED_FIXEDPOINT_SHIFT)
# define scale_load_down(w)	((w) >> SCHED_FIXEDPOINT_SHIFT)
#else
# define NICE_0_LOAD_SHIFT	(SCHED_FIXEDPOINT_SHIFT)
# define scale_load(w)		(w)
# define scale_load_down(w)	(w)
#endif

/*
 * Task weight (visible to users) and its load (invisible to users) have
 * independent resolution, but they should be well calibrated. We use
 * scale_load() and scale_load_down(w) to convert between them. The
 * following must be true:
 *
 *  scale_load(sched_prio_to_weight[USER_PRIO(NICE_TO_PRIO(0))]) == NICE_0_LOAD
 *
 */
#define NICE_0_LOAD		(1L << NICE_0_LOAD_SHIFT)

/*
 * Single value that decides SCHED_DEADLINE internal math precision.
 * 10 -> just above 1us
 * 9  -> just above 0.5us
 */
#define DL_SCALE (10)

/*
 * These are the 'tuning knobs' of the scheduler:
 */

/*
 * single value that denotes runtime == period, ie unlimited time.
 */
#define RUNTIME_INF	((u64)~0ULL)

static inline int idle_policy(int policy)
{
	return policy == SCHED_IDLE;
}
static inline int fair_policy(int policy)
{
	return policy == SCHED_NORMAL || policy == SCHED_BATCH;
}

static inline int rt_policy(int policy)
{
	return policy == SCHED_FIFO || policy == SCHED_RR;
}

static inline int dl_policy(int policy)
{
	return policy == SCHED_DEADLINE;
}
static inline bool valid_policy(int policy)
{
	return idle_policy(policy) || fair_policy(policy) ||
		rt_policy(policy) || dl_policy(policy);
}

static inline int task_has_rt_policy(struct task_struct *p)
{
	return rt_policy(p->policy);
}

static inline int task_has_dl_policy(struct task_struct *p)
{
	return dl_policy(p->policy);
}

/*
 * Tells if entity @a should preempt entity @b.
 */
static inline bool
dl_entity_preempt(struct sched_dl_entity *a, struct sched_dl_entity *b)
{
	return dl_time_before(a->deadline, b->deadline);
}

/*
 * This is the priority-queue data structure of the RT scheduling class:
 */
struct rt_prio_array {
	DECLARE_BITMAP(bitmap, MAX_RT_PRIO+1); /* include 1 bit for delimiter */
	struct list_head queue[MAX_RT_PRIO];
};

struct rt_bandwidth {
	/* nests inside the rq lock: */
	raw_spinlock_t		rt_runtime_lock;
	ktime_t			rt_period;
	u64			rt_runtime;
	struct hrtimer		rt_period_timer;
	unsigned int		rt_period_active;
};

void __dl_clear_params(struct task_struct *p);

/*
 * To keep the bandwidth of -deadline tasks and groups under control
 * we need some place where:
 *  - store the maximum -deadline bandwidth of the system (the group);
 *  - cache the fraction of that bandwidth that is currently allocated.
 *
 * This is all done in the data structure below. It is similar to the
 * one used for RT-throttling (rt_bandwidth), with the main difference
 * that, since here we are only interested in admission control, we
 * do not decrease any runtime while the group "executes", neither we
 * need a timer to replenish it.
 *
 * With respect to SMP, the bandwidth is given on a per-CPU basis,
 * meaning that:
 *  - dl_bw (< 100%) is the bandwidth of the system (group) on each CPU;
 *  - dl_total_bw array contains, in the i-eth element, the currently
 *    allocated bandwidth on the i-eth CPU.
 * Moreover, groups consume bandwidth on each CPU, while tasks only
 * consume bandwidth on the CPU they're running on.
 * Finally, dl_total_bw_cpu is used to cache the index of dl_total_bw
 * that will be shown the next time the proc or cgroup controls will
 * be red. It on its turn can be changed by writing on its own
 * control.
 */
struct dl_bandwidth {
	raw_spinlock_t dl_runtime_lock;
	u64 dl_runtime;
	u64 dl_period;
};

static inline int dl_bandwidth_enabled(void)
{
	return sysctl_sched_rt_runtime >= 0;
}

extern struct dl_bw *dl_bw_of(int i);

struct dl_bw {
	raw_spinlock_t lock;
	u64 bw, total_bw;
};

static inline
void __dl_clear(struct dl_bw *dl_b, u64 tsk_bw)
{
	dl_b->total_bw -= tsk_bw;
}

static inline
void __dl_add(struct dl_bw *dl_b, u64 tsk_bw)
{
	dl_b->total_bw += tsk_bw;
}

static inline
bool __dl_overflow(struct dl_bw *dl_b, int cpus, u64 old_bw, u64 new_bw)
{
	return dl_b->bw != -1 &&
	       dl_b->bw * cpus < dl_b->total_bw - old_bw + new_bw;
}

extern struct mutex sched_domains_mutex;

#ifdef CONFIG_CGROUP_SCHED

#include <linux/cgroup.h>
#include <linux/psi.h>

struct cfs_rq;
struct rt_rq;

extern struct list_head task_groups;

struct cfs_bandwidth {
#ifdef CONFIG_CFS_BANDWIDTH
	raw_spinlock_t lock;
	ktime_t period;
	u64 quota, runtime;
	s64 hierarchical_quota;
	u64 runtime_expires;

	int idle, period_active;
	struct hrtimer period_timer, slack_timer;
	struct list_head throttled_cfs_rq;

	/* statistics */
	int nr_periods, nr_throttled;
	u64 throttled_time;

	bool distribute_running;
#endif
};

/* task group related information */
struct task_group {
	struct cgroup_subsys_state css;

#ifdef CONFIG_FAIR_GROUP_SCHED
	/* schedulable entities of this group on each cpu */
	struct sched_entity **se;
	/* runqueue "owned" by this group on each cpu */
	struct cfs_rq **cfs_rq;
	unsigned long shares;

#ifdef	CONFIG_SMP
	/*
	 * load_avg can be heavily contended at clock tick time, so put
	 * it in its own cacheline separated from the fields above which
	 * will also be accessed at each tick.
	 */
	atomic_long_t load_avg ____cacheline_aligned;
#endif
#endif

#ifdef CONFIG_RT_GROUP_SCHED
	struct sched_rt_entity **rt_se;
	struct rt_rq **rt_rq;

	struct rt_bandwidth rt_bandwidth;
#endif

	struct rcu_head rcu;
	struct list_head list;

	struct task_group *parent;
	struct list_head siblings;
	struct list_head children;

#ifdef CONFIG_SCHED_AUTOGROUP
	struct autogroup *autogroup;
#endif

	struct cfs_bandwidth cfs_bandwidth;
};

#ifdef CONFIG_FAIR_GROUP_SCHED
#define ROOT_TASK_GROUP_LOAD	NICE_0_LOAD

/*
 * A weight of 0 or 1 can cause arithmetics problems.
 * A weight of a cfs_rq is the sum of weights of which entities
 * are queued on this cfs_rq, so a weight of a entity should not be
 * too large, so as the shares value of a task group.
 * (The default weight is 1024 - so there's no practical
 *  limitation from this.)
 */
#define MIN_SHARES	(1UL <<  1)
#define MAX_SHARES	(1UL << 18)
#endif

typedef int (*tg_visitor)(struct task_group *, void *);

extern int walk_tg_tree_from(struct task_group *from,
			     tg_visitor down, tg_visitor up, void *data);

/*
 * Iterate the full tree, calling @down when first entering a node and @up when
 * leaving it for the final time.
 *
 * Caller must hold rcu_lock or sufficient equivalent.
 */
static inline int walk_tg_tree(tg_visitor down, tg_visitor up, void *data)
{
	return walk_tg_tree_from(&root_task_group, down, up, data);
}

extern int tg_nop(struct task_group *tg, void *data);

extern void free_fair_sched_group(struct task_group *tg);
extern int alloc_fair_sched_group(struct task_group *tg, struct task_group *parent);
extern void online_fair_sched_group(struct task_group *tg);
extern void unregister_fair_sched_group(struct task_group *tg);
extern void init_tg_cfs_entry(struct task_group *tg, struct cfs_rq *cfs_rq,
			struct sched_entity *se, int cpu,
			struct sched_entity *parent);
extern void init_cfs_bandwidth(struct cfs_bandwidth *cfs_b);

extern void __refill_cfs_bandwidth_runtime(struct cfs_bandwidth *cfs_b);
extern void start_cfs_bandwidth(struct cfs_bandwidth *cfs_b);
extern void unthrottle_cfs_rq(struct cfs_rq *cfs_rq);

extern void free_rt_sched_group(struct task_group *tg);
extern int alloc_rt_sched_group(struct task_group *tg, struct task_group *parent);
extern void init_tg_rt_entry(struct task_group *tg, struct rt_rq *rt_rq,
		struct sched_rt_entity *rt_se, int cpu,
		struct sched_rt_entity *parent);

extern struct task_group *sched_create_group(struct task_group *parent);
extern void sched_online_group(struct task_group *tg,
			       struct task_group *parent);
extern void sched_destroy_group(struct task_group *tg);
extern void sched_offline_group(struct task_group *tg);

extern void sched_move_task(struct task_struct *tsk);

#ifdef CONFIG_FAIR_GROUP_SCHED
extern int sched_group_set_shares(struct task_group *tg, unsigned long shares);

#ifdef CONFIG_SMP
extern void set_task_rq_fair(struct sched_entity *se,
			     struct cfs_rq *prev, struct cfs_rq *next);
#else /* !CONFIG_SMP */
static inline void set_task_rq_fair(struct sched_entity *se,
			     struct cfs_rq *prev, struct cfs_rq *next) { }
#endif /* CONFIG_SMP */
#endif /* CONFIG_FAIR_GROUP_SCHED */

extern struct task_group *css_tg(struct cgroup_subsys_state *css);

#else /* CONFIG_CGROUP_SCHED */

struct cfs_bandwidth { };

#endif	/* CONFIG_CGROUP_SCHED */

/* CFS-related fields in a runqueue */
struct cfs_rq {
	struct load_weight load;
	unsigned int nr_running, h_nr_running;

	u64 exec_clock;
	u64 min_vruntime;
#ifndef CONFIG_64BIT
	u64 min_vruntime_copy;
#endif

	struct rb_root_cached tasks_timeline;

	/*
	 * 'curr' points to currently running entity on this cfs_rq.
	 * It is set to NULL otherwise (i.e when none are currently running).
	 */
	struct sched_entity *curr, *next, *last, *skip;

#ifdef	CONFIG_SCHED_DEBUG
	unsigned int nr_spread_over;
#endif

#ifdef CONFIG_SMP
	/*
	 * CFS load tracking
	 */
	struct sched_avg avg;
	u64 runnable_load_sum;
	unsigned long runnable_load_avg;
#ifdef CONFIG_FAIR_GROUP_SCHED
	unsigned long tg_load_avg_contrib;
	unsigned long propagate_avg;
#endif
	atomic_long_t removed_load_avg, removed_util_avg;
#ifndef CONFIG_64BIT
	u64 load_last_update_time_copy;
#endif

#ifdef CONFIG_FAIR_GROUP_SCHED
	/*
	 *   h_load = weight * f(tg)
	 *
	 * Where f(tg) is the recursive weight fraction assigned to
	 * this group.
	 */
	unsigned long h_load;
	u64 last_h_load_update;
	struct sched_entity *h_load_next;
#endif /* CONFIG_FAIR_GROUP_SCHED */
#endif /* CONFIG_SMP */

#ifdef CONFIG_FAIR_GROUP_SCHED
	struct rq *rq;	/* cpu runqueue to which this cfs_rq is attached */

	/*
	 * leaf cfs_rqs are those that hold tasks (lowest schedulable entity in
	 * a hierarchy). Non-leaf lrqs hold other higher schedulable entities
	 * (like users, containers etc.)
	 *
	 * leaf_cfs_rq_list ties together list of leaf cfs_rq's in a cpu. This
	 * list is used during load balance.
	 */
	int on_list;
	struct list_head leaf_cfs_rq_list;
	struct task_group *tg;	/* group that "owns" this runqueue */

#ifdef CONFIG_CFS_BANDWIDTH

#ifdef CONFIG_SCHED_WALT
	struct walt_sched_stats walt_stats;
#endif

	int runtime_enabled;
	u64 runtime_expires;
	s64 runtime_remaining;

	u64 throttled_clock, throttled_clock_task;
	u64 throttled_clock_task_time;
	int throttled, throttle_count;
	struct list_head throttled_list;
#endif /* CONFIG_CFS_BANDWIDTH */
#endif /* CONFIG_FAIR_GROUP_SCHED */
};

static inline int rt_bandwidth_enabled(void)
{
	return sysctl_sched_rt_runtime >= 0;
}

/* RT IPI pull logic requires IRQ_WORK */
#if defined(CONFIG_IRQ_WORK) && defined(CONFIG_SMP)
# define HAVE_RT_PUSH_IPI
#endif

/* Real-Time classes' related field in a runqueue: */
struct rt_rq {
	struct rt_prio_array active;
	unsigned int rt_nr_running;
	unsigned int rr_nr_running;
#if defined CONFIG_SMP || defined CONFIG_RT_GROUP_SCHED
	struct {
		int curr; /* highest queued rt task prio */
#ifdef CONFIG_SMP
		int next; /* next highest */
#endif
	} highest_prio;
#endif
#ifdef CONFIG_SMP
	unsigned long rt_nr_migratory;
	unsigned long rt_nr_total;
	int overloaded;
	struct plist_head pushable_tasks;
#endif /* CONFIG_SMP */
	int rt_queued;

	int rt_throttled;
	u64 rt_time;
	u64 rt_runtime;
	/* Nests inside the rq lock: */
	raw_spinlock_t rt_runtime_lock;

#ifdef CONFIG_RT_GROUP_SCHED
	unsigned long rt_nr_boosted;

	struct rq *rq;
	struct task_group *tg;
#endif
};

/* Deadline class' related fields in a runqueue */
struct dl_rq {
	/* runqueue is an rbtree, ordered by deadline */
	struct rb_root rb_root;
	struct rb_node *rb_leftmost;

	unsigned long dl_nr_running;

#ifdef CONFIG_SMP
	/*
	 * Deadline values of the currently executing and the
	 * earliest ready task on this rq. Caching these facilitates
	 * the decision wether or not a ready but not running task
	 * should migrate somewhere else.
	 */
	struct {
		u64 curr;
		u64 next;
	} earliest_dl;

	unsigned long dl_nr_migratory;
	int overloaded;

	/*
	 * Tasks on this rq that can be pushed away. They are kept in
	 * an rb-tree, ordered by tasks' deadlines, with caching
	 * of the leftmost (earliest deadline) element.
	 */
	struct rb_root pushable_dl_tasks_root;
	struct rb_node *pushable_dl_tasks_leftmost;
#else
	struct dl_bw dl_bw;
#endif
};

#ifdef CONFIG_SMP

static inline bool sched_asym_prefer(int a, int b)
{
	return arch_asym_cpu_priority(a) > arch_asym_cpu_priority(b);
}

struct max_cpu_capacity {
	raw_spinlock_t lock;
	unsigned long val;
	int cpu;
};

/*
 * We add the notion of a root-domain which will be used to define per-domain
 * variables. Each exclusive cpuset essentially defines an island domain by
 * fully partitioning the member cpus from any other cpuset. Whenever a new
 * exclusive cpuset is created, we also create and attach a new root-domain
 * object.
 *
 */
struct root_domain {
	atomic_t refcount;
	atomic_t rto_count;
	struct rcu_head rcu;
	cpumask_var_t span;
	cpumask_var_t online;

	/* Indicate more than one runnable task for any CPU */
	bool overload;

	/* Indicate one or more cpus over-utilized (tipping point) */
	bool overutilized;

	/*
	 * The bit corresponding to a CPU gets set here if such CPU has more
	 * than one runnable -deadline task (as it is below for RT tasks).
	 */
	cpumask_var_t dlo_mask;
	atomic_t dlo_count;
	struct dl_bw dl_bw;
	struct cpudl cpudl;

#ifdef HAVE_RT_PUSH_IPI
	/*
	 * For IPI pull requests, loop across the rto_mask.
	 */
	struct irq_work rto_push_work;
	raw_spinlock_t rto_lock;
	/* These are only updated and read within rto_lock */
	int rto_loop;
	int rto_cpu;
	/* These atomics are updated outside of a lock */
	atomic_t rto_loop_next;
	atomic_t rto_loop_start;
#endif
	/*
	 * The "RT overload" flag: it gets set if a CPU has more than
	 * one runnable RT task.
	 */
	cpumask_var_t rto_mask;
	struct cpupri cpupri;

	/* Maximum cpu capacity in the system. */
	struct max_cpu_capacity max_cpu_capacity;

	/* First cpu with maximum and minimum original capacity */
	int max_cap_orig_cpu, min_cap_orig_cpu;
};

extern struct root_domain def_root_domain;
extern void sched_get_rd(struct root_domain *rd);
extern void sched_put_rd(struct root_domain *rd);

#ifdef HAVE_RT_PUSH_IPI
extern void rto_push_irq_work_func(struct irq_work *work);
#endif
#endif /* CONFIG_SMP */

/*
 * This is the main, per-CPU runqueue data structure.
 *
 * Locking rule: those places that want to lock multiple runqueues
 * (such as the load balancing or the thread migration code), lock
 * acquire operations must be ordered by ascending &runqueue.
 */
struct rq {
	/* runqueue lock: */
	raw_spinlock_t lock;

	/*
	 * nr_running and cpu_load should be in the same cacheline because
	 * remote CPUs use both these fields when doing load calculation.
	 */
	unsigned int nr_running;
#ifdef CONFIG_NUMA_BALANCING
	unsigned int nr_numa_running;
	unsigned int nr_preferred_running;
#endif
	#define CPU_LOAD_IDX_MAX 5
	unsigned long cpu_load[CPU_LOAD_IDX_MAX];
	unsigned int nr_pinned_tasks;
	unsigned int misfit_task;
#ifdef CONFIG_NO_HZ_COMMON
#ifdef CONFIG_SMP
	unsigned long last_load_update_tick;
	unsigned long last_blocked_load_update_tick;
#endif /* CONFIG_SMP */
	unsigned long nohz_flags;
#endif /* CONFIG_NO_HZ_COMMON */
#ifdef CONFIG_NO_HZ_FULL
	unsigned long last_sched_tick;
#endif

#ifdef CONFIG_CPU_QUIET
	/* time-based average load */
	u64 nr_last_stamp;
	u64 nr_running_integral;
	seqcount_t ave_seqcnt;
#endif

	/* capture load from *all* tasks on this cpu: */
	struct load_weight load;
	unsigned long nr_load_updates;
	u64 nr_switches;

	struct cfs_rq cfs;
	struct rt_rq rt;
	struct dl_rq dl;

#ifdef CONFIG_FAIR_GROUP_SCHED
	/* list of leaf cfs_rq on this cpu: */
	struct list_head leaf_cfs_rq_list;
	struct list_head *tmp_alone_branch;
#endif /* CONFIG_FAIR_GROUP_SCHED */

	/*
	 * This is part of a global counter where only the total sum
	 * over all CPUs matters. A task can increase this counter on
	 * one CPU and if it got migrated afterwards it may decrease
	 * it on another CPU. Always updated under the runqueue lock:
	 */
	unsigned long nr_uninterruptible;

	struct task_struct *curr, *idle, *stop;
	unsigned long next_balance;
	struct mm_struct *prev_mm;

	unsigned int clock_skip_update;
	u64 clock;
	u64 clock_task;

	atomic_t nr_iowait;

#ifdef CONFIG_SMP
	struct root_domain *rd;
	struct sched_domain *sd;

	unsigned long cpu_capacity;
	unsigned long cpu_capacity_orig;

	struct callback_head *balance_callback;

	unsigned char idle_balance;
	/* For active balancing */
	int active_balance;
	int push_cpu;
	struct task_struct *push_task;
	struct cpu_stop_work active_balance_work;
	/* cpu of this runqueue: */
	int cpu;
	int online;

	struct list_head cfs_tasks;

	u64 rt_avg;
	u64 age_stamp;
	u64 idle_stamp;
	u64 avg_idle;

	/* This is used to determine avg_idle's max value */
	u64 max_idle_balance_cost;
#endif

#ifdef CONFIG_SCHED_WALT
	struct sched_cluster *cluster;
	struct cpumask freq_domain_cpumask;
	struct walt_sched_stats walt_stats;

	int cstate, wakeup_latency, wakeup_energy;
	u64 window_start;
	s64 cum_window_start;
	unsigned long walt_flags;

	u64 cur_irqload;
	u64 avg_irqload;
	u64 irqload_ts;
	unsigned int static_cpu_pwr_cost;
	struct task_struct *ed_task;
	struct cpu_cycle cc;
	u64 old_busy_time, old_busy_time_group;
	u64 old_estimated_time;
	u64 curr_runnable_sum;
	u64 prev_runnable_sum;
	u64 nt_curr_runnable_sum;
	u64 nt_prev_runnable_sum;
	u64 cum_window_demand;
	struct group_cpu_time grp_time;
	struct load_subtractions load_subs[NUM_TRACKED_WINDOWS];
	DECLARE_BITMAP_ARRAY(top_tasks_bitmap,
			NUM_TRACKED_WINDOWS, NUM_LOAD_INDICES);
	u8 *top_tasks[NUM_TRACKED_WINDOWS];
	u8 curr_table;
	int prev_top;
	int curr_top;
	bool notif_pending;
	u64 last_cc_update;
	u64 cycles;
#endif

#ifdef CONFIG_IRQ_TIME_ACCOUNTING
	u64 prev_irq_time;
#endif
#ifdef CONFIG_PARAVIRT
	u64 prev_steal_time;
#endif
#ifdef CONFIG_PARAVIRT_TIME_ACCOUNTING
	u64 prev_steal_time_rq;
#endif

	/* calc_load related fields */
	unsigned long calc_load_update;
	long calc_load_active;

#ifdef CONFIG_SCHED_HRTICK
#ifdef CONFIG_SMP
	int hrtick_csd_pending;
	struct call_single_data hrtick_csd;
#endif
	struct hrtimer hrtick_timer;
#endif

#ifdef CONFIG_SCHEDSTATS
	/* latency stats */
	struct sched_info rq_sched_info;
	unsigned long long rq_cpu_time;
	/* could above be rq->cfs_rq.exec_clock + rq->rt_rq.rt_runtime ? */

	/* sys_sched_yield() stats */
	unsigned int yld_count;

	/* schedule() stats */
	unsigned int sched_count;
	unsigned int sched_goidle;

	/* try_to_wake_up() stats */
	unsigned int ttwu_count;
	unsigned int ttwu_local;
#ifdef CONFIG_SMP
	struct eas_stats eas_stats;
#endif
#endif

#ifdef CONFIG_SMP
	struct llist_head wake_list;
#endif

#ifdef CONFIG_CPU_IDLE
	/* Must be inspected within a rcu lock section */
	struct cpuidle_state *idle_state;
	int idle_state_idx;
#endif
};

static inline int cpu_of(struct rq *rq)
{
#ifdef CONFIG_SMP
	return rq->cpu;
#else
	return 0;
#endif
}


#ifdef CONFIG_SCHED_SMT

extern struct static_key_false sched_smt_present;

extern void __update_idle_core(struct rq *rq);

static inline void update_idle_core(struct rq *rq)
{
	if (static_branch_unlikely(&sched_smt_present))
		__update_idle_core(rq);
}

#else
static inline void update_idle_core(struct rq *rq) { }
#endif

DECLARE_PER_CPU_SHARED_ALIGNED(struct rq, runqueues);

#define cpu_rq(cpu)		(&per_cpu(runqueues, (cpu)))
#define this_rq()		this_cpu_ptr(&runqueues)
#define task_rq(p)		cpu_rq(task_cpu(p))
#define cpu_curr(cpu)		(cpu_rq(cpu)->curr)
#define raw_rq()		raw_cpu_ptr(&runqueues)

extern void update_rq_clock(struct rq *rq);

static inline u64 __rq_clock_broken(struct rq *rq)
{
	return READ_ONCE(rq->clock);
}

static inline u64 rq_clock(struct rq *rq)
{
	lockdep_assert_held(&rq->lock);
	return rq->clock;
}

static inline u64 rq_clock_task(struct rq *rq)
{
	lockdep_assert_held(&rq->lock);
	return rq->clock_task;
}

#define RQCF_REQ_SKIP	0x01
#define RQCF_ACT_SKIP	0x02

static inline void rq_clock_skip_update(struct rq *rq, bool skip)
{
	lockdep_assert_held(&rq->lock);
	if (skip)
		rq->clock_skip_update |= RQCF_REQ_SKIP;
	else
		rq->clock_skip_update &= ~RQCF_REQ_SKIP;
}

struct rq_flags {
	unsigned long flags;
	struct pin_cookie cookie;
};

static inline void rq_pin_lock(struct rq *rq, struct rq_flags *rf)
{
	rf->cookie = lockdep_pin_lock(&rq->lock);
}

static inline void rq_unpin_lock(struct rq *rq, struct rq_flags *rf)
{
	lockdep_unpin_lock(&rq->lock, rf->cookie);
}

static inline void rq_repin_lock(struct rq *rq, struct rq_flags *rf)
{
	lockdep_repin_lock(&rq->lock, rf->cookie);
}

struct rq *__task_rq_lock(struct task_struct *p, struct rq_flags *rf)
	__acquires(rq->lock);

struct rq *task_rq_lock(struct task_struct *p, struct rq_flags *rf)
	__acquires(p->pi_lock)
	__acquires(rq->lock);

static inline void __task_rq_unlock(struct rq *rq, struct rq_flags *rf)
	__releases(rq->lock)
{
	rq_unpin_lock(rq, rf);
	raw_spin_unlock(&rq->lock);
}

static inline void
task_rq_unlock(struct rq *rq, struct task_struct *p, struct rq_flags *rf)
	__releases(rq->lock)
	__releases(p->pi_lock)
{
	rq_unpin_lock(rq, rf);
	raw_spin_unlock(&rq->lock);
	raw_spin_unlock_irqrestore(&p->pi_lock, rf->flags);
}

static inline void
rq_lock_irqsave(struct rq *rq, struct rq_flags *rf)
	__acquires(rq->lock)
{
	raw_spin_lock_irqsave(&rq->lock, rf->flags);
	rq_pin_lock(rq, rf);
}

static inline void
rq_lock_irq(struct rq *rq, struct rq_flags *rf)
	__acquires(rq->lock)
{
	raw_spin_lock_irq(&rq->lock);
	rq_pin_lock(rq, rf);
}

static inline void
rq_lock(struct rq *rq, struct rq_flags *rf)
	__acquires(rq->lock)
{
	raw_spin_lock(&rq->lock);
	rq_pin_lock(rq, rf);
}

static inline void
rq_relock(struct rq *rq, struct rq_flags *rf)
	__acquires(rq->lock)
{
	raw_spin_lock(&rq->lock);
	rq_repin_lock(rq, rf);
}

static inline void
rq_unlock_irqrestore(struct rq *rq, struct rq_flags *rf)
	__releases(rq->lock)
{
	rq_unpin_lock(rq, rf);
	raw_spin_unlock_irqrestore(&rq->lock, rf->flags);
}

static inline void
rq_unlock_irq(struct rq *rq, struct rq_flags *rf)
	__releases(rq->lock)
{
	rq_unpin_lock(rq, rf);
	raw_spin_unlock_irq(&rq->lock);
}

static inline void
rq_unlock(struct rq *rq, struct rq_flags *rf)
	__releases(rq->lock)
{
	rq_unpin_lock(rq, rf);
	raw_spin_unlock(&rq->lock);
}

static inline struct rq *
this_rq_lock_irq(struct rq_flags *rf)
	__acquires(rq->lock)
{
	struct rq *rq;

	local_irq_disable();
	rq = this_rq();
	rq_lock(rq, rf);
	return rq;
}

#ifdef CONFIG_NUMA
enum numa_topology_type {
	NUMA_DIRECT,
	NUMA_GLUELESS_MESH,
	NUMA_BACKPLANE,
};
extern enum numa_topology_type sched_numa_topology_type;
extern int sched_max_numa_distance;
extern bool find_numa_distance(int distance);
#endif

#ifdef CONFIG_NUMA_BALANCING
/* The regions in numa_faults array from task_struct */
enum numa_faults_stats {
	NUMA_MEM = 0,
	NUMA_CPU,
	NUMA_MEMBUF,
	NUMA_CPUBUF
};
extern void sched_setnuma(struct task_struct *p, int node);
extern int migrate_task_to(struct task_struct *p, int cpu);
#endif /* CONFIG_NUMA_BALANCING */
extern int migrate_swap(struct task_struct *cur, struct task_struct *p);

#ifdef CONFIG_SMP

static inline void
queue_balance_callback(struct rq *rq,
		       struct callback_head *head,
		       void (*func)(struct rq *rq))
{
	lockdep_assert_held(&rq->lock);

	if (unlikely(head->next))
		return;

	head->func = (void (*)(struct callback_head *))func;
	head->next = rq->balance_callback;
	rq->balance_callback = head;
}

extern void sched_ttwu_pending(void);

#define rcu_dereference_check_sched_domain(p) \
	rcu_dereference_check((p), \
			      lockdep_is_held(&sched_domains_mutex))

/*
 * The domain tree (rq->sd) is protected by RCU's quiescent state transition.
 * See detach_destroy_domains: synchronize_sched for details.
 *
 * The domain tree of any CPU may only be accessed from within
 * preempt-disabled sections.
 */
#define for_each_domain(cpu, __sd) \
	for (__sd = rcu_dereference_check_sched_domain(cpu_rq(cpu)->sd); \
			__sd; __sd = __sd->parent)

#define for_each_lower_domain(sd) for (; sd; sd = sd->child)

/**
 * highest_flag_domain - Return highest sched_domain containing flag.
 * @cpu:	The cpu whose highest level of sched domain is to
 *		be returned.
 * @flag:	The flag to check for the highest sched_domain
 *		for the given cpu.
 *
 * Returns the highest sched_domain of a cpu which contains the given flag.
 */
static inline struct sched_domain *highest_flag_domain(int cpu, int flag)
{
	struct sched_domain *sd, *hsd = NULL;

	for_each_domain(cpu, sd) {
		if (!(sd->flags & flag))
			break;
		hsd = sd;
	}

	return hsd;
}

static inline struct sched_domain *lowest_flag_domain(int cpu, int flag)
{
	struct sched_domain *sd;

	for_each_domain(cpu, sd) {
		if (sd->flags & flag)
			break;
	}

	return sd;
}

DECLARE_PER_CPU(struct sched_domain *, sd_llc);
DECLARE_PER_CPU(int, sd_llc_size);
DECLARE_PER_CPU(int, sd_llc_id);
DECLARE_PER_CPU(struct sched_domain_shared *, sd_llc_shared);
DECLARE_PER_CPU(struct sched_domain *, sd_numa);
DECLARE_PER_CPU(struct sched_domain *, sd_asym);
DECLARE_PER_CPU(struct sched_domain *, sd_ea);
DECLARE_PER_CPU(struct sched_domain *, sd_scs);

struct sched_group_capacity {
	atomic_t ref;
	/*
	 * CPU capacity of this group, SCHED_CAPACITY_SCALE being max capacity
	 * for a single CPU.
	 */
	unsigned long capacity;
	unsigned long max_capacity; /* Max per-cpu capacity in group */
	unsigned long min_capacity; /* Min per-CPU capacity in group */
	unsigned long next_update;
	int imbalance; /* XXX unrelated to capacity but shared group state */

	unsigned long cpumask[0]; /* iteration mask */
};

struct sched_group {
	struct sched_group *next;	/* Must be a circular list */
	atomic_t ref;

	unsigned int group_weight;
	struct sched_group_capacity *sgc;
	int asym_prefer_cpu;		/* cpu of highest priority in group */
	const struct sched_group_energy *sge;

	/*
	 * The CPUs this group covers.
	 *
	 * NOTE: this field is variable length. (Allocated dynamically
	 * by attaching extra space to the end of the structure,
	 * depending on how many CPUs the kernel has booted up with)
	 */
	unsigned long cpumask[0];
};

static inline struct cpumask *sched_group_cpus(struct sched_group *sg)
{
	return to_cpumask(sg->cpumask);
}

/*
 * cpumask masking which cpus in the group are allowed to iterate up the domain
 * tree.
 */
static inline struct cpumask *sched_group_mask(struct sched_group *sg)
{
	return to_cpumask(sg->sgc->cpumask);
}

/**
 * group_first_cpu - Returns the first cpu in the cpumask of a sched_group.
 * @group: The group whose first cpu is to be returned.
 */
static inline unsigned int group_first_cpu(struct sched_group *group)
{
	return cpumask_first(sched_group_cpus(group));
}

extern int group_balance_cpu(struct sched_group *sg);

#if defined(CONFIG_SCHED_DEBUG) && defined(CONFIG_SYSCTL)
void register_sched_domain_sysctl(void);
void unregister_sched_domain_sysctl(void);
#else
static inline void register_sched_domain_sysctl(void)
{
}
static inline void unregister_sched_domain_sysctl(void)
{
}
#endif

#else

static inline void sched_ttwu_pending(void) { }

#endif /* CONFIG_SMP */

#include "stats.h"
#include "auto_group.h"

enum sched_boost_policy {
	SCHED_BOOST_NONE,
	SCHED_BOOST_ON_BIG,
	SCHED_BOOST_ON_ALL,
};

#define NO_BOOST 0
#define FULL_THROTTLE_BOOST 1
#define CONSERVATIVE_BOOST 2
#define RESTRAINED_BOOST 3

/*
 * Returns the rq capacity of any rq in a group. This does not play
 * well with groups where rq capacity can change independently.
 */
#define group_rq_capacity(group) cpu_capacity(group_first_cpu(group))

#ifdef CONFIG_CGROUP_SCHED

/*
 * Return the group to which this tasks belongs.
 *
 * We cannot use task_css() and friends because the cgroup subsystem
 * changes that value before the cgroup_subsys::attach() method is called,
 * therefore we cannot pin it and might observe the wrong value.
 *
 * The same is true for autogroup's p->signal->autogroup->tg, the autogroup
 * core changes this before calling sched_move_task().
 *
 * Instead we use a 'copy' which is updated from sched_move_task() while
 * holding both task_struct::pi_lock and rq::lock.
 */
static inline struct task_group *task_group(struct task_struct *p)
{
	return p->sched_task_group;
}

/* Change a task's cfs_rq and parent entity if it moves across CPUs/groups */
static inline void set_task_rq(struct task_struct *p, unsigned int cpu)
{
#if defined(CONFIG_FAIR_GROUP_SCHED) || defined(CONFIG_RT_GROUP_SCHED)
	struct task_group *tg = task_group(p);
#endif

#ifdef CONFIG_FAIR_GROUP_SCHED
	set_task_rq_fair(&p->se, p->se.cfs_rq, tg->cfs_rq[cpu]);
	p->se.cfs_rq = tg->cfs_rq[cpu];
	p->se.parent = tg->se[cpu];
#endif

#ifdef CONFIG_RT_GROUP_SCHED
	p->rt.rt_rq  = tg->rt_rq[cpu];
	p->rt.parent = tg->rt_se[cpu];
#endif
}

#else /* CONFIG_CGROUP_SCHED */

static inline void set_task_rq(struct task_struct *p, unsigned int cpu) { }
static inline struct task_group *task_group(struct task_struct *p)
{
	return NULL;
}

#endif /* CONFIG_CGROUP_SCHED */

static inline void __set_task_cpu(struct task_struct *p, unsigned int cpu)
{
	set_task_rq(p, cpu);
#ifdef CONFIG_SMP
	/*
	 * After ->cpu is set up to a new value, task_rq_lock(p, ...) can be
	 * successfuly executed on another CPU. We must ensure that updates of
	 * per-task data have been completed by this moment.
	 */
	smp_wmb();
#ifdef CONFIG_THREAD_INFO_IN_TASK
	p->cpu = cpu;
#else
	task_thread_info(p)->cpu = cpu;
#endif
	p->wake_cpu = cpu;
#endif
}

/*
 * Tunables that become constants when CONFIG_SCHED_DEBUG is off:
 */
#ifdef CONFIG_SCHED_DEBUG
# include <linux/static_key.h>
# define const_debug __read_mostly
#else
# define const_debug const
#endif

extern const_debug unsigned int sysctl_sched_features;

#define SCHED_FEAT(name, enabled)	\
	__SCHED_FEAT_##name ,

enum {
#include "features.h"
	__SCHED_FEAT_NR,
};

#undef SCHED_FEAT

#if defined(CONFIG_SCHED_DEBUG) && defined(HAVE_JUMP_LABEL)
#define SCHED_FEAT(name, enabled)					\
static __always_inline bool static_branch_##name(struct static_key *key) \
{									\
	return static_key_##enabled(key);				\
}

#include "features.h"

#undef SCHED_FEAT

extern struct static_key sched_feat_keys[__SCHED_FEAT_NR];
#define sched_feat(x) (static_branch_##x(&sched_feat_keys[__SCHED_FEAT_##x]))
#else /* !(SCHED_DEBUG && HAVE_JUMP_LABEL) */
#define sched_feat(x) (sysctl_sched_features & (1UL << __SCHED_FEAT_##x))
#endif /* SCHED_DEBUG && HAVE_JUMP_LABEL */

extern struct static_key_false sched_numa_balancing;
extern struct static_key_false sched_schedstats;

static inline u64 global_rt_period(void)
{
	return (u64)sysctl_sched_rt_period * NSEC_PER_USEC;
}

static inline u64 global_rt_runtime(void)
{
	if (sysctl_sched_rt_runtime < 0)
		return RUNTIME_INF;

	return (u64)sysctl_sched_rt_runtime * NSEC_PER_USEC;
}

static inline int task_current(struct rq *rq, struct task_struct *p)
{
	return rq->curr == p;
}

static inline int task_running(struct rq *rq, struct task_struct *p)
{
#ifdef CONFIG_SMP
	return p->on_cpu;
#else
	return task_current(rq, p);
#endif
}

static inline int task_on_rq_queued(struct task_struct *p)
{
	return p->on_rq == TASK_ON_RQ_QUEUED;
}

static inline int task_on_rq_migrating(struct task_struct *p)
{
	return p->on_rq == TASK_ON_RQ_MIGRATING;
}

#ifndef prepare_arch_switch
# define prepare_arch_switch(next)	do { } while (0)
#endif
#ifndef finish_arch_post_lock_switch
# define finish_arch_post_lock_switch()	do { } while (0)
#endif

static inline void prepare_lock_switch(struct rq *rq, struct task_struct *next)
{
#ifdef CONFIG_SMP
	/*
	 * We can optimise this out completely for !SMP, because the
	 * SMP rebalancing from interrupt is the only thing that cares
	 * here.
	 */
	next->on_cpu = 1;
#endif
}

static inline void finish_lock_switch(struct rq *rq, struct task_struct *prev)
{
#ifdef CONFIG_SMP
	/*
	 * After ->on_cpu is cleared, the task can be moved to a different CPU.
	 * We must ensure this doesn't happen until the switch is completely
	 * finished.
	 *
	 * In particular, the load of prev->state in finish_task_switch() must
	 * happen before this.
	 *
	 * Pairs with the smp_cond_load_acquire() in try_to_wake_up().
	 */
	smp_store_release(&prev->on_cpu, 0);
#endif
#ifdef CONFIG_DEBUG_SPINLOCK
	/* this is a valid case when another task releases the spinlock */
	rq->lock.owner = current;
#endif
	/*
	 * If we are tracking spinlock dependencies then we have to
	 * fix up the runqueue lock - which gets 'carried over' from
	 * prev into current:
	 */
	spin_acquire(&rq->lock.dep_map, 0, 0, _THIS_IP_);

	raw_spin_unlock_irq(&rq->lock);
}

/*
 * wake flags
 */
#define WF_SYNC		0x01		/* waker goes to sleep after wakeup */
#define WF_FORK		0x02		/* child wakeup after fork */
#define WF_MIGRATED	0x4		/* internal use, task got migrated */

/*
 * To aid in avoiding the subversion of "niceness" due to uneven distribution
 * of tasks with abnormal "nice" values across CPUs the contribution that
 * each task makes to its run queue's load is weighted according to its
 * scheduling class and "nice" value. For SCHED_NORMAL tasks this is just a
 * scaled version of the new time slice allocation that they receive on time
 * slice expiry etc.
 */

#define WEIGHT_IDLEPRIO                3
#define WMULT_IDLEPRIO         1431655765

extern const int sched_prio_to_weight[40];
extern const u32 sched_prio_to_wmult[40];

/*
 * {de,en}queue flags:
 *
 * DEQUEUE_SLEEP  - task is no longer runnable
 * ENQUEUE_WAKEUP - task just became runnable
 *
 * SAVE/RESTORE - an otherwise spurious dequeue/enqueue, done to ensure tasks
 *                are in a known state which allows modification. Such pairs
 *                should preserve as much state as possible.
 *
 * MOVE - paired with SAVE/RESTORE, explicitly does not preserve the location
 *        in the runqueue.
 *
 * ENQUEUE_HEAD      - place at front of runqueue (tail if not specified)
 * ENQUEUE_REPLENISH - CBS (replenish runtime and postpone deadline)
 * ENQUEUE_MIGRATED  - the task was migrated during wakeup
 *
 */

#define DEQUEUE_SLEEP		0x01
#define DEQUEUE_SAVE		0x02 /* matches ENQUEUE_RESTORE */
#define DEQUEUE_MOVE		0x04 /* matches ENQUEUE_MOVE */

#define ENQUEUE_WAKEUP		0x01
#define ENQUEUE_RESTORE		0x02
#define ENQUEUE_MOVE		0x04

#define ENQUEUE_HEAD		0x08
#define ENQUEUE_REPLENISH	0x10
#ifdef CONFIG_SMP
#define ENQUEUE_MIGRATED	0x20
#else
#define ENQUEUE_MIGRATED	0x00
#endif
#define ENQUEUE_WAKEUP_NEW	0x40

#define RETRY_TASK		((void *)-1UL)

struct sched_class {
	const struct sched_class *next;

	void (*enqueue_task) (struct rq *rq, struct task_struct *p, int flags);
	void (*dequeue_task) (struct rq *rq, struct task_struct *p, int flags);
	void (*yield_task) (struct rq *rq);
	bool (*yield_to_task) (struct rq *rq, struct task_struct *p, bool preempt);

	void (*check_preempt_curr) (struct rq *rq, struct task_struct *p, int flags);

	/*
	 * It is the responsibility of the pick_next_task() method that will
	 * return the next task to call put_prev_task() on the @prev task or
	 * something equivalent.
	 *
	 * May return RETRY_TASK when it finds a higher prio class has runnable
	 * tasks.
	 */
	struct task_struct * (*pick_next_task) (struct rq *rq,
						struct task_struct *prev,
						struct rq_flags *rf);
	void (*put_prev_task) (struct rq *rq, struct task_struct *p);

#ifdef CONFIG_SMP
	int  (*select_task_rq)(struct task_struct *p, int task_cpu, int sd_flag, int flags);
	void (*migrate_task_rq)(struct task_struct *p);

	void (*task_woken) (struct rq *this_rq, struct task_struct *task);

	void (*set_cpus_allowed)(struct task_struct *p,
				 const struct cpumask *newmask);

	void (*rq_online)(struct rq *rq);
	void (*rq_offline)(struct rq *rq);
#endif

	void (*set_curr_task) (struct rq *rq);
	void (*task_tick) (struct rq *rq, struct task_struct *p, int queued);
	void (*task_fork) (struct task_struct *p);
	void (*task_dead) (struct task_struct *p);

	/*
	 * The switched_from() call is allowed to drop rq->lock, therefore we
	 * cannot assume the switched_from/switched_to pair is serliazed by
	 * rq->lock. They are however serialized by p->pi_lock.
	 */
	void (*switched_from) (struct rq *this_rq, struct task_struct *task);
	void (*switched_to) (struct rq *this_rq, struct task_struct *task);
	void (*prio_changed) (struct rq *this_rq, struct task_struct *task,
			     int oldprio);

	unsigned int (*get_rr_interval) (struct rq *rq,
					 struct task_struct *task);

	void (*update_curr) (struct rq *rq);

#define TASK_SET_GROUP  0
#define TASK_MOVE_GROUP	1

#ifdef CONFIG_FAIR_GROUP_SCHED
	void (*task_change_group) (struct task_struct *p, int type);
#endif
#ifdef CONFIG_SCHED_WALT
	void (*fixup_walt_sched_stats)(struct rq *rq, struct task_struct *p,
				      u32 new_task_load, u32 new_pred_demand);
#endif
};

static inline void put_prev_task(struct rq *rq, struct task_struct *prev)
{
	prev->sched_class->put_prev_task(rq, prev);
}

static inline void set_curr_task(struct rq *rq, struct task_struct *curr)
{
	curr->sched_class->set_curr_task(rq);
}

#define sched_class_highest (&stop_sched_class)
#define for_each_class(class) \
   for (class = sched_class_highest; class; class = class->next)

extern const struct sched_class stop_sched_class;
extern const struct sched_class dl_sched_class;
extern const struct sched_class rt_sched_class;
extern const struct sched_class fair_sched_class;
extern const struct sched_class idle_sched_class;


#ifdef CONFIG_SMP

extern void init_max_cpu_capacity(struct max_cpu_capacity *mcc);
extern void update_group_capacity(struct sched_domain *sd, int cpu);

extern void trigger_load_balance(struct rq *rq);

extern void set_cpus_allowed_common(struct task_struct *p, const struct cpumask *new_mask);

bool __cpu_overutilized(int cpu, int delta);
bool cpu_overutilized(int cpu);

#endif

#ifdef CONFIG_CPU_IDLE
static inline void idle_set_state(struct rq *rq,
				  struct cpuidle_state *idle_state)
{
	rq->idle_state = idle_state;
}

static inline struct cpuidle_state *idle_get_state(struct rq *rq)
{
	SCHED_WARN_ON(!rcu_read_lock_held());
	return rq->idle_state;
}

static inline void idle_set_state_idx(struct rq *rq, int idle_state_idx)
{
	rq->idle_state_idx = idle_state_idx;
}

static inline int idle_get_state_idx(struct rq *rq)
{
	WARN_ON(!rcu_read_lock_held());

	if (rq->nr_running || cpu_of(rq) == raw_smp_processor_id())
		return -1;

	return rq->idle_state_idx;
}
#else
static inline void idle_set_state(struct rq *rq,
				  struct cpuidle_state *idle_state)
{
}

static inline struct cpuidle_state *idle_get_state(struct rq *rq)
{
	return NULL;
}

static inline void idle_set_state_idx(struct rq *rq, int idle_state_idx)
{
}

static inline int idle_get_state_idx(struct rq *rq)
{
	return -1;
}
#endif

extern void sysrq_sched_debug_show(void);
extern void sched_init_granularity(void);
extern void update_max_interval(void);

extern void init_sched_dl_class(void);
extern void init_sched_rt_class(void);
extern void init_sched_fair_class(void);

extern void resched_curr(struct rq *rq);
extern void resched_cpu(int cpu);

extern struct rt_bandwidth def_rt_bandwidth;
extern void init_rt_bandwidth(struct rt_bandwidth *rt_b, u64 period, u64 runtime);
extern void init_rt_schedtune_timer(struct sched_rt_entity *rt_se);

extern struct dl_bandwidth def_dl_bandwidth;
extern void init_dl_bandwidth(struct dl_bandwidth *dl_b, u64 period, u64 runtime);
extern void init_dl_task_timer(struct sched_dl_entity *dl_se);

unsigned long to_ratio(u64 period, u64 runtime);

extern void init_entity_runnable_average(struct sched_entity *se);
extern void post_init_entity_util_avg(struct sched_entity *se);

#ifdef CONFIG_NO_HZ_FULL
extern bool sched_can_stop_tick(struct rq *rq);

/*
 * Tick may be needed by tasks in the runqueue depending on their policy and
 * requirements. If tick is needed, lets send the target an IPI to kick it out of
 * nohz mode if necessary.
 */
static inline void sched_update_tick_dependency(struct rq *rq)
{
	int cpu;

	if (!tick_nohz_full_enabled())
		return;

	cpu = cpu_of(rq);

	if (!tick_nohz_full_cpu(cpu))
		return;

	if (sched_can_stop_tick(rq))
		tick_nohz_dep_clear_cpu(cpu, TICK_DEP_BIT_SCHED);
	else
		tick_nohz_dep_set_cpu(cpu, TICK_DEP_BIT_SCHED);
}
#else
static inline void sched_update_tick_dependency(struct rq *rq) { }
#endif

static inline void __add_nr_running(struct rq *rq, unsigned count)
{
	unsigned prev_nr = rq->nr_running;

	sched_update_nr_prod(cpu_of(rq), count, true);
	rq->nr_running = prev_nr + count;

	if (prev_nr < 2 && rq->nr_running >= 2) {
#ifdef CONFIG_SMP
		if (!rq->rd->overload)
			rq->rd->overload = true;
#endif
	}

	sched_update_tick_dependency(rq);
}

static inline void __sub_nr_running(struct rq *rq, unsigned count)
{
	sched_update_nr_prod(cpu_of(rq), count, false);
	rq->nr_running -= count;
	/* Check if we still need preemption */
	sched_update_tick_dependency(rq);
}

#ifdef CONFIG_CPU_QUIET
#define NR_AVE_SCALE(x)		((x) << FSHIFT)
static inline u64 do_nr_running_integral(struct rq *rq)
{
	s64 nr, deltax;
	u64 nr_running_integral = rq->nr_running_integral;

	deltax = rq->clock_task - rq->nr_last_stamp;
	nr = NR_AVE_SCALE(rq->nr_running);

	nr_running_integral += nr * deltax;

	return nr_running_integral;
}

static inline void add_nr_running(struct rq *rq, unsigned count)
{
	write_seqcount_begin(&rq->ave_seqcnt);
	rq->nr_running_integral = do_nr_running_integral(rq);
	rq->nr_last_stamp = rq->clock_task;
	__add_nr_running(rq, count);
	write_seqcount_end(&rq->ave_seqcnt);
}

static inline void sub_nr_running(struct rq *rq, unsigned count)
{
	write_seqcount_begin(&rq->ave_seqcnt);
	rq->nr_running_integral = do_nr_running_integral(rq);
	rq->nr_last_stamp = rq->clock_task;
	__sub_nr_running(rq, count);
	write_seqcount_end(&rq->ave_seqcnt);
}
#else
#define add_nr_running __add_nr_running
#define sub_nr_running __sub_nr_running
#endif

static inline void rq_last_tick_reset(struct rq *rq)
{
#ifdef CONFIG_NO_HZ_FULL
	rq->last_sched_tick = jiffies;
#endif
}

extern void activate_task(struct rq *rq, struct task_struct *p, int flags);
extern void deactivate_task(struct rq *rq, struct task_struct *p, int flags);

extern void check_preempt_curr(struct rq *rq, struct task_struct *p, int flags);

extern const_debug unsigned int sysctl_sched_time_avg;
extern const_debug unsigned int sysctl_sched_nr_migrate;
extern unsigned int __read_mostly sysctl_sched_migration_cost;

static inline u64 sched_avg_period(void)
{
	return (u64)sysctl_sched_time_avg * NSEC_PER_MSEC / 2;
}

#ifdef CONFIG_SCHED_HRTICK

/*
 * Use hrtick when:
 *  - enabled by features
 *  - hrtimer is actually high res
 */
static inline int hrtick_enabled(struct rq *rq)
{
	if (!sched_feat(HRTICK))
		return 0;
	if (!cpu_active(cpu_of(rq)))
		return 0;
	return hrtimer_is_hres_active(&rq->hrtick_timer);
}

void hrtick_start(struct rq *rq, u64 delay);

#else

static inline int hrtick_enabled(struct rq *rq)
{
	return 0;
}

#endif /* CONFIG_SCHED_HRTICK */

#ifdef CONFIG_SMP
extern void sched_avg_update(struct rq *rq);

#ifndef arch_scale_freq_capacity
static __always_inline
unsigned long arch_scale_freq_capacity(struct sched_domain *sd, int cpu)
{
	return SCHED_CAPACITY_SCALE;
}
#endif

#ifndef arch_scale_max_freq_capacity
static __always_inline
unsigned long arch_scale_max_freq_capacity(struct sched_domain *sd, int cpu)
{
	return SCHED_CAPACITY_SCALE;
}
#endif

#ifndef arch_scale_min_freq_capacity
static __always_inline
unsigned long arch_scale_min_freq_capacity(struct sched_domain *sd, int cpu)
{
	/*
	 * Multiplied with any capacity value, this scale factor will return
	 * 0, which represents an un-capped state
	 */
	return 0;
}
#endif

#ifndef arch_scale_cpu_capacity
static __always_inline
unsigned long arch_scale_cpu_capacity(struct sched_domain *sd, int cpu)
{
	if (sd && (sd->flags & SD_SHARE_CPUCAPACITY) && (sd->span_weight > 1))
		return sd->smt_gain / sd->span_weight;

	return SCHED_CAPACITY_SCALE;
}
#endif

#ifndef arch_update_cpu_capacity
static __always_inline
void arch_update_cpu_capacity(int cpu)
{
}
#endif

#ifdef CONFIG_SMP
static inline unsigned long capacity_of(int cpu)
{
	return cpu_rq(cpu)->cpu_capacity;
}

static inline unsigned long capacity_orig_of(int cpu)
{
	return cpu_rq(cpu)->cpu_capacity_orig;
}

extern bool walt_disabled;

static inline unsigned long task_util(struct task_struct *p)
{
#ifdef CONFIG_SCHED_WALT
<<<<<<< HEAD
	if (!walt_disabled && sysctl_sched_use_walt_task_util)
		return p->ravg.demand /
		       (sched_ravg_window >> SCHED_CAPACITY_SHIFT);
#endif
	return p->se.avg.util_avg;
=======
	if (likely(!walt_disabled && sysctl_sched_use_walt_task_util))
		return p->ravg.demand /
		       (sched_ravg_window >> SCHED_CAPACITY_SHIFT);
#endif
	return READ_ONCE(p->se.avg.util_avg);
>>>>>>> 90f68500
}

/*
 * Amount of capacity of a CPU that is (estimated to be) used by CFS tasks
 * @cpu: the CPU to get the utilization of
 *
 * The unit of the return value must be the one of capacity so we can compare
 * the utilization with the capacity of the CPU that is available for CFS task
 * (ie cpu_capacity).
 *
 * cfs_rq.avg.util_avg is the sum of running time of runnable tasks plus the
 * recent utilization of currently non-runnable tasks on a CPU. It represents
 * the amount of utilization of a CPU in the range [0..capacity_orig] where
 * capacity_orig is the cpu_capacity available at the highest frequency
 * (arch_scale_freq_capacity()).
 * The utilization of a CPU converges towards a sum equal to or less than the
 * current capacity (capacity_curr <= capacity_orig) of the CPU because it is
 * the running time on this CPU scaled by capacity_curr.
 *
 * The estimated utilization of a CPU is defined to be the maximum between its
 * cfs_rq.avg.util_avg and the sum of the estimated utilization of the tasks
 * currently RUNNABLE on that CPU.
 * This allows to properly represent the expected utilization of a CPU which
 * has just got a big task running since a long sleep period. At the same time
 * however it preserves the benefits of the "blocked utilization" in
 * describing the potential for other tasks waking up on the same CPU.
 *
 * Nevertheless, cfs_rq.avg.util_avg can be higher than capacity_curr or even
 * higher than capacity_orig because of unfortunate rounding in
 * cfs.avg.util_avg or just after migrating tasks and new task wakeups until
 * the average stabilizes with the new running time. We need to check that the
 * utilization stays within the range of [0..capacity_orig] and cap it if
 * necessary. Without utilization capping, a group could be seen as overloaded
 * (CPU0 utilization at 121% + CPU1 utilization at 80%) whereas CPU1 has 20% of
 * available capacity. We allow utilization to overshoot capacity_curr (but not
 * capacity_orig) as it useful for predicting the capacity required after task
 * migrations (scheduler-driven DVFS).
 *
 * Return: the (estimated) utilization for the specified CPU
 */
static inline unsigned long cpu_util(int cpu)
{
<<<<<<< HEAD
=======
	struct cfs_rq *cfs_rq;
	unsigned int util;


#ifdef CONFIG_SCHED_WALT
	if (likely(!walt_disabled && sysctl_sched_use_walt_cpu_util)) {
		u64 walt_cpu_util =
				 cpu_rq(cpu)->walt_stats.cumulative_runnable_avg;

		walt_cpu_util <<= SCHED_CAPACITY_SHIFT;
		do_div(walt_cpu_util, sched_ravg_window);

		return min_t(unsigned long, walt_cpu_util,
				 capacity_orig_of(cpu));

	}
#endif
	cfs_rq = &cpu_rq(cpu)->cfs;
	util = READ_ONCE(cfs_rq->avg.util_avg);

	if (sched_feat(UTIL_EST))
		util = max(util, READ_ONCE(cfs_rq->avg.util_est.enqueued));

	return min_t(unsigned long, util, capacity_orig_of(cpu));
}

struct sched_walt_cpu_load {
	unsigned long prev_window_util;
	unsigned long nl;
	unsigned long pl;
	u64 ws;
};

static inline unsigned long cpu_util_cum(int cpu, int delta)
{
>>>>>>> 90f68500
	u64 util = cpu_rq(cpu)->cfs.avg.util_avg;
	unsigned long capacity = capacity_orig_of(cpu);

#ifdef CONFIG_SCHED_WALT
	if (!walt_disabled && sysctl_sched_use_walt_cpu_util) {
<<<<<<< HEAD
		util = cpu_rq(cpu)->walt_stats.cumulative_runnable_avg;
=======
		util = cpu_rq(cpu)->cum_window_demand;
>>>>>>> 90f68500
		util = div64_u64(util,
				 sched_ravg_window >> SCHED_CAPACITY_SHIFT);
	}
#endif
	delta += util;
	if (delta < 0)
		return 0;

	return (delta >= capacity) ? capacity : delta;
}

#ifdef CONFIG_SCHED_WALT
u64 freq_policy_load(struct rq *rq);
extern u64 walt_load_reported_window;

<<<<<<< HEAD
struct sched_walt_cpu_load {
	unsigned long prev_window_util;
	unsigned long nl;
	unsigned long pl;
	u64 ws;
};

static inline unsigned long cpu_util_cum(int cpu, int delta)
{
	u64 util = cpu_rq(cpu)->cfs.avg.util_avg;
=======
static inline unsigned long
cpu_util_freq_walt(int cpu, struct sched_walt_cpu_load *walt_load)
{
	u64 util, util_unboosted;
	struct rq *rq = cpu_rq(cpu);
>>>>>>> 90f68500
	unsigned long capacity = capacity_orig_of(cpu);
	int boost;

	if (unlikely(walt_disabled || !sysctl_sched_use_walt_cpu_util))
		return cpu_util(cpu);

	boost = per_cpu(sched_load_boost, cpu);
	util_unboosted = util = freq_policy_load(rq);
	util = div64_u64(util * (100 + boost),
			 walt_cpu_util_freq_divisor);

	if (walt_load) {
		u64 nl = cpu_rq(cpu)->nt_prev_runnable_sum +
			rq->grp_time.nt_prev_runnable_sum;
		u64 pl = rq->walt_stats.pred_demands_sum;

		/* do_pl_notif() needs unboosted signals */
		rq->old_busy_time = div64_u64(util_unboosted,
					      sched_ravg_window >>
					      SCHED_CAPACITY_SHIFT);
		rq->old_estimated_time = div64_u64(pl, sched_ravg_window >>
						       SCHED_CAPACITY_SHIFT);

		nl = div64_u64(nl * (100 + boost),
			       walt_cpu_util_freq_divisor);
		pl = div64_u64(pl * (100 + boost),
			       walt_cpu_util_freq_divisor);

		walt_load->prev_window_util = util;
		walt_load->nl = nl;
		walt_load->pl = pl;
		walt_load->ws = walt_load_reported_window;
	}

<<<<<<< HEAD
#ifdef CONFIG_SCHED_WALT
	if (!walt_disabled && sysctl_sched_use_walt_cpu_util) {
		util = cpu_rq(cpu)->cum_window_demand;
		util = div64_u64(util,
				 sched_ravg_window >> SCHED_CAPACITY_SHIFT);
	}
#endif
	delta += util;
	if (delta < 0)
		return 0;

	return (delta >= capacity) ? capacity : delta;
}

#ifdef CONFIG_SCHED_WALT
u64 freq_policy_load(struct rq *rq);
#endif

static inline unsigned long
cpu_util_freq_pelt(int cpu)
{
	struct rq *rq = cpu_rq(cpu);
	u64 util = rq->cfs.avg.util_avg;
	unsigned long capacity = capacity_orig_of(cpu);

	util *= (100 + per_cpu(sched_load_boost, cpu));
	do_div(util, 100);

	return (util >= capacity) ? capacity : util;
}

#ifdef CONFIG_SCHED_WALT
extern u64 walt_load_reported_window;

static inline unsigned long
cpu_util_freq_walt(int cpu, struct sched_walt_cpu_load *walt_load)
{
	u64 util, util_unboosted;
	struct rq *rq = cpu_rq(cpu);
	unsigned long capacity = capacity_orig_of(cpu);
	int boost;

	if (walt_disabled || !sysctl_sched_use_walt_cpu_util)
		return cpu_util_freq_pelt(cpu);

	boost = per_cpu(sched_load_boost, cpu);
	util_unboosted = util = freq_policy_load(rq);
	util = div64_u64(util * (100 + boost),
			 walt_cpu_util_freq_divisor);

	if (walt_load) {
		u64 nl = cpu_rq(cpu)->nt_prev_runnable_sum +
			rq->grp_time.nt_prev_runnable_sum;
		u64 pl = rq->walt_stats.pred_demands_sum;

		/* do_pl_notif() needs unboosted signals */
		rq->old_busy_time = div64_u64(util_unboosted,
					      sched_ravg_window >>
					      SCHED_CAPACITY_SHIFT);
		rq->old_estimated_time = div64_u64(pl, sched_ravg_window >>
						       SCHED_CAPACITY_SHIFT);

		nl = div64_u64(nl * (100 + boost),
			       walt_cpu_util_freq_divisor);
		pl = div64_u64(pl * (100 + boost),
			       walt_cpu_util_freq_divisor);

		walt_load->prev_window_util = util;
		walt_load->nl = nl;
		walt_load->pl = pl;
		walt_load->ws = walt_load_reported_window;
	}

=======
>>>>>>> 90f68500
	return (util >= capacity) ? capacity : util;
}

static inline unsigned long
cpu_util_freq(int cpu, struct sched_walt_cpu_load *walt_load)
{
	return cpu_util_freq_walt(cpu, walt_load);
}

#else

static inline unsigned long
cpu_util_freq(int cpu, struct sched_walt_cpu_load *walt_load)
{
<<<<<<< HEAD
	return cpu_util_freq_pelt(cpu);
=======
	return cpu_util(cpu);
>>>>>>> 90f68500
}

#define sched_ravg_window TICK_NSEC
#define sysctl_sched_use_walt_cpu_util 0

#endif /* CONFIG_SCHED_WALT */

extern unsigned long
boosted_cpu_util(int cpu, struct sched_walt_cpu_load *walt_load);
#endif

extern unsigned int capacity_margin_freq;

static inline unsigned long
add_capacity_margin(unsigned long cpu_capacity, int cpu)
{
	cpu_capacity  = cpu_capacity * capacity_margin_freq *
			(100 + per_cpu(sched_load_boost, cpu));
	cpu_capacity /= 100;
	cpu_capacity /= SCHED_CAPACITY_SCALE;
	return cpu_capacity;
}

static inline void sched_rt_avg_update(struct rq *rq, u64 rt_delta)
{
	rq->rt_avg += rt_delta * arch_scale_freq_capacity(NULL, cpu_of(rq));
}
#else
static inline void sched_rt_avg_update(struct rq *rq, u64 rt_delta) { }
static inline void sched_avg_update(struct rq *rq) { }
#endif /* CONFIG_SMP */

extern struct rq *lock_rq_of(struct task_struct *p, struct rq_flags *flags);
extern void unlock_rq_of(struct rq *rq, struct task_struct *p, struct rq_flags *flags);

#ifdef CONFIG_SMP
#ifdef CONFIG_PREEMPT

static inline void double_rq_lock(struct rq *rq1, struct rq *rq2);

/*
 * fair double_lock_balance: Safely acquires both rq->locks in a fair
 * way at the expense of forcing extra atomic operations in all
 * invocations.  This assures that the double_lock is acquired using the
 * same underlying policy as the spinlock_t on this architecture, which
 * reduces latency compared to the unfair variant below.  However, it
 * also adds more overhead and therefore may reduce throughput.
 */
static inline int _double_lock_balance(struct rq *this_rq, struct rq *busiest)
	__releases(this_rq->lock)
	__acquires(busiest->lock)
	__acquires(this_rq->lock)
{
	raw_spin_unlock(&this_rq->lock);
	double_rq_lock(this_rq, busiest);

	return 1;
}

#else
/*
 * Unfair double_lock_balance: Optimizes throughput at the expense of
 * latency by eliminating extra atomic operations when the locks are
 * already in proper order on entry.  This favors lower cpu-ids and will
 * grant the double lock to lower cpus over higher ids under contention,
 * regardless of entry order into the function.
 */
static inline int _double_lock_balance(struct rq *this_rq, struct rq *busiest)
	__releases(this_rq->lock)
	__acquires(busiest->lock)
	__acquires(this_rq->lock)
{
	int ret = 0;

	if (unlikely(!raw_spin_trylock(&busiest->lock))) {
		if (busiest < this_rq) {
			raw_spin_unlock(&this_rq->lock);
			raw_spin_lock(&busiest->lock);
			raw_spin_lock_nested(&this_rq->lock,
					      SINGLE_DEPTH_NESTING);
			ret = 1;
		} else
			raw_spin_lock_nested(&busiest->lock,
					      SINGLE_DEPTH_NESTING);
	}
	return ret;
}

#endif /* CONFIG_PREEMPT */

/*
 * double_lock_balance - lock the busiest runqueue, this_rq is locked already.
 */
static inline int double_lock_balance(struct rq *this_rq, struct rq *busiest)
{
	if (unlikely(!irqs_disabled())) {
		/* printk() doesn't work good under rq->lock */
		raw_spin_unlock(&this_rq->lock);
		BUG_ON(1);
	}

	return _double_lock_balance(this_rq, busiest);
}

static inline void double_unlock_balance(struct rq *this_rq, struct rq *busiest)
	__releases(busiest->lock)
{
	if (this_rq != busiest)
		raw_spin_unlock(&busiest->lock);
	lock_set_subclass(&this_rq->lock.dep_map, 0, _RET_IP_);
}

static inline void double_lock(spinlock_t *l1, spinlock_t *l2)
{
	if (l1 > l2)
		swap(l1, l2);

	spin_lock(l1);
	spin_lock_nested(l2, SINGLE_DEPTH_NESTING);
}

static inline void double_lock_irq(spinlock_t *l1, spinlock_t *l2)
{
	if (l1 > l2)
		swap(l1, l2);

	spin_lock_irq(l1);
	spin_lock_nested(l2, SINGLE_DEPTH_NESTING);
}

static inline void double_raw_lock(raw_spinlock_t *l1, raw_spinlock_t *l2)
{
	if (l1 > l2)
		swap(l1, l2);

	raw_spin_lock(l1);
	raw_spin_lock_nested(l2, SINGLE_DEPTH_NESTING);
}

/*
 * double_rq_lock - safely lock two runqueues
 *
 * Note this does not disable interrupts like task_rq_lock,
 * you need to do so manually before calling.
 */
static inline void double_rq_lock(struct rq *rq1, struct rq *rq2)
	__acquires(rq1->lock)
	__acquires(rq2->lock)
{
	BUG_ON(!irqs_disabled());
	if (rq1 == rq2) {
		raw_spin_lock(&rq1->lock);
		__acquire(rq2->lock);	/* Fake it out ;) */
	} else {
		if (rq1 < rq2) {
			raw_spin_lock(&rq1->lock);
			raw_spin_lock_nested(&rq2->lock, SINGLE_DEPTH_NESTING);
		} else {
			raw_spin_lock(&rq2->lock);
			raw_spin_lock_nested(&rq1->lock, SINGLE_DEPTH_NESTING);
		}
	}
}

/*
 * double_rq_unlock - safely unlock two runqueues
 *
 * Note this does not restore interrupts like task_rq_unlock,
 * you need to do so manually after calling.
 */
static inline void double_rq_unlock(struct rq *rq1, struct rq *rq2)
	__releases(rq1->lock)
	__releases(rq2->lock)
{
	raw_spin_unlock(&rq1->lock);
	if (rq1 != rq2)
		raw_spin_unlock(&rq2->lock);
	else
		__release(rq2->lock);
}

/*
 * task_may_not_preempt - check whether a task may not be preemptible soon
 */
extern bool task_may_not_preempt(struct task_struct *task, int cpu);

#else /* CONFIG_SMP */

/*
 * double_rq_lock - safely lock two runqueues
 *
 * Note this does not disable interrupts like task_rq_lock,
 * you need to do so manually before calling.
 */
static inline void double_rq_lock(struct rq *rq1, struct rq *rq2)
	__acquires(rq1->lock)
	__acquires(rq2->lock)
{
	BUG_ON(!irqs_disabled());
	BUG_ON(rq1 != rq2);
	raw_spin_lock(&rq1->lock);
	__acquire(rq2->lock);	/* Fake it out ;) */
}

/*
 * double_rq_unlock - safely unlock two runqueues
 *
 * Note this does not restore interrupts like task_rq_unlock,
 * you need to do so manually after calling.
 */
static inline void double_rq_unlock(struct rq *rq1, struct rq *rq2)
	__releases(rq1->lock)
	__releases(rq2->lock)
{
	BUG_ON(rq1 != rq2);
	raw_spin_unlock(&rq1->lock);
	__release(rq2->lock);
}

#endif

extern struct sched_entity *__pick_first_entity(struct cfs_rq *cfs_rq);
extern struct sched_entity *__pick_last_entity(struct cfs_rq *cfs_rq);

#ifdef	CONFIG_SCHED_DEBUG
extern void print_cfs_stats(struct seq_file *m, int cpu);
extern void print_rt_stats(struct seq_file *m, int cpu);
extern void print_dl_stats(struct seq_file *m, int cpu);
extern void
print_cfs_rq(struct seq_file *m, int cpu, struct cfs_rq *cfs_rq);

#ifdef CONFIG_NUMA_BALANCING
extern void
show_numa_stats(struct task_struct *p, struct seq_file *m);
extern void
print_numa_stats(struct seq_file *m, int node, unsigned long tsf,
	unsigned long tpf, unsigned long gsf, unsigned long gpf);
#endif /* CONFIG_NUMA_BALANCING */
#endif /* CONFIG_SCHED_DEBUG */

extern void init_cfs_rq(struct cfs_rq *cfs_rq);
extern void init_rt_rq(struct rt_rq *rt_rq);
extern void init_dl_rq(struct dl_rq *dl_rq);

extern void cfs_bandwidth_usage_inc(void);
extern void cfs_bandwidth_usage_dec(void);

#ifdef CONFIG_NO_HZ_COMMON
enum rq_nohz_flag_bits {
	NOHZ_TICK_STOPPED,
	NOHZ_BALANCE_KICK,
	NOHZ_STATS_KICK
};

#define NOHZ_KICK_ANY 0
#define NOHZ_KICK_RESTRICT 1

#define nohz_flags(cpu)	(&cpu_rq(cpu)->nohz_flags)

extern void nohz_balance_exit_idle(unsigned int cpu);
#else
static inline void nohz_balance_exit_idle(unsigned int cpu) { }
#endif

#ifdef CONFIG_IRQ_TIME_ACCOUNTING
struct irqtime {
	u64			total;
	u64			tick_delta;
	u64			irq_start_time;
	struct u64_stats_sync	sync;
};

DECLARE_PER_CPU(struct irqtime, cpu_irqtime);

/*
 * Returns the irqtime minus the softirq time computed by ksoftirqd.
 * Otherwise ksoftirqd's sum_exec_runtime is substracted its own runtime
 * and never move forward.
 */
static inline u64 irq_time_read(int cpu)
{
	struct irqtime *irqtime = &per_cpu(cpu_irqtime, cpu);
	unsigned int seq;
	u64 total;

	do {
		seq = __u64_stats_fetch_begin(&irqtime->sync);
		total = irqtime->total;
	} while (__u64_stats_fetch_retry(&irqtime->sync, seq));

	return total;
}
#endif /* CONFIG_IRQ_TIME_ACCOUNTING */

#ifdef CONFIG_SCHED_WALT
u64 sched_ktime_clock(void);
void note_task_waking(struct task_struct *p, u64 wallclock);
#else /* CONFIG_SCHED_WALT */
<<<<<<< HEAD
static inline u64 sched_ktime_clock(void)
{
	return 0;
}
=======
#define sched_ktime_clock ktime_get_ns
>>>>>>> 90f68500
static inline void note_task_waking(struct task_struct *p, u64 wallclock) { }
#endif /* CONFIG_SCHED_WALT */

#ifdef CONFIG_CPU_FREQ
DECLARE_PER_CPU(struct update_util_data *, cpufreq_update_util_data);

/**
 * cpufreq_update_util - Take a note about CPU utilization changes.
 * @rq: Runqueue to carry out the update for.
 * @flags: Update reason flags.
 *
 * This function is called by the scheduler on the CPU whose utilization is
 * being updated.
 *
 * It can only be called from RCU-sched read-side critical sections.
 *
 * The way cpufreq is currently arranged requires it to evaluate the CPU
 * performance state (frequency/voltage) on a regular basis to prevent it from
 * being stuck in a completely inadequate performance level for too long.
 * That is not guaranteed to happen if the updates are only triggered from CFS,
 * though, because they may not be coming in if RT or deadline tasks are active
 * all the time (or there are RT and DL tasks only).
 *
 * As a workaround for that issue, this function is called by the RT and DL
 * sched classes to trigger extra cpufreq updates to prevent it from stalling,
 * but that really is a band-aid.  Going forward it should be replaced with
 * solutions targeted more specifically at RT and DL tasks.
 */
static inline void cpufreq_update_util(struct rq *rq, unsigned int flags)
{
	struct update_util_data *data;

	data = rcu_dereference_sched(*per_cpu_ptr(&cpufreq_update_util_data,
<<<<<<< HEAD
					cpu_of(rq)));
	if (data)
		data->func(data, sched_ktime_clock(), flags);
}

static inline void cpufreq_update_this_cpu(struct rq *rq, unsigned int flags)
{
	if (cpu_of(rq) == smp_processor_id())
		cpufreq_update_util(rq, flags);
=======
						  cpu_of(rq)));
	if (data)
		data->func(data, sched_ktime_clock(), flags);
>>>>>>> 90f68500
}
#else
static inline void cpufreq_update_util(struct rq *rq, unsigned int flags) {}
#endif /* CONFIG_CPU_FREQ */

#ifdef arch_scale_freq_capacity
#ifndef arch_scale_freq_invariant
#define arch_scale_freq_invariant()	(true)
#endif
#else /* arch_scale_freq_capacity */
#define arch_scale_freq_invariant()	(false)
#endif

#ifdef CONFIG_SCHED_WALT

static inline int cluster_first_cpu(struct sched_cluster *cluster)
{
	return cpumask_first(&cluster->cpus);
}

struct related_thread_group {
	int id;
	raw_spinlock_t lock;
	struct list_head tasks;
	struct list_head list;
	struct sched_cluster *preferred_cluster;
	struct rcu_head rcu;
	u64 last_update;
};

extern struct list_head cluster_head;
extern struct sched_cluster *sched_cluster[NR_CPUS];

#define for_each_sched_cluster(cluster) \
	list_for_each_entry_rcu(cluster, &cluster_head, list)

#define WINDOW_STATS_RECENT		0
#define WINDOW_STATS_MAX		1
#define WINDOW_STATS_MAX_RECENT_AVG	2
#define WINDOW_STATS_AVG		3
#define WINDOW_STATS_INVALID_POLICY	4

#define SCHED_UPMIGRATE_MIN_NICE 15
#define EXITING_TASK_MARKER	0xdeaddead

#define UP_MIGRATION		1
#define DOWN_MIGRATION		2
#define IRQLOAD_MIGRATION	3

extern struct mutex policy_mutex;
extern unsigned int sched_disable_window_stats;
extern unsigned int max_possible_freq;
extern unsigned int min_max_freq;
extern unsigned int max_possible_efficiency;
extern unsigned int min_possible_efficiency;
extern unsigned int max_capacity;
extern unsigned int min_capacity;
extern unsigned int max_load_scale_factor;
extern unsigned int max_possible_capacity;
extern unsigned int min_max_possible_capacity;
extern unsigned int max_power_cost;
extern unsigned int up_down_migrate_scale_factor;
extern unsigned int sysctl_sched_restrict_cluster_spill;
extern unsigned int sched_pred_alert_load;
extern struct sched_cluster init_cluster;
extern unsigned int  __read_mostly sched_short_sleep_task_threshold;
extern unsigned int  __read_mostly sched_long_cpu_selection_threshold;
extern unsigned int  __read_mostly sched_big_waker_task_load;
extern unsigned int  __read_mostly sched_small_wakee_task_load;
extern unsigned int  __read_mostly sched_spill_load;
extern unsigned int  __read_mostly sched_upmigrate;
extern unsigned int  __read_mostly sched_downmigrate;
extern unsigned int  __read_mostly sysctl_sched_spill_nr_run;
extern unsigned int  __read_mostly sched_load_granule;

extern int register_cpu_cycle_counter_cb(struct cpu_cycle_counter_cb *cb);
extern int update_preferred_cluster(struct related_thread_group *grp,
			struct task_struct *p, u32 old_load);
extern void set_preferred_cluster(struct related_thread_group *grp);
extern void add_new_task_to_grp(struct task_struct *new);
<<<<<<< HEAD
extern unsigned int update_freq_aggregate_threshold(unsigned int threshold);
=======
>>>>>>> 90f68500

#define NO_BOOST 0
#define FULL_THROTTLE_BOOST 1
#define CONSERVATIVE_BOOST 2
#define RESTRAINED_BOOST 3
#define FULL_THROTTLE_BOOST_DISABLE -1
#define CONSERVATIVE_BOOST_DISABLE -2
#define RESTRAINED_BOOST_DISABLE -3
#define MAX_NUM_BOOST_TYPE (RESTRAINED_BOOST+1)

static inline int cpu_capacity(int cpu)
{
	return cpu_rq(cpu)->cluster->capacity;
}

static inline int cpu_max_possible_capacity(int cpu)
{
	return cpu_rq(cpu)->cluster->max_possible_capacity;
}

static inline int cpu_load_scale_factor(int cpu)
{
	return cpu_rq(cpu)->cluster->load_scale_factor;
}

static inline int cpu_efficiency(int cpu)
{
	return cpu_rq(cpu)->cluster->efficiency;
}

static inline unsigned int cpu_min_freq(int cpu)
{
	return cpu_rq(cpu)->cluster->min_freq;
}

static inline unsigned int cluster_max_freq(struct sched_cluster *cluster)
{
	/*
	 * Governor and thermal driver don't know the other party's mitigation
	 * voting. So struct cluster saves both and return min() for current
	 * cluster fmax.
	 */
	return min(cluster->max_mitigated_freq, cluster->max_freq);
}

static inline unsigned int cpu_max_freq(int cpu)
{
	return cluster_max_freq(cpu_rq(cpu)->cluster);
}

static inline unsigned int cpu_max_possible_freq(int cpu)
{
	return cpu_rq(cpu)->cluster->max_possible_freq;
}

/* Keep track of max/min capacity possible across CPUs "currently" */
static inline void __update_min_max_capacity(void)
{
	int i;
	int max_cap = 0, min_cap = INT_MAX;

	for_each_possible_cpu(i) {

		if (!cpu_active(i))
			continue;

		max_cap = max(max_cap, cpu_capacity(i));
		min_cap = min(min_cap, cpu_capacity(i));
	}

	max_capacity = max_cap;
	min_capacity = min_cap;
}

/*
 * Return load_scale_factor of a cpu in reference to "most" efficient cpu, so
 * that "most" efficient cpu gets a load_scale_factor of 1
 */
static inline unsigned long
load_scale_cpu_efficiency(struct sched_cluster *cluster)
{
	return DIV_ROUND_UP(1024 * max_possible_efficiency,
			    cluster->efficiency);
}

/*
 * Return load_scale_factor of a cpu in reference to cpu with best max_freq
 * (max_possible_freq), so that one with best max_freq gets a load_scale_factor
 * of 1.
 */
static inline unsigned long load_scale_cpu_freq(struct sched_cluster *cluster)
{
	return DIV_ROUND_UP(1024 * max_possible_freq,
			   cluster_max_freq(cluster));
}

static inline int compute_load_scale_factor(struct sched_cluster *cluster)
{
	int load_scale = 1024;

	/*
	 * load_scale_factor accounts for the fact that task load
	 * is in reference to "best" performing cpu. Task's load will need to be
	 * scaled (up) by a factor to determine suitability to be placed on a
	 * (little) cpu.
	 */
	load_scale *= load_scale_cpu_efficiency(cluster);
	load_scale >>= 10;

	load_scale *= load_scale_cpu_freq(cluster);
	load_scale >>= 10;

	return load_scale;
}

static inline int cpu_max_power_cost(int cpu)
{
	return cpu_rq(cpu)->cluster->max_power_cost;
}

static inline int cpu_min_power_cost(int cpu)
{
	return cpu_rq(cpu)->cluster->min_power_cost;
}

static inline bool hmp_capable(void)
{
	return max_possible_capacity != min_max_possible_capacity;
}

static inline bool is_max_capacity_cpu(int cpu)
{
	return cpu_max_possible_capacity(cpu) == max_possible_capacity;
}

static inline bool is_min_capacity_cpu(int cpu)
{
	return cpu_max_possible_capacity(cpu) == min_max_possible_capacity;
}

/*
 * 'load' is in reference to "best cpu" at its best frequency.
 * Scale that in reference to a given cpu, accounting for how bad it is
 * in reference to "best cpu".
 */
static inline u64 scale_load_to_cpu(u64 task_load, int cpu)
{
	u64 lsf = cpu_load_scale_factor(cpu);

	if (lsf != 1024) {
		task_load *= lsf;
		task_load /= 1024;
	}

	return task_load;
}

/*
 * Return 'capacity' of a cpu in reference to "least" efficient cpu, such that
 * least efficient cpu gets capacity of 1024
 */
static unsigned long
capacity_scale_cpu_efficiency(struct sched_cluster *cluster)
{
	return (1024 * cluster->efficiency) / min_possible_efficiency;
}

/*
 * Return 'capacity' of a cpu in reference to cpu with lowest max_freq
 * (min_max_freq), such that one with lowest max_freq gets capacity of 1024.
 */
static unsigned long capacity_scale_cpu_freq(struct sched_cluster *cluster)
{
	return (1024 * cluster_max_freq(cluster)) / min_max_freq;
}

static inline int compute_capacity(struct sched_cluster *cluster)
{
	int capacity = 1024;

	capacity *= capacity_scale_cpu_efficiency(cluster);
	capacity >>= 10;

	capacity *= capacity_scale_cpu_freq(cluster);
	capacity >>= 10;

	return capacity;
}

static inline unsigned int task_load(struct task_struct *p)
{
	return p->ravg.demand;
}

static inline unsigned int task_pl(struct task_struct *p)
{
	return p->ravg.pred_demand;
}

#define pct_to_real(tunable)	\
		(div64_u64((u64)tunable * (u64)max_task_load(), 100))

#define real_to_pct(tunable)	\
		(div64_u64((u64)tunable * (u64)100, (u64)max_task_load()))

static inline bool task_in_related_thread_group(struct task_struct *p)
{
	return !!(rcu_access_pointer(p->grp) != NULL);
}

static inline
struct related_thread_group *task_related_thread_group(struct task_struct *p)
{
	return rcu_dereference(p->grp);
}

#define PRED_DEMAND_DELTA ((s64)new_pred_demand - p->ravg.pred_demand)

/* Is frequency of two cpus synchronized with each other? */
static inline int same_freq_domain(int src_cpu, int dst_cpu)
{
	struct rq *rq = cpu_rq(src_cpu);

	if (src_cpu == dst_cpu)
		return 1;

	return cpumask_test_cpu(dst_cpu, &rq->freq_domain_cpumask);
}

#define	BOOST_KICK	0
#define	CPU_RESERVED	1

extern int sched_boost(void);
extern int preferred_cluster(struct sched_cluster *cluster,
						struct task_struct *p);
extern struct sched_cluster *rq_cluster(struct rq *rq);
extern void reset_task_stats(struct task_struct *p);
extern void clear_top_tasks_bitmap(unsigned long *bitmap);

#if defined(CONFIG_SCHED_TUNE) && defined(CONFIG_CGROUP_SCHEDTUNE)
extern bool task_sched_boost(struct task_struct *p);
extern int sync_cgroup_colocation(struct task_struct *p, bool insert);
extern bool same_schedtune(struct task_struct *tsk1, struct task_struct *tsk2);
extern void update_cgroup_boost_settings(void);
extern void restore_cgroup_boost_settings(void);

#else
static inline bool
same_schedtune(struct task_struct *tsk1, struct task_struct *tsk2)
{
	return true;
}

static inline bool task_sched_boost(struct task_struct *p)
{
	return true;
}

static inline void update_cgroup_boost_settings(void) { }
static inline void restore_cgroup_boost_settings(void) { }
#endif

extern int alloc_related_thread_groups(void);

extern unsigned long all_cluster_ids[];

extern void check_for_migration(struct rq *rq, struct task_struct *p);

static inline int is_reserved(int cpu)
{
	struct rq *rq = cpu_rq(cpu);

	return test_bit(CPU_RESERVED, &rq->walt_flags);
}

static inline int mark_reserved(int cpu)
{
	struct rq *rq = cpu_rq(cpu);

	return test_and_set_bit(CPU_RESERVED, &rq->walt_flags);
}

static inline void clear_reserved(int cpu)
{
	struct rq *rq = cpu_rq(cpu);

	clear_bit(CPU_RESERVED, &rq->walt_flags);
}

static inline bool
task_in_cum_window_demand(struct rq *rq, struct task_struct *p)
{
	return cpu_of(rq) == task_cpu(p) && (p->on_rq || p->last_sleep_ts >=
							 rq->window_start);
}

static inline void walt_fixup_cum_window_demand(struct rq *rq, s64 delta)
{
	rq->cum_window_demand += delta;
	if (unlikely((s64)rq->cum_window_demand < 0))
		rq->cum_window_demand = 0;
}

extern void update_cpu_cluster_capacity(const cpumask_t *cpus);

extern unsigned long thermal_cap(int cpu);

extern void clear_walt_request(int cpu);

extern int got_boost_kick(void);
extern void clear_boost_kick(int cpu);
extern enum sched_boost_policy sched_boost_policy(void);
extern void sched_boost_parse_dt(void);
extern void clear_ed_task(struct task_struct *p, struct rq *rq);
extern bool early_detection_notify(struct rq *rq, u64 wallclock);

static inline unsigned int power_cost(int cpu, bool max)
{
	struct sched_group_energy *sge = sge_array[cpu][SD_LEVEL1];

	if (!sge || !sge->nr_cap_states)
		return cpu_max_possible_capacity(cpu);

	if (max)
		return sge->cap_states[sge->nr_cap_states - 1].power;
	else
		return sge->cap_states[0].power;
}

extern void walt_sched_energy_populated_callback(void);
extern void walt_update_min_max_capacity(void);

static inline enum sched_boost_policy task_boost_policy(struct task_struct *p)
{
	enum sched_boost_policy boost_on_big = task_sched_boost(p) ?
				sched_boost_policy() : SCHED_BOOST_NONE;

	if (boost_on_big) {
		/*
		 * Filter out tasks less than min task util threshold
		 * under conservative boost.
		 */
		if (sysctl_sched_boost == CONSERVATIVE_BOOST &&
				task_util(p) <=
				sysctl_sched_min_task_util_for_boost)
			boost_on_big = SCHED_BOOST_NONE;
	}

	return boost_on_big;
}

extern void walt_map_freq_to_load(void);

static inline bool is_min_capacity_cluster(struct sched_cluster *cluster)
{
	return is_min_capacity_cpu(cluster_first_cpu(cluster));
}

#else	/* CONFIG_SCHED_WALT */

struct walt_sched_stats;
struct related_thread_group;
struct sched_cluster;

static inline bool task_sched_boost(struct task_struct *p)
{
	return true;
}
static inline enum sched_boost_policy task_boost_policy(struct task_struct *p)
{
	return SCHED_BOOST_NONE;
}
static inline void check_for_migration(struct rq *rq, struct task_struct *p) { }

static inline int sched_boost(void)
{
	return 0;
}

<<<<<<< HEAD
=======
static inline bool
task_in_cum_window_demand(struct rq *rq, struct task_struct *p)
{
	return false;
}

>>>>>>> 90f68500
static inline bool hmp_capable(void) { return false; }
static inline bool is_max_capacity_cpu(int cpu) { return true; }
static inline bool is_min_capacity_cpu(int cpu) { return true; }

static inline int
preferred_cluster(struct sched_cluster *cluster, struct task_struct *p)
{
	return 1;
}

static inline struct sched_cluster *rq_cluster(struct rq *rq)
{
	return NULL;
}

static inline u64 scale_load_to_cpu(u64 load, int cpu)
{
	return load;
}

static inline int cpu_capacity(int cpu)
{
	return SCHED_CAPACITY_SCALE;
}

static inline void set_preferred_cluster(struct related_thread_group *grp) { }

static inline bool task_in_related_thread_group(struct task_struct *p)
{
	return false;
}

static inline
struct related_thread_group *task_related_thread_group(struct task_struct *p)
{
	return NULL;
}

static inline u32 task_load(struct task_struct *p) { return 0; }
static inline u32 task_pl(struct task_struct *p) { return 0; }

static inline int update_preferred_cluster(struct related_thread_group *grp,
			 struct task_struct *p, u32 old_load)
{
	return 0;
}

static inline void add_new_task_to_grp(struct task_struct *new) {}

#define PRED_DEMAND_DELTA (0)

static inline int same_freq_domain(int src_cpu, int dst_cpu)
{
	return 1;
}

static inline void clear_reserved(int cpu) { }
static inline int alloc_related_thread_groups(void) { return 0; }

#define trace_sched_cpu_load(...)
#define trace_sched_cpu_load_lb(...)
#define trace_sched_cpu_load_cgroup(...)
#define trace_sched_cpu_load_wakeup(...)

static inline void walt_fixup_cum_window_demand(struct rq *rq, s64 delta) { }

static inline void update_cpu_cluster_capacity(const cpumask_t *cpus) { }

#ifdef CONFIG_SMP
static inline unsigned long thermal_cap(int cpu)
{
	return cpu_rq(cpu)->cpu_capacity_orig;
}

static inline int cpu_max_power_cost(int cpu)
{
	return capacity_orig_of(cpu);
}
#endif

static inline void clear_walt_request(int cpu) { }

static inline int is_reserved(int cpu)
{
	return 0;
}

static inline int got_boost_kick(void)
{
	return 0;
}

static inline void clear_boost_kick(int cpu) { }

static inline enum sched_boost_policy sched_boost_policy(void)
{
	return SCHED_BOOST_NONE;
}

static inline void sched_boost_parse_dt(void) { }

static inline void clear_ed_task(struct task_struct *p, struct rq *rq) { }

static inline bool early_detection_notify(struct rq *rq, u64 wallclock)
{
	return 0;
}

static inline unsigned int power_cost(int cpu, bool max)
{
	return SCHED_CAPACITY_SCALE;
}

static inline void walt_sched_energy_populated_callback(void) { }
static inline void walt_update_min_max_capacity(void) { }

static inline void walt_map_freq_to_load(void) { }
#endif	/* CONFIG_SCHED_WALT */

static inline bool energy_aware(void)
{
	return sched_feat(ENERGY_AWARE);
}

struct sched_avg_stats {
	int nr;
	int nr_misfit;
	int nr_max;
};
extern void sched_get_nr_running_avg(struct sched_avg_stats *stats);

#ifdef CONFIG_SCHED_CORE_ROTATE
struct find_first_cpu_bit_env {
	unsigned long *avoid_prev_cpu_last;
	int *rotate_cpu_start;
	int interval;
	spinlock_t *rotate_lock;
};

int
find_first_cpu_bit(struct task_struct *p, const cpumask_t *search_cpus,
		   struct sched_group *sg_target, bool *avoid_prev_cpu,
		   bool *do_rotate, struct find_first_cpu_bit_env *env);
#else
#define find_first_cpu_bit(...) -1
#endif

#ifdef CONFIG_SMP
static inline void sched_irq_work_queue(struct irq_work *work)
{
	if (likely(cpu_online(raw_smp_processor_id())))
		irq_work_queue(work);
	else
		irq_work_queue_on(work, cpumask_any(cpu_online_mask));
}
#endif<|MERGE_RESOLUTION|>--- conflicted
+++ resolved
@@ -113,15 +113,6 @@
 extern void cpu_load_update_active(struct rq *this_rq);
 #else
 static inline void cpu_load_update_active(struct rq *this_rq) { }
-<<<<<<< HEAD
-#endif
-
-#ifdef CONFIG_SCHED_SMT
-extern void update_idle_core(struct rq *rq);
-#else
-static inline void update_idle_core(struct rq *rq) { }
-=======
->>>>>>> 90f68500
 #endif
 
 /*
@@ -1907,19 +1898,11 @@
 static inline unsigned long task_util(struct task_struct *p)
 {
 #ifdef CONFIG_SCHED_WALT
-<<<<<<< HEAD
-	if (!walt_disabled && sysctl_sched_use_walt_task_util)
-		return p->ravg.demand /
-		       (sched_ravg_window >> SCHED_CAPACITY_SHIFT);
-#endif
-	return p->se.avg.util_avg;
-=======
 	if (likely(!walt_disabled && sysctl_sched_use_walt_task_util))
 		return p->ravg.demand /
 		       (sched_ravg_window >> SCHED_CAPACITY_SHIFT);
 #endif
 	return READ_ONCE(p->se.avg.util_avg);
->>>>>>> 90f68500
 }
 
 /*
@@ -1962,8 +1945,6 @@
  */
 static inline unsigned long cpu_util(int cpu)
 {
-<<<<<<< HEAD
-=======
 	struct cfs_rq *cfs_rq;
 	unsigned int util;
 
@@ -1999,17 +1980,12 @@
 
 static inline unsigned long cpu_util_cum(int cpu, int delta)
 {
->>>>>>> 90f68500
 	u64 util = cpu_rq(cpu)->cfs.avg.util_avg;
 	unsigned long capacity = capacity_orig_of(cpu);
 
 #ifdef CONFIG_SCHED_WALT
 	if (!walt_disabled && sysctl_sched_use_walt_cpu_util) {
-<<<<<<< HEAD
-		util = cpu_rq(cpu)->walt_stats.cumulative_runnable_avg;
-=======
 		util = cpu_rq(cpu)->cum_window_demand;
->>>>>>> 90f68500
 		util = div64_u64(util,
 				 sched_ravg_window >> SCHED_CAPACITY_SHIFT);
 	}
@@ -2025,24 +2001,11 @@
 u64 freq_policy_load(struct rq *rq);
 extern u64 walt_load_reported_window;
 
-<<<<<<< HEAD
-struct sched_walt_cpu_load {
-	unsigned long prev_window_util;
-	unsigned long nl;
-	unsigned long pl;
-	u64 ws;
-};
-
-static inline unsigned long cpu_util_cum(int cpu, int delta)
-{
-	u64 util = cpu_rq(cpu)->cfs.avg.util_avg;
-=======
 static inline unsigned long
 cpu_util_freq_walt(int cpu, struct sched_walt_cpu_load *walt_load)
 {
 	u64 util, util_unboosted;
 	struct rq *rq = cpu_rq(cpu);
->>>>>>> 90f68500
 	unsigned long capacity = capacity_orig_of(cpu);
 	int boost;
 
@@ -2077,82 +2040,6 @@
 		walt_load->ws = walt_load_reported_window;
 	}
 
-<<<<<<< HEAD
-#ifdef CONFIG_SCHED_WALT
-	if (!walt_disabled && sysctl_sched_use_walt_cpu_util) {
-		util = cpu_rq(cpu)->cum_window_demand;
-		util = div64_u64(util,
-				 sched_ravg_window >> SCHED_CAPACITY_SHIFT);
-	}
-#endif
-	delta += util;
-	if (delta < 0)
-		return 0;
-
-	return (delta >= capacity) ? capacity : delta;
-}
-
-#ifdef CONFIG_SCHED_WALT
-u64 freq_policy_load(struct rq *rq);
-#endif
-
-static inline unsigned long
-cpu_util_freq_pelt(int cpu)
-{
-	struct rq *rq = cpu_rq(cpu);
-	u64 util = rq->cfs.avg.util_avg;
-	unsigned long capacity = capacity_orig_of(cpu);
-
-	util *= (100 + per_cpu(sched_load_boost, cpu));
-	do_div(util, 100);
-
-	return (util >= capacity) ? capacity : util;
-}
-
-#ifdef CONFIG_SCHED_WALT
-extern u64 walt_load_reported_window;
-
-static inline unsigned long
-cpu_util_freq_walt(int cpu, struct sched_walt_cpu_load *walt_load)
-{
-	u64 util, util_unboosted;
-	struct rq *rq = cpu_rq(cpu);
-	unsigned long capacity = capacity_orig_of(cpu);
-	int boost;
-
-	if (walt_disabled || !sysctl_sched_use_walt_cpu_util)
-		return cpu_util_freq_pelt(cpu);
-
-	boost = per_cpu(sched_load_boost, cpu);
-	util_unboosted = util = freq_policy_load(rq);
-	util = div64_u64(util * (100 + boost),
-			 walt_cpu_util_freq_divisor);
-
-	if (walt_load) {
-		u64 nl = cpu_rq(cpu)->nt_prev_runnable_sum +
-			rq->grp_time.nt_prev_runnable_sum;
-		u64 pl = rq->walt_stats.pred_demands_sum;
-
-		/* do_pl_notif() needs unboosted signals */
-		rq->old_busy_time = div64_u64(util_unboosted,
-					      sched_ravg_window >>
-					      SCHED_CAPACITY_SHIFT);
-		rq->old_estimated_time = div64_u64(pl, sched_ravg_window >>
-						       SCHED_CAPACITY_SHIFT);
-
-		nl = div64_u64(nl * (100 + boost),
-			       walt_cpu_util_freq_divisor);
-		pl = div64_u64(pl * (100 + boost),
-			       walt_cpu_util_freq_divisor);
-
-		walt_load->prev_window_util = util;
-		walt_load->nl = nl;
-		walt_load->pl = pl;
-		walt_load->ws = walt_load_reported_window;
-	}
-
-=======
->>>>>>> 90f68500
 	return (util >= capacity) ? capacity : util;
 }
 
@@ -2167,11 +2054,7 @@
 static inline unsigned long
 cpu_util_freq(int cpu, struct sched_walt_cpu_load *walt_load)
 {
-<<<<<<< HEAD
-	return cpu_util_freq_pelt(cpu);
-=======
 	return cpu_util(cpu);
->>>>>>> 90f68500
 }
 
 #define sched_ravg_window TICK_NSEC
@@ -2470,14 +2353,7 @@
 u64 sched_ktime_clock(void);
 void note_task_waking(struct task_struct *p, u64 wallclock);
 #else /* CONFIG_SCHED_WALT */
-<<<<<<< HEAD
-static inline u64 sched_ktime_clock(void)
-{
-	return 0;
-}
-=======
 #define sched_ktime_clock ktime_get_ns
->>>>>>> 90f68500
 static inline void note_task_waking(struct task_struct *p, u64 wallclock) { }
 #endif /* CONFIG_SCHED_WALT */
 
@@ -2511,21 +2387,9 @@
 	struct update_util_data *data;
 
 	data = rcu_dereference_sched(*per_cpu_ptr(&cpufreq_update_util_data,
-<<<<<<< HEAD
-					cpu_of(rq)));
-	if (data)
-		data->func(data, sched_ktime_clock(), flags);
-}
-
-static inline void cpufreq_update_this_cpu(struct rq *rq, unsigned int flags)
-{
-	if (cpu_of(rq) == smp_processor_id())
-		cpufreq_update_util(rq, flags);
-=======
 						  cpu_of(rq)));
 	if (data)
 		data->func(data, sched_ktime_clock(), flags);
->>>>>>> 90f68500
 }
 #else
 static inline void cpufreq_update_util(struct rq *rq, unsigned int flags) {}
@@ -2606,10 +2470,15 @@
 			struct task_struct *p, u32 old_load);
 extern void set_preferred_cluster(struct related_thread_group *grp);
 extern void add_new_task_to_grp(struct task_struct *new);
-<<<<<<< HEAD
-extern unsigned int update_freq_aggregate_threshold(unsigned int threshold);
-=======
->>>>>>> 90f68500
+
+#define NO_BOOST 0
+#define FULL_THROTTLE_BOOST 1
+#define CONSERVATIVE_BOOST 2
+#define RESTRAINED_BOOST 3
+#define FULL_THROTTLE_BOOST_DISABLE -1
+#define CONSERVATIVE_BOOST_DISABLE -2
+#define RESTRAINED_BOOST_DISABLE -3
+#define MAX_NUM_BOOST_TYPE (RESTRAINED_BOOST+1)
 
 #define NO_BOOST 0
 #define FULL_THROTTLE_BOOST 1
@@ -2989,15 +2858,12 @@
 	return 0;
 }
 
-<<<<<<< HEAD
-=======
 static inline bool
 task_in_cum_window_demand(struct rq *rq, struct task_struct *p)
 {
 	return false;
 }
 
->>>>>>> 90f68500
 static inline bool hmp_capable(void) { return false; }
 static inline bool is_max_capacity_cpu(int cpu) { return true; }
 static inline bool is_min_capacity_cpu(int cpu) { return true; }
