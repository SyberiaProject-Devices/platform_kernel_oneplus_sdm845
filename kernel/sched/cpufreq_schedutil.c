--- conflicted
+++ resolved
@@ -718,7 +718,6 @@
 	return tunables;
 }
 
-<<<<<<< HEAD
 static void sugov_tunables_save(struct cpufreq_policy *policy,
 		struct sugov_tunables *tunables)
 {
@@ -741,10 +740,7 @@
 	cached->down_rate_limit_us = tunables->down_rate_limit_us;
 }
 
-static void sugov_tunables_free(struct sugov_tunables *tunables)
-=======
 static void sugov_clear_global_tunables(void)
->>>>>>> d2b843c1
 {
 	if (!have_governor_per_policy())
 		global_tunables = NULL;
