--- conflicted
+++ resolved
@@ -86,8 +86,6 @@
 {
 	s64 delta_ns;
 
-<<<<<<< HEAD
-=======
 	/*
 	 * Since cpufreq_update_util() is called with rq->lock held for
 	 * the @target_cpu, our per-cpu data is fully serialized.
@@ -108,7 +106,6 @@
 	    !cpufreq_can_do_remote_dvfs(sg_policy->policy))
 		return false;
 
->>>>>>> 90f68500
 	if (unlikely(sg_policy->need_freq_update))
 		return true;
 
@@ -177,13 +174,9 @@
 		policy->cur = next_freq;
 		trace_cpu_frequency(next_freq, smp_processor_id());
 	} else {
-<<<<<<< HEAD
-		sg_policy->work_in_progress = true;
-=======
 		if (use_pelt())
 			sg_policy->work_in_progress = true;
 			
->>>>>>> 90f68500
 		sched_irq_work_queue(&sg_policy->irq_work);
 	}
 }
