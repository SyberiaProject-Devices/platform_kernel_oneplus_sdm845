/*
 * Copyright (c) 2016-2019, The Linux Foundation. All rights reserved.
 *
 * This program is free software; you can redistribute it and/or modify
 * it under the terms of the GNU General Public License version 2 and
 * only version 2 as published by the Free Software Foundation.
 *
 * This program is distributed in the hope that it will be useful,
 * but WITHOUT ANY WARRANTY; without even the implied warranty of
 * MERCHANTABILITY or FITNESS FOR A PARTICULAR PURPOSE.  See the
 * GNU General Public License for more details.
 *
 *
 * Window Assisted Load Tracking (WALT) implementation credits:
 * Srivatsa Vaddagiri, Steve Muckle, Syed Rameez Mustafa, Joonwoo Park,
 * Pavan Kumar Kondeti, Olav Haugan
 *
 * 2016-03-06: Integration with EAS/refactoring by Vikram Mulukutla
 *             and Todd Kjos
 */

#include <linux/syscore_ops.h>
#include <linux/cpufreq.h>
#include <linux/list_sort.h>
#include <linux/jiffies.h>
#include <linux/sched/core_ctl.h>
#include <trace/events/sched.h>
#include "sched.h"
#include "walt.h"

#include <trace/events/sched.h>

const char *task_event_names[] = {"PUT_PREV_TASK", "PICK_NEXT_TASK",
				  "TASK_WAKE", "TASK_MIGRATE", "TASK_UPDATE",
				"IRQ_UPDATE"};

const char *migrate_type_names[] = {"GROUP_TO_RQ", "RQ_TO_GROUP",
					 "RQ_TO_RQ", "GROUP_TO_GROUP"};

#define SCHED_FREQ_ACCOUNT_WAIT_TIME 0
#define SCHED_ACCOUNT_WAIT_TIME 1

#define EARLY_DETECTION_DURATION 9500000

static ktime_t ktime_last;
static bool sched_ktime_suspended;
static struct cpu_cycle_counter_cb cpu_cycle_counter_cb;
static bool use_cycle_counter;
DEFINE_MUTEX(cluster_lock);
static atomic64_t walt_irq_work_lastq_ws;
u64 walt_load_reported_window;

static struct irq_work walt_cpufreq_irq_work;
static struct irq_work walt_migration_irq_work;

u64 sched_ktime_clock(void)
{
	if (unlikely(sched_ktime_suspended))
		return ktime_to_ns(ktime_last);
	return ktime_get_ns();
}

static void sched_resume(void)
{
	sched_ktime_suspended = false;
}

static int sched_suspend(void)
{
	ktime_last = ktime_get();
	sched_ktime_suspended = true;
	return 0;
}

static struct syscore_ops sched_syscore_ops = {
	.resume	= sched_resume,
	.suspend = sched_suspend
};

static int __init sched_init_ops(void)
{
	register_syscore_ops(&sched_syscore_ops);
	return 0;
}
late_initcall(sched_init_ops);

static void acquire_rq_locks_irqsave(const cpumask_t *cpus,
				     unsigned long *flags)
{
	int cpu, level = 0;

	local_irq_save(*flags);
	for_each_cpu(cpu, cpus) {
		if (level == 0)
			raw_spin_lock(&cpu_rq(cpu)->lock);
		else
			raw_spin_lock_nested(&cpu_rq(cpu)->lock, level);
		level++;
	}
}

static void release_rq_locks_irqrestore(const cpumask_t *cpus,
					unsigned long *flags)
{
	int cpu;

	for_each_cpu(cpu, cpus)
		raw_spin_unlock(&cpu_rq(cpu)->lock);
	local_irq_restore(*flags);
}

/*
 * Window size (in ns). Adjust for the tick size so that the window
 * rollover occurs just before the tick boundary.
 */
/* Min window size (in ns) = 10ms */
#define MIN_SCHED_RAVG_WINDOW ((10000000 / TICK_NSEC) * TICK_NSEC)

/* Max window size (in ns) = 1s */
#define MAX_SCHED_RAVG_WINDOW ((1000000000 / TICK_NSEC) * TICK_NSEC)

/* true -> use PELT based load stats, false -> use window-based load stats */
<<<<<<< HEAD
bool __read_mostly walt_disabled = false;
=======
bool __read_mostly walt_disabled = true;
>>>>>>> 90f68500

__read_mostly unsigned int sysctl_sched_cpu_high_irqload = (10 * NSEC_PER_MSEC);

__read_mostly unsigned int sysctl_sched_walt_rotate_big_tasks = 0;
unsigned int walt_rotation_enabled;

/*
 * sched_window_stats_policy and sched_ravg_hist_size have a 'sysctl' copy
 * associated with them. This is required for atomic update of those variables
 * when being modifed via sysctl interface.
 *
 * IMPORTANT: Initialize both copies to same value!!
 */

__read_mostly unsigned int sched_ravg_hist_size = 5;
__read_mostly unsigned int sysctl_sched_ravg_hist_size = 5;

static __read_mostly unsigned int sched_io_is_busy = 1;

__read_mostly unsigned int sched_window_stats_policy =
	WINDOW_STATS_MAX_RECENT_AVG;
__read_mostly unsigned int sysctl_sched_window_stats_policy =
	WINDOW_STATS_MAX_RECENT_AVG;

/* Window size (in ns) = 20ms */
__read_mostly unsigned int sched_ravg_window =
					    (20000000 / TICK_NSEC) * TICK_NSEC;

/*
 * A after-boot constant divisor for cpu_util_freq_walt() to apply the load
 * boost.
 */
__read_mostly unsigned int walt_cpu_util_freq_divisor;

/* Initial task load. Newly created tasks are assigned this load. */
unsigned int __read_mostly sched_init_task_load_windows;
unsigned int __read_mostly sysctl_sched_init_task_load_pct = 15;

/*
 * Maximum possible frequency across all cpus. Task demand and cpu
 * capacity (cpu_power) metrics are scaled in reference to it.
 */
unsigned int max_possible_freq = 1;

/*
 * Minimum possible max_freq across all cpus. This will be same as
 * max_possible_freq on homogeneous systems and could be different from
 * max_possible_freq on heterogenous systems. min_max_freq is used to derive
 * capacity (cpu_power) of cpus.
 */
unsigned int min_max_freq = 1;

unsigned int max_capacity = 1024; /* max(rq->capacity) */
unsigned int min_capacity = 1024; /* min(rq->capacity) */
unsigned int max_possible_capacity = 1024; /* max(rq->max_possible_capacity) */
unsigned int
min_max_possible_capacity = 1024; /* min(rq->max_possible_capacity) */
<<<<<<< HEAD

/* Temporarily disable window-stats activity on all cpus */
unsigned int __read_mostly sched_disable_window_stats;

/*
 * Task load is categorized into buckets for the purpose of top task tracking.
 * The entire range of load from 0 to sched_ravg_window needs to be covered
 * in NUM_LOAD_INDICES number of buckets. Therefore the size of each bucket
 * is given by sched_ravg_window / NUM_LOAD_INDICES. Since the default value
 * of sched_ravg_window is MIN_SCHED_RAVG_WINDOW, use that to compute
 * sched_load_granule.
 */
__read_mostly unsigned int sched_load_granule =
			MIN_SCHED_RAVG_WINDOW / NUM_LOAD_INDICES;
/* Size of bitmaps maintained to track top tasks */
static const unsigned int top_tasks_bitmap_size =
		BITS_TO_LONGS(NUM_LOAD_INDICES + 1) * sizeof(unsigned long);

/*
 * This governs what load needs to be used when reporting CPU busy time
 * to the cpufreq governor.
 */
__read_mostly unsigned int sysctl_sched_freq_reporting_policy;

=======

/* Temporarily disable window-stats activity on all cpus */
unsigned int __read_mostly sched_disable_window_stats;

/*
 * Task load is categorized into buckets for the purpose of top task tracking.
 * The entire range of load from 0 to sched_ravg_window needs to be covered
 * in NUM_LOAD_INDICES number of buckets. Therefore the size of each bucket
 * is given by sched_ravg_window / NUM_LOAD_INDICES. Since the default value
 * of sched_ravg_window is MIN_SCHED_RAVG_WINDOW, use that to compute
 * sched_load_granule.
 */
__read_mostly unsigned int sched_load_granule =
			MIN_SCHED_RAVG_WINDOW / NUM_LOAD_INDICES;
/* Size of bitmaps maintained to track top tasks */
static const unsigned int top_tasks_bitmap_size =
		BITS_TO_LONGS(NUM_LOAD_INDICES + 1) * sizeof(unsigned long);

/*
 * This governs what load needs to be used when reporting CPU busy time
 * to the cpufreq governor.
 */
__read_mostly unsigned int sysctl_sched_freq_reporting_policy;

>>>>>>> 90f68500
static int __init set_sched_ravg_window(char *str)
{
	unsigned int window_size;
	unsigned int adj_window;

	get_option(&str, &window_size);

	/* Adjust for CONFIG_HZ */
	adj_window = (window_size / TICK_NSEC) * TICK_NSEC;

	/* Warn if we're a bit too far away from the expected window size */
	WARN(adj_window < window_size - NSEC_PER_MSEC,
	     "tick-adjusted window size %u, original was %u\n", adj_window,
	     window_size);

	if (adj_window < MIN_SCHED_RAVG_WINDOW ||
			adj_window > MAX_SCHED_RAVG_WINDOW) {
		WARN_ON(1);
		return -EINVAL;
	}

	sched_ravg_window = adj_window;
	return 0;
}

early_param("sched_ravg_window", set_sched_ravg_window);

static int __init set_sched_predl(char *str)
{
	unsigned int predl;

	get_option(&str, &predl);
	sched_predl = !!predl;
	return 0;
}
early_param("sched_predl", set_sched_predl);

void inc_rq_walt_stats(struct rq *rq, struct task_struct *p)
{
	inc_nr_big_task(&rq->walt_stats, p);
	walt_inc_cumulative_runnable_avg(rq, p);
}

void dec_rq_walt_stats(struct rq *rq, struct task_struct *p)
{
	dec_nr_big_task(&rq->walt_stats, p);
	walt_dec_cumulative_runnable_avg(rq, p);
}

void fixup_walt_sched_stats_common(struct rq *rq, struct task_struct *p,
				   u32 new_task_load, u32 new_pred_demand)
{
	s64 task_load_delta = (s64)new_task_load - task_load(p);
	s64 pred_demand_delta = PRED_DEMAND_DELTA;

	fixup_cumulative_runnable_avg(&rq->walt_stats, task_load_delta,
				      pred_demand_delta);

	walt_fixup_cum_window_demand(rq, task_load_delta);
}

/*
 * Demand aggregation for frequency purpose:
 *
 * CPU demand of tasks from various related groups is aggregated per-cluster and
 * added to the "max_busy_cpu" in that cluster, where max_busy_cpu is determined
 * by just rq->prev_runnable_sum.
 *
 * Some examples follow, which assume:
 *	Cluster0 = CPU0-3, Cluster1 = CPU4-7
 *	One related thread group A that has tasks A0, A1, A2
 *
 *	A->cpu_time[X].curr/prev_sum = counters in which cpu execution stats of
 *	tasks belonging to group A are accumulated when they run on cpu X.
 *
 *	CX->curr/prev_sum = counters in which cpu execution stats of all tasks
 *	not belonging to group A are accumulated when they run on cpu X
 *
 * Lets say the stats for window M was as below:
 *
 *	C0->prev_sum = 1ms, A->cpu_time[0].prev_sum = 5ms
 *		Task A0 ran 5ms on CPU0
 *		Task B0 ran 1ms on CPU0
 *
 *	C1->prev_sum = 5ms, A->cpu_time[1].prev_sum = 6ms
 *		Task A1 ran 4ms on CPU1
 *		Task A2 ran 2ms on CPU1
 *		Task B1 ran 5ms on CPU1
 *
 *	C2->prev_sum = 0ms, A->cpu_time[2].prev_sum = 0
 *		CPU2 idle
 *
 *	C3->prev_sum = 0ms, A->cpu_time[3].prev_sum = 0
 *		CPU3 idle
 *
 * In this case, CPU1 was most busy going by just its prev_sum counter. Demand
 * from all group A tasks are added to CPU1. IOW, at end of window M, cpu busy
 * time reported to governor will be:
 *
 *
 *	C0 busy time = 1ms
 *	C1 busy time = 5 + 5 + 6 = 16ms
 *
 */
<<<<<<< HEAD
__read_mostly int sched_freq_aggregate_threshold;
=======
__read_mostly bool sched_freq_aggr_en;
>>>>>>> 90f68500

static u64
update_window_start(struct rq *rq, u64 wallclock, int event)
{
	s64 delta;
	int nr_windows;
	u64 old_window_start = rq->window_start;

	delta = wallclock - rq->window_start;
	BUG_ON(delta < 0);
	if (delta < sched_ravg_window)
		return old_window_start;

	nr_windows = div64_u64(delta, sched_ravg_window);
	rq->window_start += (u64)nr_windows * (u64)sched_ravg_window;

	rq->cum_window_demand = rq->walt_stats.cumulative_runnable_avg;

	return old_window_start;
}

int register_cpu_cycle_counter_cb(struct cpu_cycle_counter_cb *cb)
{
	unsigned long flags;

	mutex_lock(&cluster_lock);
	if (!cb->get_cpu_cycle_counter) {
		mutex_unlock(&cluster_lock);
		return -EINVAL;
	}

	acquire_rq_locks_irqsave(cpu_possible_mask, &flags);
	cpu_cycle_counter_cb = *cb;
	use_cycle_counter = true;
	release_rq_locks_irqrestore(cpu_possible_mask, &flags);

	mutex_unlock(&cluster_lock);

	return 0;
}

/*
 * Assumes rq_lock is held and wallclock was recorded in the same critical
 * section as this function's invocation.
 */
static inline u64 read_cycle_counter(int cpu, u64 wallclock)
{
	struct rq *rq = cpu_rq(cpu);

	if (rq->last_cc_update != wallclock) {
		rq->cycles = cpu_cycle_counter_cb.get_cpu_cycle_counter(cpu);
		rq->last_cc_update = wallclock;
	}

	return rq->cycles;
}

static void update_task_cpu_cycles(struct task_struct *p, int cpu,
				   u64 wallclock)
{
	if (use_cycle_counter)
		p->cpu_cycles = read_cycle_counter(cpu, wallclock);
}

void clear_ed_task(struct task_struct *p, struct rq *rq)
{
	if (p == rq->ed_task)
		rq->ed_task = NULL;
}

bool early_detection_notify(struct rq *rq, u64 wallclock)
{
	struct task_struct *p;
	int loop_max = 10;

	rq->ed_task = NULL;

	if ((!walt_rotation_enabled && sched_boost_policy() ==
			SCHED_BOOST_NONE) || !rq->cfs.h_nr_running)
		return 0;

	list_for_each_entry(p, &rq->cfs_tasks, se.group_node) {
		if (!loop_max)
			break;

		if (wallclock - p->last_wake_ts >= EARLY_DETECTION_DURATION) {
			rq->ed_task = p;
			return 1;
		}

		loop_max--;
	}

	return 0;
}

void sched_account_irqstart(int cpu, struct task_struct *curr, u64 wallclock)
{
	struct rq *rq = cpu_rq(cpu);

	if (!rq->window_start || sched_disable_window_stats)
		return;

	/*
	 * We don’t have to note down an irqstart event when cycle
	 * counter is not used.
	 */
	if (!use_cycle_counter)
		return;

	if (is_idle_task(curr)) {
		/* We're here without rq->lock held, IRQ disabled */
		raw_spin_lock(&rq->lock);
		update_task_cpu_cycles(curr, cpu, sched_ktime_clock());
		raw_spin_unlock(&rq->lock);
	}
}

/*
 * Return total number of tasks "eligible" to run on highest capacity cpu
 */
unsigned int walt_big_tasks(int cpu)
{
	struct rq *rq = cpu_rq(cpu);

	return rq->walt_stats.nr_big_tasks;
}

void clear_walt_request(int cpu)
{
	struct rq *rq = cpu_rq(cpu);
	unsigned long flags;

	clear_boost_kick(cpu);
	clear_reserved(cpu);
	if (rq->push_task) {
		struct task_struct *push_task = NULL;

		raw_spin_lock_irqsave(&rq->lock, flags);
		if (rq->push_task) {
			clear_reserved(rq->push_cpu);
			push_task = rq->push_task;
			rq->push_task = NULL;
		}
		rq->active_balance = 0;
		raw_spin_unlock_irqrestore(&rq->lock, flags);
		if (push_task)
			put_task_struct(push_task);
	}
}

void sched_account_irqtime(int cpu, struct task_struct *curr,
				 u64 delta, u64 wallclock)
{
	struct rq *rq = cpu_rq(cpu);
	unsigned long flags, nr_windows;
	u64 cur_jiffies_ts;

	raw_spin_lock_irqsave(&rq->lock, flags);

	/*
	 * cputime (wallclock) uses sched_clock so use the same here for
	 * consistency.
	 */
	delta += sched_clock() - wallclock;
	cur_jiffies_ts = get_jiffies_64();

	if (is_idle_task(curr))
		update_task_ravg(curr, rq, IRQ_UPDATE, sched_ktime_clock(),
				 delta);

	nr_windows = cur_jiffies_ts - rq->irqload_ts;

	if (nr_windows) {
		if (nr_windows < 10) {
			/* Decay CPU's irqload by 3/4 for each window. */
			rq->avg_irqload *= (3 * nr_windows);
			rq->avg_irqload = div64_u64(rq->avg_irqload,
						    4 * nr_windows);
		} else {
			rq->avg_irqload = 0;
		}
		rq->avg_irqload += rq->cur_irqload;
		rq->cur_irqload = 0;
	}

	rq->cur_irqload += delta;
	rq->irqload_ts = cur_jiffies_ts;
	raw_spin_unlock_irqrestore(&rq->lock, flags);
}

/*
 * Special case the last index and provide a fast path for index = 0.
 * Note that sched_load_granule can change underneath us if we are not
 * holding any runqueue locks while calling the two functions below.
 */
static u32  top_task_load(struct rq *rq)
{
	int index = rq->prev_top;
	u8 prev = 1 - rq->curr_table;

	if (!index) {
		int msb = NUM_LOAD_INDICES - 1;

		if (!test_bit(msb, rq->top_tasks_bitmap[prev]))
			return 0;
		else
			return sched_load_granule;
	} else if (index == NUM_LOAD_INDICES - 1) {
		return sched_ravg_window;
	} else {
		return (index + 1) * sched_load_granule;
	}
}

u64 freq_policy_load(struct rq *rq)
{
	unsigned int reporting_policy = sysctl_sched_freq_reporting_policy;
<<<<<<< HEAD
	int freq_aggr_thresh = sched_freq_aggregate_threshold;
=======
>>>>>>> 90f68500
	struct sched_cluster *cluster = rq->cluster;
	u64 aggr_grp_load = cluster->aggr_grp_load;
	u64 load, tt_load = 0;
	u64 coloc_boost_load = cluster->coloc_boost_load;

	if (rq->ed_task != NULL) {
		load = sched_ravg_window;
		goto done;
	}

<<<<<<< HEAD
	if (aggr_grp_load > freq_aggr_thresh)
=======
	if (sched_freq_aggr_en)
>>>>>>> 90f68500
		load = rq->prev_runnable_sum + aggr_grp_load;
	else
		load = rq->prev_runnable_sum + rq->grp_time.prev_runnable_sum;

	if (coloc_boost_load)
		load = max_t(u64, load, coloc_boost_load);

	tt_load = top_task_load(rq);
	switch (reporting_policy) {
	case FREQ_REPORT_MAX_CPU_LOAD_TOP_TASK:
		load = max_t(u64, load, tt_load);
		break;
	case FREQ_REPORT_TOP_TASK:
		load = tt_load;
		break;
	case FREQ_REPORT_CPU_LOAD:
		break;
	default:
		break;
	}

done:
<<<<<<< HEAD
	trace_sched_load_to_gov(rq, aggr_grp_load, tt_load, freq_aggr_thresh,
=======
	trace_sched_load_to_gov(rq, aggr_grp_load, tt_load, sched_freq_aggr_en,
>>>>>>> 90f68500
				load, reporting_policy, walt_rotation_enabled,
				sysctl_sched_little_cluster_coloc_fmin_khz,
				coloc_boost_load);
	return load;
}

/*
 * In this function we match the accumulated subtractions with the current
 * and previous windows we are operating with. Ignore any entries where
 * the window start in the load_subtraction struct does not match either
 * the curent or the previous window. This could happen whenever CPUs
 * become idle or busy with interrupts disabled for an extended period.
 */
static inline void account_load_subtractions(struct rq *rq)
{
	u64 ws = rq->window_start;
	u64 prev_ws = ws - sched_ravg_window;
	struct load_subtractions *ls = rq->load_subs;
	int i;

	for (i = 0; i < NUM_TRACKED_WINDOWS; i++) {
		if (ls[i].window_start == ws) {
			rq->curr_runnable_sum -= ls[i].subs;
			rq->nt_curr_runnable_sum -= ls[i].new_subs;
		} else if (ls[i].window_start == prev_ws) {
			rq->prev_runnable_sum -= ls[i].subs;
			rq->nt_prev_runnable_sum -= ls[i].new_subs;
		}

		ls[i].subs = 0;
		ls[i].new_subs = 0;
	}

	BUG_ON((s64)rq->prev_runnable_sum < 0);
	BUG_ON((s64)rq->curr_runnable_sum < 0);
	BUG_ON((s64)rq->nt_prev_runnable_sum < 0);
	BUG_ON((s64)rq->nt_curr_runnable_sum < 0);
}

static inline void create_subtraction_entry(struct rq *rq, u64 ws, int index)
{
	rq->load_subs[index].window_start = ws;
	rq->load_subs[index].subs = 0;
	rq->load_subs[index].new_subs = 0;
}

static int get_top_index(unsigned long *bitmap, unsigned long old_top)
{
	int index = find_next_bit(bitmap, NUM_LOAD_INDICES, old_top);

	if (index == NUM_LOAD_INDICES)
		return 0;
<<<<<<< HEAD

	return NUM_LOAD_INDICES - 1 - index;
}

=======

	return NUM_LOAD_INDICES - 1 - index;
}

>>>>>>> 90f68500
static bool get_subtraction_index(struct rq *rq, u64 ws)
{
	int i;
	u64 oldest = ULLONG_MAX;
	int oldest_index = 0;

	for (i = 0; i < NUM_TRACKED_WINDOWS; i++) {
		u64 entry_ws = rq->load_subs[i].window_start;

		if (ws == entry_ws)
			return i;

		if (entry_ws < oldest) {
			oldest = entry_ws;
			oldest_index = i;
		}
	}

	create_subtraction_entry(rq, ws, oldest_index);
	return oldest_index;
}

static void update_rq_load_subtractions(int index, struct rq *rq,
					u32 sub_load, bool new_task)
{
	rq->load_subs[index].subs +=  sub_load;
	if (new_task)
		rq->load_subs[index].new_subs += sub_load;
}
<<<<<<< HEAD

void update_cluster_load_subtractions(struct task_struct *p,
					int cpu, u64 ws, bool new_task)
{
	struct sched_cluster *cluster = cpu_cluster(cpu);
	struct cpumask cluster_cpus = cluster->cpus;
	u64 prev_ws = ws - sched_ravg_window;
	int i;

	cpumask_clear_cpu(cpu, &cluster_cpus);
	raw_spin_lock(&cluster->load_lock);

	for_each_cpu(i, &cluster_cpus) {
		struct rq *rq = cpu_rq(i);
		int index;

=======

void update_cluster_load_subtractions(struct task_struct *p,
					int cpu, u64 ws, bool new_task)
{
	struct sched_cluster *cluster = cpu_cluster(cpu);
	struct cpumask cluster_cpus = cluster->cpus;
	u64 prev_ws = ws - sched_ravg_window;
	int i;

	cpumask_clear_cpu(cpu, &cluster_cpus);
	raw_spin_lock(&cluster->load_lock);

	for_each_cpu(i, &cluster_cpus) {
		struct rq *rq = cpu_rq(i);
		int index;

>>>>>>> 90f68500
		if (p->ravg.curr_window_cpu[i]) {
			index = get_subtraction_index(rq, ws);
			update_rq_load_subtractions(index, rq,
				p->ravg.curr_window_cpu[i], new_task);
			p->ravg.curr_window_cpu[i] = 0;
		}

		if (p->ravg.prev_window_cpu[i]) {
			index = get_subtraction_index(rq, prev_ws);
			update_rq_load_subtractions(index, rq,
				p->ravg.prev_window_cpu[i], new_task);
			p->ravg.prev_window_cpu[i] = 0;
		}
	}

	raw_spin_unlock(&cluster->load_lock);
}

static inline void inter_cluster_migration_fixup
	(struct task_struct *p, int new_cpu, int task_cpu, bool new_task)
{
	struct rq *dest_rq = cpu_rq(new_cpu);
	struct rq *src_rq = cpu_rq(task_cpu);

	if (same_freq_domain(new_cpu, task_cpu))
		return;
<<<<<<< HEAD

	p->ravg.curr_window_cpu[new_cpu] = p->ravg.curr_window;
	p->ravg.prev_window_cpu[new_cpu] = p->ravg.prev_window;

	dest_rq->curr_runnable_sum += p->ravg.curr_window;
	dest_rq->prev_runnable_sum += p->ravg.prev_window;

	src_rq->curr_runnable_sum -=  p->ravg.curr_window_cpu[task_cpu];
	src_rq->prev_runnable_sum -=  p->ravg.prev_window_cpu[task_cpu];

	if (new_task) {
		dest_rq->nt_curr_runnable_sum += p->ravg.curr_window;
		dest_rq->nt_prev_runnable_sum += p->ravg.prev_window;

		src_rq->nt_curr_runnable_sum -=
				p->ravg.curr_window_cpu[task_cpu];
		src_rq->nt_prev_runnable_sum -=
				p->ravg.prev_window_cpu[task_cpu];
	}

	p->ravg.curr_window_cpu[task_cpu] = 0;
	p->ravg.prev_window_cpu[task_cpu] = 0;

=======

	p->ravg.curr_window_cpu[new_cpu] = p->ravg.curr_window;
	p->ravg.prev_window_cpu[new_cpu] = p->ravg.prev_window;

	dest_rq->curr_runnable_sum += p->ravg.curr_window;
	dest_rq->prev_runnable_sum += p->ravg.prev_window;

	src_rq->curr_runnable_sum -=  p->ravg.curr_window_cpu[task_cpu];
	src_rq->prev_runnable_sum -=  p->ravg.prev_window_cpu[task_cpu];

	if (new_task) {
		dest_rq->nt_curr_runnable_sum += p->ravg.curr_window;
		dest_rq->nt_prev_runnable_sum += p->ravg.prev_window;

		src_rq->nt_curr_runnable_sum -=
				p->ravg.curr_window_cpu[task_cpu];
		src_rq->nt_prev_runnable_sum -=
				p->ravg.prev_window_cpu[task_cpu];
	}

	p->ravg.curr_window_cpu[task_cpu] = 0;
	p->ravg.prev_window_cpu[task_cpu] = 0;

>>>>>>> 90f68500
	update_cluster_load_subtractions(p, task_cpu,
			src_rq->window_start, new_task);

	BUG_ON((s64)src_rq->prev_runnable_sum < 0);
	BUG_ON((s64)src_rq->curr_runnable_sum < 0);
	BUG_ON((s64)src_rq->nt_prev_runnable_sum < 0);
	BUG_ON((s64)src_rq->nt_curr_runnable_sum < 0);
}

static u32 load_to_index(u32 load)
{
	u32 index = load / sched_load_granule;

	return min(index, (u32)(NUM_LOAD_INDICES - 1));
}

static void
migrate_top_tasks(struct task_struct *p, struct rq *src_rq, struct rq *dst_rq)
{
	int index;
	int top_index;
	u32 curr_window = p->ravg.curr_window;
	u32 prev_window = p->ravg.prev_window;
	u8 src = src_rq->curr_table;
	u8 dst = dst_rq->curr_table;
	u8 *src_table;
	u8 *dst_table;

	if (curr_window) {
		src_table = src_rq->top_tasks[src];
		dst_table = dst_rq->top_tasks[dst];
		index = load_to_index(curr_window);
		src_table[index] -= 1;
		dst_table[index] += 1;

		if (!src_table[index])
			__clear_bit(NUM_LOAD_INDICES - index - 1,
				src_rq->top_tasks_bitmap[src]);

		if (dst_table[index] == 1)
			__set_bit(NUM_LOAD_INDICES - index - 1,
				dst_rq->top_tasks_bitmap[dst]);

		if (index > dst_rq->curr_top)
			dst_rq->curr_top = index;

		top_index = src_rq->curr_top;
		if (index == top_index && !src_table[index])
			src_rq->curr_top = get_top_index(
				src_rq->top_tasks_bitmap[src], top_index);
	}

	if (prev_window) {
		src = 1 - src;
		dst = 1 - dst;
		src_table = src_rq->top_tasks[src];
		dst_table = dst_rq->top_tasks[dst];
		index = load_to_index(prev_window);
		src_table[index] -= 1;
		dst_table[index] += 1;

		if (!src_table[index])
			__clear_bit(NUM_LOAD_INDICES - index - 1,
				src_rq->top_tasks_bitmap[src]);

		if (dst_table[index] == 1)
			__set_bit(NUM_LOAD_INDICES - index - 1,
				dst_rq->top_tasks_bitmap[dst]);

		if (index > dst_rq->prev_top)
			dst_rq->prev_top = index;

		top_index = src_rq->prev_top;
		if (index == top_index && !src_table[index])
			src_rq->prev_top = get_top_index(
				src_rq->top_tasks_bitmap[src], top_index);
	}
}

void fixup_busy_time(struct task_struct *p, int new_cpu)
{
	struct rq *src_rq = task_rq(p);
	struct rq *dest_rq = cpu_rq(new_cpu);
	u64 wallclock;
	u64 *src_curr_runnable_sum, *dst_curr_runnable_sum;
	u64 *src_prev_runnable_sum, *dst_prev_runnable_sum;
	u64 *src_nt_curr_runnable_sum, *dst_nt_curr_runnable_sum;
	u64 *src_nt_prev_runnable_sum, *dst_nt_prev_runnable_sum;
	bool new_task;
	struct related_thread_group *grp;

	if (!p->on_rq && p->state != TASK_WAKING)
		return;

	if (exiting_task(p)) {
		clear_ed_task(p, src_rq);
		return;
	}

	if (p->state == TASK_WAKING)
		double_rq_lock(src_rq, dest_rq);

	if (sched_disable_window_stats)
		goto done;

	wallclock = sched_ktime_clock();

	update_task_ravg(task_rq(p)->curr, task_rq(p),
			 TASK_UPDATE,
			 wallclock, 0);
	update_task_ravg(dest_rq->curr, dest_rq,
			 TASK_UPDATE, wallclock, 0);

	update_task_ravg(p, task_rq(p), TASK_MIGRATE,
			 wallclock, 0);

	update_task_cpu_cycles(p, new_cpu, wallclock);

	/*
	 * When a task is migrating during the wakeup, adjust
	 * the task's contribution towards cumulative window
	 * demand.
	 */
	if (p->state == TASK_WAKING && p->last_sleep_ts >=
				       src_rq->window_start) {
		walt_fixup_cum_window_demand(src_rq, -(s64)p->ravg.demand);
		walt_fixup_cum_window_demand(dest_rq, p->ravg.demand);
	}

	new_task = is_new_task(p);
	/* Protected by rq_lock */
	grp = p->grp;

	/*
	 * For frequency aggregation, we continue to do migration fixups
	 * even for intra cluster migrations. This is because, the aggregated
	 * load has to reported on a single CPU regardless.
	 */
	if (grp) {
		struct group_cpu_time *cpu_time;

		cpu_time = &src_rq->grp_time;
		src_curr_runnable_sum = &cpu_time->curr_runnable_sum;
		src_prev_runnable_sum = &cpu_time->prev_runnable_sum;
		src_nt_curr_runnable_sum = &cpu_time->nt_curr_runnable_sum;
		src_nt_prev_runnable_sum = &cpu_time->nt_prev_runnable_sum;

		cpu_time = &dest_rq->grp_time;
		dst_curr_runnable_sum = &cpu_time->curr_runnable_sum;
		dst_prev_runnable_sum = &cpu_time->prev_runnable_sum;
		dst_nt_curr_runnable_sum = &cpu_time->nt_curr_runnable_sum;
		dst_nt_prev_runnable_sum = &cpu_time->nt_prev_runnable_sum;

		if (p->ravg.curr_window) {
			*src_curr_runnable_sum -= p->ravg.curr_window;
			*dst_curr_runnable_sum += p->ravg.curr_window;
			if (new_task) {
				*src_nt_curr_runnable_sum -=
							p->ravg.curr_window;
				*dst_nt_curr_runnable_sum +=
							p->ravg.curr_window;
			}
		}

		if (p->ravg.prev_window) {
			*src_prev_runnable_sum -= p->ravg.prev_window;
			*dst_prev_runnable_sum += p->ravg.prev_window;
			if (new_task) {
				*src_nt_prev_runnable_sum -=
							p->ravg.prev_window;
				*dst_nt_prev_runnable_sum +=
							p->ravg.prev_window;
			}
		}
	} else {
		inter_cluster_migration_fixup(p, new_cpu,
						task_cpu(p), new_task);
	}

	migrate_top_tasks(p, src_rq, dest_rq);

	if (!same_freq_domain(new_cpu, task_cpu(p))) {
		src_rq->notif_pending = true;
		dest_rq->notif_pending = true;
		sched_irq_work_queue(&walt_migration_irq_work);
	}

	if (p == src_rq->ed_task) {
		src_rq->ed_task = NULL;
		dest_rq->ed_task = p;
	}

done:
	if (p->state == TASK_WAKING)
		double_rq_unlock(src_rq, dest_rq);
}

void set_window_start(struct rq *rq)
{
	static int sync_cpu_available;

	if (likely(rq->window_start))
		return;

	if (!sync_cpu_available) {
		rq->window_start = 1;
		sync_cpu_available = 1;
		atomic64_set(&walt_irq_work_lastq_ws, rq->window_start);
		walt_load_reported_window =
					atomic64_read(&walt_irq_work_lastq_ws);

	} else {
		struct rq *sync_rq = cpu_rq(cpumask_any(cpu_online_mask));

		raw_spin_unlock(&rq->lock);
		double_rq_lock(rq, sync_rq);
		rq->window_start = sync_rq->window_start;
		rq->curr_runnable_sum = rq->prev_runnable_sum = 0;
		rq->nt_curr_runnable_sum = rq->nt_prev_runnable_sum = 0;
		raw_spin_unlock(&sync_rq->lock);
	}

	rq->curr->ravg.mark_start = rq->window_start;
}

unsigned int max_possible_efficiency = 1;
unsigned int min_possible_efficiency = UINT_MAX;

#define INC_STEP 8
#define DEC_STEP 2
#define CONSISTENT_THRES 16
#define INC_STEP_BIG 16
/*
 * bucket_increase - update the count of all buckets
 *
 * @buckets: array of buckets tracking busy time of a task
 * @idx: the index of bucket to be incremented
 *
 * Each time a complete window finishes, count of bucket that runtime
 * falls in (@idx) is incremented. Counts of all other buckets are
 * decayed. The rate of increase and decay could be different based
 * on current count in the bucket.
 */
static inline void bucket_increase(u8 *buckets, int idx)
{
	int i, step;

	for (i = 0; i < NUM_BUSY_BUCKETS; i++) {
		if (idx != i) {
			if (buckets[i] > DEC_STEP)
				buckets[i] -= DEC_STEP;
			else
				buckets[i] = 0;
		} else {
			step = buckets[i] >= CONSISTENT_THRES ?
						INC_STEP_BIG : INC_STEP;
			if (buckets[i] > U8_MAX - step)
				buckets[i] = U8_MAX;
			else
				buckets[i] += step;
		}
	}
}

static inline int busy_to_bucket(u32 normalized_rt)
{
	int bidx;

	bidx = mult_frac(normalized_rt, NUM_BUSY_BUCKETS, max_task_load());
	bidx = min(bidx, NUM_BUSY_BUCKETS - 1);

	/*
	 * Combine lowest two buckets. The lowest frequency falls into
	 * 2nd bucket and thus keep predicting lowest bucket is not
	 * useful.
	 */
	if (!bidx)
		bidx++;

	return bidx;
}

/*
 * get_pred_busy - calculate predicted demand for a task on runqueue
 *
 * @rq: runqueue of task p
 * @p: task whose prediction is being updated
 * @start: starting bucket. returned prediction should not be lower than
 *         this bucket.
 * @runtime: runtime of the task. returned prediction should not be lower
 *           than this runtime.
 * Note: @start can be derived from @runtime. It's passed in only to
 * avoid duplicated calculation in some cases.
 *
 * A new predicted busy time is returned for task @p based on @runtime
 * passed in. The function searches through buckets that represent busy
 * time equal to or bigger than @runtime and attempts to find the bucket to
 * to use for prediction. Once found, it searches through historical busy
 * time and returns the latest that falls into the bucket. If no such busy
 * time exists, it returns the medium of that bucket.
 */
static u32 get_pred_busy(struct rq *rq, struct task_struct *p,
				int start, u32 runtime)
{
	int i;
	u8 *buckets = p->ravg.busy_buckets;
	u32 *hist = p->ravg.sum_history;
	u32 dmin, dmax;
	u64 cur_freq_runtime = 0;
	int first = NUM_BUSY_BUCKETS, final;
	u32 ret = runtime;

	/* skip prediction for new tasks due to lack of history */
	if (unlikely(is_new_task(p)))
		goto out;

	/* find minimal bucket index to pick */
	for (i = start; i < NUM_BUSY_BUCKETS; i++) {
		if (buckets[i]) {
			first = i;
			break;
		}
	}
	/* if no higher buckets are filled, predict runtime */
	if (first >= NUM_BUSY_BUCKETS)
		goto out;

	/* compute the bucket for prediction */
	final = first;

	/* determine demand range for the predicted bucket */
	if (final < 2) {
		/* lowest two buckets are combined */
		dmin = 0;
		final = 1;
	} else {
		dmin = mult_frac(final, max_task_load(), NUM_BUSY_BUCKETS);
	}
	dmax = mult_frac(final + 1, max_task_load(), NUM_BUSY_BUCKETS);

	/*
	 * search through runtime history and return first runtime that falls
	 * into the range of predicted bucket.
	 */
	for (i = 0; i < sched_ravg_hist_size; i++) {
		if (hist[i] >= dmin && hist[i] < dmax) {
			ret = hist[i];
			break;
		}
	}
	/* no historical runtime within bucket found, use average of the bin */
	if (ret < dmin)
		ret = (dmin + dmax) / 2;
	/*
	 * when updating in middle of a window, runtime could be higher
	 * than all recorded history. Always predict at least runtime.
	 */
	ret = max(runtime, ret);
out:
	trace_sched_update_pred_demand(rq, p, runtime,
		mult_frac((unsigned int)cur_freq_runtime, 100,
			  sched_ravg_window), ret);
	return ret;
}

static inline u32 calc_pred_demand(struct rq *rq, struct task_struct *p)
{
	if (p->ravg.pred_demand >= p->ravg.curr_window)
		return p->ravg.pred_demand;

	return get_pred_busy(rq, p, busy_to_bucket(p->ravg.curr_window),
			     p->ravg.curr_window);
}

/*
 * predictive demand of a task is calculated at the window roll-over.
 * if the task current window busy time exceeds the predicted
 * demand, update it here to reflect the task needs.
 */
void update_task_pred_demand(struct rq *rq, struct task_struct *p, int event)
{
	u32 new, old;

	if (!sched_predl)
		return;

	if (is_idle_task(p) || exiting_task(p))
		return;

	if (event != PUT_PREV_TASK && event != TASK_UPDATE &&
			(!SCHED_FREQ_ACCOUNT_WAIT_TIME ||
			 (event != TASK_MIGRATE &&
			 event != PICK_NEXT_TASK)))
		return;

	/*
	 * TASK_UPDATE can be called on sleeping task, when its moved between
	 * related groups
	 */
	if (event == TASK_UPDATE) {
		if (!p->on_rq && !SCHED_FREQ_ACCOUNT_WAIT_TIME)
			return;
	}

	new = calc_pred_demand(rq, p);
	old = p->ravg.pred_demand;

	if (old >= new)
		return;

	if (task_on_rq_queued(p) && (!task_has_dl_policy(p) ||
				!p->dl.dl_throttled))
		p->sched_class->fixup_walt_sched_stats(rq, p,
				p->ravg.demand,
				new);

	p->ravg.pred_demand = new;
}

void clear_top_tasks_bitmap(unsigned long *bitmap)
{
	memset(bitmap, 0, top_tasks_bitmap_size);
	__set_bit(NUM_LOAD_INDICES, bitmap);
}

static void update_top_tasks(struct task_struct *p, struct rq *rq,
		u32 old_curr_window, int new_window, bool full_window)
{
	u8 curr = rq->curr_table;
	u8 prev = 1 - curr;
	u8 *curr_table = rq->top_tasks[curr];
	u8 *prev_table = rq->top_tasks[prev];
	int old_index, new_index, update_index;
	u32 curr_window = p->ravg.curr_window;
	u32 prev_window = p->ravg.prev_window;
	bool zero_index_update;

	if (old_curr_window == curr_window && !new_window)
		return;

	old_index = load_to_index(old_curr_window);
	new_index = load_to_index(curr_window);

	if (!new_window) {
		zero_index_update = !old_curr_window && curr_window;
		if (old_index != new_index || zero_index_update) {
			if (old_curr_window)
				curr_table[old_index] -= 1;
			if (curr_window)
				curr_table[new_index] += 1;
			if (new_index > rq->curr_top)
				rq->curr_top = new_index;
		}

		if (!curr_table[old_index])
			__clear_bit(NUM_LOAD_INDICES - old_index - 1,
				rq->top_tasks_bitmap[curr]);

		if (curr_table[new_index] == 1)
			__set_bit(NUM_LOAD_INDICES - new_index - 1,
				rq->top_tasks_bitmap[curr]);
<<<<<<< HEAD
=======

		return;
	}

	/*
	 * The window has rolled over for this task. By the time we get
	 * here, curr/prev swaps would has already occurred. So we need
	 * to use prev_window for the new index.
	 */
	update_index = load_to_index(prev_window);

	if (full_window) {
		/*
		 * Two cases here. Either 'p' ran for the entire window or
		 * it didn't run at all. In either case there is no entry
		 * in the prev table. If 'p' ran the entire window, we just
		 * need to create a new entry in the prev table. In this case
		 * update_index will be correspond to sched_ravg_window
		 * so we can unconditionally update the top index.
		 */
		if (prev_window) {
			prev_table[update_index] += 1;
			rq->prev_top = update_index;
		}

		if (prev_table[update_index] == 1)
			__set_bit(NUM_LOAD_INDICES - update_index - 1,
				rq->top_tasks_bitmap[prev]);
	} else {
		zero_index_update = !old_curr_window && prev_window;
		if (old_index != update_index || zero_index_update) {
			if (old_curr_window)
				prev_table[old_index] -= 1;

			prev_table[update_index] += 1;

			if (update_index > rq->prev_top)
				rq->prev_top = update_index;

			if (!prev_table[old_index])
				__clear_bit(NUM_LOAD_INDICES - old_index - 1,
						rq->top_tasks_bitmap[prev]);

			if (prev_table[update_index] == 1)
				__set_bit(NUM_LOAD_INDICES - update_index - 1,
						rq->top_tasks_bitmap[prev]);
		}
	}

	if (curr_window) {
		curr_table[new_index] += 1;

		if (new_index > rq->curr_top)
			rq->curr_top = new_index;

		if (curr_table[new_index] == 1)
			__set_bit(NUM_LOAD_INDICES - new_index - 1,
				rq->top_tasks_bitmap[curr]);
	}
}

static void rollover_top_tasks(struct rq *rq, bool full_window)
{
	u8 curr_table = rq->curr_table;
	u8 prev_table = 1 - curr_table;
	int curr_top = rq->curr_top;

	clear_top_tasks_table(rq->top_tasks[prev_table]);
	clear_top_tasks_bitmap(rq->top_tasks_bitmap[prev_table]);

	if (full_window) {
		curr_top = 0;
		clear_top_tasks_table(rq->top_tasks[curr_table]);
		clear_top_tasks_bitmap(
				rq->top_tasks_bitmap[curr_table]);
	}

	rq->curr_table = prev_table;
	rq->prev_top = curr_top;
	rq->curr_top = 0;
}

static u32 empty_windows[NR_CPUS];

static void rollover_task_window(struct task_struct *p, bool full_window)
{
	u32 *curr_cpu_windows = empty_windows;
	u32 curr_window;
	int i;

	/* Rollover the sum */
	curr_window = 0;

	if (!full_window) {
		curr_window = p->ravg.curr_window;
		curr_cpu_windows = p->ravg.curr_window_cpu;
	}

	p->ravg.prev_window = curr_window;
	p->ravg.curr_window = 0;

	/* Roll over individual CPU contributions */
	for (i = 0; i < nr_cpu_ids; i++) {
		p->ravg.prev_window_cpu[i] = curr_cpu_windows[i];
		p->ravg.curr_window_cpu[i] = 0;
	}
}

void sched_set_io_is_busy(int val)
{
	sched_io_is_busy = val;
}

static inline int cpu_is_waiting_on_io(struct rq *rq)
{
	if (!sched_io_is_busy)
		return 0;

	return atomic_read(&rq->nr_iowait);
}

static int account_busy_for_cpu_time(struct rq *rq, struct task_struct *p,
				     u64 irqtime, int event)
{
	if (is_idle_task(p)) {
		/* TASK_WAKE && TASK_MIGRATE is not possible on idle task! */
		if (event == PICK_NEXT_TASK)
			return 0;

		/* PUT_PREV_TASK, TASK_UPDATE && IRQ_UPDATE are left */
		return irqtime || cpu_is_waiting_on_io(rq);
	}

	if (event == TASK_WAKE)
		return 0;

	if (event == PUT_PREV_TASK || event == IRQ_UPDATE)
		return 1;

	/*
	 * TASK_UPDATE can be called on sleeping task, when its moved between
	 * related groups
	 */
	if (event == TASK_UPDATE) {
		if (rq->curr == p)
			return 1;

		return p->on_rq ? SCHED_FREQ_ACCOUNT_WAIT_TIME : 0;
	}

	/* TASK_MIGRATE, PICK_NEXT_TASK left */
	return SCHED_FREQ_ACCOUNT_WAIT_TIME;
}

#define DIV64_U64_ROUNDUP(X, Y) div64_u64((X) + (Y - 1), Y)

static inline u64 scale_exec_time(u64 delta, struct rq *rq)
{
	u32 freq;

	freq = cpu_cycles_to_freq(rq->cc.cycles, rq->cc.time);
	delta = DIV64_U64_ROUNDUP(delta * freq, max_possible_freq);
	delta *= rq->cluster->exec_scale_factor;
	delta >>= 10;

	return delta;
}

/* Convert busy time to frequency equivalent
 * Assumes load is scaled to 1024
 */
static inline unsigned int load_to_freq(struct rq *rq, unsigned int load)
{
	return mult_frac(cpu_max_possible_freq(cpu_of(rq)), load,
			 (unsigned int) capacity_orig_of(cpu_of(rq)));
}

bool do_pl_notif(struct rq *rq)
{
	u64 prev = rq->old_busy_time;
	u64 pl = rq->walt_stats.pred_demands_sum;
	int cpu = cpu_of(rq);

	/* If already at max freq, bail out */
	if (capacity_orig_of(cpu) == capacity_curr_of(cpu))
		return false;

	prev = max(prev, rq->old_estimated_time);

	pl = div64_u64(pl, sched_ravg_window >> SCHED_CAPACITY_SHIFT);

	/* 400 MHz filter. */
	return (pl > prev) && (load_to_freq(rq, pl - prev) > 400000);
}

static void rollover_cpu_window(struct rq *rq, bool full_window)
{
	u64 curr_sum = rq->curr_runnable_sum;
	u64 nt_curr_sum = rq->nt_curr_runnable_sum;
	u64 grp_curr_sum = rq->grp_time.curr_runnable_sum;
	u64 grp_nt_curr_sum = rq->grp_time.nt_curr_runnable_sum;

	if (unlikely(full_window)) {
		curr_sum = 0;
		nt_curr_sum = 0;
		grp_curr_sum = 0;
		grp_nt_curr_sum = 0;
	}

	rq->prev_runnable_sum = curr_sum;
	rq->nt_prev_runnable_sum = nt_curr_sum;
	rq->grp_time.prev_runnable_sum = grp_curr_sum;
	rq->grp_time.nt_prev_runnable_sum = grp_nt_curr_sum;

	rq->curr_runnable_sum = 0;
	rq->nt_curr_runnable_sum = 0;
	rq->grp_time.curr_runnable_sum = 0;
	rq->grp_time.nt_curr_runnable_sum = 0;
}

/*
 * Account cpu activity in its busy time counters (rq->curr/prev_runnable_sum)
 */
static void update_cpu_busy_time(struct task_struct *p, struct rq *rq,
				 int event, u64 wallclock, u64 irqtime)
{
	int new_window, full_window = 0;
	int p_is_curr_task = (p == rq->curr);
	u64 mark_start = p->ravg.mark_start;
	u64 window_start = rq->window_start;
	u32 window_size = sched_ravg_window;
	u64 delta;
	u64 *curr_runnable_sum = &rq->curr_runnable_sum;
	u64 *prev_runnable_sum = &rq->prev_runnable_sum;
	u64 *nt_curr_runnable_sum = &rq->nt_curr_runnable_sum;
	u64 *nt_prev_runnable_sum = &rq->nt_prev_runnable_sum;
	bool new_task;
	struct related_thread_group *grp;
	int cpu = rq->cpu;
	u32 old_curr_window = p->ravg.curr_window;

	new_window = mark_start < window_start;
	if (new_window) {
		full_window = (window_start - mark_start) >= window_size;
		if (p->ravg.active_windows < USHRT_MAX)
			p->ravg.active_windows++;
	}

	new_task = is_new_task(p);

	/*
	 * Handle per-task window rollover. We don't care about the idle
	 * task or exiting tasks.
	 */
	if (!is_idle_task(p) && !exiting_task(p)) {
		if (new_window)
			rollover_task_window(p, full_window);
	}

	if (p_is_curr_task && new_window) {
		rollover_cpu_window(rq, full_window);
		rollover_top_tasks(rq, full_window);
	}

	if (!account_busy_for_cpu_time(rq, p, irqtime, event))
		goto done;

	grp = p->grp;
	if (grp) {
		struct group_cpu_time *cpu_time = &rq->grp_time;

		curr_runnable_sum = &cpu_time->curr_runnable_sum;
		prev_runnable_sum = &cpu_time->prev_runnable_sum;

		nt_curr_runnable_sum = &cpu_time->nt_curr_runnable_sum;
		nt_prev_runnable_sum = &cpu_time->nt_prev_runnable_sum;
	}

	if (!new_window) {
		/*
		 * account_busy_for_cpu_time() = 1 so busy time needs
		 * to be accounted to the current window. No rollover
		 * since we didn't start a new window. An example of this is
		 * when a task starts execution and then sleeps within the
		 * same window.
		 */

		if (!irqtime || !is_idle_task(p) || cpu_is_waiting_on_io(rq))
			delta = wallclock - mark_start;
		else
			delta = irqtime;
		delta = scale_exec_time(delta, rq);
		*curr_runnable_sum += delta;
		if (new_task)
			*nt_curr_runnable_sum += delta;

		if (!is_idle_task(p) && !exiting_task(p)) {
			p->ravg.curr_window += delta;
			p->ravg.curr_window_cpu[cpu] += delta;
		}

		goto done;
	}

	if (!p_is_curr_task) {
		/*
		 * account_busy_for_cpu_time() = 1 so busy time needs
		 * to be accounted to the current window. A new window
		 * has also started, but p is not the current task, so the
		 * window is not rolled over - just split up and account
		 * as necessary into curr and prev. The window is only
		 * rolled over when a new window is processed for the current
		 * task.
		 *
		 * Irqtime can't be accounted by a task that isn't the
		 * currently running task.
		 */

		if (!full_window) {
			/*
			 * A full window hasn't elapsed, account partial
			 * contribution to previous completed window.
			 */
			delta = scale_exec_time(window_start - mark_start, rq);
			if (!exiting_task(p)) {
				p->ravg.prev_window += delta;
				p->ravg.prev_window_cpu[cpu] += delta;
			}
		} else {
			/*
			 * Since at least one full window has elapsed,
			 * the contribution to the previous window is the
			 * full window (window_size).
			 */
			delta = scale_exec_time(window_size, rq);
			if (!exiting_task(p)) {
				p->ravg.prev_window = delta;
				p->ravg.prev_window_cpu[cpu] = delta;
			}
		}

		*prev_runnable_sum += delta;
		if (new_task)
			*nt_prev_runnable_sum += delta;

		/* Account piece of busy time in the current window. */
		delta = scale_exec_time(wallclock - window_start, rq);
		*curr_runnable_sum += delta;
		if (new_task)
			*nt_curr_runnable_sum += delta;

		if (!exiting_task(p)) {
			p->ravg.curr_window = delta;
			p->ravg.curr_window_cpu[cpu] = delta;
		}

		goto done;
	}

	if (!irqtime || !is_idle_task(p) || cpu_is_waiting_on_io(rq)) {
		/*
		 * account_busy_for_cpu_time() = 1 so busy time needs
		 * to be accounted to the current window. A new window
		 * has started and p is the current task so rollover is
		 * needed. If any of these three above conditions are true
		 * then this busy time can't be accounted as irqtime.
		 *
		 * Busy time for the idle task or exiting tasks need not
		 * be accounted.
		 *
		 * An example of this would be a task that starts execution
		 * and then sleeps once a new window has begun.
		 */

		if (!full_window) {
			/*
			 * A full window hasn't elapsed, account partial
			 * contribution to previous completed window.
			 */
			delta = scale_exec_time(window_start - mark_start, rq);
			if (!is_idle_task(p) && !exiting_task(p)) {
				p->ravg.prev_window += delta;
				p->ravg.prev_window_cpu[cpu] += delta;
			}
		} else {
			/*
			 * Since at least one full window has elapsed,
			 * the contribution to the previous window is the
			 * full window (window_size).
			 */
			delta = scale_exec_time(window_size, rq);
			if (!is_idle_task(p) && !exiting_task(p)) {
				p->ravg.prev_window = delta;
				p->ravg.prev_window_cpu[cpu] = delta;
			}
		}

		/*
		 * Rollover is done here by overwriting the values in
		 * prev_runnable_sum and curr_runnable_sum.
		 */
		*prev_runnable_sum += delta;
		if (new_task)
			*nt_prev_runnable_sum += delta;

		/* Account piece of busy time in the current window. */
		delta = scale_exec_time(wallclock - window_start, rq);
		*curr_runnable_sum += delta;
		if (new_task)
			*nt_curr_runnable_sum += delta;

		if (!is_idle_task(p) && !exiting_task(p)) {
			p->ravg.curr_window = delta;
			p->ravg.curr_window_cpu[cpu] = delta;
		}

		goto done;
	}

	if (irqtime) {
		/*
		 * account_busy_for_cpu_time() = 1 so busy time needs
		 * to be accounted to the current window. A new window
		 * has started and p is the current task so rollover is
		 * needed. The current task must be the idle task because
		 * irqtime is not accounted for any other task.
		 *
		 * Irqtime will be accounted each time we process IRQ activity
		 * after a period of idleness, so we know the IRQ busy time
		 * started at wallclock - irqtime.
		 */

		BUG_ON(!is_idle_task(p));
		mark_start = wallclock - irqtime;

		/*
		 * Roll window over. If IRQ busy time was just in the current
		 * window then that is all that need be accounted.
		 */
		if (mark_start > window_start) {
			*curr_runnable_sum = scale_exec_time(irqtime, rq);
			return;
		}

		/*
		 * The IRQ busy time spanned multiple windows. Process the
		 * busy time preceding the current window start first.
		 */
		delta = window_start - mark_start;
		if (delta > window_size)
			delta = window_size;
		delta = scale_exec_time(delta, rq);
		*prev_runnable_sum += delta;

		/* Process the remaining IRQ busy time in the current window. */
		delta = wallclock - window_start;
		rq->curr_runnable_sum = scale_exec_time(delta, rq);

		return;
	}

done:
	if (!is_idle_task(p) && !exiting_task(p))
		update_top_tasks(p, rq, old_curr_window,
					new_window, full_window);
}


static inline u32 predict_and_update_buckets(struct rq *rq,
			struct task_struct *p, u32 runtime) {

	int bidx;
	u32 pred_demand;

	if (!sched_predl)
		return 0;

	bidx = busy_to_bucket(runtime);
	pred_demand = get_pred_busy(rq, p, bidx, runtime);
	bucket_increase(p->ravg.busy_buckets, bidx);

	return pred_demand;
}

static int
account_busy_for_task_demand(struct rq *rq, struct task_struct *p, int event)
{
	/*
	 * No need to bother updating task demand for exiting tasks
	 * or the idle task.
	 */
	if (exiting_task(p) || is_idle_task(p))
		return 0;

	/*
	 * When a task is waking up it is completing a segment of non-busy
	 * time. Likewise, if wait time is not treated as busy time, then
	 * when a task begins to run or is migrated, it is not running and
	 * is completing a segment of non-busy time.
	 */
	if (event == TASK_WAKE || (!SCHED_ACCOUNT_WAIT_TIME &&
			 (event == PICK_NEXT_TASK || event == TASK_MIGRATE)))
		return 0;

	/*
	 * TASK_UPDATE can be called on sleeping task, when its moved between
	 * related groups
	 */
	if (event == TASK_UPDATE) {
		if (rq->curr == p)
			return 1;

		return p->on_rq ? SCHED_ACCOUNT_WAIT_TIME : 0;
	}

	return 1;
}

/*
 * Called when new window is starting for a task, to record cpu usage over
 * recently concluded window(s). Normally 'samples' should be 1. It can be > 1
 * when, say, a real-time task runs without preemption for several windows at a
 * stretch.
 */
static void update_history(struct rq *rq, struct task_struct *p,
			 u32 runtime, int samples, int event)
{
	u32 *hist = &p->ravg.sum_history[0];
	int ridx, widx;
	u32 max = 0, avg, demand, pred_demand;
	u64 sum = 0;
	u64 prev_demand;

	/* Ignore windows where task had no activity */
	if (!runtime || is_idle_task(p) || exiting_task(p) || !samples)
		goto done;

	prev_demand = p->ravg.demand;

	/* Push new 'runtime' value onto stack */
	widx = sched_ravg_hist_size - 1;
	ridx = widx - samples;
	for (; ridx >= 0; --widx, --ridx) {
		hist[widx] = hist[ridx];
		sum += hist[widx];
		if (hist[widx] > max)
			max = hist[widx];
	}

	for (widx = 0; widx < samples && widx < sched_ravg_hist_size; widx++) {
		hist[widx] = runtime;
		sum += hist[widx];
		if (hist[widx] > max)
			max = hist[widx];
	}

	p->ravg.sum = 0;

	if (sched_window_stats_policy == WINDOW_STATS_RECENT) {
		demand = runtime;
	} else if (sched_window_stats_policy == WINDOW_STATS_MAX) {
		demand = max;
	} else {
		avg = div64_u64(sum, sched_ravg_hist_size);
		if (sched_window_stats_policy == WINDOW_STATS_AVG)
			demand = avg;
		else
			demand = max(avg, runtime);
	}
	pred_demand = predict_and_update_buckets(rq, p, runtime);

	/*
	 * A throttled deadline sched class task gets dequeued without
	 * changing p->on_rq. Since the dequeue decrements walt stats
	 * avoid decrementing it here again.
	 *
	 * When window is rolled over, the cumulative window demand
	 * is reset to the cumulative runnable average (contribution from
	 * the tasks on the runqueue). If the current task is dequeued
	 * already, it's demand is not included in the cumulative runnable
	 * average. So add the task demand separately to cumulative window
	 * demand.
	 */
	if (!task_has_dl_policy(p) || !p->dl.dl_throttled) {
		if (task_on_rq_queued(p))
			p->sched_class->fixup_walt_sched_stats(rq, p, demand,
							       pred_demand);
		else if (rq->curr == p)
			walt_fixup_cum_window_demand(rq, demand);
	}

	p->ravg.demand = demand;
	p->ravg.coloc_demand = div64_u64(sum, sched_ravg_hist_size);
	p->ravg.pred_demand = pred_demand;

done:
	trace_sched_update_history(rq, p, runtime, samples, event);
}

static u64 add_to_task_demand(struct rq *rq, struct task_struct *p, u64 delta)
{
	delta = scale_exec_time(delta, rq);
	p->ravg.sum += delta;
	if (unlikely(p->ravg.sum > sched_ravg_window))
		p->ravg.sum = sched_ravg_window;

	return delta;
}

/*
 * Account cpu demand of task and/or update task's cpu demand history
 *
 * ms = p->ravg.mark_start;
 * wc = wallclock
 * ws = rq->window_start
 *
 * Three possibilities:
 *
 *	a) Task event is contained within one window.
 *		window_start < mark_start < wallclock
 *
 *		ws   ms  wc
 *		|    |   |
 *		V    V   V
 *		|---------------|
 *
 *	In this case, p->ravg.sum is updated *iff* event is appropriate
 *	(ex: event == PUT_PREV_TASK)
 *
 *	b) Task event spans two windows.
 *		mark_start < window_start < wallclock
 *
 *		ms   ws   wc
 *		|    |    |
 *		V    V    V
 *		-----|-------------------
 *
 *	In this case, p->ravg.sum is updated with (ws - ms) *iff* event
 *	is appropriate, then a new window sample is recorded followed
 *	by p->ravg.sum being set to (wc - ws) *iff* event is appropriate.
 *
 *	c) Task event spans more than two windows.
 *
 *		ms ws_tmp			   ws  wc
 *		|  |				   |   |
 *		V  V				   V   V
 *		---|-------|-------|-------|-------|------
 *		   |				   |
 *		   |<------ nr_full_windows ------>|
 *
 *	In this case, p->ravg.sum is updated with (ws_tmp - ms) first *iff*
 *	event is appropriate, window sample of p->ravg.sum is recorded,
 *	'nr_full_window' samples of window_size is also recorded *iff*
 *	event is appropriate and finally p->ravg.sum is set to (wc - ws)
 *	*iff* event is appropriate.
 *
 * IMPORTANT : Leave p->ravg.mark_start unchanged, as update_cpu_busy_time()
 * depends on it!
 */
static u64 update_task_demand(struct task_struct *p, struct rq *rq,
			       int event, u64 wallclock)
{
	u64 mark_start = p->ravg.mark_start;
	u64 delta, window_start = rq->window_start;
	int new_window, nr_full_windows;
	u32 window_size = sched_ravg_window;
	u64 runtime;

	new_window = mark_start < window_start;
	if (!account_busy_for_task_demand(rq, p, event)) {
		if (new_window)
			/*
			 * If the time accounted isn't being accounted as
			 * busy time, and a new window started, only the
			 * previous window need be closed out with the
			 * pre-existing demand. Multiple windows may have
			 * elapsed, but since empty windows are dropped,
			 * it is not necessary to account those.
			 */
			update_history(rq, p, p->ravg.sum, 1, event);
		return 0;
	}

	if (!new_window) {
		/*
		 * The simple case - busy time contained within the existing
		 * window.
		 */
		return add_to_task_demand(rq, p, wallclock - mark_start);
	}

	/*
	 * Busy time spans at least two windows. Temporarily rewind
	 * window_start to first window boundary after mark_start.
	 */
	delta = window_start - mark_start;
	nr_full_windows = div64_u64(delta, window_size);
	window_start -= (u64)nr_full_windows * (u64)window_size;

	/* Process (window_start - mark_start) first */
	runtime = add_to_task_demand(rq, p, window_start - mark_start);

	/* Push new sample(s) into task's demand history */
	update_history(rq, p, p->ravg.sum, 1, event);
	if (nr_full_windows) {
		u64 scaled_window = scale_exec_time(window_size, rq);

		update_history(rq, p, scaled_window, nr_full_windows, event);
		runtime += nr_full_windows * scaled_window;
	}

	/*
	 * Roll window_start back to current to process any remainder
	 * in current window.
	 */
	window_start += (u64)nr_full_windows * (u64)window_size;

	/* Process (wallclock - window_start) next */
	mark_start = window_start;
	runtime += add_to_task_demand(rq, p, wallclock - mark_start);

	return runtime;
}

static void
update_task_rq_cpu_cycles(struct task_struct *p, struct rq *rq, int event,
			  u64 wallclock, u64 irqtime)
{
	u64 cur_cycles;
	int cpu = cpu_of(rq);

	lockdep_assert_held(&rq->lock);

	if (!use_cycle_counter) {
		rq->cc.cycles = cpu_cur_freq(cpu);
		rq->cc.time = 1;
		return;
	}

	cur_cycles = read_cycle_counter(cpu, wallclock);

	/*
	 * If current task is idle task and irqtime == 0 CPU was
	 * indeed idle and probably its cycle counter was not
	 * increasing.  We still need estimatied CPU frequency
	 * for IO wait time accounting.  Use the previously
	 * calculated frequency in such a case.
	 */
	if (!is_idle_task(rq->curr) || irqtime) {
		if (unlikely(cur_cycles < p->cpu_cycles))
			rq->cc.cycles = cur_cycles + (U64_MAX - p->cpu_cycles);
		else
			rq->cc.cycles = cur_cycles - p->cpu_cycles;
		rq->cc.cycles = rq->cc.cycles * NSEC_PER_MSEC;

		if (event == IRQ_UPDATE && is_idle_task(p))
			/*
			 * Time between mark_start of idle task and IRQ handler
			 * entry time is CPU cycle counter stall period.
			 * Upon IRQ handler entry sched_account_irqstart()
			 * replenishes idle task's cpu cycle counter so
			 * rq->cc.cycles now represents increased cycles during
			 * IRQ handler rather than time between idle entry and
			 * IRQ exit.  Thus use irqtime as time delta.
			 */
			rq->cc.time = irqtime;
		else
			rq->cc.time = wallclock - p->ravg.mark_start;
		BUG_ON((s64)rq->cc.time < 0);
	}

	p->cpu_cycles = cur_cycles;

	trace_sched_get_task_cpu_cycles(cpu, event, rq->cc.cycles, rq->cc.time, p);
}

static inline void run_walt_irq_work(u64 old_window_start, struct rq *rq)
{
	u64 result;

	if (old_window_start == rq->window_start)
		return;

	result = atomic64_cmpxchg(&walt_irq_work_lastq_ws, old_window_start,
				   rq->window_start);
	if (result == old_window_start)
		sched_irq_work_queue(&walt_cpufreq_irq_work);
}

/* Reflect task activity on its demand and cpu's busy time statistics */
void update_task_ravg(struct task_struct *p, struct rq *rq, int event,
						u64 wallclock, u64 irqtime)
{
	u64 old_window_start;

	if (!rq->window_start || sched_disable_window_stats ||
	    p->ravg.mark_start == wallclock)
		return;

	lockdep_assert_held(&rq->lock);

	old_window_start = update_window_start(rq, wallclock, event);

	if (!p->ravg.mark_start) {
		update_task_cpu_cycles(p, cpu_of(rq), wallclock);
		goto done;
	}

	update_task_rq_cpu_cycles(p, rq, event, wallclock, irqtime);
	update_task_demand(p, rq, event, wallclock);
	update_cpu_busy_time(p, rq, event, wallclock, irqtime);
	update_task_pred_demand(rq, p, event);

	if (exiting_task(p))
		goto done;

	trace_sched_update_task_ravg(p, rq, event, wallclock, irqtime,
				rq->cc.cycles, rq->cc.time, &rq->grp_time);
	trace_sched_update_task_ravg_mini(p, rq, event, wallclock, irqtime,
				rq->cc.cycles, rq->cc.time, &rq->grp_time);

done:
	p->ravg.mark_start = wallclock;

	run_walt_irq_work(old_window_start, rq);
}

u32 sched_get_init_task_load(struct task_struct *p)
{
	return p->init_load_pct;
}

int sched_set_init_task_load(struct task_struct *p, int init_load_pct)
{
	if (init_load_pct < 0 || init_load_pct > 100)
		return -EINVAL;

	p->init_load_pct = init_load_pct;

	return 0;
}

void init_new_task_load(struct task_struct *p)
{
	int i;
	u32 init_load_windows = sched_init_task_load_windows;
	u32 init_load_pct = current->init_load_pct;

	p->init_load_pct = 0;
	rcu_assign_pointer(p->grp, NULL);
	INIT_LIST_HEAD(&p->grp_list);
	memset(&p->ravg, 0, sizeof(struct ravg));
	p->cpu_cycles = 0;

	p->ravg.curr_window_cpu = kcalloc(nr_cpu_ids, sizeof(u32), GFP_KERNEL);
	p->ravg.prev_window_cpu = kcalloc(nr_cpu_ids, sizeof(u32), GFP_KERNEL);

	/* Don't have much choice. CPU frequency would be bogus */
	BUG_ON(!p->ravg.curr_window_cpu || !p->ravg.prev_window_cpu);

	if (init_load_pct)
		init_load_windows = div64_u64((u64)init_load_pct *
			  (u64)sched_ravg_window, 100);

	p->ravg.demand = init_load_windows;
	p->ravg.coloc_demand = init_load_windows;
	p->ravg.pred_demand = 0;
	for (i = 0; i < RAVG_HIST_SIZE_MAX; ++i)
		p->ravg.sum_history[i] = init_load_windows;
	p->misfit = false;
}

/*
 * kfree() may wakeup kswapd. So this function should NOT be called
 * with any CPU's rq->lock acquired.
 */
void free_task_load_ptrs(struct task_struct *p)
{
	kfree(p->ravg.curr_window_cpu);
	kfree(p->ravg.prev_window_cpu);

	/*
	 * update_task_ravg() can be called for exiting tasks. While the
	 * function itself ensures correct behavior, the corresponding
	 * trace event requires that these pointers be NULL.
	 */
	p->ravg.curr_window_cpu = NULL;
	p->ravg.prev_window_cpu = NULL;
}

void reset_task_stats(struct task_struct *p)
{
	u32 sum = 0;
	u32 *curr_window_ptr = NULL;
	u32 *prev_window_ptr = NULL;

	if (exiting_task(p)) {
		sum = EXITING_TASK_MARKER;
	} else {
		curr_window_ptr =  p->ravg.curr_window_cpu;
		prev_window_ptr = p->ravg.prev_window_cpu;
		memset(curr_window_ptr, 0, sizeof(u32) * nr_cpu_ids);
		memset(prev_window_ptr, 0, sizeof(u32) * nr_cpu_ids);
	}

	memset(&p->ravg, 0, sizeof(struct ravg));

	p->ravg.curr_window_cpu = curr_window_ptr;
	p->ravg.prev_window_cpu = prev_window_ptr;

	/* Retain EXITING_TASK marker */
	p->ravg.sum_history[0] = sum;
}

void mark_task_starting(struct task_struct *p)
{
	u64 wallclock;
	struct rq *rq = task_rq(p);

	if (!rq->window_start || sched_disable_window_stats) {
		reset_task_stats(p);
		return;
	}

	wallclock = sched_ktime_clock();
	p->ravg.mark_start = p->last_wake_ts = wallclock;
	p->last_enqueued_ts = wallclock;
	p->last_switch_out_ts = 0;
	update_task_cpu_cycles(p, cpu_of(rq), wallclock);
}

static cpumask_t all_cluster_cpus = CPU_MASK_NONE;
DECLARE_BITMAP(all_cluster_ids, NR_CPUS);
struct sched_cluster *sched_cluster[NR_CPUS];
int num_clusters;

struct list_head cluster_head;

static void
insert_cluster(struct sched_cluster *cluster, struct list_head *head)
{
	struct sched_cluster *tmp;
	struct list_head *iter = head;

	list_for_each_entry(tmp, head, list) {
		if (cluster->max_power_cost < tmp->max_power_cost)
			break;
		iter = &tmp->list;
	}

	list_add(&cluster->list, iter);
}

static struct sched_cluster *alloc_new_cluster(const struct cpumask *cpus)
{
	struct sched_cluster *cluster = NULL;

	cluster = kzalloc(sizeof(struct sched_cluster), GFP_ATOMIC);
	if (!cluster) {
		__WARN_printf("Cluster allocation failed.  Possible bad scheduling\n");
		return NULL;
	}

	INIT_LIST_HEAD(&cluster->list);
	cluster->max_power_cost		=	1;
	cluster->min_power_cost		=	1;
	cluster->capacity		=	1024;
	cluster->max_possible_capacity	=	1024;
	cluster->efficiency		=	1;
	cluster->load_scale_factor	=	1024;
	cluster->cur_freq		=	1;
	cluster->max_freq		=	1;
	cluster->max_mitigated_freq	=	UINT_MAX;
	cluster->min_freq		=	1;
	cluster->max_possible_freq	=	1;
	cluster->dstate			=	0;
	cluster->dstate_wakeup_energy	=	0;
	cluster->dstate_wakeup_latency	=	0;
	cluster->freq_init_done		=	false;

	raw_spin_lock_init(&cluster->load_lock);
	cluster->cpus = *cpus;
	cluster->efficiency = arch_get_cpu_efficiency(cpumask_first(cpus));

	if (cluster->efficiency > max_possible_efficiency)
		max_possible_efficiency = cluster->efficiency;
	if (cluster->efficiency < min_possible_efficiency)
		min_possible_efficiency = cluster->efficiency;

	cluster->notifier_sent = 0;
	return cluster;
}

static void add_cluster(const struct cpumask *cpus, struct list_head *head)
{
	struct sched_cluster *cluster = alloc_new_cluster(cpus);
	int i;

	if (!cluster)
		return;

	for_each_cpu(i, cpus)
		cpu_rq(i)->cluster = cluster;

	insert_cluster(cluster, head);
	set_bit(num_clusters, all_cluster_ids);
	num_clusters++;
}

static int compute_max_possible_capacity(struct sched_cluster *cluster)
{
	int capacity = 1024;

	capacity *= capacity_scale_cpu_efficiency(cluster);
	capacity >>= 10;

	capacity *= (1024 * cluster->max_possible_freq) / min_max_freq;
	capacity >>= 10;

	return capacity;
}

void walt_update_min_max_capacity(void)
{
	unsigned long flags;

	acquire_rq_locks_irqsave(cpu_possible_mask, &flags);
	__update_min_max_capacity();
	release_rq_locks_irqrestore(cpu_possible_mask, &flags);
}

unsigned int max_power_cost = 1;

static int
compare_clusters(void *priv, struct list_head *a, struct list_head *b)
{
	struct sched_cluster *cluster1, *cluster2;
	int ret;

	cluster1 = container_of(a, struct sched_cluster, list);
	cluster2 = container_of(b, struct sched_cluster, list);

	/*
	 * Don't assume higher capacity means higher power. If the
	 * power cost is same, sort the higher capacity cluster before
	 * the lower capacity cluster to start placing the tasks
	 * on the higher capacity cluster.
	 */
	ret = cluster1->max_power_cost > cluster2->max_power_cost ||
		(cluster1->max_power_cost == cluster2->max_power_cost &&
		cluster1->max_possible_capacity <
				cluster2->max_possible_capacity);

	return ret;
}

static void sort_clusters(void)
{
	struct sched_cluster *cluster;
	struct list_head new_head;
	unsigned int tmp_max = 1;

	INIT_LIST_HEAD(&new_head);

	for_each_sched_cluster(cluster) {
		cluster->max_power_cost = power_cost(cluster_first_cpu(cluster),
							       true);
		cluster->min_power_cost = power_cost(cluster_first_cpu(cluster),
							       false);

		if (cluster->max_power_cost > tmp_max)
			tmp_max = cluster->max_power_cost;
	}
	max_power_cost = tmp_max;

	move_list(&new_head, &cluster_head, true);

	list_sort(NULL, &new_head, compare_clusters);
	assign_cluster_ids(&new_head);

	/*
	 * Ensure cluster ids are visible to all CPUs before making
	 * cluster_head visible.
	 */
	move_list(&cluster_head, &new_head, false);
}

int __read_mostly min_power_cpu;

void walt_sched_energy_populated_callback(void)
{
	struct sched_cluster *cluster;
	int prev_max = 0, next_min = 0;

	mutex_lock(&cluster_lock);

	if (num_clusters == 1) {
		sysctl_sched_is_big_little = 0;
		mutex_unlock(&cluster_lock);
		return;
	}

	sort_clusters();

	for_each_sched_cluster(cluster) {
		if (cluster->min_power_cost > prev_max) {
			prev_max = cluster->max_power_cost;
			continue;
		}
		/*
		 * We assume no overlap in the power curves of
		 * clusters on a big.LITTLE system.
		 */
		sysctl_sched_is_big_little = 0;
		next_min = cluster->min_power_cost;
	}

	/*
	 * Find the OPP at which the lower power cluster
	 * power is overlapping with the next cluster.
	 */
	if (!sysctl_sched_is_big_little) {
		int cpu = cluster_first_cpu(sched_cluster[0]);
		struct sched_group_energy *sge = sge_array[cpu][SD_LEVEL1];
		int i;

		for (i = 1; i < sge->nr_cap_states; i++) {
			if (sge->cap_states[i].power >= next_min) {
				sched_smp_overlap_capacity =
						sge->cap_states[i-1].cap;
				break;
			}
		}

		min_power_cpu = cpu;
	}

	mutex_unlock(&cluster_lock);
}

static void update_all_clusters_stats(void)
{
	struct sched_cluster *cluster;
	u64 highest_mpc = 0, lowest_mpc = U64_MAX;
	unsigned long flags;

	acquire_rq_locks_irqsave(cpu_possible_mask, &flags);

	for_each_sched_cluster(cluster) {
		u64 mpc;

		cluster->capacity = compute_capacity(cluster);
		mpc = cluster->max_possible_capacity =
			compute_max_possible_capacity(cluster);
		cluster->load_scale_factor = compute_load_scale_factor(cluster);

		cluster->exec_scale_factor =
			DIV_ROUND_UP(cluster->efficiency * 1024,
				     max_possible_efficiency);

		if (mpc > highest_mpc)
			highest_mpc = mpc;

		if (mpc < lowest_mpc)
			lowest_mpc = mpc;
	}

	max_possible_capacity = highest_mpc;
	min_max_possible_capacity = lowest_mpc;

	__update_min_max_capacity();
	sched_update_freq_max_load(cpu_possible_mask);
	release_rq_locks_irqrestore(cpu_possible_mask, &flags);
}

void update_cluster_topology(void)
{
	struct cpumask cpus = *cpu_possible_mask;
	const struct cpumask *cluster_cpus;
	struct list_head new_head;
	int i;

	INIT_LIST_HEAD(&new_head);

	for_each_cpu(i, &cpus) {
		cluster_cpus = cpu_coregroup_mask(i);
		cpumask_or(&all_cluster_cpus, &all_cluster_cpus, cluster_cpus);
		cpumask_andnot(&cpus, &cpus, cluster_cpus);
		add_cluster(cluster_cpus, &new_head);
	}

	assign_cluster_ids(&new_head);

	/*
	 * Ensure cluster ids are visible to all CPUs before making
	 * cluster_head visible.
	 */
	move_list(&cluster_head, &new_head, false);
	update_all_clusters_stats();
}

struct sched_cluster init_cluster = {
	.list			=	LIST_HEAD_INIT(init_cluster.list),
	.id			=	0,
	.max_power_cost		=	1,
	.min_power_cost		=	1,
	.capacity		=	1024,
	.max_possible_capacity	=	1024,
	.efficiency		=	1,
	.load_scale_factor	=	1024,
	.cur_freq		=	1,
	.max_freq		=	1,
	.max_mitigated_freq	=	UINT_MAX,
	.min_freq		=	1,
	.max_possible_freq	=	1,
	.dstate			=	0,
	.dstate_wakeup_energy	=	0,
	.dstate_wakeup_latency	=	0,
	.exec_scale_factor	=	1024,
	.notifier_sent		=	0,
	.wake_up_idle		=	0,
	.aggr_grp_load		=	0,
	.coloc_boost_load	=	0,
};

void init_clusters(void)
{
	bitmap_clear(all_cluster_ids, 0, NR_CPUS);
	init_cluster.cpus = *cpu_possible_mask;
	raw_spin_lock_init(&init_cluster.load_lock);
	INIT_LIST_HEAD(&cluster_head);
}

static unsigned long cpu_max_table_freq[NR_CPUS];

static int cpufreq_notifier_policy(struct notifier_block *nb,
		unsigned long val, void *data)
{
	struct cpufreq_policy *policy = (struct cpufreq_policy *)data;
	struct sched_cluster *cluster = NULL;
	struct cpumask policy_cluster = *policy->related_cpus;
	unsigned int orig_max_freq = 0;
	int i, j, update_capacity = 0;

	if (val != CPUFREQ_NOTIFY && val != CPUFREQ_REMOVE_POLICY &&
						val != CPUFREQ_CREATE_POLICY)
		return 0;

	if (val == CPUFREQ_REMOVE_POLICY || val == CPUFREQ_CREATE_POLICY) {
		walt_update_min_max_capacity();
		return 0;
	}

	max_possible_freq = max(max_possible_freq, policy->cpuinfo.max_freq);
	if (min_max_freq == 1)
		min_max_freq = UINT_MAX;
	min_max_freq = min(min_max_freq, policy->cpuinfo.max_freq);
	BUG_ON(!min_max_freq);
	BUG_ON(!policy->max);

	for_each_cpu(i, &policy_cluster)
		cpu_max_table_freq[i] = policy->cpuinfo.max_freq;

	for_each_cpu(i, &policy_cluster) {
		cluster = cpu_rq(i)->cluster;
		cpumask_andnot(&policy_cluster, &policy_cluster,
						&cluster->cpus);

		orig_max_freq = cluster->max_freq;
		cluster->min_freq = policy->min;
		cluster->max_freq = policy->max;
		cluster->cur_freq = policy->cur;

		if (!cluster->freq_init_done) {
			mutex_lock(&cluster_lock);
			for_each_cpu(j, &cluster->cpus)
				cpumask_copy(&cpu_rq(j)->freq_domain_cpumask,
						policy->related_cpus);
			cluster->max_possible_freq = policy->cpuinfo.max_freq;
			cluster->max_possible_capacity =
				compute_max_possible_capacity(cluster);
			cluster->freq_init_done = true;

			sort_clusters();
			update_all_clusters_stats();
			mutex_unlock(&cluster_lock);
			continue;
		}

		update_capacity += (orig_max_freq != cluster->max_freq);
	}

	if (update_capacity)
		update_cpu_cluster_capacity(policy->related_cpus);

	return 0;
}

static struct notifier_block notifier_policy_block = {
	.notifier_call = cpufreq_notifier_policy
};

static int cpufreq_notifier_trans(struct notifier_block *nb,
		unsigned long val, void *data)
{
	struct cpufreq_freqs *freq = (struct cpufreq_freqs *)data;
	unsigned int cpu = freq->cpu, new_freq = freq->new;
	unsigned long flags;
	struct sched_cluster *cluster;
	struct cpumask policy_cpus = cpu_rq(cpu)->freq_domain_cpumask;
	int i, j;

	if (val != CPUFREQ_POSTCHANGE)
		return NOTIFY_DONE;

	if (cpu_cur_freq(cpu) == new_freq)
		return NOTIFY_OK;

	for_each_cpu(i, &policy_cpus) {
		cluster = cpu_rq(i)->cluster;

		if (!use_cycle_counter) {
			for_each_cpu(j, &cluster->cpus) {
				struct rq *rq = cpu_rq(j);

				raw_spin_lock_irqsave(&rq->lock, flags);
				update_task_ravg(rq->curr, rq, TASK_UPDATE,
						 sched_ktime_clock(), 0);
				raw_spin_unlock_irqrestore(&rq->lock, flags);
			}
		}

		cluster->cur_freq = new_freq;
		cpumask_andnot(&policy_cpus, &policy_cpus, &cluster->cpus);
	}

	return NOTIFY_OK;
}

static struct notifier_block notifier_trans_block = {
	.notifier_call = cpufreq_notifier_trans
};

static int register_walt_callback(void)
{
	int ret;

	ret = cpufreq_register_notifier(&notifier_policy_block,
					CPUFREQ_POLICY_NOTIFIER);
	if (!ret)
		ret = cpufreq_register_notifier(&notifier_trans_block,
						CPUFREQ_TRANSITION_NOTIFIER);

	return ret;
}
/*
 * cpufreq callbacks can be registered at core_initcall or later time.
 * Any registration done prior to that is "forgotten" by cpufreq. See
 * initialization of variable init_cpufreq_transition_notifier_list_called
 * for further information.
 */
core_initcall(register_walt_callback);

static void transfer_busy_time(struct rq *rq, struct related_thread_group *grp,
				struct task_struct *p, int event);

/*
 * Enable colocation and frequency aggregation for all threads in a process.
 * The children inherits the group id from the parent.
 */
unsigned int __read_mostly sysctl_sched_enable_thread_grouping;

struct related_thread_group *related_thread_groups[MAX_NUM_CGROUP_COLOC_ID];
static LIST_HEAD(active_related_thread_groups);
DEFINE_RWLOCK(related_thread_group_lock);

/*
 * Task groups whose aggregate demand on a cpu is more than
 * sched_group_upmigrate need to be up-migrated if possible.
 */
unsigned int __read_mostly sched_group_upmigrate = 20000000;
unsigned int __read_mostly sysctl_sched_group_upmigrate_pct = 100;

/*
 * Task groups, once up-migrated, will need to drop their aggregate
 * demand to less than sched_group_downmigrate before they are "down"
 * migrated.
 */
unsigned int __read_mostly sched_group_downmigrate = 19000000;
unsigned int __read_mostly sysctl_sched_group_downmigrate_pct = 95;

static int
group_will_fit(struct sched_cluster *cluster, struct related_thread_group *grp,
						u64 demand, bool group_boost)
{
	int cpu = cluster_first_cpu(cluster);
	int prev_capacity = 0;
	unsigned int threshold = sched_group_upmigrate;
	u64 load;

	if (cluster->capacity == max_capacity)
		return 1;

	if (group_boost)
		return 0;

	if (!demand)
		return 1;

	if (grp->preferred_cluster)
		prev_capacity = grp->preferred_cluster->capacity;

	if (cluster->capacity < prev_capacity)
		threshold = sched_group_downmigrate;

	load = scale_load_to_cpu(demand, cpu);
	if (load < threshold)
		return 1;

	return 0;
}

unsigned long __weak arch_get_cpu_efficiency(int cpu)
{
	return SCHED_CAPACITY_SCALE;
}

/* Return cluster which can offer required capacity for group */
static struct sched_cluster *best_cluster(struct related_thread_group *grp,
					u64 total_demand, bool group_boost)
{
	struct sched_cluster *cluster = NULL;

	for_each_sched_cluster(cluster) {
		if (group_will_fit(cluster, grp, total_demand, group_boost))
			return cluster;
	}

	return sched_cluster[0];
}

int preferred_cluster(struct sched_cluster *cluster, struct task_struct *p)
{
	struct related_thread_group *grp;
	int rc = 1;

	rcu_read_lock();

	grp = task_related_thread_group(p);
	if (grp)
		rc = (grp->preferred_cluster == cluster);

	rcu_read_unlock();
	return rc;
}

static void _set_preferred_cluster(struct related_thread_group *grp)
{
	struct task_struct *p;
	u64 combined_demand = 0;
	bool group_boost = false;
	u64 wallclock;

	if (list_empty(&grp->tasks))
		return;

	if (!sysctl_sched_is_big_little) {
		grp->preferred_cluster = sched_cluster[0];
		return;
	}

	wallclock = sched_ktime_clock();

	/*
	 * wakeup of two or more related tasks could race with each other and
	 * could result in multiple calls to _set_preferred_cluster being issued
	 * at same time. Avoid overhead in such cases of rechecking preferred
	 * cluster
	 */
	if (wallclock - grp->last_update < sched_ravg_window / 10)
		return;

	list_for_each_entry(p, &grp->tasks, grp_list) {
		if (task_boost_policy(p) == SCHED_BOOST_ON_BIG) {
			group_boost = true;
			break;
		}

		if (p->ravg.mark_start < wallclock -
		    (sched_ravg_window * sched_ravg_hist_size))
			continue;

		combined_demand += p->ravg.coloc_demand;

	}

	grp->preferred_cluster = best_cluster(grp,
			combined_demand, group_boost);
	grp->last_update = sched_ktime_clock();
	trace_sched_set_preferred_cluster(grp, combined_demand);
}

void set_preferred_cluster(struct related_thread_group *grp)
{
	raw_spin_lock(&grp->lock);
	_set_preferred_cluster(grp);
	raw_spin_unlock(&grp->lock);
}

int update_preferred_cluster(struct related_thread_group *grp,
		struct task_struct *p, u32 old_load)
{
	u32 new_load = task_load(p);

	if (!grp)
		return 0;

	/*
	 * Update if task's load has changed significantly or a complete window
	 * has passed since we last updated preference
	 */
	if (abs(new_load - old_load) > sched_ravg_window / 4 ||
		sched_ktime_clock() - grp->last_update > sched_ravg_window)
		return 1;

	return 0;
}

DEFINE_MUTEX(policy_mutex);

#define pct_to_real(tunable)	\
		(div64_u64((u64)tunable * (u64)max_task_load(), 100))

#define ADD_TASK	0
#define REM_TASK	1

#define DEFAULT_CGROUP_COLOC_ID 1

static inline struct related_thread_group*
lookup_related_thread_group(unsigned int group_id)
{
	return related_thread_groups[group_id];
}

int alloc_related_thread_groups(void)
{
	int i, ret;
	struct related_thread_group *grp;

	/* groupd_id = 0 is invalid as it's special id to remove group. */
	for (i = 1; i < MAX_NUM_CGROUP_COLOC_ID; i++) {
		grp = kzalloc(sizeof(*grp), GFP_NOWAIT);
		if (!grp) {
			ret = -ENOMEM;
			goto err;
		}

		grp->id = i;
		INIT_LIST_HEAD(&grp->tasks);
		INIT_LIST_HEAD(&grp->list);
		raw_spin_lock_init(&grp->lock);

		related_thread_groups[i] = grp;
	}

	return 0;

err:
	for (i = 1; i < MAX_NUM_CGROUP_COLOC_ID; i++) {
		grp = lookup_related_thread_group(i);
		if (grp) {
			kfree(grp);
			related_thread_groups[i] = NULL;
		} else {
			break;
		}
	}

	return ret;
}

static void remove_task_from_group(struct task_struct *p)
{
	struct related_thread_group *grp = p->grp;
	struct rq *rq;
	int empty_group = 1;
	struct rq_flags rf;

	raw_spin_lock(&grp->lock);

	rq = __task_rq_lock(p, &rf);
	transfer_busy_time(rq, p->grp, p, REM_TASK);
	list_del_init(&p->grp_list);
	rcu_assign_pointer(p->grp, NULL);
	__task_rq_unlock(rq, &rf);


	if (!list_empty(&grp->tasks)) {
		empty_group = 0;
		_set_preferred_cluster(grp);
	}

	raw_spin_unlock(&grp->lock);

	/* Reserved groups cannot be destroyed */
	if (empty_group && grp->id != DEFAULT_CGROUP_COLOC_ID)
		 /*
		  * We test whether grp->list is attached with list_empty()
		  * hence re-init the list after deletion.
		  */
		list_del_init(&grp->list);
}

static int
add_task_to_group(struct task_struct *p, struct related_thread_group *grp)
{
	struct rq *rq;
	struct rq_flags rf;

	raw_spin_lock(&grp->lock);

	/*
	 * Change p->grp under rq->lock. Will prevent races with read-side
	 * reference of p->grp in various hot-paths
	 */
	rq = __task_rq_lock(p, &rf);
	transfer_busy_time(rq, grp, p, ADD_TASK);
	list_add(&p->grp_list, &grp->tasks);
	rcu_assign_pointer(p->grp, grp);
	__task_rq_unlock(rq, &rf);

	_set_preferred_cluster(grp);

	raw_spin_unlock(&grp->lock);

	return 0;
}

void add_new_task_to_grp(struct task_struct *new)
{
	unsigned long flags;
	struct related_thread_group *grp;
	struct task_struct *leader = new->group_leader;
	unsigned int leader_grp_id = sched_get_group_id(leader);

	if (!sysctl_sched_enable_thread_grouping &&
	    leader_grp_id != DEFAULT_CGROUP_COLOC_ID)
		return;

	if (thread_group_leader(new))
		return;

	if (leader_grp_id == DEFAULT_CGROUP_COLOC_ID) {
		if (!same_schedtune(new, leader))
			return;
	}

	write_lock_irqsave(&related_thread_group_lock, flags);

	rcu_read_lock();
	grp = task_related_thread_group(leader);
	rcu_read_unlock();

	/*
	 * It's possible that someone already added the new task to the
	 * group. A leader's thread group is updated prior to calling
	 * this function. It's also possible that the leader has exited
	 * the group. In either case, there is nothing else to do.
	 */
	if (!grp || new->grp) {
		write_unlock_irqrestore(&related_thread_group_lock, flags);
		return;
	}

	raw_spin_lock(&grp->lock);

	rcu_assign_pointer(new->grp, grp);
	list_add(&new->grp_list, &grp->tasks);

	raw_spin_unlock(&grp->lock);
	write_unlock_irqrestore(&related_thread_group_lock, flags);
}

static int __sched_set_group_id(struct task_struct *p, unsigned int group_id)
{
	int rc = 0;
	unsigned long flags;
	struct related_thread_group *grp = NULL;

	if (group_id >= MAX_NUM_CGROUP_COLOC_ID)
		return -EINVAL;

	raw_spin_lock_irqsave(&p->pi_lock, flags);
	write_lock(&related_thread_group_lock);

	/* Switching from one group to another directly is not permitted */
	if ((current != p && p->flags & PF_EXITING) ||
			(!p->grp && !group_id) ||
			(p->grp && group_id))
		goto done;

	if (!group_id) {
		remove_task_from_group(p);
		goto done;
	}

	grp = lookup_related_thread_group(group_id);
	if (list_empty(&grp->list))
		list_add(&grp->list, &active_related_thread_groups);

	rc = add_task_to_group(p, grp);
done:
	write_unlock(&related_thread_group_lock);
	raw_spin_unlock_irqrestore(&p->pi_lock, flags);

	return rc;
}

int sched_set_group_id(struct task_struct *p, unsigned int group_id)
{
	/* DEFAULT_CGROUP_COLOC_ID is a reserved id */
	if (group_id == DEFAULT_CGROUP_COLOC_ID)
		return -EINVAL;

	return __sched_set_group_id(p, group_id);
}

unsigned int sched_get_group_id(struct task_struct *p)
{
	unsigned int group_id;
	struct related_thread_group *grp;

	rcu_read_lock();
	grp = task_related_thread_group(p);
	group_id = grp ? grp->id : 0;
	rcu_read_unlock();

	return group_id;
}

#if defined(CONFIG_SCHED_TUNE) && defined(CONFIG_CGROUP_SCHEDTUNE)
/*
 * We create a default colocation group at boot. There is no need to
 * synchronize tasks between cgroups at creation time because the
 * correct cgroup hierarchy is not available at boot. Therefore cgroup
 * colocation is turned off by default even though the colocation group
 * itself has been allocated. Furthermore this colocation group cannot
 * be destroyted once it has been created. All of this has been as part
 * of runtime optimizations.
 *
 * The job of synchronizing tasks to the colocation group is done when
 * the colocation flag in the cgroup is turned on.
 */
static int __init create_default_coloc_group(void)
{
	struct related_thread_group *grp = NULL;
	unsigned long flags;
>>>>>>> 90f68500

	grp = lookup_related_thread_group(DEFAULT_CGROUP_COLOC_ID);
	write_lock_irqsave(&related_thread_group_lock, flags);
	list_add(&grp->list, &active_related_thread_groups);
	write_unlock_irqrestore(&related_thread_group_lock, flags);

<<<<<<< HEAD
	/*
	 * The window has rolled over for this task. By the time we get
	 * here, curr/prev swaps would has already occurred. So we need
	 * to use prev_window for the new index.
	 */
	update_index = load_to_index(prev_window);

	if (full_window) {
		/*
		 * Two cases here. Either 'p' ran for the entire window or
		 * it didn't run at all. In either case there is no entry
		 * in the prev table. If 'p' ran the entire window, we just
		 * need to create a new entry in the prev table. In this case
		 * update_index will be correspond to sched_ravg_window
		 * so we can unconditionally update the top index.
		 */
		if (prev_window) {
			prev_table[update_index] += 1;
			rq->prev_top = update_index;
		}

		if (prev_table[update_index] == 1)
			__set_bit(NUM_LOAD_INDICES - update_index - 1,
				rq->top_tasks_bitmap[prev]);
	} else {
		zero_index_update = !old_curr_window && prev_window;
		if (old_index != update_index || zero_index_update) {
			if (old_curr_window)
				prev_table[old_index] -= 1;

			prev_table[update_index] += 1;

			if (update_index > rq->prev_top)
				rq->prev_top = update_index;

			if (!prev_table[old_index])
				__clear_bit(NUM_LOAD_INDICES - old_index - 1,
						rq->top_tasks_bitmap[prev]);

			if (prev_table[update_index] == 1)
				__set_bit(NUM_LOAD_INDICES - update_index - 1,
						rq->top_tasks_bitmap[prev]);
		}
	}

	if (curr_window) {
		curr_table[new_index] += 1;

		if (new_index > rq->curr_top)
			rq->curr_top = new_index;

		if (curr_table[new_index] == 1)
			__set_bit(NUM_LOAD_INDICES - new_index - 1,
				rq->top_tasks_bitmap[curr]);
	}
=======
	return 0;
>>>>>>> 90f68500
}
late_initcall(create_default_coloc_group);

<<<<<<< HEAD
static void rollover_top_tasks(struct rq *rq, bool full_window)
{
	u8 curr_table = rq->curr_table;
	u8 prev_table = 1 - curr_table;
	int curr_top = rq->curr_top;

	clear_top_tasks_table(rq->top_tasks[prev_table]);
	clear_top_tasks_bitmap(rq->top_tasks_bitmap[prev_table]);

	if (full_window) {
		curr_top = 0;
		clear_top_tasks_table(rq->top_tasks[curr_table]);
		clear_top_tasks_bitmap(
				rq->top_tasks_bitmap[curr_table]);
	}

	rq->curr_table = prev_table;
	rq->prev_top = curr_top;
	rq->curr_top = 0;
}

static u32 empty_windows[NR_CPUS];

static void rollover_task_window(struct task_struct *p, bool full_window)
{
	u32 *curr_cpu_windows = empty_windows;
	u32 curr_window;
	int i;

	/* Rollover the sum */
	curr_window = 0;

	if (!full_window) {
		curr_window = p->ravg.curr_window;
		curr_cpu_windows = p->ravg.curr_window_cpu;
	}

	p->ravg.prev_window = curr_window;
	p->ravg.curr_window = 0;

	/* Roll over individual CPU contributions */
	for (i = 0; i < nr_cpu_ids; i++) {
		p->ravg.prev_window_cpu[i] = curr_cpu_windows[i];
		p->ravg.curr_window_cpu[i] = 0;
	}
}

void sched_set_io_is_busy(int val)
{
	sched_io_is_busy = val;
}

static inline int cpu_is_waiting_on_io(struct rq *rq)
{
	if (!sched_io_is_busy)
		return 0;

	return atomic_read(&rq->nr_iowait);
=======
int sync_cgroup_colocation(struct task_struct *p, bool insert)
{
	unsigned int grp_id = insert ? DEFAULT_CGROUP_COLOC_ID : 0;

	return __sched_set_group_id(p, grp_id);
>>>>>>> 90f68500
}
#endif

<<<<<<< HEAD
static int account_busy_for_cpu_time(struct rq *rq, struct task_struct *p,
				     u64 irqtime, int event)
{
	if (is_idle_task(p)) {
		/* TASK_WAKE && TASK_MIGRATE is not possible on idle task! */
		if (event == PICK_NEXT_TASK)
			return 0;

		/* PUT_PREV_TASK, TASK_UPDATE && IRQ_UPDATE are left */
		return irqtime || cpu_is_waiting_on_io(rq);
	}

	if (event == TASK_WAKE)
		return 0;

	if (event == PUT_PREV_TASK || event == IRQ_UPDATE)
		return 1;

	/*
	 * TASK_UPDATE can be called on sleeping task, when its moved between
	 * related groups
	 */
	if (event == TASK_UPDATE) {
		if (rq->curr == p)
			return 1;

		return p->on_rq ? SCHED_FREQ_ACCOUNT_WAIT_TIME : 0;
	}

	/* TASK_MIGRATE, PICK_NEXT_TASK left */
	return SCHED_FREQ_ACCOUNT_WAIT_TIME;
}

#define DIV64_U64_ROUNDUP(X, Y) div64_u64((X) + (Y - 1), Y)

static inline u64 scale_exec_time(u64 delta, struct rq *rq)
{
	u32 freq;

	freq = cpu_cycles_to_freq(rq->cc.cycles, rq->cc.time);
	delta = DIV64_U64_ROUNDUP(delta * freq, max_possible_freq);
	delta *= rq->cluster->exec_scale_factor;
	delta >>= 10;

	return delta;
}

/* Convert busy time to frequency equivalent
 * Assumes load is scaled to 1024
 */
static inline unsigned int load_to_freq(struct rq *rq, unsigned int load)
{
	return mult_frac(cpu_max_possible_freq(cpu_of(rq)), load,
			 (unsigned int) capacity_orig_of(cpu_of(rq)));
}

bool do_pl_notif(struct rq *rq)
{
	u64 prev = rq->old_busy_time;
	u64 pl = rq->walt_stats.pred_demands_sum;
	int cpu = cpu_of(rq);

	/* If already at max freq, bail out */
	if (capacity_orig_of(cpu) == capacity_curr_of(cpu))
		return false;

	prev = max(prev, rq->old_estimated_time);

	pl = div64_u64(pl, sched_ravg_window >> SCHED_CAPACITY_SHIFT);

	/* 400 MHz filter. */
	return (pl > prev) && (load_to_freq(rq, pl - prev) > 400000);
}

static void rollover_cpu_window(struct rq *rq, bool full_window)
{
	u64 curr_sum = rq->curr_runnable_sum;
	u64 nt_curr_sum = rq->nt_curr_runnable_sum;
	u64 grp_curr_sum = rq->grp_time.curr_runnable_sum;
	u64 grp_nt_curr_sum = rq->grp_time.nt_curr_runnable_sum;

	if (unlikely(full_window)) {
		curr_sum = 0;
		nt_curr_sum = 0;
		grp_curr_sum = 0;
		grp_nt_curr_sum = 0;
	}

	rq->prev_runnable_sum = curr_sum;
	rq->nt_prev_runnable_sum = nt_curr_sum;
	rq->grp_time.prev_runnable_sum = grp_curr_sum;
	rq->grp_time.nt_prev_runnable_sum = grp_nt_curr_sum;

	rq->curr_runnable_sum = 0;
	rq->nt_curr_runnable_sum = 0;
	rq->grp_time.curr_runnable_sum = 0;
	rq->grp_time.nt_curr_runnable_sum = 0;
}

/*
 * Account cpu activity in its busy time counters (rq->curr/prev_runnable_sum)
 */
static void update_cpu_busy_time(struct task_struct *p, struct rq *rq,
				 int event, u64 wallclock, u64 irqtime)
{
	int new_window, full_window = 0;
	int p_is_curr_task = (p == rq->curr);
	u64 mark_start = p->ravg.mark_start;
	u64 window_start = rq->window_start;
	u32 window_size = sched_ravg_window;
	u64 delta;
	u64 *curr_runnable_sum = &rq->curr_runnable_sum;
	u64 *prev_runnable_sum = &rq->prev_runnable_sum;
	u64 *nt_curr_runnable_sum = &rq->nt_curr_runnable_sum;
	u64 *nt_prev_runnable_sum = &rq->nt_prev_runnable_sum;
	bool new_task;
	struct related_thread_group *grp;
	int cpu = rq->cpu;
	u32 old_curr_window = p->ravg.curr_window;

	new_window = mark_start < window_start;
	if (new_window) {
		full_window = (window_start - mark_start) >= window_size;
		if (p->ravg.active_windows < USHRT_MAX)
			p->ravg.active_windows++;
	}

	new_task = is_new_task(p);

	/*
	 * Handle per-task window rollover. We don't care about the idle
	 * task or exiting tasks.
	 */
	if (!is_idle_task(p) && !exiting_task(p)) {
		if (new_window)
			rollover_task_window(p, full_window);
	}

	if (p_is_curr_task && new_window) {
		rollover_cpu_window(rq, full_window);
		rollover_top_tasks(rq, full_window);
	}

	if (!account_busy_for_cpu_time(rq, p, irqtime, event))
		goto done;

	grp = p->grp;
	if (grp) {
		struct group_cpu_time *cpu_time = &rq->grp_time;

		curr_runnable_sum = &cpu_time->curr_runnable_sum;
		prev_runnable_sum = &cpu_time->prev_runnable_sum;

		nt_curr_runnable_sum = &cpu_time->nt_curr_runnable_sum;
		nt_prev_runnable_sum = &cpu_time->nt_prev_runnable_sum;
	}

	if (!new_window) {
		/*
		 * account_busy_for_cpu_time() = 1 so busy time needs
		 * to be accounted to the current window. No rollover
		 * since we didn't start a new window. An example of this is
		 * when a task starts execution and then sleeps within the
		 * same window.
		 */

		if (!irqtime || !is_idle_task(p) || cpu_is_waiting_on_io(rq))
			delta = wallclock - mark_start;
		else
			delta = irqtime;
		delta = scale_exec_time(delta, rq);
		*curr_runnable_sum += delta;
		if (new_task)
			*nt_curr_runnable_sum += delta;

		if (!is_idle_task(p) && !exiting_task(p)) {
			p->ravg.curr_window += delta;
			p->ravg.curr_window_cpu[cpu] += delta;
		}

		goto done;
	}

	if (!p_is_curr_task) {
		/*
		 * account_busy_for_cpu_time() = 1 so busy time needs
		 * to be accounted to the current window. A new window
		 * has also started, but p is not the current task, so the
		 * window is not rolled over - just split up and account
		 * as necessary into curr and prev. The window is only
		 * rolled over when a new window is processed for the current
		 * task.
		 *
		 * Irqtime can't be accounted by a task that isn't the
		 * currently running task.
		 */

		if (!full_window) {
			/*
			 * A full window hasn't elapsed, account partial
			 * contribution to previous completed window.
			 */
			delta = scale_exec_time(window_start - mark_start, rq);
			if (!exiting_task(p)) {
				p->ravg.prev_window += delta;
				p->ravg.prev_window_cpu[cpu] += delta;
			}
		} else {
			/*
			 * Since at least one full window has elapsed,
			 * the contribution to the previous window is the
			 * full window (window_size).
			 */
			delta = scale_exec_time(window_size, rq);
			if (!exiting_task(p)) {
				p->ravg.prev_window = delta;
				p->ravg.prev_window_cpu[cpu] = delta;
			}
		}

		*prev_runnable_sum += delta;
		if (new_task)
			*nt_prev_runnable_sum += delta;

		/* Account piece of busy time in the current window. */
		delta = scale_exec_time(wallclock - window_start, rq);
		*curr_runnable_sum += delta;
		if (new_task)
			*nt_curr_runnable_sum += delta;

		if (!exiting_task(p)) {
			p->ravg.curr_window = delta;
			p->ravg.curr_window_cpu[cpu] = delta;
		}

		goto done;
	}

	if (!irqtime || !is_idle_task(p) || cpu_is_waiting_on_io(rq)) {
		/*
		 * account_busy_for_cpu_time() = 1 so busy time needs
		 * to be accounted to the current window. A new window
		 * has started and p is the current task so rollover is
		 * needed. If any of these three above conditions are true
		 * then this busy time can't be accounted as irqtime.
		 *
		 * Busy time for the idle task or exiting tasks need not
		 * be accounted.
		 *
		 * An example of this would be a task that starts execution
		 * and then sleeps once a new window has begun.
		 */

		if (!full_window) {
			/*
			 * A full window hasn't elapsed, account partial
			 * contribution to previous completed window.
			 */
			delta = scale_exec_time(window_start - mark_start, rq);
			if (!is_idle_task(p) && !exiting_task(p)) {
				p->ravg.prev_window += delta;
				p->ravg.prev_window_cpu[cpu] += delta;
			}
		} else {
			/*
			 * Since at least one full window has elapsed,
			 * the contribution to the previous window is the
			 * full window (window_size).
			 */
			delta = scale_exec_time(window_size, rq);
			if (!is_idle_task(p) && !exiting_task(p)) {
				p->ravg.prev_window = delta;
				p->ravg.prev_window_cpu[cpu] = delta;
			}
		}

		/*
		 * Rollover is done here by overwriting the values in
		 * prev_runnable_sum and curr_runnable_sum.
		 */
		*prev_runnable_sum += delta;
		if (new_task)
			*nt_prev_runnable_sum += delta;

		/* Account piece of busy time in the current window. */
		delta = scale_exec_time(wallclock - window_start, rq);
		*curr_runnable_sum += delta;
		if (new_task)
			*nt_curr_runnable_sum += delta;

		if (!is_idle_task(p) && !exiting_task(p)) {
			p->ravg.curr_window = delta;
			p->ravg.curr_window_cpu[cpu] = delta;
		}

		goto done;
	}

	if (irqtime) {
		/*
		 * account_busy_for_cpu_time() = 1 so busy time needs
		 * to be accounted to the current window. A new window
		 * has started and p is the current task so rollover is
		 * needed. The current task must be the idle task because
		 * irqtime is not accounted for any other task.
		 *
		 * Irqtime will be accounted each time we process IRQ activity
		 * after a period of idleness, so we know the IRQ busy time
		 * started at wallclock - irqtime.
		 */

		BUG_ON(!is_idle_task(p));
		mark_start = wallclock - irqtime;

		/*
		 * Roll window over. If IRQ busy time was just in the current
		 * window then that is all that need be accounted.
		 */
		if (mark_start > window_start) {
			*curr_runnable_sum = scale_exec_time(irqtime, rq);
			return;
		}

		/*
		 * The IRQ busy time spanned multiple windows. Process the
		 * busy time preceding the current window start first.
		 */
		delta = window_start - mark_start;
		if (delta > window_size)
			delta = window_size;
		delta = scale_exec_time(delta, rq);
		*prev_runnable_sum += delta;

		/* Process the remaining IRQ busy time in the current window. */
		delta = wallclock - window_start;
		rq->curr_runnable_sum = scale_exec_time(delta, rq);

		return;
	}

done:
	if (!is_idle_task(p) && !exiting_task(p))
		update_top_tasks(p, rq, old_curr_window,
					new_window, full_window);
}


static inline u32 predict_and_update_buckets(struct rq *rq,
			struct task_struct *p, u32 runtime) {

	int bidx;
	u32 pred_demand;

	if (!sched_predl)
		return 0;

	bidx = busy_to_bucket(runtime);
	pred_demand = get_pred_busy(rq, p, bidx, runtime);
	bucket_increase(p->ravg.busy_buckets, bidx);

	return pred_demand;
}

static int
account_busy_for_task_demand(struct rq *rq, struct task_struct *p, int event)
{
	/*
	 * No need to bother updating task demand for exiting tasks
	 * or the idle task.
	 */
	if (exiting_task(p) || is_idle_task(p))
		return 0;

	/*
	 * When a task is waking up it is completing a segment of non-busy
	 * time. Likewise, if wait time is not treated as busy time, then
	 * when a task begins to run or is migrated, it is not running and
	 * is completing a segment of non-busy time.
	 */
	if (event == TASK_WAKE || (!SCHED_ACCOUNT_WAIT_TIME &&
			 (event == PICK_NEXT_TASK || event == TASK_MIGRATE)))
		return 0;

	/*
	 * TASK_UPDATE can be called on sleeping task, when its moved between
	 * related groups
	 */
	if (event == TASK_UPDATE) {
		if (rq->curr == p)
			return 1;

		return p->on_rq ? SCHED_ACCOUNT_WAIT_TIME : 0;
	}

	return 1;
}

/*
 * Called when new window is starting for a task, to record cpu usage over
 * recently concluded window(s). Normally 'samples' should be 1. It can be > 1
 * when, say, a real-time task runs without preemption for several windows at a
 * stretch.
 */
static void update_history(struct rq *rq, struct task_struct *p,
			 u32 runtime, int samples, int event)
{
	u32 *hist = &p->ravg.sum_history[0];
	int ridx, widx;
	u32 max = 0, avg, demand, pred_demand;
	u64 sum = 0;
	u64 prev_demand;

	/* Ignore windows where task had no activity */
	if (!runtime || is_idle_task(p) || exiting_task(p) || !samples)
		goto done;

	prev_demand = p->ravg.demand;

	/* Push new 'runtime' value onto stack */
	widx = sched_ravg_hist_size - 1;
	ridx = widx - samples;
	for (; ridx >= 0; --widx, --ridx) {
		hist[widx] = hist[ridx];
		sum += hist[widx];
		if (hist[widx] > max)
			max = hist[widx];
	}

	for (widx = 0; widx < samples && widx < sched_ravg_hist_size; widx++) {
		hist[widx] = runtime;
		sum += hist[widx];
		if (hist[widx] > max)
			max = hist[widx];
	}

	p->ravg.sum = 0;

	if (sched_window_stats_policy == WINDOW_STATS_RECENT) {
		demand = runtime;
	} else if (sched_window_stats_policy == WINDOW_STATS_MAX) {
		demand = max;
	} else {
		avg = div64_u64(sum, sched_ravg_hist_size);
		if (sched_window_stats_policy == WINDOW_STATS_AVG)
			demand = avg;
		else
			demand = max(avg, runtime);
	}
	pred_demand = predict_and_update_buckets(rq, p, runtime);

	/*
	 * A throttled deadline sched class task gets dequeued without
	 * changing p->on_rq. Since the dequeue decrements walt stats
	 * avoid decrementing it here again.
	 *
	 * When window is rolled over, the cumulative window demand
	 * is reset to the cumulative runnable average (contribution from
	 * the tasks on the runqueue). If the current task is dequeued
	 * already, it's demand is not included in the cumulative runnable
	 * average. So add the task demand separately to cumulative window
	 * demand.
	 */
	if (!task_has_dl_policy(p) || !p->dl.dl_throttled) {
		if (task_on_rq_queued(p))
			p->sched_class->fixup_walt_sched_stats(rq, p, demand,
							       pred_demand);
		else if (rq->curr == p)
			walt_fixup_cum_window_demand(rq, demand);
	}

	p->ravg.demand = demand;
	p->ravg.coloc_demand = div64_u64(sum, sched_ravg_hist_size);
	p->ravg.pred_demand = pred_demand;

done:
	trace_sched_update_history(rq, p, runtime, samples, event);
}

static u64 add_to_task_demand(struct rq *rq, struct task_struct *p, u64 delta)
{
	delta = scale_exec_time(delta, rq);
	p->ravg.sum += delta;
	if (unlikely(p->ravg.sum > sched_ravg_window))
		p->ravg.sum = sched_ravg_window;

	return delta;
}

/*
 * Account cpu demand of task and/or update task's cpu demand history
 *
 * ms = p->ravg.mark_start;
 * wc = wallclock
 * ws = rq->window_start
 *
 * Three possibilities:
 *
 *	a) Task event is contained within one window.
 *		window_start < mark_start < wallclock
 *
 *		ws   ms  wc
 *		|    |   |
 *		V    V   V
 *		|---------------|
 *
 *	In this case, p->ravg.sum is updated *iff* event is appropriate
 *	(ex: event == PUT_PREV_TASK)
 *
 *	b) Task event spans two windows.
 *		mark_start < window_start < wallclock
 *
 *		ms   ws   wc
 *		|    |    |
 *		V    V    V
 *		-----|-------------------
 *
 *	In this case, p->ravg.sum is updated with (ws - ms) *iff* event
 *	is appropriate, then a new window sample is recorded followed
 *	by p->ravg.sum being set to (wc - ws) *iff* event is appropriate.
 *
 *	c) Task event spans more than two windows.
 *
 *		ms ws_tmp			   ws  wc
 *		|  |				   |   |
 *		V  V				   V   V
 *		---|-------|-------|-------|-------|------
 *		   |				   |
 *		   |<------ nr_full_windows ------>|
 *
 *	In this case, p->ravg.sum is updated with (ws_tmp - ms) first *iff*
 *	event is appropriate, window sample of p->ravg.sum is recorded,
 *	'nr_full_window' samples of window_size is also recorded *iff*
 *	event is appropriate and finally p->ravg.sum is set to (wc - ws)
 *	*iff* event is appropriate.
 *
 * IMPORTANT : Leave p->ravg.mark_start unchanged, as update_cpu_busy_time()
 * depends on it!
 */
static u64 update_task_demand(struct task_struct *p, struct rq *rq,
			       int event, u64 wallclock)
{
	u64 mark_start = p->ravg.mark_start;
	u64 delta, window_start = rq->window_start;
	int new_window, nr_full_windows;
	u32 window_size = sched_ravg_window;
	u64 runtime;

	new_window = mark_start < window_start;
	if (!account_busy_for_task_demand(rq, p, event)) {
		if (new_window)
			/*
			 * If the time accounted isn't being accounted as
			 * busy time, and a new window started, only the
			 * previous window need be closed out with the
			 * pre-existing demand. Multiple windows may have
			 * elapsed, but since empty windows are dropped,
			 * it is not necessary to account those.
			 */
			update_history(rq, p, p->ravg.sum, 1, event);
		return 0;
	}

	if (!new_window) {
		/*
		 * The simple case - busy time contained within the existing
		 * window.
		 */
		return add_to_task_demand(rq, p, wallclock - mark_start);
	}

	/*
	 * Busy time spans at least two windows. Temporarily rewind
	 * window_start to first window boundary after mark_start.
	 */
	delta = window_start - mark_start;
	nr_full_windows = div64_u64(delta, window_size);
	window_start -= (u64)nr_full_windows * (u64)window_size;

	/* Process (window_start - mark_start) first */
	runtime = add_to_task_demand(rq, p, window_start - mark_start);

	/* Push new sample(s) into task's demand history */
	update_history(rq, p, p->ravg.sum, 1, event);
	if (nr_full_windows) {
		u64 scaled_window = scale_exec_time(window_size, rq);

		update_history(rq, p, scaled_window, nr_full_windows, event);
		runtime += nr_full_windows * scaled_window;
	}

	/*
	 * Roll window_start back to current to process any remainder
	 * in current window.
	 */
	window_start += (u64)nr_full_windows * (u64)window_size;

	/* Process (wallclock - window_start) next */
	mark_start = window_start;
	runtime += add_to_task_demand(rq, p, wallclock - mark_start);

	return runtime;
}

static void
update_task_rq_cpu_cycles(struct task_struct *p, struct rq *rq, int event,
			  u64 wallclock, u64 irqtime)
{
	u64 cur_cycles;
	int cpu = cpu_of(rq);

	lockdep_assert_held(&rq->lock);

	if (!use_cycle_counter) {
		rq->cc.cycles = cpu_cur_freq(cpu);
		rq->cc.time = 1;
		return;
	}

	cur_cycles = read_cycle_counter(cpu, wallclock);

	/*
	 * If current task is idle task and irqtime == 0 CPU was
	 * indeed idle and probably its cycle counter was not
	 * increasing.  We still need estimatied CPU frequency
	 * for IO wait time accounting.  Use the previously
	 * calculated frequency in such a case.
	 */
	if (!is_idle_task(rq->curr) || irqtime) {
		if (unlikely(cur_cycles < p->cpu_cycles))
			rq->cc.cycles = cur_cycles + (U64_MAX - p->cpu_cycles);
		else
			rq->cc.cycles = cur_cycles - p->cpu_cycles;
		rq->cc.cycles = rq->cc.cycles * NSEC_PER_MSEC;

		if (event == IRQ_UPDATE && is_idle_task(p))
			/*
			 * Time between mark_start of idle task and IRQ handler
			 * entry time is CPU cycle counter stall period.
			 * Upon IRQ handler entry sched_account_irqstart()
			 * replenishes idle task's cpu cycle counter so
			 * rq->cc.cycles now represents increased cycles during
			 * IRQ handler rather than time between idle entry and
			 * IRQ exit.  Thus use irqtime as time delta.
			 */
			rq->cc.time = irqtime;
		else
			rq->cc.time = wallclock - p->ravg.mark_start;
		BUG_ON((s64)rq->cc.time < 0);
	}

	p->cpu_cycles = cur_cycles;

	trace_sched_get_task_cpu_cycles(cpu, event, rq->cc.cycles, rq->cc.time, p);
}

static inline void run_walt_irq_work(u64 old_window_start, struct rq *rq)
{
	u64 result;

	if (old_window_start == rq->window_start)
		return;

	result = atomic64_cmpxchg(&walt_irq_work_lastq_ws, old_window_start,
				   rq->window_start);
	if (result == old_window_start)
		sched_irq_work_queue(&walt_cpufreq_irq_work);
}

/* Reflect task activity on its demand and cpu's busy time statistics */
void update_task_ravg(struct task_struct *p, struct rq *rq, int event,
						u64 wallclock, u64 irqtime)
{
	u64 old_window_start;

	if (!rq->window_start || sched_disable_window_stats ||
	    p->ravg.mark_start == wallclock)
		return;

	lockdep_assert_held(&rq->lock);

	old_window_start = update_window_start(rq, wallclock, event);

	if (!p->ravg.mark_start) {
		update_task_cpu_cycles(p, cpu_of(rq), wallclock);
		goto done;
	}

	update_task_rq_cpu_cycles(p, rq, event, wallclock, irqtime);
	update_task_demand(p, rq, event, wallclock);
	update_cpu_busy_time(p, rq, event, wallclock, irqtime);
	update_task_pred_demand(rq, p, event);

	if (exiting_task(p))
		goto done;

	trace_sched_update_task_ravg(p, rq, event, wallclock, irqtime,
				rq->cc.cycles, rq->cc.time, &rq->grp_time);
	trace_sched_update_task_ravg_mini(p, rq, event, wallclock, irqtime,
				rq->cc.cycles, rq->cc.time, &rq->grp_time);

done:
	p->ravg.mark_start = wallclock;

	run_walt_irq_work(old_window_start, rq);
}

u32 sched_get_init_task_load(struct task_struct *p)
{
	return p->init_load_pct;
}

int sched_set_init_task_load(struct task_struct *p, int init_load_pct)
{
	if (init_load_pct < 0 || init_load_pct > 100)
		return -EINVAL;

	p->init_load_pct = init_load_pct;

	return 0;
}

void init_new_task_load(struct task_struct *p)
{
	int i;
	u32 init_load_windows = sched_init_task_load_windows;
	u32 init_load_pct = current->init_load_pct;

	p->init_load_pct = 0;
	rcu_assign_pointer(p->grp, NULL);
	INIT_LIST_HEAD(&p->grp_list);
	memset(&p->ravg, 0, sizeof(struct ravg));
	p->cpu_cycles = 0;

	p->ravg.curr_window_cpu = kcalloc(nr_cpu_ids, sizeof(u32), GFP_KERNEL);
	p->ravg.prev_window_cpu = kcalloc(nr_cpu_ids, sizeof(u32), GFP_KERNEL);

	/* Don't have much choice. CPU frequency would be bogus */
	BUG_ON(!p->ravg.curr_window_cpu || !p->ravg.prev_window_cpu);

	if (init_load_pct)
		init_load_windows = div64_u64((u64)init_load_pct *
			  (u64)sched_ravg_window, 100);

	p->ravg.demand = init_load_windows;
	p->ravg.coloc_demand = init_load_windows;
	p->ravg.pred_demand = 0;
	for (i = 0; i < RAVG_HIST_SIZE_MAX; ++i)
		p->ravg.sum_history[i] = init_load_windows;
	p->misfit = false;
}

/*
 * kfree() may wakeup kswapd. So this function should NOT be called
 * with any CPU's rq->lock acquired.
 */
void free_task_load_ptrs(struct task_struct *p)
{
	kfree(p->ravg.curr_window_cpu);
	kfree(p->ravg.prev_window_cpu);

	/*
	 * update_task_ravg() can be called for exiting tasks. While the
	 * function itself ensures correct behavior, the corresponding
	 * trace event requires that these pointers be NULL.
	 */
	p->ravg.curr_window_cpu = NULL;
	p->ravg.prev_window_cpu = NULL;
}

void reset_task_stats(struct task_struct *p)
{
	u32 sum = 0;
	u32 *curr_window_ptr = NULL;
	u32 *prev_window_ptr = NULL;

	if (exiting_task(p)) {
		sum = EXITING_TASK_MARKER;
	} else {
		curr_window_ptr =  p->ravg.curr_window_cpu;
		prev_window_ptr = p->ravg.prev_window_cpu;
		memset(curr_window_ptr, 0, sizeof(u32) * nr_cpu_ids);
		memset(prev_window_ptr, 0, sizeof(u32) * nr_cpu_ids);
	}

	memset(&p->ravg, 0, sizeof(struct ravg));

	p->ravg.curr_window_cpu = curr_window_ptr;
	p->ravg.prev_window_cpu = prev_window_ptr;

	/* Retain EXITING_TASK marker */
	p->ravg.sum_history[0] = sum;
}

void mark_task_starting(struct task_struct *p)
{
	u64 wallclock;
	struct rq *rq = task_rq(p);

	if (!rq->window_start || sched_disable_window_stats) {
		reset_task_stats(p);
		return;
	}

	wallclock = sched_ktime_clock();
	p->ravg.mark_start = p->last_wake_ts = wallclock;
	p->last_enqueued_ts = wallclock;
	p->last_switch_out_ts = 0;
	update_task_cpu_cycles(p, cpu_of(rq), wallclock);
}

static cpumask_t all_cluster_cpus = CPU_MASK_NONE;
DECLARE_BITMAP(all_cluster_ids, NR_CPUS);
struct sched_cluster *sched_cluster[NR_CPUS];
int num_clusters;

struct list_head cluster_head;

static void
insert_cluster(struct sched_cluster *cluster, struct list_head *head)
{
	struct sched_cluster *tmp;
	struct list_head *iter = head;

	list_for_each_entry(tmp, head, list) {
		if (cluster->max_power_cost < tmp->max_power_cost)
			break;
		iter = &tmp->list;
	}

	list_add(&cluster->list, iter);
}

static struct sched_cluster *alloc_new_cluster(const struct cpumask *cpus)
{
	struct sched_cluster *cluster = NULL;

	cluster = kzalloc(sizeof(struct sched_cluster), GFP_ATOMIC);
	if (!cluster) {
		__WARN_printf("Cluster allocation failed.  Possible bad scheduling\n");
		return NULL;
	}

	INIT_LIST_HEAD(&cluster->list);
	cluster->max_power_cost		=	1;
	cluster->min_power_cost		=	1;
	cluster->capacity		=	1024;
	cluster->max_possible_capacity	=	1024;
	cluster->efficiency		=	1;
	cluster->load_scale_factor	=	1024;
	cluster->cur_freq		=	1;
	cluster->max_freq		=	1;
	cluster->max_mitigated_freq	=	UINT_MAX;
	cluster->min_freq		=	1;
	cluster->max_possible_freq	=	1;
	cluster->dstate			=	0;
	cluster->dstate_wakeup_energy	=	0;
	cluster->dstate_wakeup_latency	=	0;
	cluster->freq_init_done		=	false;

	raw_spin_lock_init(&cluster->load_lock);
	cluster->cpus = *cpus;
	cluster->efficiency = arch_get_cpu_efficiency(cpumask_first(cpus));

	if (cluster->efficiency > max_possible_efficiency)
		max_possible_efficiency = cluster->efficiency;
	if (cluster->efficiency < min_possible_efficiency)
		min_possible_efficiency = cluster->efficiency;

	cluster->notifier_sent = 0;
	return cluster;
}

static void add_cluster(const struct cpumask *cpus, struct list_head *head)
{
	struct sched_cluster *cluster = alloc_new_cluster(cpus);
	int i;

	if (!cluster)
		return;

	for_each_cpu(i, cpus)
		cpu_rq(i)->cluster = cluster;

	insert_cluster(cluster, head);
	set_bit(num_clusters, all_cluster_ids);
	num_clusters++;
}

static int compute_max_possible_capacity(struct sched_cluster *cluster)
{
	int capacity = 1024;

	capacity *= capacity_scale_cpu_efficiency(cluster);
	capacity >>= 10;

	capacity *= (1024 * cluster->max_possible_freq) / min_max_freq;
	capacity >>= 10;

	return capacity;
}

void walt_update_min_max_capacity(void)
{
	unsigned long flags;

	acquire_rq_locks_irqsave(cpu_possible_mask, &flags);
	__update_min_max_capacity();
	release_rq_locks_irqrestore(cpu_possible_mask, &flags);
}

unsigned int max_power_cost = 1;

static int
compare_clusters(void *priv, struct list_head *a, struct list_head *b)
{
	struct sched_cluster *cluster1, *cluster2;
	int ret;

	cluster1 = container_of(a, struct sched_cluster, list);
	cluster2 = container_of(b, struct sched_cluster, list);

	/*
	 * Don't assume higher capacity means higher power. If the
	 * power cost is same, sort the higher capacity cluster before
	 * the lower capacity cluster to start placing the tasks
	 * on the higher capacity cluster.
	 */
	ret = cluster1->max_power_cost > cluster2->max_power_cost ||
		(cluster1->max_power_cost == cluster2->max_power_cost &&
		cluster1->max_possible_capacity <
				cluster2->max_possible_capacity);

	return ret;
}

static void sort_clusters(void)
{
	struct sched_cluster *cluster;
	struct list_head new_head;
	unsigned int tmp_max = 1;

	INIT_LIST_HEAD(&new_head);

	for_each_sched_cluster(cluster) {
		cluster->max_power_cost = power_cost(cluster_first_cpu(cluster),
							       true);
		cluster->min_power_cost = power_cost(cluster_first_cpu(cluster),
							       false);

		if (cluster->max_power_cost > tmp_max)
			tmp_max = cluster->max_power_cost;
	}
	max_power_cost = tmp_max;

	move_list(&new_head, &cluster_head, true);

	list_sort(NULL, &new_head, compare_clusters);
	assign_cluster_ids(&new_head);

	/*
	 * Ensure cluster ids are visible to all CPUs before making
	 * cluster_head visible.
	 */
	move_list(&cluster_head, &new_head, false);
}

int __read_mostly min_power_cpu;

void walt_sched_energy_populated_callback(void)
{
	struct sched_cluster *cluster;
	int prev_max = 0, next_min = 0;

	mutex_lock(&cluster_lock);

	if (num_clusters == 1) {
		sysctl_sched_is_big_little = 0;
		mutex_unlock(&cluster_lock);
		return;
	}

	sort_clusters();

	for_each_sched_cluster(cluster) {
		if (cluster->min_power_cost > prev_max) {
			prev_max = cluster->max_power_cost;
			continue;
		}
		/*
		 * We assume no overlap in the power curves of
		 * clusters on a big.LITTLE system.
		 */
		sysctl_sched_is_big_little = 0;
		next_min = cluster->min_power_cost;
	}

	/*
	 * Find the OPP at which the lower power cluster
	 * power is overlapping with the next cluster.
	 */
	if (!sysctl_sched_is_big_little) {
		int cpu = cluster_first_cpu(sched_cluster[0]);
		struct sched_group_energy *sge = sge_array[cpu][SD_LEVEL1];
		int i;

		for (i = 1; i < sge->nr_cap_states; i++) {
			if (sge->cap_states[i].power >= next_min) {
				sched_smp_overlap_capacity =
						sge->cap_states[i-1].cap;
				break;
			}
		}

		min_power_cpu = cpu;
	}

	mutex_unlock(&cluster_lock);
}

static void update_all_clusters_stats(void)
{
	struct sched_cluster *cluster;
	u64 highest_mpc = 0, lowest_mpc = U64_MAX;
	unsigned long flags;

	acquire_rq_locks_irqsave(cpu_possible_mask, &flags);

	for_each_sched_cluster(cluster) {
		u64 mpc;

		cluster->capacity = compute_capacity(cluster);
		mpc = cluster->max_possible_capacity =
			compute_max_possible_capacity(cluster);
		cluster->load_scale_factor = compute_load_scale_factor(cluster);

		cluster->exec_scale_factor =
			DIV_ROUND_UP(cluster->efficiency * 1024,
				     max_possible_efficiency);

		if (mpc > highest_mpc)
			highest_mpc = mpc;

		if (mpc < lowest_mpc)
			lowest_mpc = mpc;
	}

	max_possible_capacity = highest_mpc;
	min_max_possible_capacity = lowest_mpc;

	__update_min_max_capacity();
	sched_update_freq_max_load(cpu_possible_mask);
	release_rq_locks_irqrestore(cpu_possible_mask, &flags);
}

void update_cluster_topology(void)
{
	struct cpumask cpus = *cpu_possible_mask;
	const struct cpumask *cluster_cpus;
	struct list_head new_head;
	int i;

	INIT_LIST_HEAD(&new_head);

	for_each_cpu(i, &cpus) {
		cluster_cpus = cpu_coregroup_mask(i);
		cpumask_or(&all_cluster_cpus, &all_cluster_cpus, cluster_cpus);
		cpumask_andnot(&cpus, &cpus, cluster_cpus);
		add_cluster(cluster_cpus, &new_head);
	}

	assign_cluster_ids(&new_head);

	/*
	 * Ensure cluster ids are visible to all CPUs before making
	 * cluster_head visible.
	 */
	move_list(&cluster_head, &new_head, false);
	update_all_clusters_stats();
}

struct sched_cluster init_cluster = {
	.list			=	LIST_HEAD_INIT(init_cluster.list),
	.id			=	0,
	.max_power_cost		=	1,
	.min_power_cost		=	1,
	.capacity		=	1024,
	.max_possible_capacity	=	1024,
	.efficiency		=	1,
	.load_scale_factor	=	1024,
	.cur_freq		=	1,
	.max_freq		=	1,
	.max_mitigated_freq	=	UINT_MAX,
	.min_freq		=	1,
	.max_possible_freq	=	1,
	.dstate			=	0,
	.dstate_wakeup_energy	=	0,
	.dstate_wakeup_latency	=	0,
	.exec_scale_factor	=	1024,
	.notifier_sent		=	0,
	.wake_up_idle		=	0,
	.aggr_grp_load		=	0,
	.coloc_boost_load	=	0,
};

void init_clusters(void)
{
	bitmap_clear(all_cluster_ids, 0, NR_CPUS);
	init_cluster.cpus = *cpu_possible_mask;
	raw_spin_lock_init(&init_cluster.load_lock);
	INIT_LIST_HEAD(&cluster_head);
}

static unsigned long cpu_max_table_freq[NR_CPUS];

static int cpufreq_notifier_policy(struct notifier_block *nb,
		unsigned long val, void *data)
{
	struct cpufreq_policy *policy = (struct cpufreq_policy *)data;
	struct sched_cluster *cluster = NULL;
	struct cpumask policy_cluster = *policy->related_cpus;
	unsigned int orig_max_freq = 0;
	int i, j, update_capacity = 0;

	if (val != CPUFREQ_NOTIFY && val != CPUFREQ_REMOVE_POLICY &&
						val != CPUFREQ_CREATE_POLICY)
		return 0;

	if (val == CPUFREQ_REMOVE_POLICY || val == CPUFREQ_CREATE_POLICY) {
		walt_update_min_max_capacity();
		return 0;
	}

	max_possible_freq = max(max_possible_freq, policy->cpuinfo.max_freq);
	if (min_max_freq == 1)
		min_max_freq = UINT_MAX;
	min_max_freq = min(min_max_freq, policy->cpuinfo.max_freq);
	BUG_ON(!min_max_freq);
	BUG_ON(!policy->max);

	for_each_cpu(i, &policy_cluster)
		cpu_max_table_freq[i] = policy->cpuinfo.max_freq;

	for_each_cpu(i, &policy_cluster) {
		cluster = cpu_rq(i)->cluster;
		cpumask_andnot(&policy_cluster, &policy_cluster,
						&cluster->cpus);

		orig_max_freq = cluster->max_freq;
		cluster->min_freq = policy->min;
		cluster->max_freq = policy->max;
		cluster->cur_freq = policy->cur;

		if (!cluster->freq_init_done) {
			mutex_lock(&cluster_lock);
			for_each_cpu(j, &cluster->cpus)
				cpumask_copy(&cpu_rq(j)->freq_domain_cpumask,
						policy->related_cpus);
			cluster->max_possible_freq = policy->cpuinfo.max_freq;
			cluster->max_possible_capacity =
				compute_max_possible_capacity(cluster);
			cluster->freq_init_done = true;

			sort_clusters();
			update_all_clusters_stats();
			mutex_unlock(&cluster_lock);
			continue;
		}

		update_capacity += (orig_max_freq != cluster->max_freq);
	}

	if (update_capacity)
		update_cpu_cluster_capacity(policy->related_cpus);

	return 0;
}

static struct notifier_block notifier_policy_block = {
	.notifier_call = cpufreq_notifier_policy
};

static int cpufreq_notifier_trans(struct notifier_block *nb,
		unsigned long val, void *data)
{
	struct cpufreq_freqs *freq = (struct cpufreq_freqs *)data;
	unsigned int cpu = freq->cpu, new_freq = freq->new;
	unsigned long flags;
	struct sched_cluster *cluster;
	struct cpumask policy_cpus = cpu_rq(cpu)->freq_domain_cpumask;
	int i, j;

	if (val != CPUFREQ_POSTCHANGE)
		return NOTIFY_DONE;

	if (cpu_cur_freq(cpu) == new_freq)
		return NOTIFY_OK;

	for_each_cpu(i, &policy_cpus) {
		cluster = cpu_rq(i)->cluster;

		if (!use_cycle_counter) {
			for_each_cpu(j, &cluster->cpus) {
				struct rq *rq = cpu_rq(j);

				raw_spin_lock_irqsave(&rq->lock, flags);
				update_task_ravg(rq->curr, rq, TASK_UPDATE,
						 sched_ktime_clock(), 0);
				raw_spin_unlock_irqrestore(&rq->lock, flags);
			}
		}

		cluster->cur_freq = new_freq;
		cpumask_andnot(&policy_cpus, &policy_cpus, &cluster->cpus);
	}

	return NOTIFY_OK;
}

static struct notifier_block notifier_trans_block = {
	.notifier_call = cpufreq_notifier_trans
};

static int register_walt_callback(void)
{
	int ret;

	ret = cpufreq_register_notifier(&notifier_policy_block,
					CPUFREQ_POLICY_NOTIFIER);
	if (!ret)
		ret = cpufreq_register_notifier(&notifier_trans_block,
						CPUFREQ_TRANSITION_NOTIFIER);

	return ret;
}
/*
 * cpufreq callbacks can be registered at core_initcall or later time.
 * Any registration done prior to that is "forgotten" by cpufreq. See
 * initialization of variable init_cpufreq_transition_notifier_list_called
 * for further information.
 */
core_initcall(register_walt_callback);

static void transfer_busy_time(struct rq *rq, struct related_thread_group *grp,
				struct task_struct *p, int event);

/*
 * Enable colocation and frequency aggregation for all threads in a process.
 * The children inherits the group id from the parent.
 */
unsigned int __read_mostly sysctl_sched_enable_thread_grouping;

/* Maximum allowed threshold before freq aggregation must be enabled */
#define MAX_FREQ_AGGR_THRESH 1000

struct related_thread_group *related_thread_groups[MAX_NUM_CGROUP_COLOC_ID];
static LIST_HEAD(active_related_thread_groups);
DEFINE_RWLOCK(related_thread_group_lock);

unsigned int __read_mostly sysctl_sched_freq_aggregate_threshold_pct;

/*
 * Task groups whose aggregate demand on a cpu is more than
 * sched_group_upmigrate need to be up-migrated if possible.
 */
unsigned int __read_mostly sched_group_upmigrate = 20000000;
unsigned int __read_mostly sysctl_sched_group_upmigrate_pct = 100;

/*
 * Task groups, once up-migrated, will need to drop their aggregate
 * demand to less than sched_group_downmigrate before they are "down"
 * migrated.
 */
unsigned int __read_mostly sched_group_downmigrate = 19000000;
unsigned int __read_mostly sysctl_sched_group_downmigrate_pct = 95;

static int
group_will_fit(struct sched_cluster *cluster, struct related_thread_group *grp,
						u64 demand, bool group_boost)
{
	int cpu = cluster_first_cpu(cluster);
	int prev_capacity = 0;
	unsigned int threshold = sched_group_upmigrate;
	u64 load;

	if (cluster->capacity == max_capacity)
		return 1;

	if (group_boost)
		return 0;

	if (!demand)
		return 1;

	if (grp->preferred_cluster)
		prev_capacity = grp->preferred_cluster->capacity;

	if (cluster->capacity < prev_capacity)
		threshold = sched_group_downmigrate;

	load = scale_load_to_cpu(demand, cpu);
	if (load < threshold)
		return 1;

	return 0;
}

unsigned long __weak arch_get_cpu_efficiency(int cpu)
{
	return SCHED_CAPACITY_SCALE;
}

/* Return cluster which can offer required capacity for group */
static struct sched_cluster *best_cluster(struct related_thread_group *grp,
					u64 total_demand, bool group_boost)
{
	struct sched_cluster *cluster = NULL;

	for_each_sched_cluster(cluster) {
		if (group_will_fit(cluster, grp, total_demand, group_boost))
			return cluster;
	}

	return sched_cluster[0];
}

int preferred_cluster(struct sched_cluster *cluster, struct task_struct *p)
{
	struct related_thread_group *grp;
	int rc = 1;

	rcu_read_lock();

	grp = task_related_thread_group(p);
	if (grp)
		rc = (grp->preferred_cluster == cluster);

	rcu_read_unlock();
	return rc;
}

static void _set_preferred_cluster(struct related_thread_group *grp)
{
	struct task_struct *p;
	u64 combined_demand = 0;
	bool group_boost = false;
	u64 wallclock;

	if (list_empty(&grp->tasks))
		return;

	if (!sysctl_sched_is_big_little) {
		grp->preferred_cluster = sched_cluster[0];
		return;
	}

	wallclock = sched_ktime_clock();

	/*
	 * wakeup of two or more related tasks could race with each other and
	 * could result in multiple calls to _set_preferred_cluster being issued
	 * at same time. Avoid overhead in such cases of rechecking preferred
	 * cluster
	 */
	if (wallclock - grp->last_update < sched_ravg_window / 10)
		return;

	list_for_each_entry(p, &grp->tasks, grp_list) {
		if (task_boost_policy(p) == SCHED_BOOST_ON_BIG) {
			group_boost = true;
			break;
		}

		if (p->ravg.mark_start < wallclock -
		    (sched_ravg_window * sched_ravg_hist_size))
			continue;

		combined_demand += p->ravg.coloc_demand;

	}

	grp->preferred_cluster = best_cluster(grp,
			combined_demand, group_boost);
	grp->last_update = sched_ktime_clock();
	trace_sched_set_preferred_cluster(grp, combined_demand);
}

void set_preferred_cluster(struct related_thread_group *grp)
{
	raw_spin_lock(&grp->lock);
	_set_preferred_cluster(grp);
	raw_spin_unlock(&grp->lock);
}

int update_preferred_cluster(struct related_thread_group *grp,
		struct task_struct *p, u32 old_load)
{
	u32 new_load = task_load(p);

	if (!grp)
		return 0;

	/*
	 * Update if task's load has changed significantly or a complete window
	 * has passed since we last updated preference
	 */
	if (abs(new_load - old_load) > sched_ravg_window / 4 ||
		sched_ktime_clock() - grp->last_update > sched_ravg_window)
		return 1;

	return 0;
}

DEFINE_MUTEX(policy_mutex);

#define pct_to_real(tunable)	\
		(div64_u64((u64)tunable * (u64)max_task_load(), 100))

unsigned int update_freq_aggregate_threshold(unsigned int threshold)
{
	unsigned int old_threshold;

	mutex_lock(&policy_mutex);

	old_threshold = sysctl_sched_freq_aggregate_threshold_pct;

	sysctl_sched_freq_aggregate_threshold_pct = threshold;
	sched_freq_aggregate_threshold =
		pct_to_real(sysctl_sched_freq_aggregate_threshold_pct);

	mutex_unlock(&policy_mutex);

	return old_threshold;
}

#define ADD_TASK	0
#define REM_TASK	1

#define DEFAULT_CGROUP_COLOC_ID 1

static inline struct related_thread_group*
lookup_related_thread_group(unsigned int group_id)
{
	return related_thread_groups[group_id];
}

int alloc_related_thread_groups(void)
{
	int i, ret;
	struct related_thread_group *grp;

	/* groupd_id = 0 is invalid as it's special id to remove group. */
	for (i = 1; i < MAX_NUM_CGROUP_COLOC_ID; i++) {
		grp = kzalloc(sizeof(*grp), GFP_NOWAIT);
		if (!grp) {
			ret = -ENOMEM;
			goto err;
		}

		grp->id = i;
		INIT_LIST_HEAD(&grp->tasks);
		INIT_LIST_HEAD(&grp->list);
		raw_spin_lock_init(&grp->lock);

		related_thread_groups[i] = grp;
	}

	return 0;

err:
	for (i = 1; i < MAX_NUM_CGROUP_COLOC_ID; i++) {
		grp = lookup_related_thread_group(i);
		if (grp) {
			kfree(grp);
			related_thread_groups[i] = NULL;
		} else {
			break;
		}
	}

	return ret;
}

static void remove_task_from_group(struct task_struct *p)
{
	struct related_thread_group *grp = p->grp;
	struct rq *rq;
	int empty_group = 1;
	struct rq_flags rf;

	raw_spin_lock(&grp->lock);

	rq = __task_rq_lock(p, &rf);
	transfer_busy_time(rq, p->grp, p, REM_TASK);
	list_del_init(&p->grp_list);
	rcu_assign_pointer(p->grp, NULL);
	__task_rq_unlock(rq, &rf);


	if (!list_empty(&grp->tasks)) {
		empty_group = 0;
		_set_preferred_cluster(grp);
	}

	raw_spin_unlock(&grp->lock);

	/* Reserved groups cannot be destroyed */
	if (empty_group && grp->id != DEFAULT_CGROUP_COLOC_ID)
		 /*
		  * We test whether grp->list is attached with list_empty()
		  * hence re-init the list after deletion.
		  */
		list_del_init(&grp->list);
}

static int
add_task_to_group(struct task_struct *p, struct related_thread_group *grp)
{
	struct rq *rq;
	struct rq_flags rf;

	raw_spin_lock(&grp->lock);

	/*
	 * Change p->grp under rq->lock. Will prevent races with read-side
	 * reference of p->grp in various hot-paths
	 */
	rq = __task_rq_lock(p, &rf);
	transfer_busy_time(rq, grp, p, ADD_TASK);
	list_add(&p->grp_list, &grp->tasks);
	rcu_assign_pointer(p->grp, grp);
	__task_rq_unlock(rq, &rf);

	_set_preferred_cluster(grp);

	raw_spin_unlock(&grp->lock);

	return 0;
}

void add_new_task_to_grp(struct task_struct *new)
{
	unsigned long flags;
	struct related_thread_group *grp;
	struct task_struct *leader = new->group_leader;
	unsigned int leader_grp_id = sched_get_group_id(leader);

	if (!sysctl_sched_enable_thread_grouping &&
	    leader_grp_id != DEFAULT_CGROUP_COLOC_ID)
		return;

	if (thread_group_leader(new))
		return;

	if (leader_grp_id == DEFAULT_CGROUP_COLOC_ID) {
		if (!same_schedtune(new, leader))
			return;
	}

	write_lock_irqsave(&related_thread_group_lock, flags);

	rcu_read_lock();
	grp = task_related_thread_group(leader);
	rcu_read_unlock();

	/*
	 * It's possible that someone already added the new task to the
	 * group. A leader's thread group is updated prior to calling
	 * this function. It's also possible that the leader has exited
	 * the group. In either case, there is nothing else to do.
	 */
	if (!grp || new->grp) {
		write_unlock_irqrestore(&related_thread_group_lock, flags);
		return;
	}

	raw_spin_lock(&grp->lock);

	rcu_assign_pointer(new->grp, grp);
	list_add(&new->grp_list, &grp->tasks);

	raw_spin_unlock(&grp->lock);
	write_unlock_irqrestore(&related_thread_group_lock, flags);
}

static int __sched_set_group_id(struct task_struct *p, unsigned int group_id)
{
	int rc = 0;
	unsigned long flags;
	struct related_thread_group *grp = NULL;

	if (group_id >= MAX_NUM_CGROUP_COLOC_ID)
		return -EINVAL;

	raw_spin_lock_irqsave(&p->pi_lock, flags);
	write_lock(&related_thread_group_lock);

	/* Switching from one group to another directly is not permitted */
	if ((current != p && p->flags & PF_EXITING) ||
			(!p->grp && !group_id) ||
			(p->grp && group_id))
		goto done;

	if (!group_id) {
		remove_task_from_group(p);
		goto done;
	}

	grp = lookup_related_thread_group(group_id);
	if (list_empty(&grp->list))
		list_add(&grp->list, &active_related_thread_groups);

	rc = add_task_to_group(p, grp);
done:
	write_unlock(&related_thread_group_lock);
	raw_spin_unlock_irqrestore(&p->pi_lock, flags);

	return rc;
}

int sched_set_group_id(struct task_struct *p, unsigned int group_id)
{
	/* DEFAULT_CGROUP_COLOC_ID is a reserved id */
	if (group_id == DEFAULT_CGROUP_COLOC_ID)
		return -EINVAL;

	return __sched_set_group_id(p, group_id);
}

unsigned int sched_get_group_id(struct task_struct *p)
{
	unsigned int group_id;
	struct related_thread_group *grp;

	rcu_read_lock();
	grp = task_related_thread_group(p);
	group_id = grp ? grp->id : 0;
	rcu_read_unlock();

	return group_id;
}

#if defined(CONFIG_SCHED_TUNE) && defined(CONFIG_CGROUP_SCHEDTUNE)
/*
 * We create a default colocation group at boot. There is no need to
 * synchronize tasks between cgroups at creation time because the
 * correct cgroup hierarchy is not available at boot. Therefore cgroup
 * colocation is turned off by default even though the colocation group
 * itself has been allocated. Furthermore this colocation group cannot
 * be destroyted once it has been created. All of this has been as part
 * of runtime optimizations.
 *
 * The job of synchronizing tasks to the colocation group is done when
 * the colocation flag in the cgroup is turned on.
 */
static int __init create_default_coloc_group(void)
{
	struct related_thread_group *grp = NULL;
	unsigned long flags;

	grp = lookup_related_thread_group(DEFAULT_CGROUP_COLOC_ID);
	write_lock_irqsave(&related_thread_group_lock, flags);
	list_add(&grp->list, &active_related_thread_groups);
	write_unlock_irqrestore(&related_thread_group_lock, flags);

	update_freq_aggregate_threshold(MAX_FREQ_AGGR_THRESH);
	return 0;
}
late_initcall(create_default_coloc_group);

int sync_cgroup_colocation(struct task_struct *p, bool insert)
{
	unsigned int grp_id = insert ? DEFAULT_CGROUP_COLOC_ID : 0;

	return __sched_set_group_id(p, grp_id);
=======
void update_cpu_cluster_capacity(const cpumask_t *cpus)
{
	int i;
	struct sched_cluster *cluster;
	struct cpumask cpumask;
	unsigned long flags;

	cpumask_copy(&cpumask, cpus);
	acquire_rq_locks_irqsave(cpu_possible_mask, &flags);

	for_each_cpu(i, &cpumask) {
		cluster = cpu_rq(i)->cluster;
		cpumask_andnot(&cpumask, &cpumask, &cluster->cpus);

		cluster->capacity = compute_capacity(cluster);
		cluster->load_scale_factor = compute_load_scale_factor(cluster);
	}

	__update_min_max_capacity();

	release_rq_locks_irqrestore(cpu_possible_mask, &flags);
}

static unsigned long max_cap[NR_CPUS];
static unsigned long thermal_cap_cpu[NR_CPUS];

unsigned long thermal_cap(int cpu)
{
	return thermal_cap_cpu[cpu] ?: SCHED_CAPACITY_SCALE;
}

unsigned long do_thermal_cap(int cpu, unsigned long thermal_max_freq)
{
	struct sched_domain *sd;
	struct sched_group *sg;
	struct rq *rq = cpu_rq(cpu);
	int nr_cap_states;

	if (!max_cap[cpu]) {
		rcu_read_lock();
		sd = rcu_dereference(per_cpu(sd_ea, cpu));
		if (!sd || !sd->groups || !sd->groups->sge ||
		    !sd->groups->sge->cap_states) {
			rcu_read_unlock();
			return rq->cpu_capacity_orig;
		}
		sg = sd->groups;
		nr_cap_states = sg->sge->nr_cap_states;
		max_cap[cpu] = sg->sge->cap_states[nr_cap_states - 1].cap;
		rcu_read_unlock();
	}

	if (cpu_max_table_freq[cpu])
		return div64_ul(thermal_max_freq * max_cap[cpu],
				cpu_max_table_freq[cpu]);
	else
		return rq->cpu_capacity_orig;
}

static DEFINE_SPINLOCK(cpu_freq_min_max_lock);
void sched_update_cpu_freq_min_max(const cpumask_t *cpus, u32 fmin, u32 fmax)
{
	struct cpumask cpumask;
	struct sched_cluster *cluster;
	int i, update_capacity = 0;
	unsigned long flags;

	spin_lock_irqsave(&cpu_freq_min_max_lock, flags);
	cpumask_copy(&cpumask, cpus);

	for_each_cpu(i, &cpumask)
		thermal_cap_cpu[i] = do_thermal_cap(i, fmax);

	for_each_cpu(i, &cpumask) {
		cluster = cpu_rq(i)->cluster;
		cpumask_andnot(&cpumask, &cpumask, &cluster->cpus);
		update_capacity += (cluster->max_mitigated_freq != fmax);
		cluster->max_mitigated_freq = fmax;
	}
	spin_unlock_irqrestore(&cpu_freq_min_max_lock, flags);

	if (update_capacity)
		update_cpu_cluster_capacity(cpus);
}

void note_task_waking(struct task_struct *p, u64 wallclock)
{
	p->last_wake_ts = wallclock;
}

/*
 * Task's cpu usage is accounted in:
 *	rq->curr/prev_runnable_sum,  when its ->grp is NULL
 *	grp->cpu_time[cpu]->curr/prev_runnable_sum, when its ->grp is !NULL
 *
 * Transfer task's cpu usage between those counters when transitioning between
 * groups
 */
static void transfer_busy_time(struct rq *rq, struct related_thread_group *grp,
				struct task_struct *p, int event)
{
	u64 wallclock;
	struct group_cpu_time *cpu_time;
	u64 *src_curr_runnable_sum, *dst_curr_runnable_sum;
	u64 *src_prev_runnable_sum, *dst_prev_runnable_sum;
	u64 *src_nt_curr_runnable_sum, *dst_nt_curr_runnable_sum;
	u64 *src_nt_prev_runnable_sum, *dst_nt_prev_runnable_sum;
	int migrate_type;
	int cpu = cpu_of(rq);
	bool new_task;
	int i;

	wallclock = sched_ktime_clock();

	update_task_ravg(rq->curr, rq, TASK_UPDATE, wallclock, 0);
	update_task_ravg(p, rq, TASK_UPDATE, wallclock, 0);
	new_task = is_new_task(p);

	cpu_time = &rq->grp_time;
	if (event == ADD_TASK) {
		migrate_type = RQ_TO_GROUP;

		src_curr_runnable_sum = &rq->curr_runnable_sum;
		dst_curr_runnable_sum = &cpu_time->curr_runnable_sum;
		src_prev_runnable_sum = &rq->prev_runnable_sum;
		dst_prev_runnable_sum = &cpu_time->prev_runnable_sum;

		src_nt_curr_runnable_sum = &rq->nt_curr_runnable_sum;
		dst_nt_curr_runnable_sum = &cpu_time->nt_curr_runnable_sum;
		src_nt_prev_runnable_sum = &rq->nt_prev_runnable_sum;
		dst_nt_prev_runnable_sum = &cpu_time->nt_prev_runnable_sum;

		*src_curr_runnable_sum -= p->ravg.curr_window_cpu[cpu];
		*src_prev_runnable_sum -= p->ravg.prev_window_cpu[cpu];
		if (new_task) {
			*src_nt_curr_runnable_sum -=
					p->ravg.curr_window_cpu[cpu];
			*src_nt_prev_runnable_sum -=
					p->ravg.prev_window_cpu[cpu];
		}

		update_cluster_load_subtractions(p, cpu,
				rq->window_start, new_task);

	} else {
		migrate_type = GROUP_TO_RQ;

		src_curr_runnable_sum = &cpu_time->curr_runnable_sum;
		dst_curr_runnable_sum = &rq->curr_runnable_sum;
		src_prev_runnable_sum = &cpu_time->prev_runnable_sum;
		dst_prev_runnable_sum = &rq->prev_runnable_sum;

		src_nt_curr_runnable_sum = &cpu_time->nt_curr_runnable_sum;
		dst_nt_curr_runnable_sum = &rq->nt_curr_runnable_sum;
		src_nt_prev_runnable_sum = &cpu_time->nt_prev_runnable_sum;
		dst_nt_prev_runnable_sum = &rq->nt_prev_runnable_sum;

		*src_curr_runnable_sum -= p->ravg.curr_window;
		*src_prev_runnable_sum -= p->ravg.prev_window;
		if (new_task) {
			*src_nt_curr_runnable_sum -= p->ravg.curr_window;
			*src_nt_prev_runnable_sum -= p->ravg.prev_window;
		}

		/*
		 * Need to reset curr/prev windows for all CPUs, not just the
		 * ones in the same cluster. Since inter cluster migrations
		 * did not result in the appropriate book keeping, the values
		 * per CPU would be inaccurate.
		 */
		for_each_possible_cpu(i) {
			p->ravg.curr_window_cpu[i] = 0;
			p->ravg.prev_window_cpu[i] = 0;
		}
	}

	*dst_curr_runnable_sum += p->ravg.curr_window;
	*dst_prev_runnable_sum += p->ravg.prev_window;
	if (new_task) {
		*dst_nt_curr_runnable_sum += p->ravg.curr_window;
		*dst_nt_prev_runnable_sum += p->ravg.prev_window;
	}

	/*
	 * When a task enter or exits a group, it's curr and prev windows are
	 * moved to a single CPU. This behavior might be sub-optimal in the
	 * exit case, however, it saves us the overhead of handling inter
	 * cluster migration fixups while the task is part of a related group.
	 */
	p->ravg.curr_window_cpu[cpu] = p->ravg.curr_window;
	p->ravg.prev_window_cpu[cpu] = p->ravg.prev_window;

	trace_sched_migration_update_sum(p, migrate_type, rq);

	BUG_ON((s64)*src_curr_runnable_sum < 0);
	BUG_ON((s64)*src_prev_runnable_sum < 0);
	BUG_ON((s64)*src_nt_curr_runnable_sum < 0);
	BUG_ON((s64)*src_nt_prev_runnable_sum < 0);
}

unsigned int sysctl_sched_little_cluster_coloc_fmin_khz;
static u64 coloc_boost_load;

void walt_map_freq_to_load(void)
{
	struct sched_cluster *cluster;

	for_each_sched_cluster(cluster) {
		if (is_min_capacity_cluster(cluster)) {
			int fcpu = cluster_first_cpu(cluster);

			coloc_boost_load = div64_u64(
				((u64)sched_ravg_window *
				arch_scale_cpu_capacity(NULL, fcpu) *
				sysctl_sched_little_cluster_coloc_fmin_khz),
				(u64)1024 * cpu_max_possible_freq(fcpu));
			coloc_boost_load = div64_u64(coloc_boost_load << 2, 5);
			break;
		}
	}
}

static void walt_update_coloc_boost_load(void)
{
	struct related_thread_group *grp;
	struct sched_cluster *cluster;

	if (!sysctl_sched_little_cluster_coloc_fmin_khz ||
			sysctl_sched_boost == CONSERVATIVE_BOOST)
		return;

	grp = lookup_related_thread_group(DEFAULT_CGROUP_COLOC_ID);
	if (!grp || !grp->preferred_cluster ||
			is_min_capacity_cluster(grp->preferred_cluster))
		return;

	for_each_sched_cluster(cluster) {
		if (is_min_capacity_cluster(cluster)) {
			cluster->coloc_boost_load = coloc_boost_load;
			break;
		}
	}
}

int sched_little_cluster_coloc_fmin_khz_handler(struct ctl_table *table,
				int write, void __user *buffer, size_t *lenp,
				loff_t *ppos)
{
	int ret;
	static DEFINE_MUTEX(mutex);

	mutex_lock(&mutex);

	ret = proc_dointvec_minmax(table, write, buffer, lenp, ppos);
	if (ret || !write)
		goto done;

	walt_map_freq_to_load();

done:
	mutex_unlock(&mutex);
	return ret;
>>>>>>> 90f68500
}
#endif

<<<<<<< HEAD
void update_cpu_cluster_capacity(const cpumask_t *cpus)
{
	int i;
	struct sched_cluster *cluster;
	struct cpumask cpumask;
	unsigned long flags;

	cpumask_copy(&cpumask, cpus);
	acquire_rq_locks_irqsave(cpu_possible_mask, &flags);

	for_each_cpu(i, &cpumask) {
		cluster = cpu_rq(i)->cluster;
		cpumask_andnot(&cpumask, &cpumask, &cluster->cpus);

		cluster->capacity = compute_capacity(cluster);
		cluster->load_scale_factor = compute_load_scale_factor(cluster);
	}

	__update_min_max_capacity();

	release_rq_locks_irqrestore(cpu_possible_mask, &flags);
}

static unsigned long max_cap[NR_CPUS];
static unsigned long thermal_cap_cpu[NR_CPUS];

unsigned long thermal_cap(int cpu)
{
	return thermal_cap_cpu[cpu] ?: SCHED_CAPACITY_SCALE;
}

unsigned long do_thermal_cap(int cpu, unsigned long thermal_max_freq)
{
	struct sched_domain *sd;
	struct sched_group *sg;
	struct rq *rq = cpu_rq(cpu);
	int nr_cap_states;

	if (!max_cap[cpu]) {
		rcu_read_lock();
		sd = rcu_dereference(per_cpu(sd_ea, cpu));
		if (!sd || !sd->groups || !sd->groups->sge ||
		    !sd->groups->sge->cap_states) {
			rcu_read_unlock();
			return rq->cpu_capacity_orig;
		}
		sg = sd->groups;
		nr_cap_states = sg->sge->nr_cap_states;
		max_cap[cpu] = sg->sge->cap_states[nr_cap_states - 1].cap;
		rcu_read_unlock();
	}

	if (cpu_max_table_freq[cpu])
		return div64_ul(thermal_max_freq * max_cap[cpu],
				cpu_max_table_freq[cpu]);
	else
		return rq->cpu_capacity_orig;
}

static DEFINE_SPINLOCK(cpu_freq_min_max_lock);
void sched_update_cpu_freq_min_max(const cpumask_t *cpus, u32 fmin, u32 fmax)
{
	struct cpumask cpumask;
	struct sched_cluster *cluster;
	int i, update_capacity = 0;
	unsigned long flags;

	spin_lock_irqsave(&cpu_freq_min_max_lock, flags);
	cpumask_copy(&cpumask, cpus);

	for_each_cpu(i, &cpumask)
		thermal_cap_cpu[i] = do_thermal_cap(i, fmax);

	for_each_cpu(i, &cpumask) {
		cluster = cpu_rq(i)->cluster;
		cpumask_andnot(&cpumask, &cpumask, &cluster->cpus);
		update_capacity += (cluster->max_mitigated_freq != fmax);
		cluster->max_mitigated_freq = fmax;
=======
/*
 * Runs in hard-irq context. This should ideally run just after the latest
 * window roll-over.
 */
void walt_irq_work(struct irq_work *irq_work)
{
	struct sched_cluster *cluster;
	struct rq *rq;
	int cpu;
	u64 wc, total_grp_load = 0;
	bool is_migration = false;
	int level = 0;

	/* Am I the window rollover work or the migration work? */
	if (irq_work == &walt_migration_irq_work)
		is_migration = true;

	for_each_cpu(cpu, cpu_possible_mask) {
		if (level == 0)
			raw_spin_lock(&cpu_rq(cpu)->lock);
		else
			raw_spin_lock_nested(&cpu_rq(cpu)->lock, level);
		level++;
	}

	wc = sched_ktime_clock();
	walt_load_reported_window = atomic64_read(&walt_irq_work_lastq_ws);

	for_each_sched_cluster(cluster) {
		u64 aggr_grp_load = 0;

		raw_spin_lock(&cluster->load_lock);

		for_each_cpu(cpu, &cluster->cpus) {
			rq = cpu_rq(cpu);
			if (rq->curr) {
				update_task_ravg(rq->curr, rq,
						TASK_UPDATE, wc, 0);
				account_load_subtractions(rq);
				aggr_grp_load += rq->grp_time.prev_runnable_sum;
			}
		}

		cluster->aggr_grp_load = aggr_grp_load;
		total_grp_load = aggr_grp_load;
		cluster->coloc_boost_load = 0;

		raw_spin_unlock(&cluster->load_lock);
>>>>>>> 90f68500
	}
	spin_unlock_irqrestore(&cpu_freq_min_max_lock, flags);

<<<<<<< HEAD
	if (update_capacity)
		update_cpu_cluster_capacity(cpus);
}

void note_task_waking(struct task_struct *p, u64 wallclock)
{
	p->last_wake_ts = wallclock;
}

/*
 * Task's cpu usage is accounted in:
 *	rq->curr/prev_runnable_sum,  when its ->grp is NULL
 *	grp->cpu_time[cpu]->curr/prev_runnable_sum, when its ->grp is !NULL
 *
 * Transfer task's cpu usage between those counters when transitioning between
 * groups
 */
static void transfer_busy_time(struct rq *rq, struct related_thread_group *grp,
				struct task_struct *p, int event)
{
	u64 wallclock;
	struct group_cpu_time *cpu_time;
	u64 *src_curr_runnable_sum, *dst_curr_runnable_sum;
	u64 *src_prev_runnable_sum, *dst_prev_runnable_sum;
	u64 *src_nt_curr_runnable_sum, *dst_nt_curr_runnable_sum;
	u64 *src_nt_prev_runnable_sum, *dst_nt_prev_runnable_sum;
	int migrate_type;
	int cpu = cpu_of(rq);
	bool new_task;
	int i;

	wallclock = sched_ktime_clock();

	update_task_ravg(rq->curr, rq, TASK_UPDATE, wallclock, 0);
	update_task_ravg(p, rq, TASK_UPDATE, wallclock, 0);
	new_task = is_new_task(p);

	cpu_time = &rq->grp_time;
	if (event == ADD_TASK) {
		migrate_type = RQ_TO_GROUP;

		src_curr_runnable_sum = &rq->curr_runnable_sum;
		dst_curr_runnable_sum = &cpu_time->curr_runnable_sum;
		src_prev_runnable_sum = &rq->prev_runnable_sum;
		dst_prev_runnable_sum = &cpu_time->prev_runnable_sum;

		src_nt_curr_runnable_sum = &rq->nt_curr_runnable_sum;
		dst_nt_curr_runnable_sum = &cpu_time->nt_curr_runnable_sum;
		src_nt_prev_runnable_sum = &rq->nt_prev_runnable_sum;
		dst_nt_prev_runnable_sum = &cpu_time->nt_prev_runnable_sum;

		*src_curr_runnable_sum -= p->ravg.curr_window_cpu[cpu];
		*src_prev_runnable_sum -= p->ravg.prev_window_cpu[cpu];
		if (new_task) {
			*src_nt_curr_runnable_sum -=
					p->ravg.curr_window_cpu[cpu];
			*src_nt_prev_runnable_sum -=
					p->ravg.prev_window_cpu[cpu];
		}

		update_cluster_load_subtractions(p, cpu,
				rq->window_start, new_task);

	} else {
		migrate_type = GROUP_TO_RQ;

		src_curr_runnable_sum = &cpu_time->curr_runnable_sum;
		dst_curr_runnable_sum = &rq->curr_runnable_sum;
		src_prev_runnable_sum = &cpu_time->prev_runnable_sum;
		dst_prev_runnable_sum = &rq->prev_runnable_sum;

		src_nt_curr_runnable_sum = &cpu_time->nt_curr_runnable_sum;
		dst_nt_curr_runnable_sum = &rq->nt_curr_runnable_sum;
		src_nt_prev_runnable_sum = &cpu_time->nt_prev_runnable_sum;
		dst_nt_prev_runnable_sum = &rq->nt_prev_runnable_sum;

		*src_curr_runnable_sum -= p->ravg.curr_window;
		*src_prev_runnable_sum -= p->ravg.prev_window;
		if (new_task) {
			*src_nt_curr_runnable_sum -= p->ravg.curr_window;
			*src_nt_prev_runnable_sum -= p->ravg.prev_window;
		}

		/*
		 * Need to reset curr/prev windows for all CPUs, not just the
		 * ones in the same cluster. Since inter cluster migrations
		 * did not result in the appropriate book keeping, the values
		 * per CPU would be inaccurate.
		 */
		for_each_possible_cpu(i) {
			p->ravg.curr_window_cpu[i] = 0;
			p->ravg.prev_window_cpu[i] = 0;
		}
	}

	*dst_curr_runnable_sum += p->ravg.curr_window;
	*dst_prev_runnable_sum += p->ravg.prev_window;
	if (new_task) {
		*dst_nt_curr_runnable_sum += p->ravg.curr_window;
		*dst_nt_prev_runnable_sum += p->ravg.prev_window;
	}

	/*
	 * When a task enter or exits a group, it's curr and prev windows are
	 * moved to a single CPU. This behavior might be sub-optimal in the
	 * exit case, however, it saves us the overhead of handling inter
	 * cluster migration fixups while the task is part of a related group.
	 */
	p->ravg.curr_window_cpu[cpu] = p->ravg.curr_window;
	p->ravg.prev_window_cpu[cpu] = p->ravg.prev_window;

	trace_sched_migration_update_sum(p, migrate_type, rq);

	BUG_ON((s64)*src_curr_runnable_sum < 0);
	BUG_ON((s64)*src_prev_runnable_sum < 0);
	BUG_ON((s64)*src_nt_curr_runnable_sum < 0);
	BUG_ON((s64)*src_nt_prev_runnable_sum < 0);
}

unsigned int sysctl_sched_little_cluster_coloc_fmin_khz;
static u64 coloc_boost_load;

void walt_map_freq_to_load(void)
{
	struct sched_cluster *cluster;

	for_each_sched_cluster(cluster) {
		if (is_min_capacity_cluster(cluster)) {
			int fcpu = cluster_first_cpu(cluster);

			coloc_boost_load = div64_u64(
				((u64)sched_ravg_window *
				arch_scale_cpu_capacity(NULL, fcpu) *
				sysctl_sched_little_cluster_coloc_fmin_khz),
				(u64)1024 * cpu_max_possible_freq(fcpu));
			coloc_boost_load = div64_u64(coloc_boost_load << 2, 5);
			break;
		}
	}
}

static void walt_update_coloc_boost_load(void)
{
	struct related_thread_group *grp;
	struct sched_cluster *cluster;

	if (!sysctl_sched_little_cluster_coloc_fmin_khz ||
			sysctl_sched_boost == CONSERVATIVE_BOOST)
		return;

	grp = lookup_related_thread_group(DEFAULT_CGROUP_COLOC_ID);
	if (!grp || !grp->preferred_cluster ||
			is_min_capacity_cluster(grp->preferred_cluster))
		return;

	for_each_sched_cluster(cluster) {
		if (is_min_capacity_cluster(cluster)) {
			cluster->coloc_boost_load = coloc_boost_load;
			break;
		}
=======
	if (total_grp_load)
		walt_update_coloc_boost_load();

	for_each_sched_cluster(cluster) {
		for_each_cpu(cpu, &cluster->cpus) {
			int nflag = 0;

			rq = cpu_rq(cpu);

			if (is_migration) {
				if (rq->notif_pending) {
					nflag = SCHED_CPUFREQ_INTERCLUSTER_MIG;
					rq->notif_pending = false;
				} else {
					nflag = SCHED_CPUFREQ_FORCE_UPDATE;
				}
			}

			cpufreq_update_util(rq, nflag);
		}
	}

	for_each_cpu(cpu, cpu_possible_mask)
		raw_spin_unlock(&cpu_rq(cpu)->lock);

	if (!is_migration)
		core_ctl_check(this_rq()->window_start);
}

void walt_rotation_checkpoint(int nr_big)
{
	if (!hmp_capable())
		return;
	walt_rotation_enabled = 0;
}

unsigned int walt_get_default_coloc_group_load(void)
{
	struct related_thread_group *grp;
	unsigned long flags;
	u64 total_demand = 0, wallclock;
	struct task_struct *p;
	int min_cap_cpu, scale = 1024;

	grp = lookup_related_thread_group(DEFAULT_CGROUP_COLOC_ID);

	raw_spin_lock_irqsave(&grp->lock, flags);
	if (list_empty(&grp->tasks)) {
		raw_spin_unlock_irqrestore(&grp->lock, flags);
		return 0;
>>>>>>> 90f68500
	}
}

<<<<<<< HEAD
int sched_little_cluster_coloc_fmin_khz_handler(struct ctl_table *table,
				int write, void __user *buffer, size_t *lenp,
				loff_t *ppos)
{
	int ret;
	static DEFINE_MUTEX(mutex);

	mutex_lock(&mutex);

	ret = proc_dointvec_minmax(table, write, buffer, lenp, ppos);
	if (ret || !write)
		goto done;

	walt_map_freq_to_load();

done:
	mutex_unlock(&mutex);
	return ret;
}

/*
 * Runs in hard-irq context. This should ideally run just after the latest
 * window roll-over.
 */
void walt_irq_work(struct irq_work *irq_work)
{
	struct sched_cluster *cluster;
	struct rq *rq;
	int cpu;
	u64 wc, total_grp_load = 0;
	bool is_migration = false;
	int level = 0;

	/* Am I the window rollover work or the migration work? */
	if (irq_work == &walt_migration_irq_work)
		is_migration = true;

	for_each_cpu(cpu, cpu_possible_mask) {
		if (level == 0)
			raw_spin_lock(&cpu_rq(cpu)->lock);
		else
			raw_spin_lock_nested(&cpu_rq(cpu)->lock, level);
		level++;
	}

	wc = sched_ktime_clock();
	walt_load_reported_window = atomic64_read(&walt_irq_work_lastq_ws);

	for_each_sched_cluster(cluster) {
		u64 aggr_grp_load = 0;

		raw_spin_lock(&cluster->load_lock);

		for_each_cpu(cpu, &cluster->cpus) {
			rq = cpu_rq(cpu);
			if (rq->curr) {
				update_task_ravg(rq->curr, rq,
						TASK_UPDATE, wc, 0);
				account_load_subtractions(rq);
				aggr_grp_load += rq->grp_time.prev_runnable_sum;
			}
		}

		cluster->aggr_grp_load = aggr_grp_load;
		total_grp_load = aggr_grp_load;
		cluster->coloc_boost_load = 0;

		raw_spin_unlock(&cluster->load_lock);
	}

	if (total_grp_load)
		walt_update_coloc_boost_load();

	for_each_sched_cluster(cluster) {
		for_each_cpu(cpu, &cluster->cpus) {
			int nflag = 0;

			rq = cpu_rq(cpu);

			if (is_migration) {
				if (rq->notif_pending) {
					nflag = SCHED_CPUFREQ_INTERCLUSTER_MIG;
					rq->notif_pending = false;
				} else {
					nflag = SCHED_CPUFREQ_FORCE_UPDATE;
				}
			}

			cpufreq_update_util(rq, nflag);
		}
	}

	for_each_cpu(cpu, cpu_possible_mask)
		raw_spin_unlock(&cpu_rq(cpu)->lock);

	if (!is_migration)
		core_ctl_check(this_rq()->window_start);
}

void walt_rotation_checkpoint(int nr_big)
{
	if (!hmp_capable())
		return;
	walt_rotation_enabled = 0;
}

int walt_proc_update_handler(struct ctl_table *table, int write,
			     void __user *buffer, size_t *lenp,
			     loff_t *ppos)
{
	int ret;
	unsigned int *data = (unsigned int *)table->data;
	static DEFINE_MUTEX(mutex);

	mutex_lock(&mutex);
	ret = proc_dointvec_minmax(table, write, buffer, lenp, ppos);
	if (ret || !write) {
		mutex_unlock(&mutex);
		return ret;
	}

	if (data == &sysctl_sched_group_upmigrate_pct)
		sched_group_upmigrate =
		    pct_to_real(sysctl_sched_group_upmigrate_pct);
	else if (data == &sysctl_sched_group_downmigrate_pct)
		sched_group_downmigrate =
		    pct_to_real(sysctl_sched_group_downmigrate_pct);
	else
		ret = -EINVAL;
	mutex_unlock(&mutex);

	return ret;
}

static void walt_init_once(void)
{
	init_irq_work(&walt_migration_irq_work, walt_irq_work);
	init_irq_work(&walt_cpufreq_irq_work, walt_irq_work);
	walt_rotate_work_init();

	walt_cpu_util_freq_divisor =
	    (sched_ravg_window >> SCHED_CAPACITY_SHIFT) * 100;

	sched_init_task_load_windows =
		div64_u64((u64)sysctl_sched_init_task_load_pct *
			  (u64)sched_ravg_window, 100);
}

=======
	wallclock = sched_ktime_clock();

	list_for_each_entry(p, &grp->tasks, grp_list) {
		if (p->ravg.mark_start < wallclock -
		    (sched_ravg_window * sched_ravg_hist_size))
			continue;

		total_demand += p->ravg.coloc_demand;
	}

	raw_spin_unlock_irqrestore(&grp->lock, flags);

	/*
	 * Scale the total demand to the lowest capacity CPU and
	 * convert into percentage.
	 *
	 * P = total_demand/sched_ravg_window * 1024/scale * 100
	 */

	min_cap_cpu = this_rq()->rd->min_cap_orig_cpu;
	if (min_cap_cpu != -1)
		scale = arch_scale_cpu_capacity(NULL, min_cap_cpu);

	return div64_u64(total_demand * 1024 * 100,
			(u64)sched_ravg_window * scale);
}

int walt_proc_update_handler(struct ctl_table *table, int write,
			     void __user *buffer, size_t *lenp,
			     loff_t *ppos)
{
	int ret;
	unsigned int *data = (unsigned int *)table->data;
	static DEFINE_MUTEX(mutex);

	mutex_lock(&mutex);
	ret = proc_dointvec_minmax(table, write, buffer, lenp, ppos);
	if (ret || !write) {
		mutex_unlock(&mutex);
		return ret;
	}

	if (data == &sysctl_sched_group_upmigrate_pct)
		sched_group_upmigrate =
		    pct_to_real(sysctl_sched_group_upmigrate_pct);
	else if (data == &sysctl_sched_group_downmigrate_pct)
		sched_group_downmigrate =
		    pct_to_real(sysctl_sched_group_downmigrate_pct);
	else
		ret = -EINVAL;
	mutex_unlock(&mutex);

	return ret;
}

static void walt_init_once(void)
{
	init_irq_work(&walt_migration_irq_work, walt_irq_work);
	init_irq_work(&walt_cpufreq_irq_work, walt_irq_work);
	walt_rotate_work_init();

	walt_cpu_util_freq_divisor =
	    (sched_ravg_window >> SCHED_CAPACITY_SHIFT) * 100;

	sched_init_task_load_windows =
		div64_u64((u64)sysctl_sched_init_task_load_pct *
			  (u64)sched_ravg_window, 100);
}

>>>>>>> 90f68500
void walt_sched_init_rq(struct rq *rq)
{
	int j;

	if (cpu_of(rq) == 0)
		walt_init_once();

	cpumask_set_cpu(cpu_of(rq), &rq->freq_domain_cpumask);
	rq->walt_stats.cumulative_runnable_avg = 0;
	rq->window_start = 0;
	rq->cum_window_start = 0;
	rq->walt_stats.nr_big_tasks = 0;
	rq->walt_flags = 0;
	rq->cur_irqload = 0;
	rq->avg_irqload = 0;
	rq->irqload_ts = 0;
	rq->static_cpu_pwr_cost = 0;
	rq->cc.cycles = 1;
	rq->cc.time = 1;
	rq->cstate = 0;
	rq->wakeup_latency = 0;
	rq->wakeup_energy = 0;

	/*
	 * All cpus part of same cluster by default. This avoids the
	 * need to check for rq->cluster being non-NULL in hot-paths
	 * like select_best_cpu()
	 */
	rq->cluster = &init_cluster;
	rq->curr_runnable_sum = rq->prev_runnable_sum = 0;
	rq->nt_curr_runnable_sum = rq->nt_prev_runnable_sum = 0;
	memset(&rq->grp_time, 0, sizeof(struct group_cpu_time));
	rq->old_busy_time = 0;
	rq->old_estimated_time = 0;
	rq->old_busy_time_group = 0;
	rq->walt_stats.pred_demands_sum = 0;
	rq->ed_task = NULL;
	rq->curr_table = 0;
	rq->prev_top = 0;
	rq->curr_top = 0;
	rq->last_cc_update = 0;
	rq->cycles = 0;
	for (j = 0; j < NUM_TRACKED_WINDOWS; j++) {
		memset(&rq->load_subs[j], 0,
				sizeof(struct load_subtractions));
		rq->top_tasks[j] = kcalloc(NUM_LOAD_INDICES,
				sizeof(u8), GFP_NOWAIT);
		/* No other choice */
		BUG_ON(!rq->top_tasks[j]);
		clear_top_tasks_bitmap(rq->top_tasks_bitmap[j]);
	}
	rq->cum_window_demand = 0;
	rq->notif_pending = false;
}<|MERGE_RESOLUTION|>--- conflicted
+++ resolved
@@ -120,11 +120,7 @@
 #define MAX_SCHED_RAVG_WINDOW ((1000000000 / TICK_NSEC) * TICK_NSEC)
 
 /* true -> use PELT based load stats, false -> use window-based load stats */
-<<<<<<< HEAD
-bool __read_mostly walt_disabled = false;
-=======
 bool __read_mostly walt_disabled = true;
->>>>>>> 90f68500
 
 __read_mostly unsigned int sysctl_sched_cpu_high_irqload = (10 * NSEC_PER_MSEC);
 
@@ -182,7 +178,6 @@
 unsigned int max_possible_capacity = 1024; /* max(rq->max_possible_capacity) */
 unsigned int
 min_max_possible_capacity = 1024; /* min(rq->max_possible_capacity) */
-<<<<<<< HEAD
 
 /* Temporarily disable window-stats activity on all cpus */
 unsigned int __read_mostly sched_disable_window_stats;
@@ -207,32 +202,6 @@
  */
 __read_mostly unsigned int sysctl_sched_freq_reporting_policy;
 
-=======
-
-/* Temporarily disable window-stats activity on all cpus */
-unsigned int __read_mostly sched_disable_window_stats;
-
-/*
- * Task load is categorized into buckets for the purpose of top task tracking.
- * The entire range of load from 0 to sched_ravg_window needs to be covered
- * in NUM_LOAD_INDICES number of buckets. Therefore the size of each bucket
- * is given by sched_ravg_window / NUM_LOAD_INDICES. Since the default value
- * of sched_ravg_window is MIN_SCHED_RAVG_WINDOW, use that to compute
- * sched_load_granule.
- */
-__read_mostly unsigned int sched_load_granule =
-			MIN_SCHED_RAVG_WINDOW / NUM_LOAD_INDICES;
-/* Size of bitmaps maintained to track top tasks */
-static const unsigned int top_tasks_bitmap_size =
-		BITS_TO_LONGS(NUM_LOAD_INDICES + 1) * sizeof(unsigned long);
-
-/*
- * This governs what load needs to be used when reporting CPU busy time
- * to the cpufreq governor.
- */
-__read_mostly unsigned int sysctl_sched_freq_reporting_policy;
-
->>>>>>> 90f68500
 static int __init set_sched_ravg_window(char *str)
 {
 	unsigned int window_size;
@@ -337,11 +306,7 @@
  *	C1 busy time = 5 + 5 + 6 = 16ms
  *
  */
-<<<<<<< HEAD
-__read_mostly int sched_freq_aggregate_threshold;
-=======
 __read_mostly bool sched_freq_aggr_en;
->>>>>>> 90f68500
 
 static u64
 update_window_start(struct rq *rq, u64 wallclock, int event)
@@ -560,10 +525,6 @@
 u64 freq_policy_load(struct rq *rq)
 {
 	unsigned int reporting_policy = sysctl_sched_freq_reporting_policy;
-<<<<<<< HEAD
-	int freq_aggr_thresh = sched_freq_aggregate_threshold;
-=======
->>>>>>> 90f68500
 	struct sched_cluster *cluster = rq->cluster;
 	u64 aggr_grp_load = cluster->aggr_grp_load;
 	u64 load, tt_load = 0;
@@ -574,11 +535,7 @@
 		goto done;
 	}
 
-<<<<<<< HEAD
-	if (aggr_grp_load > freq_aggr_thresh)
-=======
 	if (sched_freq_aggr_en)
->>>>>>> 90f68500
 		load = rq->prev_runnable_sum + aggr_grp_load;
 	else
 		load = rq->prev_runnable_sum + rq->grp_time.prev_runnable_sum;
@@ -601,11 +558,7 @@
 	}
 
 done:
-<<<<<<< HEAD
-	trace_sched_load_to_gov(rq, aggr_grp_load, tt_load, freq_aggr_thresh,
-=======
 	trace_sched_load_to_gov(rq, aggr_grp_load, tt_load, sched_freq_aggr_en,
->>>>>>> 90f68500
 				load, reporting_policy, walt_rotation_enabled,
 				sysctl_sched_little_cluster_coloc_fmin_khz,
 				coloc_boost_load);
@@ -658,17 +611,10 @@
 
 	if (index == NUM_LOAD_INDICES)
 		return 0;
-<<<<<<< HEAD
 
 	return NUM_LOAD_INDICES - 1 - index;
 }
 
-=======
-
-	return NUM_LOAD_INDICES - 1 - index;
-}
-
->>>>>>> 90f68500
 static bool get_subtraction_index(struct rq *rq, u64 ws)
 {
 	int i;
@@ -698,7 +644,6 @@
 	if (new_task)
 		rq->load_subs[index].new_subs += sub_load;
 }
-<<<<<<< HEAD
 
 void update_cluster_load_subtractions(struct task_struct *p,
 					int cpu, u64 ws, bool new_task)
@@ -715,24 +660,6 @@
 		struct rq *rq = cpu_rq(i);
 		int index;
 
-=======
-
-void update_cluster_load_subtractions(struct task_struct *p,
-					int cpu, u64 ws, bool new_task)
-{
-	struct sched_cluster *cluster = cpu_cluster(cpu);
-	struct cpumask cluster_cpus = cluster->cpus;
-	u64 prev_ws = ws - sched_ravg_window;
-	int i;
-
-	cpumask_clear_cpu(cpu, &cluster_cpus);
-	raw_spin_lock(&cluster->load_lock);
-
-	for_each_cpu(i, &cluster_cpus) {
-		struct rq *rq = cpu_rq(i);
-		int index;
-
->>>>>>> 90f68500
 		if (p->ravg.curr_window_cpu[i]) {
 			index = get_subtraction_index(rq, ws);
 			update_rq_load_subtractions(index, rq,
@@ -759,7 +686,6 @@
 
 	if (same_freq_domain(new_cpu, task_cpu))
 		return;
-<<<<<<< HEAD
 
 	p->ravg.curr_window_cpu[new_cpu] = p->ravg.curr_window;
 	p->ravg.prev_window_cpu[new_cpu] = p->ravg.prev_window;
@@ -783,31 +709,6 @@
 	p->ravg.curr_window_cpu[task_cpu] = 0;
 	p->ravg.prev_window_cpu[task_cpu] = 0;
 
-=======
-
-	p->ravg.curr_window_cpu[new_cpu] = p->ravg.curr_window;
-	p->ravg.prev_window_cpu[new_cpu] = p->ravg.prev_window;
-
-	dest_rq->curr_runnable_sum += p->ravg.curr_window;
-	dest_rq->prev_runnable_sum += p->ravg.prev_window;
-
-	src_rq->curr_runnable_sum -=  p->ravg.curr_window_cpu[task_cpu];
-	src_rq->prev_runnable_sum -=  p->ravg.prev_window_cpu[task_cpu];
-
-	if (new_task) {
-		dest_rq->nt_curr_runnable_sum += p->ravg.curr_window;
-		dest_rq->nt_prev_runnable_sum += p->ravg.prev_window;
-
-		src_rq->nt_curr_runnable_sum -=
-				p->ravg.curr_window_cpu[task_cpu];
-		src_rq->nt_prev_runnable_sum -=
-				p->ravg.prev_window_cpu[task_cpu];
-	}
-
-	p->ravg.curr_window_cpu[task_cpu] = 0;
-	p->ravg.prev_window_cpu[task_cpu] = 0;
-
->>>>>>> 90f68500
 	update_cluster_load_subtractions(p, task_cpu,
 			src_rq->window_start, new_task);
 
@@ -1269,8 +1170,6 @@
 		if (curr_table[new_index] == 1)
 			__set_bit(NUM_LOAD_INDICES - new_index - 1,
 				rq->top_tasks_bitmap[curr]);
-<<<<<<< HEAD
-=======
 
 		return;
 	}
@@ -3028,1820 +2927,24 @@
 {
 	struct related_thread_group *grp = NULL;
 	unsigned long flags;
->>>>>>> 90f68500
 
 	grp = lookup_related_thread_group(DEFAULT_CGROUP_COLOC_ID);
 	write_lock_irqsave(&related_thread_group_lock, flags);
 	list_add(&grp->list, &active_related_thread_groups);
 	write_unlock_irqrestore(&related_thread_group_lock, flags);
 
-<<<<<<< HEAD
-	/*
-	 * The window has rolled over for this task. By the time we get
-	 * here, curr/prev swaps would has already occurred. So we need
-	 * to use prev_window for the new index.
-	 */
-	update_index = load_to_index(prev_window);
-
-	if (full_window) {
-		/*
-		 * Two cases here. Either 'p' ran for the entire window or
-		 * it didn't run at all. In either case there is no entry
-		 * in the prev table. If 'p' ran the entire window, we just
-		 * need to create a new entry in the prev table. In this case
-		 * update_index will be correspond to sched_ravg_window
-		 * so we can unconditionally update the top index.
-		 */
-		if (prev_window) {
-			prev_table[update_index] += 1;
-			rq->prev_top = update_index;
-		}
-
-		if (prev_table[update_index] == 1)
-			__set_bit(NUM_LOAD_INDICES - update_index - 1,
-				rq->top_tasks_bitmap[prev]);
-	} else {
-		zero_index_update = !old_curr_window && prev_window;
-		if (old_index != update_index || zero_index_update) {
-			if (old_curr_window)
-				prev_table[old_index] -= 1;
-
-			prev_table[update_index] += 1;
-
-			if (update_index > rq->prev_top)
-				rq->prev_top = update_index;
-
-			if (!prev_table[old_index])
-				__clear_bit(NUM_LOAD_INDICES - old_index - 1,
-						rq->top_tasks_bitmap[prev]);
-
-			if (prev_table[update_index] == 1)
-				__set_bit(NUM_LOAD_INDICES - update_index - 1,
-						rq->top_tasks_bitmap[prev]);
-		}
-	}
-
-	if (curr_window) {
-		curr_table[new_index] += 1;
-
-		if (new_index > rq->curr_top)
-			rq->curr_top = new_index;
-
-		if (curr_table[new_index] == 1)
-			__set_bit(NUM_LOAD_INDICES - new_index - 1,
-				rq->top_tasks_bitmap[curr]);
-	}
-=======
 	return 0;
->>>>>>> 90f68500
 }
 late_initcall(create_default_coloc_group);
 
-<<<<<<< HEAD
-static void rollover_top_tasks(struct rq *rq, bool full_window)
-{
-	u8 curr_table = rq->curr_table;
-	u8 prev_table = 1 - curr_table;
-	int curr_top = rq->curr_top;
-
-	clear_top_tasks_table(rq->top_tasks[prev_table]);
-	clear_top_tasks_bitmap(rq->top_tasks_bitmap[prev_table]);
-
-	if (full_window) {
-		curr_top = 0;
-		clear_top_tasks_table(rq->top_tasks[curr_table]);
-		clear_top_tasks_bitmap(
-				rq->top_tasks_bitmap[curr_table]);
-	}
-
-	rq->curr_table = prev_table;
-	rq->prev_top = curr_top;
-	rq->curr_top = 0;
-}
-
-static u32 empty_windows[NR_CPUS];
-
-static void rollover_task_window(struct task_struct *p, bool full_window)
-{
-	u32 *curr_cpu_windows = empty_windows;
-	u32 curr_window;
-	int i;
-
-	/* Rollover the sum */
-	curr_window = 0;
-
-	if (!full_window) {
-		curr_window = p->ravg.curr_window;
-		curr_cpu_windows = p->ravg.curr_window_cpu;
-	}
-
-	p->ravg.prev_window = curr_window;
-	p->ravg.curr_window = 0;
-
-	/* Roll over individual CPU contributions */
-	for (i = 0; i < nr_cpu_ids; i++) {
-		p->ravg.prev_window_cpu[i] = curr_cpu_windows[i];
-		p->ravg.curr_window_cpu[i] = 0;
-	}
-}
-
-void sched_set_io_is_busy(int val)
-{
-	sched_io_is_busy = val;
-}
-
-static inline int cpu_is_waiting_on_io(struct rq *rq)
-{
-	if (!sched_io_is_busy)
-		return 0;
-
-	return atomic_read(&rq->nr_iowait);
-=======
 int sync_cgroup_colocation(struct task_struct *p, bool insert)
 {
 	unsigned int grp_id = insert ? DEFAULT_CGROUP_COLOC_ID : 0;
 
 	return __sched_set_group_id(p, grp_id);
->>>>>>> 90f68500
 }
 #endif
 
-<<<<<<< HEAD
-static int account_busy_for_cpu_time(struct rq *rq, struct task_struct *p,
-				     u64 irqtime, int event)
-{
-	if (is_idle_task(p)) {
-		/* TASK_WAKE && TASK_MIGRATE is not possible on idle task! */
-		if (event == PICK_NEXT_TASK)
-			return 0;
-
-		/* PUT_PREV_TASK, TASK_UPDATE && IRQ_UPDATE are left */
-		return irqtime || cpu_is_waiting_on_io(rq);
-	}
-
-	if (event == TASK_WAKE)
-		return 0;
-
-	if (event == PUT_PREV_TASK || event == IRQ_UPDATE)
-		return 1;
-
-	/*
-	 * TASK_UPDATE can be called on sleeping task, when its moved between
-	 * related groups
-	 */
-	if (event == TASK_UPDATE) {
-		if (rq->curr == p)
-			return 1;
-
-		return p->on_rq ? SCHED_FREQ_ACCOUNT_WAIT_TIME : 0;
-	}
-
-	/* TASK_MIGRATE, PICK_NEXT_TASK left */
-	return SCHED_FREQ_ACCOUNT_WAIT_TIME;
-}
-
-#define DIV64_U64_ROUNDUP(X, Y) div64_u64((X) + (Y - 1), Y)
-
-static inline u64 scale_exec_time(u64 delta, struct rq *rq)
-{
-	u32 freq;
-
-	freq = cpu_cycles_to_freq(rq->cc.cycles, rq->cc.time);
-	delta = DIV64_U64_ROUNDUP(delta * freq, max_possible_freq);
-	delta *= rq->cluster->exec_scale_factor;
-	delta >>= 10;
-
-	return delta;
-}
-
-/* Convert busy time to frequency equivalent
- * Assumes load is scaled to 1024
- */
-static inline unsigned int load_to_freq(struct rq *rq, unsigned int load)
-{
-	return mult_frac(cpu_max_possible_freq(cpu_of(rq)), load,
-			 (unsigned int) capacity_orig_of(cpu_of(rq)));
-}
-
-bool do_pl_notif(struct rq *rq)
-{
-	u64 prev = rq->old_busy_time;
-	u64 pl = rq->walt_stats.pred_demands_sum;
-	int cpu = cpu_of(rq);
-
-	/* If already at max freq, bail out */
-	if (capacity_orig_of(cpu) == capacity_curr_of(cpu))
-		return false;
-
-	prev = max(prev, rq->old_estimated_time);
-
-	pl = div64_u64(pl, sched_ravg_window >> SCHED_CAPACITY_SHIFT);
-
-	/* 400 MHz filter. */
-	return (pl > prev) && (load_to_freq(rq, pl - prev) > 400000);
-}
-
-static void rollover_cpu_window(struct rq *rq, bool full_window)
-{
-	u64 curr_sum = rq->curr_runnable_sum;
-	u64 nt_curr_sum = rq->nt_curr_runnable_sum;
-	u64 grp_curr_sum = rq->grp_time.curr_runnable_sum;
-	u64 grp_nt_curr_sum = rq->grp_time.nt_curr_runnable_sum;
-
-	if (unlikely(full_window)) {
-		curr_sum = 0;
-		nt_curr_sum = 0;
-		grp_curr_sum = 0;
-		grp_nt_curr_sum = 0;
-	}
-
-	rq->prev_runnable_sum = curr_sum;
-	rq->nt_prev_runnable_sum = nt_curr_sum;
-	rq->grp_time.prev_runnable_sum = grp_curr_sum;
-	rq->grp_time.nt_prev_runnable_sum = grp_nt_curr_sum;
-
-	rq->curr_runnable_sum = 0;
-	rq->nt_curr_runnable_sum = 0;
-	rq->grp_time.curr_runnable_sum = 0;
-	rq->grp_time.nt_curr_runnable_sum = 0;
-}
-
-/*
- * Account cpu activity in its busy time counters (rq->curr/prev_runnable_sum)
- */
-static void update_cpu_busy_time(struct task_struct *p, struct rq *rq,
-				 int event, u64 wallclock, u64 irqtime)
-{
-	int new_window, full_window = 0;
-	int p_is_curr_task = (p == rq->curr);
-	u64 mark_start = p->ravg.mark_start;
-	u64 window_start = rq->window_start;
-	u32 window_size = sched_ravg_window;
-	u64 delta;
-	u64 *curr_runnable_sum = &rq->curr_runnable_sum;
-	u64 *prev_runnable_sum = &rq->prev_runnable_sum;
-	u64 *nt_curr_runnable_sum = &rq->nt_curr_runnable_sum;
-	u64 *nt_prev_runnable_sum = &rq->nt_prev_runnable_sum;
-	bool new_task;
-	struct related_thread_group *grp;
-	int cpu = rq->cpu;
-	u32 old_curr_window = p->ravg.curr_window;
-
-	new_window = mark_start < window_start;
-	if (new_window) {
-		full_window = (window_start - mark_start) >= window_size;
-		if (p->ravg.active_windows < USHRT_MAX)
-			p->ravg.active_windows++;
-	}
-
-	new_task = is_new_task(p);
-
-	/*
-	 * Handle per-task window rollover. We don't care about the idle
-	 * task or exiting tasks.
-	 */
-	if (!is_idle_task(p) && !exiting_task(p)) {
-		if (new_window)
-			rollover_task_window(p, full_window);
-	}
-
-	if (p_is_curr_task && new_window) {
-		rollover_cpu_window(rq, full_window);
-		rollover_top_tasks(rq, full_window);
-	}
-
-	if (!account_busy_for_cpu_time(rq, p, irqtime, event))
-		goto done;
-
-	grp = p->grp;
-	if (grp) {
-		struct group_cpu_time *cpu_time = &rq->grp_time;
-
-		curr_runnable_sum = &cpu_time->curr_runnable_sum;
-		prev_runnable_sum = &cpu_time->prev_runnable_sum;
-
-		nt_curr_runnable_sum = &cpu_time->nt_curr_runnable_sum;
-		nt_prev_runnable_sum = &cpu_time->nt_prev_runnable_sum;
-	}
-
-	if (!new_window) {
-		/*
-		 * account_busy_for_cpu_time() = 1 so busy time needs
-		 * to be accounted to the current window. No rollover
-		 * since we didn't start a new window. An example of this is
-		 * when a task starts execution and then sleeps within the
-		 * same window.
-		 */
-
-		if (!irqtime || !is_idle_task(p) || cpu_is_waiting_on_io(rq))
-			delta = wallclock - mark_start;
-		else
-			delta = irqtime;
-		delta = scale_exec_time(delta, rq);
-		*curr_runnable_sum += delta;
-		if (new_task)
-			*nt_curr_runnable_sum += delta;
-
-		if (!is_idle_task(p) && !exiting_task(p)) {
-			p->ravg.curr_window += delta;
-			p->ravg.curr_window_cpu[cpu] += delta;
-		}
-
-		goto done;
-	}
-
-	if (!p_is_curr_task) {
-		/*
-		 * account_busy_for_cpu_time() = 1 so busy time needs
-		 * to be accounted to the current window. A new window
-		 * has also started, but p is not the current task, so the
-		 * window is not rolled over - just split up and account
-		 * as necessary into curr and prev. The window is only
-		 * rolled over when a new window is processed for the current
-		 * task.
-		 *
-		 * Irqtime can't be accounted by a task that isn't the
-		 * currently running task.
-		 */
-
-		if (!full_window) {
-			/*
-			 * A full window hasn't elapsed, account partial
-			 * contribution to previous completed window.
-			 */
-			delta = scale_exec_time(window_start - mark_start, rq);
-			if (!exiting_task(p)) {
-				p->ravg.prev_window += delta;
-				p->ravg.prev_window_cpu[cpu] += delta;
-			}
-		} else {
-			/*
-			 * Since at least one full window has elapsed,
-			 * the contribution to the previous window is the
-			 * full window (window_size).
-			 */
-			delta = scale_exec_time(window_size, rq);
-			if (!exiting_task(p)) {
-				p->ravg.prev_window = delta;
-				p->ravg.prev_window_cpu[cpu] = delta;
-			}
-		}
-
-		*prev_runnable_sum += delta;
-		if (new_task)
-			*nt_prev_runnable_sum += delta;
-
-		/* Account piece of busy time in the current window. */
-		delta = scale_exec_time(wallclock - window_start, rq);
-		*curr_runnable_sum += delta;
-		if (new_task)
-			*nt_curr_runnable_sum += delta;
-
-		if (!exiting_task(p)) {
-			p->ravg.curr_window = delta;
-			p->ravg.curr_window_cpu[cpu] = delta;
-		}
-
-		goto done;
-	}
-
-	if (!irqtime || !is_idle_task(p) || cpu_is_waiting_on_io(rq)) {
-		/*
-		 * account_busy_for_cpu_time() = 1 so busy time needs
-		 * to be accounted to the current window. A new window
-		 * has started and p is the current task so rollover is
-		 * needed. If any of these three above conditions are true
-		 * then this busy time can't be accounted as irqtime.
-		 *
-		 * Busy time for the idle task or exiting tasks need not
-		 * be accounted.
-		 *
-		 * An example of this would be a task that starts execution
-		 * and then sleeps once a new window has begun.
-		 */
-
-		if (!full_window) {
-			/*
-			 * A full window hasn't elapsed, account partial
-			 * contribution to previous completed window.
-			 */
-			delta = scale_exec_time(window_start - mark_start, rq);
-			if (!is_idle_task(p) && !exiting_task(p)) {
-				p->ravg.prev_window += delta;
-				p->ravg.prev_window_cpu[cpu] += delta;
-			}
-		} else {
-			/*
-			 * Since at least one full window has elapsed,
-			 * the contribution to the previous window is the
-			 * full window (window_size).
-			 */
-			delta = scale_exec_time(window_size, rq);
-			if (!is_idle_task(p) && !exiting_task(p)) {
-				p->ravg.prev_window = delta;
-				p->ravg.prev_window_cpu[cpu] = delta;
-			}
-		}
-
-		/*
-		 * Rollover is done here by overwriting the values in
-		 * prev_runnable_sum and curr_runnable_sum.
-		 */
-		*prev_runnable_sum += delta;
-		if (new_task)
-			*nt_prev_runnable_sum += delta;
-
-		/* Account piece of busy time in the current window. */
-		delta = scale_exec_time(wallclock - window_start, rq);
-		*curr_runnable_sum += delta;
-		if (new_task)
-			*nt_curr_runnable_sum += delta;
-
-		if (!is_idle_task(p) && !exiting_task(p)) {
-			p->ravg.curr_window = delta;
-			p->ravg.curr_window_cpu[cpu] = delta;
-		}
-
-		goto done;
-	}
-
-	if (irqtime) {
-		/*
-		 * account_busy_for_cpu_time() = 1 so busy time needs
-		 * to be accounted to the current window. A new window
-		 * has started and p is the current task so rollover is
-		 * needed. The current task must be the idle task because
-		 * irqtime is not accounted for any other task.
-		 *
-		 * Irqtime will be accounted each time we process IRQ activity
-		 * after a period of idleness, so we know the IRQ busy time
-		 * started at wallclock - irqtime.
-		 */
-
-		BUG_ON(!is_idle_task(p));
-		mark_start = wallclock - irqtime;
-
-		/*
-		 * Roll window over. If IRQ busy time was just in the current
-		 * window then that is all that need be accounted.
-		 */
-		if (mark_start > window_start) {
-			*curr_runnable_sum = scale_exec_time(irqtime, rq);
-			return;
-		}
-
-		/*
-		 * The IRQ busy time spanned multiple windows. Process the
-		 * busy time preceding the current window start first.
-		 */
-		delta = window_start - mark_start;
-		if (delta > window_size)
-			delta = window_size;
-		delta = scale_exec_time(delta, rq);
-		*prev_runnable_sum += delta;
-
-		/* Process the remaining IRQ busy time in the current window. */
-		delta = wallclock - window_start;
-		rq->curr_runnable_sum = scale_exec_time(delta, rq);
-
-		return;
-	}
-
-done:
-	if (!is_idle_task(p) && !exiting_task(p))
-		update_top_tasks(p, rq, old_curr_window,
-					new_window, full_window);
-}
-
-
-static inline u32 predict_and_update_buckets(struct rq *rq,
-			struct task_struct *p, u32 runtime) {
-
-	int bidx;
-	u32 pred_demand;
-
-	if (!sched_predl)
-		return 0;
-
-	bidx = busy_to_bucket(runtime);
-	pred_demand = get_pred_busy(rq, p, bidx, runtime);
-	bucket_increase(p->ravg.busy_buckets, bidx);
-
-	return pred_demand;
-}
-
-static int
-account_busy_for_task_demand(struct rq *rq, struct task_struct *p, int event)
-{
-	/*
-	 * No need to bother updating task demand for exiting tasks
-	 * or the idle task.
-	 */
-	if (exiting_task(p) || is_idle_task(p))
-		return 0;
-
-	/*
-	 * When a task is waking up it is completing a segment of non-busy
-	 * time. Likewise, if wait time is not treated as busy time, then
-	 * when a task begins to run or is migrated, it is not running and
-	 * is completing a segment of non-busy time.
-	 */
-	if (event == TASK_WAKE || (!SCHED_ACCOUNT_WAIT_TIME &&
-			 (event == PICK_NEXT_TASK || event == TASK_MIGRATE)))
-		return 0;
-
-	/*
-	 * TASK_UPDATE can be called on sleeping task, when its moved between
-	 * related groups
-	 */
-	if (event == TASK_UPDATE) {
-		if (rq->curr == p)
-			return 1;
-
-		return p->on_rq ? SCHED_ACCOUNT_WAIT_TIME : 0;
-	}
-
-	return 1;
-}
-
-/*
- * Called when new window is starting for a task, to record cpu usage over
- * recently concluded window(s). Normally 'samples' should be 1. It can be > 1
- * when, say, a real-time task runs without preemption for several windows at a
- * stretch.
- */
-static void update_history(struct rq *rq, struct task_struct *p,
-			 u32 runtime, int samples, int event)
-{
-	u32 *hist = &p->ravg.sum_history[0];
-	int ridx, widx;
-	u32 max = 0, avg, demand, pred_demand;
-	u64 sum = 0;
-	u64 prev_demand;
-
-	/* Ignore windows where task had no activity */
-	if (!runtime || is_idle_task(p) || exiting_task(p) || !samples)
-		goto done;
-
-	prev_demand = p->ravg.demand;
-
-	/* Push new 'runtime' value onto stack */
-	widx = sched_ravg_hist_size - 1;
-	ridx = widx - samples;
-	for (; ridx >= 0; --widx, --ridx) {
-		hist[widx] = hist[ridx];
-		sum += hist[widx];
-		if (hist[widx] > max)
-			max = hist[widx];
-	}
-
-	for (widx = 0; widx < samples && widx < sched_ravg_hist_size; widx++) {
-		hist[widx] = runtime;
-		sum += hist[widx];
-		if (hist[widx] > max)
-			max = hist[widx];
-	}
-
-	p->ravg.sum = 0;
-
-	if (sched_window_stats_policy == WINDOW_STATS_RECENT) {
-		demand = runtime;
-	} else if (sched_window_stats_policy == WINDOW_STATS_MAX) {
-		demand = max;
-	} else {
-		avg = div64_u64(sum, sched_ravg_hist_size);
-		if (sched_window_stats_policy == WINDOW_STATS_AVG)
-			demand = avg;
-		else
-			demand = max(avg, runtime);
-	}
-	pred_demand = predict_and_update_buckets(rq, p, runtime);
-
-	/*
-	 * A throttled deadline sched class task gets dequeued without
-	 * changing p->on_rq. Since the dequeue decrements walt stats
-	 * avoid decrementing it here again.
-	 *
-	 * When window is rolled over, the cumulative window demand
-	 * is reset to the cumulative runnable average (contribution from
-	 * the tasks on the runqueue). If the current task is dequeued
-	 * already, it's demand is not included in the cumulative runnable
-	 * average. So add the task demand separately to cumulative window
-	 * demand.
-	 */
-	if (!task_has_dl_policy(p) || !p->dl.dl_throttled) {
-		if (task_on_rq_queued(p))
-			p->sched_class->fixup_walt_sched_stats(rq, p, demand,
-							       pred_demand);
-		else if (rq->curr == p)
-			walt_fixup_cum_window_demand(rq, demand);
-	}
-
-	p->ravg.demand = demand;
-	p->ravg.coloc_demand = div64_u64(sum, sched_ravg_hist_size);
-	p->ravg.pred_demand = pred_demand;
-
-done:
-	trace_sched_update_history(rq, p, runtime, samples, event);
-}
-
-static u64 add_to_task_demand(struct rq *rq, struct task_struct *p, u64 delta)
-{
-	delta = scale_exec_time(delta, rq);
-	p->ravg.sum += delta;
-	if (unlikely(p->ravg.sum > sched_ravg_window))
-		p->ravg.sum = sched_ravg_window;
-
-	return delta;
-}
-
-/*
- * Account cpu demand of task and/or update task's cpu demand history
- *
- * ms = p->ravg.mark_start;
- * wc = wallclock
- * ws = rq->window_start
- *
- * Three possibilities:
- *
- *	a) Task event is contained within one window.
- *		window_start < mark_start < wallclock
- *
- *		ws   ms  wc
- *		|    |   |
- *		V    V   V
- *		|---------------|
- *
- *	In this case, p->ravg.sum is updated *iff* event is appropriate
- *	(ex: event == PUT_PREV_TASK)
- *
- *	b) Task event spans two windows.
- *		mark_start < window_start < wallclock
- *
- *		ms   ws   wc
- *		|    |    |
- *		V    V    V
- *		-----|-------------------
- *
- *	In this case, p->ravg.sum is updated with (ws - ms) *iff* event
- *	is appropriate, then a new window sample is recorded followed
- *	by p->ravg.sum being set to (wc - ws) *iff* event is appropriate.
- *
- *	c) Task event spans more than two windows.
- *
- *		ms ws_tmp			   ws  wc
- *		|  |				   |   |
- *		V  V				   V   V
- *		---|-------|-------|-------|-------|------
- *		   |				   |
- *		   |<------ nr_full_windows ------>|
- *
- *	In this case, p->ravg.sum is updated with (ws_tmp - ms) first *iff*
- *	event is appropriate, window sample of p->ravg.sum is recorded,
- *	'nr_full_window' samples of window_size is also recorded *iff*
- *	event is appropriate and finally p->ravg.sum is set to (wc - ws)
- *	*iff* event is appropriate.
- *
- * IMPORTANT : Leave p->ravg.mark_start unchanged, as update_cpu_busy_time()
- * depends on it!
- */
-static u64 update_task_demand(struct task_struct *p, struct rq *rq,
-			       int event, u64 wallclock)
-{
-	u64 mark_start = p->ravg.mark_start;
-	u64 delta, window_start = rq->window_start;
-	int new_window, nr_full_windows;
-	u32 window_size = sched_ravg_window;
-	u64 runtime;
-
-	new_window = mark_start < window_start;
-	if (!account_busy_for_task_demand(rq, p, event)) {
-		if (new_window)
-			/*
-			 * If the time accounted isn't being accounted as
-			 * busy time, and a new window started, only the
-			 * previous window need be closed out with the
-			 * pre-existing demand. Multiple windows may have
-			 * elapsed, but since empty windows are dropped,
-			 * it is not necessary to account those.
-			 */
-			update_history(rq, p, p->ravg.sum, 1, event);
-		return 0;
-	}
-
-	if (!new_window) {
-		/*
-		 * The simple case - busy time contained within the existing
-		 * window.
-		 */
-		return add_to_task_demand(rq, p, wallclock - mark_start);
-	}
-
-	/*
-	 * Busy time spans at least two windows. Temporarily rewind
-	 * window_start to first window boundary after mark_start.
-	 */
-	delta = window_start - mark_start;
-	nr_full_windows = div64_u64(delta, window_size);
-	window_start -= (u64)nr_full_windows * (u64)window_size;
-
-	/* Process (window_start - mark_start) first */
-	runtime = add_to_task_demand(rq, p, window_start - mark_start);
-
-	/* Push new sample(s) into task's demand history */
-	update_history(rq, p, p->ravg.sum, 1, event);
-	if (nr_full_windows) {
-		u64 scaled_window = scale_exec_time(window_size, rq);
-
-		update_history(rq, p, scaled_window, nr_full_windows, event);
-		runtime += nr_full_windows * scaled_window;
-	}
-
-	/*
-	 * Roll window_start back to current to process any remainder
-	 * in current window.
-	 */
-	window_start += (u64)nr_full_windows * (u64)window_size;
-
-	/* Process (wallclock - window_start) next */
-	mark_start = window_start;
-	runtime += add_to_task_demand(rq, p, wallclock - mark_start);
-
-	return runtime;
-}
-
-static void
-update_task_rq_cpu_cycles(struct task_struct *p, struct rq *rq, int event,
-			  u64 wallclock, u64 irqtime)
-{
-	u64 cur_cycles;
-	int cpu = cpu_of(rq);
-
-	lockdep_assert_held(&rq->lock);
-
-	if (!use_cycle_counter) {
-		rq->cc.cycles = cpu_cur_freq(cpu);
-		rq->cc.time = 1;
-		return;
-	}
-
-	cur_cycles = read_cycle_counter(cpu, wallclock);
-
-	/*
-	 * If current task is idle task and irqtime == 0 CPU was
-	 * indeed idle and probably its cycle counter was not
-	 * increasing.  We still need estimatied CPU frequency
-	 * for IO wait time accounting.  Use the previously
-	 * calculated frequency in such a case.
-	 */
-	if (!is_idle_task(rq->curr) || irqtime) {
-		if (unlikely(cur_cycles < p->cpu_cycles))
-			rq->cc.cycles = cur_cycles + (U64_MAX - p->cpu_cycles);
-		else
-			rq->cc.cycles = cur_cycles - p->cpu_cycles;
-		rq->cc.cycles = rq->cc.cycles * NSEC_PER_MSEC;
-
-		if (event == IRQ_UPDATE && is_idle_task(p))
-			/*
-			 * Time between mark_start of idle task and IRQ handler
-			 * entry time is CPU cycle counter stall period.
-			 * Upon IRQ handler entry sched_account_irqstart()
-			 * replenishes idle task's cpu cycle counter so
-			 * rq->cc.cycles now represents increased cycles during
-			 * IRQ handler rather than time between idle entry and
-			 * IRQ exit.  Thus use irqtime as time delta.
-			 */
-			rq->cc.time = irqtime;
-		else
-			rq->cc.time = wallclock - p->ravg.mark_start;
-		BUG_ON((s64)rq->cc.time < 0);
-	}
-
-	p->cpu_cycles = cur_cycles;
-
-	trace_sched_get_task_cpu_cycles(cpu, event, rq->cc.cycles, rq->cc.time, p);
-}
-
-static inline void run_walt_irq_work(u64 old_window_start, struct rq *rq)
-{
-	u64 result;
-
-	if (old_window_start == rq->window_start)
-		return;
-
-	result = atomic64_cmpxchg(&walt_irq_work_lastq_ws, old_window_start,
-				   rq->window_start);
-	if (result == old_window_start)
-		sched_irq_work_queue(&walt_cpufreq_irq_work);
-}
-
-/* Reflect task activity on its demand and cpu's busy time statistics */
-void update_task_ravg(struct task_struct *p, struct rq *rq, int event,
-						u64 wallclock, u64 irqtime)
-{
-	u64 old_window_start;
-
-	if (!rq->window_start || sched_disable_window_stats ||
-	    p->ravg.mark_start == wallclock)
-		return;
-
-	lockdep_assert_held(&rq->lock);
-
-	old_window_start = update_window_start(rq, wallclock, event);
-
-	if (!p->ravg.mark_start) {
-		update_task_cpu_cycles(p, cpu_of(rq), wallclock);
-		goto done;
-	}
-
-	update_task_rq_cpu_cycles(p, rq, event, wallclock, irqtime);
-	update_task_demand(p, rq, event, wallclock);
-	update_cpu_busy_time(p, rq, event, wallclock, irqtime);
-	update_task_pred_demand(rq, p, event);
-
-	if (exiting_task(p))
-		goto done;
-
-	trace_sched_update_task_ravg(p, rq, event, wallclock, irqtime,
-				rq->cc.cycles, rq->cc.time, &rq->grp_time);
-	trace_sched_update_task_ravg_mini(p, rq, event, wallclock, irqtime,
-				rq->cc.cycles, rq->cc.time, &rq->grp_time);
-
-done:
-	p->ravg.mark_start = wallclock;
-
-	run_walt_irq_work(old_window_start, rq);
-}
-
-u32 sched_get_init_task_load(struct task_struct *p)
-{
-	return p->init_load_pct;
-}
-
-int sched_set_init_task_load(struct task_struct *p, int init_load_pct)
-{
-	if (init_load_pct < 0 || init_load_pct > 100)
-		return -EINVAL;
-
-	p->init_load_pct = init_load_pct;
-
-	return 0;
-}
-
-void init_new_task_load(struct task_struct *p)
-{
-	int i;
-	u32 init_load_windows = sched_init_task_load_windows;
-	u32 init_load_pct = current->init_load_pct;
-
-	p->init_load_pct = 0;
-	rcu_assign_pointer(p->grp, NULL);
-	INIT_LIST_HEAD(&p->grp_list);
-	memset(&p->ravg, 0, sizeof(struct ravg));
-	p->cpu_cycles = 0;
-
-	p->ravg.curr_window_cpu = kcalloc(nr_cpu_ids, sizeof(u32), GFP_KERNEL);
-	p->ravg.prev_window_cpu = kcalloc(nr_cpu_ids, sizeof(u32), GFP_KERNEL);
-
-	/* Don't have much choice. CPU frequency would be bogus */
-	BUG_ON(!p->ravg.curr_window_cpu || !p->ravg.prev_window_cpu);
-
-	if (init_load_pct)
-		init_load_windows = div64_u64((u64)init_load_pct *
-			  (u64)sched_ravg_window, 100);
-
-	p->ravg.demand = init_load_windows;
-	p->ravg.coloc_demand = init_load_windows;
-	p->ravg.pred_demand = 0;
-	for (i = 0; i < RAVG_HIST_SIZE_MAX; ++i)
-		p->ravg.sum_history[i] = init_load_windows;
-	p->misfit = false;
-}
-
-/*
- * kfree() may wakeup kswapd. So this function should NOT be called
- * with any CPU's rq->lock acquired.
- */
-void free_task_load_ptrs(struct task_struct *p)
-{
-	kfree(p->ravg.curr_window_cpu);
-	kfree(p->ravg.prev_window_cpu);
-
-	/*
-	 * update_task_ravg() can be called for exiting tasks. While the
-	 * function itself ensures correct behavior, the corresponding
-	 * trace event requires that these pointers be NULL.
-	 */
-	p->ravg.curr_window_cpu = NULL;
-	p->ravg.prev_window_cpu = NULL;
-}
-
-void reset_task_stats(struct task_struct *p)
-{
-	u32 sum = 0;
-	u32 *curr_window_ptr = NULL;
-	u32 *prev_window_ptr = NULL;
-
-	if (exiting_task(p)) {
-		sum = EXITING_TASK_MARKER;
-	} else {
-		curr_window_ptr =  p->ravg.curr_window_cpu;
-		prev_window_ptr = p->ravg.prev_window_cpu;
-		memset(curr_window_ptr, 0, sizeof(u32) * nr_cpu_ids);
-		memset(prev_window_ptr, 0, sizeof(u32) * nr_cpu_ids);
-	}
-
-	memset(&p->ravg, 0, sizeof(struct ravg));
-
-	p->ravg.curr_window_cpu = curr_window_ptr;
-	p->ravg.prev_window_cpu = prev_window_ptr;
-
-	/* Retain EXITING_TASK marker */
-	p->ravg.sum_history[0] = sum;
-}
-
-void mark_task_starting(struct task_struct *p)
-{
-	u64 wallclock;
-	struct rq *rq = task_rq(p);
-
-	if (!rq->window_start || sched_disable_window_stats) {
-		reset_task_stats(p);
-		return;
-	}
-
-	wallclock = sched_ktime_clock();
-	p->ravg.mark_start = p->last_wake_ts = wallclock;
-	p->last_enqueued_ts = wallclock;
-	p->last_switch_out_ts = 0;
-	update_task_cpu_cycles(p, cpu_of(rq), wallclock);
-}
-
-static cpumask_t all_cluster_cpus = CPU_MASK_NONE;
-DECLARE_BITMAP(all_cluster_ids, NR_CPUS);
-struct sched_cluster *sched_cluster[NR_CPUS];
-int num_clusters;
-
-struct list_head cluster_head;
-
-static void
-insert_cluster(struct sched_cluster *cluster, struct list_head *head)
-{
-	struct sched_cluster *tmp;
-	struct list_head *iter = head;
-
-	list_for_each_entry(tmp, head, list) {
-		if (cluster->max_power_cost < tmp->max_power_cost)
-			break;
-		iter = &tmp->list;
-	}
-
-	list_add(&cluster->list, iter);
-}
-
-static struct sched_cluster *alloc_new_cluster(const struct cpumask *cpus)
-{
-	struct sched_cluster *cluster = NULL;
-
-	cluster = kzalloc(sizeof(struct sched_cluster), GFP_ATOMIC);
-	if (!cluster) {
-		__WARN_printf("Cluster allocation failed.  Possible bad scheduling\n");
-		return NULL;
-	}
-
-	INIT_LIST_HEAD(&cluster->list);
-	cluster->max_power_cost		=	1;
-	cluster->min_power_cost		=	1;
-	cluster->capacity		=	1024;
-	cluster->max_possible_capacity	=	1024;
-	cluster->efficiency		=	1;
-	cluster->load_scale_factor	=	1024;
-	cluster->cur_freq		=	1;
-	cluster->max_freq		=	1;
-	cluster->max_mitigated_freq	=	UINT_MAX;
-	cluster->min_freq		=	1;
-	cluster->max_possible_freq	=	1;
-	cluster->dstate			=	0;
-	cluster->dstate_wakeup_energy	=	0;
-	cluster->dstate_wakeup_latency	=	0;
-	cluster->freq_init_done		=	false;
-
-	raw_spin_lock_init(&cluster->load_lock);
-	cluster->cpus = *cpus;
-	cluster->efficiency = arch_get_cpu_efficiency(cpumask_first(cpus));
-
-	if (cluster->efficiency > max_possible_efficiency)
-		max_possible_efficiency = cluster->efficiency;
-	if (cluster->efficiency < min_possible_efficiency)
-		min_possible_efficiency = cluster->efficiency;
-
-	cluster->notifier_sent = 0;
-	return cluster;
-}
-
-static void add_cluster(const struct cpumask *cpus, struct list_head *head)
-{
-	struct sched_cluster *cluster = alloc_new_cluster(cpus);
-	int i;
-
-	if (!cluster)
-		return;
-
-	for_each_cpu(i, cpus)
-		cpu_rq(i)->cluster = cluster;
-
-	insert_cluster(cluster, head);
-	set_bit(num_clusters, all_cluster_ids);
-	num_clusters++;
-}
-
-static int compute_max_possible_capacity(struct sched_cluster *cluster)
-{
-	int capacity = 1024;
-
-	capacity *= capacity_scale_cpu_efficiency(cluster);
-	capacity >>= 10;
-
-	capacity *= (1024 * cluster->max_possible_freq) / min_max_freq;
-	capacity >>= 10;
-
-	return capacity;
-}
-
-void walt_update_min_max_capacity(void)
-{
-	unsigned long flags;
-
-	acquire_rq_locks_irqsave(cpu_possible_mask, &flags);
-	__update_min_max_capacity();
-	release_rq_locks_irqrestore(cpu_possible_mask, &flags);
-}
-
-unsigned int max_power_cost = 1;
-
-static int
-compare_clusters(void *priv, struct list_head *a, struct list_head *b)
-{
-	struct sched_cluster *cluster1, *cluster2;
-	int ret;
-
-	cluster1 = container_of(a, struct sched_cluster, list);
-	cluster2 = container_of(b, struct sched_cluster, list);
-
-	/*
-	 * Don't assume higher capacity means higher power. If the
-	 * power cost is same, sort the higher capacity cluster before
-	 * the lower capacity cluster to start placing the tasks
-	 * on the higher capacity cluster.
-	 */
-	ret = cluster1->max_power_cost > cluster2->max_power_cost ||
-		(cluster1->max_power_cost == cluster2->max_power_cost &&
-		cluster1->max_possible_capacity <
-				cluster2->max_possible_capacity);
-
-	return ret;
-}
-
-static void sort_clusters(void)
-{
-	struct sched_cluster *cluster;
-	struct list_head new_head;
-	unsigned int tmp_max = 1;
-
-	INIT_LIST_HEAD(&new_head);
-
-	for_each_sched_cluster(cluster) {
-		cluster->max_power_cost = power_cost(cluster_first_cpu(cluster),
-							       true);
-		cluster->min_power_cost = power_cost(cluster_first_cpu(cluster),
-							       false);
-
-		if (cluster->max_power_cost > tmp_max)
-			tmp_max = cluster->max_power_cost;
-	}
-	max_power_cost = tmp_max;
-
-	move_list(&new_head, &cluster_head, true);
-
-	list_sort(NULL, &new_head, compare_clusters);
-	assign_cluster_ids(&new_head);
-
-	/*
-	 * Ensure cluster ids are visible to all CPUs before making
-	 * cluster_head visible.
-	 */
-	move_list(&cluster_head, &new_head, false);
-}
-
-int __read_mostly min_power_cpu;
-
-void walt_sched_energy_populated_callback(void)
-{
-	struct sched_cluster *cluster;
-	int prev_max = 0, next_min = 0;
-
-	mutex_lock(&cluster_lock);
-
-	if (num_clusters == 1) {
-		sysctl_sched_is_big_little = 0;
-		mutex_unlock(&cluster_lock);
-		return;
-	}
-
-	sort_clusters();
-
-	for_each_sched_cluster(cluster) {
-		if (cluster->min_power_cost > prev_max) {
-			prev_max = cluster->max_power_cost;
-			continue;
-		}
-		/*
-		 * We assume no overlap in the power curves of
-		 * clusters on a big.LITTLE system.
-		 */
-		sysctl_sched_is_big_little = 0;
-		next_min = cluster->min_power_cost;
-	}
-
-	/*
-	 * Find the OPP at which the lower power cluster
-	 * power is overlapping with the next cluster.
-	 */
-	if (!sysctl_sched_is_big_little) {
-		int cpu = cluster_first_cpu(sched_cluster[0]);
-		struct sched_group_energy *sge = sge_array[cpu][SD_LEVEL1];
-		int i;
-
-		for (i = 1; i < sge->nr_cap_states; i++) {
-			if (sge->cap_states[i].power >= next_min) {
-				sched_smp_overlap_capacity =
-						sge->cap_states[i-1].cap;
-				break;
-			}
-		}
-
-		min_power_cpu = cpu;
-	}
-
-	mutex_unlock(&cluster_lock);
-}
-
-static void update_all_clusters_stats(void)
-{
-	struct sched_cluster *cluster;
-	u64 highest_mpc = 0, lowest_mpc = U64_MAX;
-	unsigned long flags;
-
-	acquire_rq_locks_irqsave(cpu_possible_mask, &flags);
-
-	for_each_sched_cluster(cluster) {
-		u64 mpc;
-
-		cluster->capacity = compute_capacity(cluster);
-		mpc = cluster->max_possible_capacity =
-			compute_max_possible_capacity(cluster);
-		cluster->load_scale_factor = compute_load_scale_factor(cluster);
-
-		cluster->exec_scale_factor =
-			DIV_ROUND_UP(cluster->efficiency * 1024,
-				     max_possible_efficiency);
-
-		if (mpc > highest_mpc)
-			highest_mpc = mpc;
-
-		if (mpc < lowest_mpc)
-			lowest_mpc = mpc;
-	}
-
-	max_possible_capacity = highest_mpc;
-	min_max_possible_capacity = lowest_mpc;
-
-	__update_min_max_capacity();
-	sched_update_freq_max_load(cpu_possible_mask);
-	release_rq_locks_irqrestore(cpu_possible_mask, &flags);
-}
-
-void update_cluster_topology(void)
-{
-	struct cpumask cpus = *cpu_possible_mask;
-	const struct cpumask *cluster_cpus;
-	struct list_head new_head;
-	int i;
-
-	INIT_LIST_HEAD(&new_head);
-
-	for_each_cpu(i, &cpus) {
-		cluster_cpus = cpu_coregroup_mask(i);
-		cpumask_or(&all_cluster_cpus, &all_cluster_cpus, cluster_cpus);
-		cpumask_andnot(&cpus, &cpus, cluster_cpus);
-		add_cluster(cluster_cpus, &new_head);
-	}
-
-	assign_cluster_ids(&new_head);
-
-	/*
-	 * Ensure cluster ids are visible to all CPUs before making
-	 * cluster_head visible.
-	 */
-	move_list(&cluster_head, &new_head, false);
-	update_all_clusters_stats();
-}
-
-struct sched_cluster init_cluster = {
-	.list			=	LIST_HEAD_INIT(init_cluster.list),
-	.id			=	0,
-	.max_power_cost		=	1,
-	.min_power_cost		=	1,
-	.capacity		=	1024,
-	.max_possible_capacity	=	1024,
-	.efficiency		=	1,
-	.load_scale_factor	=	1024,
-	.cur_freq		=	1,
-	.max_freq		=	1,
-	.max_mitigated_freq	=	UINT_MAX,
-	.min_freq		=	1,
-	.max_possible_freq	=	1,
-	.dstate			=	0,
-	.dstate_wakeup_energy	=	0,
-	.dstate_wakeup_latency	=	0,
-	.exec_scale_factor	=	1024,
-	.notifier_sent		=	0,
-	.wake_up_idle		=	0,
-	.aggr_grp_load		=	0,
-	.coloc_boost_load	=	0,
-};
-
-void init_clusters(void)
-{
-	bitmap_clear(all_cluster_ids, 0, NR_CPUS);
-	init_cluster.cpus = *cpu_possible_mask;
-	raw_spin_lock_init(&init_cluster.load_lock);
-	INIT_LIST_HEAD(&cluster_head);
-}
-
-static unsigned long cpu_max_table_freq[NR_CPUS];
-
-static int cpufreq_notifier_policy(struct notifier_block *nb,
-		unsigned long val, void *data)
-{
-	struct cpufreq_policy *policy = (struct cpufreq_policy *)data;
-	struct sched_cluster *cluster = NULL;
-	struct cpumask policy_cluster = *policy->related_cpus;
-	unsigned int orig_max_freq = 0;
-	int i, j, update_capacity = 0;
-
-	if (val != CPUFREQ_NOTIFY && val != CPUFREQ_REMOVE_POLICY &&
-						val != CPUFREQ_CREATE_POLICY)
-		return 0;
-
-	if (val == CPUFREQ_REMOVE_POLICY || val == CPUFREQ_CREATE_POLICY) {
-		walt_update_min_max_capacity();
-		return 0;
-	}
-
-	max_possible_freq = max(max_possible_freq, policy->cpuinfo.max_freq);
-	if (min_max_freq == 1)
-		min_max_freq = UINT_MAX;
-	min_max_freq = min(min_max_freq, policy->cpuinfo.max_freq);
-	BUG_ON(!min_max_freq);
-	BUG_ON(!policy->max);
-
-	for_each_cpu(i, &policy_cluster)
-		cpu_max_table_freq[i] = policy->cpuinfo.max_freq;
-
-	for_each_cpu(i, &policy_cluster) {
-		cluster = cpu_rq(i)->cluster;
-		cpumask_andnot(&policy_cluster, &policy_cluster,
-						&cluster->cpus);
-
-		orig_max_freq = cluster->max_freq;
-		cluster->min_freq = policy->min;
-		cluster->max_freq = policy->max;
-		cluster->cur_freq = policy->cur;
-
-		if (!cluster->freq_init_done) {
-			mutex_lock(&cluster_lock);
-			for_each_cpu(j, &cluster->cpus)
-				cpumask_copy(&cpu_rq(j)->freq_domain_cpumask,
-						policy->related_cpus);
-			cluster->max_possible_freq = policy->cpuinfo.max_freq;
-			cluster->max_possible_capacity =
-				compute_max_possible_capacity(cluster);
-			cluster->freq_init_done = true;
-
-			sort_clusters();
-			update_all_clusters_stats();
-			mutex_unlock(&cluster_lock);
-			continue;
-		}
-
-		update_capacity += (orig_max_freq != cluster->max_freq);
-	}
-
-	if (update_capacity)
-		update_cpu_cluster_capacity(policy->related_cpus);
-
-	return 0;
-}
-
-static struct notifier_block notifier_policy_block = {
-	.notifier_call = cpufreq_notifier_policy
-};
-
-static int cpufreq_notifier_trans(struct notifier_block *nb,
-		unsigned long val, void *data)
-{
-	struct cpufreq_freqs *freq = (struct cpufreq_freqs *)data;
-	unsigned int cpu = freq->cpu, new_freq = freq->new;
-	unsigned long flags;
-	struct sched_cluster *cluster;
-	struct cpumask policy_cpus = cpu_rq(cpu)->freq_domain_cpumask;
-	int i, j;
-
-	if (val != CPUFREQ_POSTCHANGE)
-		return NOTIFY_DONE;
-
-	if (cpu_cur_freq(cpu) == new_freq)
-		return NOTIFY_OK;
-
-	for_each_cpu(i, &policy_cpus) {
-		cluster = cpu_rq(i)->cluster;
-
-		if (!use_cycle_counter) {
-			for_each_cpu(j, &cluster->cpus) {
-				struct rq *rq = cpu_rq(j);
-
-				raw_spin_lock_irqsave(&rq->lock, flags);
-				update_task_ravg(rq->curr, rq, TASK_UPDATE,
-						 sched_ktime_clock(), 0);
-				raw_spin_unlock_irqrestore(&rq->lock, flags);
-			}
-		}
-
-		cluster->cur_freq = new_freq;
-		cpumask_andnot(&policy_cpus, &policy_cpus, &cluster->cpus);
-	}
-
-	return NOTIFY_OK;
-}
-
-static struct notifier_block notifier_trans_block = {
-	.notifier_call = cpufreq_notifier_trans
-};
-
-static int register_walt_callback(void)
-{
-	int ret;
-
-	ret = cpufreq_register_notifier(&notifier_policy_block,
-					CPUFREQ_POLICY_NOTIFIER);
-	if (!ret)
-		ret = cpufreq_register_notifier(&notifier_trans_block,
-						CPUFREQ_TRANSITION_NOTIFIER);
-
-	return ret;
-}
-/*
- * cpufreq callbacks can be registered at core_initcall or later time.
- * Any registration done prior to that is "forgotten" by cpufreq. See
- * initialization of variable init_cpufreq_transition_notifier_list_called
- * for further information.
- */
-core_initcall(register_walt_callback);
-
-static void transfer_busy_time(struct rq *rq, struct related_thread_group *grp,
-				struct task_struct *p, int event);
-
-/*
- * Enable colocation and frequency aggregation for all threads in a process.
- * The children inherits the group id from the parent.
- */
-unsigned int __read_mostly sysctl_sched_enable_thread_grouping;
-
-/* Maximum allowed threshold before freq aggregation must be enabled */
-#define MAX_FREQ_AGGR_THRESH 1000
-
-struct related_thread_group *related_thread_groups[MAX_NUM_CGROUP_COLOC_ID];
-static LIST_HEAD(active_related_thread_groups);
-DEFINE_RWLOCK(related_thread_group_lock);
-
-unsigned int __read_mostly sysctl_sched_freq_aggregate_threshold_pct;
-
-/*
- * Task groups whose aggregate demand on a cpu is more than
- * sched_group_upmigrate need to be up-migrated if possible.
- */
-unsigned int __read_mostly sched_group_upmigrate = 20000000;
-unsigned int __read_mostly sysctl_sched_group_upmigrate_pct = 100;
-
-/*
- * Task groups, once up-migrated, will need to drop their aggregate
- * demand to less than sched_group_downmigrate before they are "down"
- * migrated.
- */
-unsigned int __read_mostly sched_group_downmigrate = 19000000;
-unsigned int __read_mostly sysctl_sched_group_downmigrate_pct = 95;
-
-static int
-group_will_fit(struct sched_cluster *cluster, struct related_thread_group *grp,
-						u64 demand, bool group_boost)
-{
-	int cpu = cluster_first_cpu(cluster);
-	int prev_capacity = 0;
-	unsigned int threshold = sched_group_upmigrate;
-	u64 load;
-
-	if (cluster->capacity == max_capacity)
-		return 1;
-
-	if (group_boost)
-		return 0;
-
-	if (!demand)
-		return 1;
-
-	if (grp->preferred_cluster)
-		prev_capacity = grp->preferred_cluster->capacity;
-
-	if (cluster->capacity < prev_capacity)
-		threshold = sched_group_downmigrate;
-
-	load = scale_load_to_cpu(demand, cpu);
-	if (load < threshold)
-		return 1;
-
-	return 0;
-}
-
-unsigned long __weak arch_get_cpu_efficiency(int cpu)
-{
-	return SCHED_CAPACITY_SCALE;
-}
-
-/* Return cluster which can offer required capacity for group */
-static struct sched_cluster *best_cluster(struct related_thread_group *grp,
-					u64 total_demand, bool group_boost)
-{
-	struct sched_cluster *cluster = NULL;
-
-	for_each_sched_cluster(cluster) {
-		if (group_will_fit(cluster, grp, total_demand, group_boost))
-			return cluster;
-	}
-
-	return sched_cluster[0];
-}
-
-int preferred_cluster(struct sched_cluster *cluster, struct task_struct *p)
-{
-	struct related_thread_group *grp;
-	int rc = 1;
-
-	rcu_read_lock();
-
-	grp = task_related_thread_group(p);
-	if (grp)
-		rc = (grp->preferred_cluster == cluster);
-
-	rcu_read_unlock();
-	return rc;
-}
-
-static void _set_preferred_cluster(struct related_thread_group *grp)
-{
-	struct task_struct *p;
-	u64 combined_demand = 0;
-	bool group_boost = false;
-	u64 wallclock;
-
-	if (list_empty(&grp->tasks))
-		return;
-
-	if (!sysctl_sched_is_big_little) {
-		grp->preferred_cluster = sched_cluster[0];
-		return;
-	}
-
-	wallclock = sched_ktime_clock();
-
-	/*
-	 * wakeup of two or more related tasks could race with each other and
-	 * could result in multiple calls to _set_preferred_cluster being issued
-	 * at same time. Avoid overhead in such cases of rechecking preferred
-	 * cluster
-	 */
-	if (wallclock - grp->last_update < sched_ravg_window / 10)
-		return;
-
-	list_for_each_entry(p, &grp->tasks, grp_list) {
-		if (task_boost_policy(p) == SCHED_BOOST_ON_BIG) {
-			group_boost = true;
-			break;
-		}
-
-		if (p->ravg.mark_start < wallclock -
-		    (sched_ravg_window * sched_ravg_hist_size))
-			continue;
-
-		combined_demand += p->ravg.coloc_demand;
-
-	}
-
-	grp->preferred_cluster = best_cluster(grp,
-			combined_demand, group_boost);
-	grp->last_update = sched_ktime_clock();
-	trace_sched_set_preferred_cluster(grp, combined_demand);
-}
-
-void set_preferred_cluster(struct related_thread_group *grp)
-{
-	raw_spin_lock(&grp->lock);
-	_set_preferred_cluster(grp);
-	raw_spin_unlock(&grp->lock);
-}
-
-int update_preferred_cluster(struct related_thread_group *grp,
-		struct task_struct *p, u32 old_load)
-{
-	u32 new_load = task_load(p);
-
-	if (!grp)
-		return 0;
-
-	/*
-	 * Update if task's load has changed significantly or a complete window
-	 * has passed since we last updated preference
-	 */
-	if (abs(new_load - old_load) > sched_ravg_window / 4 ||
-		sched_ktime_clock() - grp->last_update > sched_ravg_window)
-		return 1;
-
-	return 0;
-}
-
-DEFINE_MUTEX(policy_mutex);
-
-#define pct_to_real(tunable)	\
-		(div64_u64((u64)tunable * (u64)max_task_load(), 100))
-
-unsigned int update_freq_aggregate_threshold(unsigned int threshold)
-{
-	unsigned int old_threshold;
-
-	mutex_lock(&policy_mutex);
-
-	old_threshold = sysctl_sched_freq_aggregate_threshold_pct;
-
-	sysctl_sched_freq_aggregate_threshold_pct = threshold;
-	sched_freq_aggregate_threshold =
-		pct_to_real(sysctl_sched_freq_aggregate_threshold_pct);
-
-	mutex_unlock(&policy_mutex);
-
-	return old_threshold;
-}
-
-#define ADD_TASK	0
-#define REM_TASK	1
-
-#define DEFAULT_CGROUP_COLOC_ID 1
-
-static inline struct related_thread_group*
-lookup_related_thread_group(unsigned int group_id)
-{
-	return related_thread_groups[group_id];
-}
-
-int alloc_related_thread_groups(void)
-{
-	int i, ret;
-	struct related_thread_group *grp;
-
-	/* groupd_id = 0 is invalid as it's special id to remove group. */
-	for (i = 1; i < MAX_NUM_CGROUP_COLOC_ID; i++) {
-		grp = kzalloc(sizeof(*grp), GFP_NOWAIT);
-		if (!grp) {
-			ret = -ENOMEM;
-			goto err;
-		}
-
-		grp->id = i;
-		INIT_LIST_HEAD(&grp->tasks);
-		INIT_LIST_HEAD(&grp->list);
-		raw_spin_lock_init(&grp->lock);
-
-		related_thread_groups[i] = grp;
-	}
-
-	return 0;
-
-err:
-	for (i = 1; i < MAX_NUM_CGROUP_COLOC_ID; i++) {
-		grp = lookup_related_thread_group(i);
-		if (grp) {
-			kfree(grp);
-			related_thread_groups[i] = NULL;
-		} else {
-			break;
-		}
-	}
-
-	return ret;
-}
-
-static void remove_task_from_group(struct task_struct *p)
-{
-	struct related_thread_group *grp = p->grp;
-	struct rq *rq;
-	int empty_group = 1;
-	struct rq_flags rf;
-
-	raw_spin_lock(&grp->lock);
-
-	rq = __task_rq_lock(p, &rf);
-	transfer_busy_time(rq, p->grp, p, REM_TASK);
-	list_del_init(&p->grp_list);
-	rcu_assign_pointer(p->grp, NULL);
-	__task_rq_unlock(rq, &rf);
-
-
-	if (!list_empty(&grp->tasks)) {
-		empty_group = 0;
-		_set_preferred_cluster(grp);
-	}
-
-	raw_spin_unlock(&grp->lock);
-
-	/* Reserved groups cannot be destroyed */
-	if (empty_group && grp->id != DEFAULT_CGROUP_COLOC_ID)
-		 /*
-		  * We test whether grp->list is attached with list_empty()
-		  * hence re-init the list after deletion.
-		  */
-		list_del_init(&grp->list);
-}
-
-static int
-add_task_to_group(struct task_struct *p, struct related_thread_group *grp)
-{
-	struct rq *rq;
-	struct rq_flags rf;
-
-	raw_spin_lock(&grp->lock);
-
-	/*
-	 * Change p->grp under rq->lock. Will prevent races with read-side
-	 * reference of p->grp in various hot-paths
-	 */
-	rq = __task_rq_lock(p, &rf);
-	transfer_busy_time(rq, grp, p, ADD_TASK);
-	list_add(&p->grp_list, &grp->tasks);
-	rcu_assign_pointer(p->grp, grp);
-	__task_rq_unlock(rq, &rf);
-
-	_set_preferred_cluster(grp);
-
-	raw_spin_unlock(&grp->lock);
-
-	return 0;
-}
-
-void add_new_task_to_grp(struct task_struct *new)
-{
-	unsigned long flags;
-	struct related_thread_group *grp;
-	struct task_struct *leader = new->group_leader;
-	unsigned int leader_grp_id = sched_get_group_id(leader);
-
-	if (!sysctl_sched_enable_thread_grouping &&
-	    leader_grp_id != DEFAULT_CGROUP_COLOC_ID)
-		return;
-
-	if (thread_group_leader(new))
-		return;
-
-	if (leader_grp_id == DEFAULT_CGROUP_COLOC_ID) {
-		if (!same_schedtune(new, leader))
-			return;
-	}
-
-	write_lock_irqsave(&related_thread_group_lock, flags);
-
-	rcu_read_lock();
-	grp = task_related_thread_group(leader);
-	rcu_read_unlock();
-
-	/*
-	 * It's possible that someone already added the new task to the
-	 * group. A leader's thread group is updated prior to calling
-	 * this function. It's also possible that the leader has exited
-	 * the group. In either case, there is nothing else to do.
-	 */
-	if (!grp || new->grp) {
-		write_unlock_irqrestore(&related_thread_group_lock, flags);
-		return;
-	}
-
-	raw_spin_lock(&grp->lock);
-
-	rcu_assign_pointer(new->grp, grp);
-	list_add(&new->grp_list, &grp->tasks);
-
-	raw_spin_unlock(&grp->lock);
-	write_unlock_irqrestore(&related_thread_group_lock, flags);
-}
-
-static int __sched_set_group_id(struct task_struct *p, unsigned int group_id)
-{
-	int rc = 0;
-	unsigned long flags;
-	struct related_thread_group *grp = NULL;
-
-	if (group_id >= MAX_NUM_CGROUP_COLOC_ID)
-		return -EINVAL;
-
-	raw_spin_lock_irqsave(&p->pi_lock, flags);
-	write_lock(&related_thread_group_lock);
-
-	/* Switching from one group to another directly is not permitted */
-	if ((current != p && p->flags & PF_EXITING) ||
-			(!p->grp && !group_id) ||
-			(p->grp && group_id))
-		goto done;
-
-	if (!group_id) {
-		remove_task_from_group(p);
-		goto done;
-	}
-
-	grp = lookup_related_thread_group(group_id);
-	if (list_empty(&grp->list))
-		list_add(&grp->list, &active_related_thread_groups);
-
-	rc = add_task_to_group(p, grp);
-done:
-	write_unlock(&related_thread_group_lock);
-	raw_spin_unlock_irqrestore(&p->pi_lock, flags);
-
-	return rc;
-}
-
-int sched_set_group_id(struct task_struct *p, unsigned int group_id)
-{
-	/* DEFAULT_CGROUP_COLOC_ID is a reserved id */
-	if (group_id == DEFAULT_CGROUP_COLOC_ID)
-		return -EINVAL;
-
-	return __sched_set_group_id(p, group_id);
-}
-
-unsigned int sched_get_group_id(struct task_struct *p)
-{
-	unsigned int group_id;
-	struct related_thread_group *grp;
-
-	rcu_read_lock();
-	grp = task_related_thread_group(p);
-	group_id = grp ? grp->id : 0;
-	rcu_read_unlock();
-
-	return group_id;
-}
-
-#if defined(CONFIG_SCHED_TUNE) && defined(CONFIG_CGROUP_SCHEDTUNE)
-/*
- * We create a default colocation group at boot. There is no need to
- * synchronize tasks between cgroups at creation time because the
- * correct cgroup hierarchy is not available at boot. Therefore cgroup
- * colocation is turned off by default even though the colocation group
- * itself has been allocated. Furthermore this colocation group cannot
- * be destroyted once it has been created. All of this has been as part
- * of runtime optimizations.
- *
- * The job of synchronizing tasks to the colocation group is done when
- * the colocation flag in the cgroup is turned on.
- */
-static int __init create_default_coloc_group(void)
-{
-	struct related_thread_group *grp = NULL;
-	unsigned long flags;
-
-	grp = lookup_related_thread_group(DEFAULT_CGROUP_COLOC_ID);
-	write_lock_irqsave(&related_thread_group_lock, flags);
-	list_add(&grp->list, &active_related_thread_groups);
-	write_unlock_irqrestore(&related_thread_group_lock, flags);
-
-	update_freq_aggregate_threshold(MAX_FREQ_AGGR_THRESH);
-	return 0;
-}
-late_initcall(create_default_coloc_group);
-
-int sync_cgroup_colocation(struct task_struct *p, bool insert)
-{
-	unsigned int grp_id = insert ? DEFAULT_CGROUP_COLOC_ID : 0;
-
-	return __sched_set_group_id(p, grp_id);
-=======
 void update_cpu_cluster_capacity(const cpumask_t *cpus)
 {
 	int i;
@@ -5104,90 +3207,8 @@
 done:
 	mutex_unlock(&mutex);
 	return ret;
->>>>>>> 90f68500
-}
-#endif
-
-<<<<<<< HEAD
-void update_cpu_cluster_capacity(const cpumask_t *cpus)
-{
-	int i;
-	struct sched_cluster *cluster;
-	struct cpumask cpumask;
-	unsigned long flags;
-
-	cpumask_copy(&cpumask, cpus);
-	acquire_rq_locks_irqsave(cpu_possible_mask, &flags);
-
-	for_each_cpu(i, &cpumask) {
-		cluster = cpu_rq(i)->cluster;
-		cpumask_andnot(&cpumask, &cpumask, &cluster->cpus);
-
-		cluster->capacity = compute_capacity(cluster);
-		cluster->load_scale_factor = compute_load_scale_factor(cluster);
-	}
-
-	__update_min_max_capacity();
-
-	release_rq_locks_irqrestore(cpu_possible_mask, &flags);
-}
-
-static unsigned long max_cap[NR_CPUS];
-static unsigned long thermal_cap_cpu[NR_CPUS];
-
-unsigned long thermal_cap(int cpu)
-{
-	return thermal_cap_cpu[cpu] ?: SCHED_CAPACITY_SCALE;
-}
-
-unsigned long do_thermal_cap(int cpu, unsigned long thermal_max_freq)
-{
-	struct sched_domain *sd;
-	struct sched_group *sg;
-	struct rq *rq = cpu_rq(cpu);
-	int nr_cap_states;
-
-	if (!max_cap[cpu]) {
-		rcu_read_lock();
-		sd = rcu_dereference(per_cpu(sd_ea, cpu));
-		if (!sd || !sd->groups || !sd->groups->sge ||
-		    !sd->groups->sge->cap_states) {
-			rcu_read_unlock();
-			return rq->cpu_capacity_orig;
-		}
-		sg = sd->groups;
-		nr_cap_states = sg->sge->nr_cap_states;
-		max_cap[cpu] = sg->sge->cap_states[nr_cap_states - 1].cap;
-		rcu_read_unlock();
-	}
-
-	if (cpu_max_table_freq[cpu])
-		return div64_ul(thermal_max_freq * max_cap[cpu],
-				cpu_max_table_freq[cpu]);
-	else
-		return rq->cpu_capacity_orig;
-}
-
-static DEFINE_SPINLOCK(cpu_freq_min_max_lock);
-void sched_update_cpu_freq_min_max(const cpumask_t *cpus, u32 fmin, u32 fmax)
-{
-	struct cpumask cpumask;
-	struct sched_cluster *cluster;
-	int i, update_capacity = 0;
-	unsigned long flags;
-
-	spin_lock_irqsave(&cpu_freq_min_max_lock, flags);
-	cpumask_copy(&cpumask, cpus);
-
-	for_each_cpu(i, &cpumask)
-		thermal_cap_cpu[i] = do_thermal_cap(i, fmax);
-
-	for_each_cpu(i, &cpumask) {
-		cluster = cpu_rq(i)->cluster;
-		cpumask_andnot(&cpumask, &cpumask, &cluster->cpus);
-		update_capacity += (cluster->max_mitigated_freq != fmax);
-		cluster->max_mitigated_freq = fmax;
-=======
+}
+
 /*
  * Runs in hard-irq context. This should ideally run just after the latest
  * window roll-over.
@@ -5236,172 +3257,8 @@
 		cluster->coloc_boost_load = 0;
 
 		raw_spin_unlock(&cluster->load_lock);
->>>>>>> 90f68500
-	}
-	spin_unlock_irqrestore(&cpu_freq_min_max_lock, flags);
-
-<<<<<<< HEAD
-	if (update_capacity)
-		update_cpu_cluster_capacity(cpus);
-}
-
-void note_task_waking(struct task_struct *p, u64 wallclock)
-{
-	p->last_wake_ts = wallclock;
-}
-
-/*
- * Task's cpu usage is accounted in:
- *	rq->curr/prev_runnable_sum,  when its ->grp is NULL
- *	grp->cpu_time[cpu]->curr/prev_runnable_sum, when its ->grp is !NULL
- *
- * Transfer task's cpu usage between those counters when transitioning between
- * groups
- */
-static void transfer_busy_time(struct rq *rq, struct related_thread_group *grp,
-				struct task_struct *p, int event)
-{
-	u64 wallclock;
-	struct group_cpu_time *cpu_time;
-	u64 *src_curr_runnable_sum, *dst_curr_runnable_sum;
-	u64 *src_prev_runnable_sum, *dst_prev_runnable_sum;
-	u64 *src_nt_curr_runnable_sum, *dst_nt_curr_runnable_sum;
-	u64 *src_nt_prev_runnable_sum, *dst_nt_prev_runnable_sum;
-	int migrate_type;
-	int cpu = cpu_of(rq);
-	bool new_task;
-	int i;
-
-	wallclock = sched_ktime_clock();
-
-	update_task_ravg(rq->curr, rq, TASK_UPDATE, wallclock, 0);
-	update_task_ravg(p, rq, TASK_UPDATE, wallclock, 0);
-	new_task = is_new_task(p);
-
-	cpu_time = &rq->grp_time;
-	if (event == ADD_TASK) {
-		migrate_type = RQ_TO_GROUP;
-
-		src_curr_runnable_sum = &rq->curr_runnable_sum;
-		dst_curr_runnable_sum = &cpu_time->curr_runnable_sum;
-		src_prev_runnable_sum = &rq->prev_runnable_sum;
-		dst_prev_runnable_sum = &cpu_time->prev_runnable_sum;
-
-		src_nt_curr_runnable_sum = &rq->nt_curr_runnable_sum;
-		dst_nt_curr_runnable_sum = &cpu_time->nt_curr_runnable_sum;
-		src_nt_prev_runnable_sum = &rq->nt_prev_runnable_sum;
-		dst_nt_prev_runnable_sum = &cpu_time->nt_prev_runnable_sum;
-
-		*src_curr_runnable_sum -= p->ravg.curr_window_cpu[cpu];
-		*src_prev_runnable_sum -= p->ravg.prev_window_cpu[cpu];
-		if (new_task) {
-			*src_nt_curr_runnable_sum -=
-					p->ravg.curr_window_cpu[cpu];
-			*src_nt_prev_runnable_sum -=
-					p->ravg.prev_window_cpu[cpu];
-		}
-
-		update_cluster_load_subtractions(p, cpu,
-				rq->window_start, new_task);
-
-	} else {
-		migrate_type = GROUP_TO_RQ;
-
-		src_curr_runnable_sum = &cpu_time->curr_runnable_sum;
-		dst_curr_runnable_sum = &rq->curr_runnable_sum;
-		src_prev_runnable_sum = &cpu_time->prev_runnable_sum;
-		dst_prev_runnable_sum = &rq->prev_runnable_sum;
-
-		src_nt_curr_runnable_sum = &cpu_time->nt_curr_runnable_sum;
-		dst_nt_curr_runnable_sum = &rq->nt_curr_runnable_sum;
-		src_nt_prev_runnable_sum = &cpu_time->nt_prev_runnable_sum;
-		dst_nt_prev_runnable_sum = &rq->nt_prev_runnable_sum;
-
-		*src_curr_runnable_sum -= p->ravg.curr_window;
-		*src_prev_runnable_sum -= p->ravg.prev_window;
-		if (new_task) {
-			*src_nt_curr_runnable_sum -= p->ravg.curr_window;
-			*src_nt_prev_runnable_sum -= p->ravg.prev_window;
-		}
-
-		/*
-		 * Need to reset curr/prev windows for all CPUs, not just the
-		 * ones in the same cluster. Since inter cluster migrations
-		 * did not result in the appropriate book keeping, the values
-		 * per CPU would be inaccurate.
-		 */
-		for_each_possible_cpu(i) {
-			p->ravg.curr_window_cpu[i] = 0;
-			p->ravg.prev_window_cpu[i] = 0;
-		}
-	}
-
-	*dst_curr_runnable_sum += p->ravg.curr_window;
-	*dst_prev_runnable_sum += p->ravg.prev_window;
-	if (new_task) {
-		*dst_nt_curr_runnable_sum += p->ravg.curr_window;
-		*dst_nt_prev_runnable_sum += p->ravg.prev_window;
-	}
-
-	/*
-	 * When a task enter or exits a group, it's curr and prev windows are
-	 * moved to a single CPU. This behavior might be sub-optimal in the
-	 * exit case, however, it saves us the overhead of handling inter
-	 * cluster migration fixups while the task is part of a related group.
-	 */
-	p->ravg.curr_window_cpu[cpu] = p->ravg.curr_window;
-	p->ravg.prev_window_cpu[cpu] = p->ravg.prev_window;
-
-	trace_sched_migration_update_sum(p, migrate_type, rq);
-
-	BUG_ON((s64)*src_curr_runnable_sum < 0);
-	BUG_ON((s64)*src_prev_runnable_sum < 0);
-	BUG_ON((s64)*src_nt_curr_runnable_sum < 0);
-	BUG_ON((s64)*src_nt_prev_runnable_sum < 0);
-}
-
-unsigned int sysctl_sched_little_cluster_coloc_fmin_khz;
-static u64 coloc_boost_load;
-
-void walt_map_freq_to_load(void)
-{
-	struct sched_cluster *cluster;
-
-	for_each_sched_cluster(cluster) {
-		if (is_min_capacity_cluster(cluster)) {
-			int fcpu = cluster_first_cpu(cluster);
-
-			coloc_boost_load = div64_u64(
-				((u64)sched_ravg_window *
-				arch_scale_cpu_capacity(NULL, fcpu) *
-				sysctl_sched_little_cluster_coloc_fmin_khz),
-				(u64)1024 * cpu_max_possible_freq(fcpu));
-			coloc_boost_load = div64_u64(coloc_boost_load << 2, 5);
-			break;
-		}
-	}
-}
-
-static void walt_update_coloc_boost_load(void)
-{
-	struct related_thread_group *grp;
-	struct sched_cluster *cluster;
-
-	if (!sysctl_sched_little_cluster_coloc_fmin_khz ||
-			sysctl_sched_boost == CONSERVATIVE_BOOST)
-		return;
-
-	grp = lookup_related_thread_group(DEFAULT_CGROUP_COLOC_ID);
-	if (!grp || !grp->preferred_cluster ||
-			is_min_capacity_cluster(grp->preferred_cluster))
-		return;
-
-	for_each_sched_cluster(cluster) {
-		if (is_min_capacity_cluster(cluster)) {
-			cluster->coloc_boost_load = coloc_boost_load;
-			break;
-		}
-=======
+	}
+
 	if (total_grp_load)
 		walt_update_coloc_boost_load();
 
@@ -5452,115 +3309,33 @@
 	if (list_empty(&grp->tasks)) {
 		raw_spin_unlock_irqrestore(&grp->lock, flags);
 		return 0;
->>>>>>> 90f68500
-	}
-}
-
-<<<<<<< HEAD
-int sched_little_cluster_coloc_fmin_khz_handler(struct ctl_table *table,
-				int write, void __user *buffer, size_t *lenp,
-				loff_t *ppos)
-{
-	int ret;
-	static DEFINE_MUTEX(mutex);
-
-	mutex_lock(&mutex);
-
-	ret = proc_dointvec_minmax(table, write, buffer, lenp, ppos);
-	if (ret || !write)
-		goto done;
-
-	walt_map_freq_to_load();
-
-done:
-	mutex_unlock(&mutex);
-	return ret;
-}
-
-/*
- * Runs in hard-irq context. This should ideally run just after the latest
- * window roll-over.
- */
-void walt_irq_work(struct irq_work *irq_work)
-{
-	struct sched_cluster *cluster;
-	struct rq *rq;
-	int cpu;
-	u64 wc, total_grp_load = 0;
-	bool is_migration = false;
-	int level = 0;
-
-	/* Am I the window rollover work or the migration work? */
-	if (irq_work == &walt_migration_irq_work)
-		is_migration = true;
-
-	for_each_cpu(cpu, cpu_possible_mask) {
-		if (level == 0)
-			raw_spin_lock(&cpu_rq(cpu)->lock);
-		else
-			raw_spin_lock_nested(&cpu_rq(cpu)->lock, level);
-		level++;
-	}
-
-	wc = sched_ktime_clock();
-	walt_load_reported_window = atomic64_read(&walt_irq_work_lastq_ws);
-
-	for_each_sched_cluster(cluster) {
-		u64 aggr_grp_load = 0;
-
-		raw_spin_lock(&cluster->load_lock);
-
-		for_each_cpu(cpu, &cluster->cpus) {
-			rq = cpu_rq(cpu);
-			if (rq->curr) {
-				update_task_ravg(rq->curr, rq,
-						TASK_UPDATE, wc, 0);
-				account_load_subtractions(rq);
-				aggr_grp_load += rq->grp_time.prev_runnable_sum;
-			}
-		}
-
-		cluster->aggr_grp_load = aggr_grp_load;
-		total_grp_load = aggr_grp_load;
-		cluster->coloc_boost_load = 0;
-
-		raw_spin_unlock(&cluster->load_lock);
-	}
-
-	if (total_grp_load)
-		walt_update_coloc_boost_load();
-
-	for_each_sched_cluster(cluster) {
-		for_each_cpu(cpu, &cluster->cpus) {
-			int nflag = 0;
-
-			rq = cpu_rq(cpu);
-
-			if (is_migration) {
-				if (rq->notif_pending) {
-					nflag = SCHED_CPUFREQ_INTERCLUSTER_MIG;
-					rq->notif_pending = false;
-				} else {
-					nflag = SCHED_CPUFREQ_FORCE_UPDATE;
-				}
-			}
-
-			cpufreq_update_util(rq, nflag);
-		}
-	}
-
-	for_each_cpu(cpu, cpu_possible_mask)
-		raw_spin_unlock(&cpu_rq(cpu)->lock);
-
-	if (!is_migration)
-		core_ctl_check(this_rq()->window_start);
-}
-
-void walt_rotation_checkpoint(int nr_big)
-{
-	if (!hmp_capable())
-		return;
-	walt_rotation_enabled = 0;
+	}
+
+	wallclock = sched_ktime_clock();
+
+	list_for_each_entry(p, &grp->tasks, grp_list) {
+		if (p->ravg.mark_start < wallclock -
+		    (sched_ravg_window * sched_ravg_hist_size))
+			continue;
+
+		total_demand += p->ravg.coloc_demand;
+	}
+
+	raw_spin_unlock_irqrestore(&grp->lock, flags);
+
+	/*
+	 * Scale the total demand to the lowest capacity CPU and
+	 * convert into percentage.
+	 *
+	 * P = total_demand/sched_ravg_window * 1024/scale * 100
+	 */
+
+	min_cap_cpu = this_rq()->rd->min_cap_orig_cpu;
+	if (min_cap_cpu != -1)
+		scale = arch_scale_cpu_capacity(NULL, min_cap_cpu);
+
+	return div64_u64(total_demand * 1024 * 100,
+			(u64)sched_ravg_window * scale);
 }
 
 int walt_proc_update_handler(struct ctl_table *table, int write,
@@ -5605,77 +3380,6 @@
 			  (u64)sched_ravg_window, 100);
 }
 
-=======
-	wallclock = sched_ktime_clock();
-
-	list_for_each_entry(p, &grp->tasks, grp_list) {
-		if (p->ravg.mark_start < wallclock -
-		    (sched_ravg_window * sched_ravg_hist_size))
-			continue;
-
-		total_demand += p->ravg.coloc_demand;
-	}
-
-	raw_spin_unlock_irqrestore(&grp->lock, flags);
-
-	/*
-	 * Scale the total demand to the lowest capacity CPU and
-	 * convert into percentage.
-	 *
-	 * P = total_demand/sched_ravg_window * 1024/scale * 100
-	 */
-
-	min_cap_cpu = this_rq()->rd->min_cap_orig_cpu;
-	if (min_cap_cpu != -1)
-		scale = arch_scale_cpu_capacity(NULL, min_cap_cpu);
-
-	return div64_u64(total_demand * 1024 * 100,
-			(u64)sched_ravg_window * scale);
-}
-
-int walt_proc_update_handler(struct ctl_table *table, int write,
-			     void __user *buffer, size_t *lenp,
-			     loff_t *ppos)
-{
-	int ret;
-	unsigned int *data = (unsigned int *)table->data;
-	static DEFINE_MUTEX(mutex);
-
-	mutex_lock(&mutex);
-	ret = proc_dointvec_minmax(table, write, buffer, lenp, ppos);
-	if (ret || !write) {
-		mutex_unlock(&mutex);
-		return ret;
-	}
-
-	if (data == &sysctl_sched_group_upmigrate_pct)
-		sched_group_upmigrate =
-		    pct_to_real(sysctl_sched_group_upmigrate_pct);
-	else if (data == &sysctl_sched_group_downmigrate_pct)
-		sched_group_downmigrate =
-		    pct_to_real(sysctl_sched_group_downmigrate_pct);
-	else
-		ret = -EINVAL;
-	mutex_unlock(&mutex);
-
-	return ret;
-}
-
-static void walt_init_once(void)
-{
-	init_irq_work(&walt_migration_irq_work, walt_irq_work);
-	init_irq_work(&walt_cpufreq_irq_work, walt_irq_work);
-	walt_rotate_work_init();
-
-	walt_cpu_util_freq_divisor =
-	    (sched_ravg_window >> SCHED_CAPACITY_SHIFT) * 100;
-
-	sched_init_task_load_windows =
-		div64_u64((u64)sysctl_sched_init_task_load_pct *
-			  (u64)sched_ravg_window, 100);
-}
-
->>>>>>> 90f68500
 void walt_sched_init_rq(struct rq *rq)
 {
 	int j;
