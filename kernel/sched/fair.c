--- conflicted
+++ resolved
@@ -140,8 +140,6 @@
 unsigned int normalized_sysctl_sched_wakeup_granularity	= 1000000UL;
 
 unsigned int __read_mostly sysctl_sched_migration_cost = 500000UL;
-<<<<<<< HEAD
-=======
 
 #ifdef CONFIG_SMP
 /*
@@ -152,7 +150,6 @@
 	return -cpu;
 }
 #endif
->>>>>>> 90f68500
 
 /*
  * The exponential sliding  window over which load is averaged for shares
@@ -181,15 +178,9 @@
  *
  * (default: ~20%)
  */
-<<<<<<< HEAD
-unsigned int sysctl_sched_capacity_margin = 1078; /* ~5% margin */
-unsigned int sysctl_sched_capacity_margin_down = 1205; /* ~15% margin */
-#define capacity_margin sysctl_sched_capacity_margin
-=======
 unsigned int capacity_margin				= 1280;
 unsigned int sysctl_sched_capacity_margin 		= 1078; /* ~5% margin */
 unsigned int sysctl_sched_capacity_margin_down 		= 1205; /* ~15% margin */
->>>>>>> 90f68500
 
 #ifdef CONFIG_SCHED_WALT
 /* 1ms default for 20ms window size scaled to 1024 */
@@ -2792,36 +2783,6 @@
 u32 sched_get_wake_up_idle(struct task_struct *p)
 {
 	u32 enabled = p->flags & PF_WAKE_UP_IDLE;
-<<<<<<< HEAD
-
-	return !!enabled;
-}
-EXPORT_SYMBOL(sched_get_wake_up_idle);
-
-int sched_set_wake_up_idle(struct task_struct *p, int wake_up_idle)
-{
-	int enable = !!wake_up_idle;
-
-	if (enable)
-		p->flags |= PF_WAKE_UP_IDLE;
-	else
-		p->flags &= ~PF_WAKE_UP_IDLE;
-
-	return 0;
-}
-EXPORT_SYMBOL(sched_set_wake_up_idle);
-
-/* Precomputed fixed inverse multiplies for multiplication by y^n */
-static const u32 runnable_avg_yN_inv[] = {
-	0xffffffff, 0xfa83b2da, 0xf5257d14, 0xefe4b99a, 0xeac0c6e6, 0xe5b906e6,
-	0xe0ccdeeb, 0xdbfbb796, 0xd744fcc9, 0xd2a81d91, 0xce248c14, 0xc9b9bd85,
-	0xc5672a10, 0xc12c4cc9, 0xbd08a39e, 0xb8fbaf46, 0xb504f333, 0xb123f581,
-	0xad583ee9, 0xa9a15ab4, 0xa5fed6a9, 0xa2704302, 0x9ef5325f, 0x9b8d39b9,
-	0x9837f050, 0x94f4efa8, 0x91c3d373, 0x8ea4398a, 0x8b95c1e3, 0x88980e80,
-	0x85aac367, 0x82cd8698,
-};
-=======
->>>>>>> 90f68500
 
 	return !!enabled;
 }
@@ -5145,10 +5106,6 @@
 
 #ifdef CONFIG_SMP
 static unsigned long capacity_orig_of(int cpu);
-<<<<<<< HEAD
-static unsigned long cpu_util(int cpu);
-=======
->>>>>>> 90f68500
 #endif
 
 /*
@@ -5168,8 +5125,6 @@
 #ifdef CONFIG_SCHED_WALT
 	p->misfit = !task_fits_max(p, rq->cpu);
 #endif
-<<<<<<< HEAD
-=======
 	/*
 	 * The code below (indirectly) updates schedutil which looks at
 	 * the cfs_rq utilization to select a frequency.
@@ -5196,7 +5151,6 @@
 	 */
 	schedtune_enqueue_task(p, cpu_of(rq));
 
->>>>>>> 90f68500
 	/*
 	 * If in_iowait is set, the code below may not trigger any cpufreq
 	 * utilization updates, so do it here explicitly with the IOWAIT flag
@@ -5239,8 +5193,6 @@
 
 	if (!se) {
 		add_nr_running(rq, 1);
-		inc_rq_walt_stats(rq, p);
-	}
 
 		if (unlikely(p->nr_cpus_allowed == 1))
 			rq->nr_pinned_tasks++;
@@ -5327,32 +5279,14 @@
 
 	if (!se) {
 		sub_nr_running(rq, 1);
-		dec_rq_walt_stats(rq, p);
-	}
-
-<<<<<<< HEAD
+
 		if (unlikely(p->nr_cpus_allowed == 1))
 			rq->nr_pinned_tasks--;
 
 		dec_rq_walt_stats(rq, p);
 	}
 
-#ifdef CONFIG_SMP
-
-	/*
-	 * Update SchedTune accounting
-	 *
-	 * We do it before updating the CPU capacity to ensure the
-	 * boost value of the current task is accounted for in the
-	 * selection of the OPP.
-	 */
-	schedtune_dequeue_task(p, cpu_of(rq));
-
-#endif /* CONFIG_SMP */
-
-=======
 	util_est_dequeue(&rq->cfs, p, task_sleep);
->>>>>>> 90f68500
 	hrtick_update(rq);
 }
 
@@ -6562,13 +6496,8 @@
 	if (capacity == max_capacity)
 		return true;
 
-<<<<<<< HEAD
-	if (task_boost_policy(p) == SCHED_BOOST_ON_BIG ||
-		schedtune_task_boost(p) > 0)
-=======
 	if (task_boost_policy(p) == SCHED_BOOST_ON_BIG &&
 			is_min_capacity_cpu(cpu))
->>>>>>> 90f68500
 		return false;
 
 	return __task_fits(p, cpu, 0);
@@ -7281,64 +7210,6 @@
 	return (estimated_capacity <= capacity_curr_of(target_cpu));
 }
 
-<<<<<<< HEAD
-struct find_best_target_env {
-	struct cpumask *rtg_target;
-	bool need_idle;
-	int placement_boost;
-	int fastpath;
-};
-
-#ifdef CONFIG_SCHED_WALT
-static unsigned long cpu_estimated_capacity(int cpu, struct task_struct *p)
-{
-	unsigned long tutil, estimated_capacity;
-
-	if (task_in_cum_window_demand(cpu_rq(cpu), p))
-		tutil = 0;
-	else
-		tutil = task_util(p);
-
-	estimated_capacity = cpu_util_cum(cpu, tutil);
-
-	return estimated_capacity;
-}
-#else
-static unsigned long cpu_estimated_capacity(int cpu, struct task_struct *p)
-{
-	return cpu_util_wake(cpu, p);
-}
-#endif
-
-static bool is_packing_eligible(struct task_struct *p, int target_cpu,
-				struct find_best_target_env *fbt_env,
-				unsigned int target_cpus_count,
-				int best_idle_cstate, bool boosted)
-{
-	unsigned long estimated_capacity;
-
-	if (fbt_env->placement_boost || fbt_env->need_idle || boosted)
-		return false;
-
-	if (best_idle_cstate == -1)
-		return false;
-
-	if (target_cpus_count != 1)
-		return true;
-
-	estimated_capacity = cpu_estimated_capacity(target_cpu, p);
-	estimated_capacity = add_capacity_margin(estimated_capacity,
-						 target_cpu);
-
-	/*
-	 * If there is only one active CPU and it is already above its current
-	 * capacity, avoid placing additional task on the CPU.
-	 */
-	return (estimated_capacity <= capacity_curr_of(target_cpu));
-}
-
-=======
->>>>>>> 90f68500
 static int start_cpu(struct task_struct *p, bool boosted,
 		     struct cpumask *rtg_target)
 {
@@ -7347,7 +7218,6 @@
 
 	if (boosted)
 		return rd->max_cap_orig_cpu;
-<<<<<<< HEAD
 
 	/* A task always fits on its rtg_target */
 	if (rtg_target) {
@@ -7365,25 +7235,6 @@
 	else
 		start_cpu = rd->max_cap_orig_cpu;
 
-=======
-
-	/* A task always fits on its rtg_target */
-	if (rtg_target) {
-		int rtg_target_cpu = cpumask_first_and(rtg_target,
-						cpu_online_mask);
-
-		if (rtg_target_cpu < nr_cpu_ids)
-			return rtg_target_cpu;
-	}
-
-	/* Where the task should land based on its demand */
-	if (rd->min_cap_orig_cpu != -1
-			&& task_fits_max(p, rd->min_cap_orig_cpu))
-		start_cpu = rd->min_cap_orig_cpu;
-	else
-		start_cpu = rd->max_cap_orig_cpu;
-
->>>>>>> 90f68500
 	return walt_start_cpu(start_cpu);
 }
 
@@ -7498,13 +7349,8 @@
 			 * so prev_cpu will receive a negative bias due to the double
 			 * accounting. However, the blocked utilization may be zero.
 			 */
-<<<<<<< HEAD
-			wake_util = cpu_util_wake(i, p);
-			new_util = wake_util + task_util(p);
-=======
 			wake_util = cpu_util_without(i, p);
 			new_util = wake_util + task_util_est(p);
->>>>>>> 90f68500
 			spare_wake_cap = capacity_orig_of(i) - wake_util;
 
 			if (spare_wake_cap > most_spare_wake_cap) {
@@ -7682,7 +7528,6 @@
 				if (capacity_orig >= target_capacity &&
 				    sysctl_sched_cstate_aware &&
 				    best_idle_cstate < idle_idx)
-<<<<<<< HEAD
 					continue;
 
 				if (best_idle_cstate == idle_idx &&
@@ -7691,16 +7536,6 @@
 					new_util_cuml > best_idle_cuml_util)))
 					continue;
 
-=======
-					continue;
-
-				if (best_idle_cstate == idle_idx &&
-					(best_idle_cpu == prev_cpu ||
-					(i != prev_cpu &&
-					new_util_cuml > best_idle_cuml_util)))
-					continue;
-
->>>>>>> 90f68500
 				target_capacity = capacity_orig;
 				best_idle_cstate = idle_idx;
 				best_idle_cuml_util = new_util_cuml;
@@ -7784,8 +7619,6 @@
 
 	} while (sg = sg->next, sg != sd->groups);
 
-<<<<<<< HEAD
-=======
 	if (prefer_idle && (best_idle_cpu != -1)) {
 		schedstat_inc(p->se.statistics.nr_wakeups_fbt_pref_idle);
 		schedstat_inc(this_rq()->eas_stats.fbt_pref_idle);
@@ -7796,7 +7629,6 @@
 		return best_idle_cpu;
 	}
 
->>>>>>> 90f68500
 	if (best_idle_cpu != -1 && !is_packing_eligible(p, target_cpu, fbt_env,
 					active_cpus_count, best_idle_cstate,
 					boosted)) {
@@ -7905,30 +7737,6 @@
 }
 
 static inline int wake_to_idle(struct task_struct *p)
-<<<<<<< HEAD
-{
-	return (current->flags & PF_WAKE_UP_IDLE) ||
-		 (p->flags & PF_WAKE_UP_IDLE);
-}
-
-static inline bool
-bias_to_waker_cpu(struct task_struct *p, int cpu, struct cpumask *rtg_target)
-{
-	int rtg_target_cpu = rtg_target ? cpumask_first(rtg_target) : cpu;
-
-	return cpumask_test_cpu(cpu, tsk_cpus_allowed(p)) &&
-	       cpu_active(cpu) && !cpu_isolated(cpu) &&
-	       capacity_orig_of(cpu) >= capacity_orig_of(rtg_target_cpu) &&
-	       task_fits_max(p, cpu);
-}
-
-static inline bool
-task_is_boosted(struct task_struct *p) {
-#ifdef CONFIG_CGROUP_SCHEDTUNE
-	return schedtune_task_boost(p) > 0;
-#else
-	return get_sysctl_sched_cfs_boost() > 0;
-=======
 {
 	return (current->flags & PF_WAKE_UP_IDLE) ||
 		 (p->flags & PF_WAKE_UP_IDLE);
@@ -7983,94 +7791,6 @@
 	struct cpumask *rtg_target;
 
 	rcu_read_lock();
-
-	grp = task_related_thread_group(p);
-	if (grp && grp->preferred_cluster && is_task_util_above_min_thresh(p)) {
-		rtg_target = &grp->preferred_cluster->cpus;
-		if (!task_fits_max(p, cpumask_first(rtg_target)))
-			rtg_target = NULL;
-	} else {
-		rtg_target = NULL;
-	}
-
-	rcu_read_unlock();
-
-	return rtg_target;
-}
-#else
-static inline struct cpumask *find_rtg_target(struct task_struct *p)
-{
-	return NULL;
-}
-#endif
-
-static int select_energy_cpu_brute(struct task_struct *p, int prev_cpu,
-				   int sync_boost)
-{
-	bool boosted, prefer_idle;
-	struct sched_domain *sd;
-	int target_cpu;
-	int backup_cpu = -1;
-	int next_cpu = -1;
-	struct cpumask *rtg_target = find_rtg_target(p);
-	struct find_best_target_env fbt_env;
-	u64 start_t = 0;
-
-	fbt_env.fastpath = 0;
-
-	if (trace_sched_task_util_enabled())
-		start_t = sched_clock();
-
-	schedstat_inc(p->se.statistics.nr_wakeups_secb_attempts);
-	schedstat_inc(this_rq()->eas_stats.secb_attempts);
-
-	rcu_read_lock();
-	boosted = task_is_boosted(p);
-#ifdef CONFIG_CGROUP_SCHEDTUNE
-	prefer_idle = schedtune_prefer_idle(p) > 0;
-#else
-	prefer_idle = 0;
->>>>>>> 90f68500
-#endif
-}
-
-/*
- * Check whether cpu is in the fastest set of cpu's that p should run on.
- * If p is boosted, prefer that p runs on a faster cpu; otherwise, allow p
- * to run on any cpu.
- */
-static inline bool
-cpu_is_in_target_set(struct task_struct *p, int cpu)
-{
-	int first_cpu = start_cpu(p, true, 0);
-	int next_usable_cpu = cpumask_next(first_cpu - 1, tsk_cpus_allowed(p));
-	return cpu >= next_usable_cpu || next_usable_cpu >= nr_cpu_ids;
-}
-
-#ifdef CONFIG_SCHED_WALT
-static inline bool is_task_util_above_min_thresh(struct task_struct *p)
-{
-	unsigned int threshold = (sysctl_sched_boost == CONSERVATIVE_BOOST) ?
-			sysctl_sched_min_task_util_for_boost :
-			sysctl_sched_min_task_util_for_colocation;
-
-	return task_util(p) > threshold;
-}
-
-static inline struct cpumask *find_rtg_target(struct task_struct *p)
-{
-	struct related_thread_group *grp;
-	struct cpumask *rtg_target;
-
-	fbt_env.rtg_target = rtg_target;
-	if (sched_feat(EAS_USE_NEED_IDLE) && prefer_idle) {
-		fbt_env.need_idle = true;
-		prefer_idle = false;
-	} else {
-		fbt_env.need_idle = wake_to_idle(p);
-	}
-
-	fbt_env.placement_boost = task_boost_policy(p);
 
 	grp = task_related_thread_group(p);
 	if (grp && grp->preferred_cluster && is_task_util_above_min_thresh(p)) {
@@ -9265,28 +8985,12 @@
 
 		continue;
 next:
-<<<<<<< HEAD
-		trace_sched_load_balance_skip_tasks(env->src_cpu, env->dst_cpu,
-				p->pid, load, task_util(p),
-				cpumask_bits(&p->cpus_allowed)[0], env->flags );
-		list_move(&p->se.group_node, tasks);
-	}
-
-	if (env->flags & (LBF_IGNORE_BIG_TASKS |
-			LBF_IGNORE_PREFERRED_CLUSTER_TASKS) && !detached) {
-		tasks = &env->src_rq->cfs_tasks;
-		env->flags &= ~(LBF_IGNORE_BIG_TASKS |
-				LBF_IGNORE_PREFERRED_CLUSTER_TASKS);
-		env->loop = orig_loop;
-		goto redo;
-=======
 #ifdef CONFIG_SCHED_WALT
 		trace_sched_load_balance_skip_tasks(env->src_cpu, env->dst_cpu,
 				p->pid, load, task_util(p),
 				cpumask_bits(&p->cpus_allowed)[0], env->flags );
 #endif
-		list_move_tail(&p->se.group_node, tasks);
->>>>>>> 90f68500
+		list_move(&p->se.group_node, tasks);
 	}
 
 	if (env->flags & (LBF_IGNORE_BIG_TASKS |
@@ -10165,20 +9869,14 @@
 		sds->total_load += sgs->group_load;
 		sds->total_capacity += sgs->group_capacity;
 
-<<<<<<< HEAD
-=======
 #ifdef CONFIG_SCHED_WALT
->>>>>>> 90f68500
 		trace_sched_load_balance_sg_stats(sg->cpumask[0], sgs->group_type,
 					sgs->idle_cpus, sgs->sum_nr_running,
 					sgs->group_load, sgs->group_capacity,
 					sgs->group_util, sgs->group_no_capacity,
 					sgs->load_per_task,
 					sds->busiest ? sds->busiest->cpumask[0] : 0);
-<<<<<<< HEAD
-=======
 #endif
->>>>>>> 90f68500
 
 		sg = sg->next;
 	} while (sg != env->sd->groups);
@@ -10493,29 +10191,6 @@
 	if (energy_aware() && !env->dst_rq->rd->overutilized) {
 		int cpu_local, cpu_busiest;
 		unsigned long energy_local, energy_busiest;
-<<<<<<< HEAD
-
-		if (env->idle != CPU_NEWLY_IDLE)
-			goto out_balanced;
-
-		if (!sds.local || !sds.busiest)
-			goto out_balanced;
-
-		cpu_local = group_first_cpu(sds.local);
-		cpu_busiest = group_first_cpu(sds.busiest);
-
-		 /* TODO: don't assume same energy cpus are in same domain */
-		energy_local = cpu_max_power_cost(cpu_local);
-		energy_busiest = cpu_max_power_cost(cpu_busiest);
-		if (energy_local > energy_busiest) {
-			goto out_balanced;
-		} else if (energy_local == energy_busiest) {
-			if (cpu_rq(cpu_busiest)->nr_running < 2)
-				goto out_balanced;
-		}
-	}
-=======
->>>>>>> 90f68500
 
 		if (env->idle != CPU_NEWLY_IDLE)
 			goto out_balanced;
@@ -10615,19 +10290,13 @@
 	env->busiest_group_type = busiest->group_type;
 	/* Looks like there is an imbalance. Compute it */
 	calculate_imbalance(env, &sds);
-<<<<<<< HEAD
-=======
 #ifdef CONFIG_SCHED_WALT
->>>>>>> 90f68500
 	trace_sched_load_balance_stats(sds.busiest->cpumask[0], busiest->group_type,
 				busiest->avg_load, busiest->load_per_task,
 				sds.local->cpumask[0], local->group_type,
 				local->avg_load, local->load_per_task,
 				sds.avg_load, env->imbalance);
-<<<<<<< HEAD
-=======
 #endif
->>>>>>> 90f68500
 	return sds.busiest;
 
 out_balanced:
@@ -10695,11 +10364,7 @@
 		     task_util(rq->curr) < sched_small_task_threshold)))
 			continue;
 
-<<<<<<< HEAD
-		wl = weighted_cpuload(i);
-=======
 		wl = weighted_cpuload(rq);
->>>>>>> 90f68500
 
 		/*
 		 * When comparing with imbalance, use weighted_cpuload()
@@ -10939,15 +10604,12 @@
 			env.flags &= ~LBF_ALL_PINNED;
 			goto no_move;
 		}
-<<<<<<< HEAD
-=======
 
 		/*
 		 * Set loop_max when rq's lock is taken to prevent a race.
 		 */
 		env.loop_max = min(sysctl_sched_nr_migrate,
 							busiest->cfs.h_nr_running);
->>>>>>> 90f68500
 
 		/*
 		 * cur_ld_moved - load moved in current iteration
@@ -11098,13 +10760,9 @@
 				busiest->active_balance = 1;
 				busiest->push_cpu = this_cpu;
 				active_balance = 1;
-<<<<<<< HEAD
-				mark_reserved(this_cpu);
-=======
 #ifdef CONFIG_SCHED_WALT
 				mark_reserved(this_cpu);
 #endif
->>>>>>> 90f68500
 			}
 			raw_spin_unlock_irqrestore(&busiest->lock, flags);
 
@@ -11217,7 +10875,6 @@
 
 #ifdef CONFIG_SCHED_WALT
 static inline bool min_cap_cluster_has_misfit_task(void)
-<<<<<<< HEAD
 {
 	int cpu;
 
@@ -11241,35 +10898,8 @@
  * idle_balance is called by schedule() if this_cpu is about to become
  * idle. Attempts to pull tasks from other CPUs.
  */
-static int idle_balance(struct rq *this_rq)
-{
-=======
-{
-	int cpu;
-
-	for_each_possible_cpu(cpu) {
-		if (!is_min_capacity_cpu(cpu))
-			break;
-		if (cpu_rq(cpu)->walt_stats.nr_big_tasks)
-			return true;
-	}
-
-	return false;
-}
-#else
-static inline bool min_cap_cluster_has_misfit_task(void)
-{
-	return false;
-}
-#endif
-
-/*
- * idle_balance is called by schedule() if this_cpu is about to become
- * idle. Attempts to pull tasks from other CPUs.
- */
 static int idle_balance(struct rq *this_rq, struct rq_flags *rf)
 {
->>>>>>> 90f68500
 	unsigned long next_balance = jiffies + HZ;
 	int this_cpu = this_rq->cpu;
 	struct sched_domain *sd;
@@ -11303,8 +10933,6 @@
 	 */
 	this_rq->idle_stamp = rq_clock(this_rq);
 
-<<<<<<< HEAD
-=======
 	/*
 	 * This is OK, because current is on_cpu, which avoids it being picked
 	 * for load-balance and preemption/IRQs are still disabled avoiding
@@ -11313,7 +10941,6 @@
 	 */
 	rq_unpin_lock(this_rq, rf);
 
->>>>>>> 90f68500
 	if (!energy_aware() && !force_lb &&
 	    (this_rq->avg_idle < sysctl_sched_migration_cost ||
 	     !this_rq->rd->overload)) {
@@ -11619,13 +11246,9 @@
 	 * is idle. And the softirq performing nohz idle load balance
 	 * will be run before returning from the IPI.
 	 */
-<<<<<<< HEAD
-	trace_sched_load_balance_nohz_kick(smp_processor_id(), ilb_cpu);
-=======
 #ifdef CONFIG_SCHED_WALT
 	trace_sched_load_balance_nohz_kick(smp_processor_id(), ilb_cpu);
 #endif
->>>>>>> 90f68500
 	smp_send_reschedule(ilb_cpu);
 	return;
 }
@@ -11945,12 +11568,7 @@
 	unsigned long now = jiffies;
 	struct sched_domain_shared *sds;
 	struct sched_domain *sd;
-<<<<<<< HEAD
-	int nr_busy;
-	int cpu = rq->cpu;
-=======
 	int nr_busy, i, cpu = rq->cpu;
->>>>>>> 90f68500
 	bool kick = false;
 	cpumask_t cpumask;
 
@@ -11982,7 +11600,6 @@
 	if (time_before(now, nohz.next_balance))
 		return false;
 
-<<<<<<< HEAD
 	if (unlikely(rq->nr_pinned_tasks > 0)) {
 		int delta = rq->nr_running - rq->nr_pinned_tasks;
 
@@ -12000,8 +11617,6 @@
 	}
 
 
-=======
->>>>>>> 90f68500
 	/*
 	 * If energy aware is enabled, do idle load balance if runqueue has
 	 * at least 2 tasks and cpu is overutilized
@@ -12038,18 +11653,11 @@
 	}
 
 	sd = rcu_dereference(per_cpu(sd_asym, cpu));
-<<<<<<< HEAD
-	if (sd && (cpumask_first_and(&cpumask, sched_domain_span(sd)) < cpu)) {
-		kick = true;
-		goto unlock;
-	}
-=======
 	if (sd) {
 		for_each_cpu(i, sched_domain_span(sd)) {
 			if (i == cpu ||
 			    !cpumask_test_cpu(i, &cpumask))
 				continue;
->>>>>>> 90f68500
 
 			if (sched_asym_prefer(i, cpu)) {
 				kick = true;
@@ -13026,15 +12634,10 @@
 		get_task_struct(src_rq->curr);
 		get_task_struct(dst_rq->curr);
 
-<<<<<<< HEAD
-		mark_reserved(src_cpu);
-		mark_reserved(dst_cpu);
-=======
 #ifdef CONFIG_SCHED_WALT
 		mark_reserved(src_cpu);
 		mark_reserved(dst_cpu);
 #endif
->>>>>>> 90f68500
 		wr = &per_cpu(walt_rotate_works, src_cpu);
 
 		wr->src_task = src_rq->curr;
@@ -13076,13 +12679,9 @@
 		if (capacity_orig_of(new_cpu) > capacity_orig_of(cpu)) {
 			active_balance = kick_active_balance(rq, p, new_cpu);
 			if (active_balance) {
-<<<<<<< HEAD
-				mark_reserved(new_cpu);
-=======
 #ifdef CONFIG_SCHED_WALT
 				mark_reserved(new_cpu);
 #endif
->>>>>>> 90f68500
 				raw_spin_unlock(&migration_lock);
 				stop_one_cpu_nowait(cpu,
 					active_load_balance_cpu_stop, rq,
