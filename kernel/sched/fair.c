/*
 * Completely Fair Scheduling (CFS) Class (SCHED_NORMAL/SCHED_BATCH)
 *
 *  Copyright (C) 2007 Red Hat, Inc., Ingo Molnar <mingo@redhat.com>
 *
 *  Interactivity improvements by Mike Galbraith
 *  (C) 2007 Mike Galbraith <efault@gmx.de>
 *
 *  Various enhancements by Dmitry Adamushko.
 *  (C) 2007 Dmitry Adamushko <dmitry.adamushko@gmail.com>
 *
 *  Group scheduling enhancements by Srivatsa Vaddagiri
 *  Copyright IBM Corporation, 2007
 *  Author: Srivatsa Vaddagiri <vatsa@linux.vnet.ibm.com>
 *
 *  Scaled math optimizations by Thomas Gleixner
 *  Copyright (C) 2007, Thomas Gleixner <tglx@linutronix.de>
 *
 *  Adaptive scheduling granularity, math enhancements by Peter Zijlstra
 *  Copyright (C) 2007 Red Hat, Inc., Peter Zijlstra
 */

#include <linux/sched.h>
#include <linux/latencytop.h>
#include <linux/cpumask.h>
#include <linux/cpuidle.h>
#include <linux/slab.h>
#include <linux/profile.h>
#include <linux/interrupt.h>
#include <linux/mempolicy.h>
#include <linux/migrate.h>
#include <linux/task_work.h>
#include <linux/module.h>

#include "sched.h"
#include <trace/events/sched.h>

<<<<<<< HEAD
/* QHMP forward declarations */

struct lb_env;
struct sd_lb_stats;
struct sg_lb_stats;

#ifdef CONFIG_SCHED_HMP

#ifdef CONFIG_CFS_BANDWIDTH
static void inc_cfs_rq_hmp_stats(struct cfs_rq *cfs_rq,
				 struct task_struct *p, int change_cra);
static void dec_cfs_rq_hmp_stats(struct cfs_rq *cfs_rq,
				 struct task_struct *p, int change_cra);

static inline void dec_throttled_cfs_rq_hmp_stats(
				struct hmp_sched_stats *stats,
				struct cfs_rq *cfs_rq);

static inline void inc_throttled_cfs_rq_hmp_stats(
				struct hmp_sched_stats *stats,
				struct cfs_rq *cfs_rq);

static inline void init_cfs_rq_hmp_stats(struct cfs_rq *cfs_rq);

#else /* CONFIG_CFS_BANDWIDTH */
static inline void inc_cfs_rq_hmp_stats(struct cfs_rq *cfs_rq,
				 struct task_struct *p, int change_cra) { }
static inline void dec_cfs_rq_hmp_stats(struct cfs_rq *cfs_rq,
				 struct task_struct *p, int change_cra) { }
#endif /* CONFIG_CFS_BANDWIDTH */

static void fixup_hmp_sched_stats_fair(struct rq *rq, struct task_struct *p,
				       u32 new_task_load, u32 new_pred_demand);
#ifdef CONFIG_SMP

static struct rq *find_busiest_queue_hmp(struct lb_env *env,
					struct sched_group *group);
static int
bail_inter_cluster_balance(struct lb_env *env, struct sd_lb_stats *sds);

static bool update_sd_pick_busiest_active_balance(struct lb_env *env,
						  struct sd_lb_stats *sds,
						  struct sched_group *sg,
						  struct sg_lb_stats *sgs);

static int select_best_cpu(struct task_struct *p, int target, int reason,
			   int sync);

#ifdef CONFIG_NO_HZ_COMMON
static int find_new_hmp_ilb(int type);
static int _nohz_kick_needed_hmp(struct rq *rq, int cpu, int *type);
#endif /* CONFIG_NO_HZ_COMMON */
#endif /* CONFIG_SMP */
#else /* CONFIG_SCHED_HMP */

static inline void inc_cfs_rq_hmp_stats(struct cfs_rq *cfs_rq,
				 struct task_struct *p, int change_cra) { }
static inline void dec_cfs_rq_hmp_stats(struct cfs_rq *cfs_rq,
				 struct task_struct *p, int change_cra) { }
static inline void dec_throttled_cfs_rq_hmp_stats(
				struct hmp_sched_stats *stats,
				struct cfs_rq *cfs_rq) { }
static inline void inc_throttled_cfs_rq_hmp_stats(
				struct hmp_sched_stats *stats,
				struct cfs_rq *cfs_rq) { }
static inline void init_cfs_rq_hmp_stats(struct cfs_rq *cfs_rq) { }

#ifdef CONFIG_SMP
static inline int
bail_inter_cluster_balance(struct lb_env *env, struct sd_lb_stats *sds)
{
	return 0;
}

static inline bool update_sd_pick_busiest_active_balance(struct lb_env *env,
						  struct sd_lb_stats *sds,
						  struct sched_group *sg,
						  struct sg_lb_stats *sgs)
{
	return false;
}
#endif /* CONFIG_SMP */
#endif /* CONFIG_SCHED_HMP */
=======
#include "sched.h"
#include "tune.h"
#include "walt.h"
>>>>>>> dcb61100

/*
 * Targeted preemption latency for CPU-bound tasks:
 * (default: 6ms * (1 + ilog(ncpus)), units: nanoseconds)
 *
 * NOTE: this latency value is not the same as the concept of
 * 'timeslice length' - timeslices in CFS are of variable length
 * and have no persistent notion like in traditional, time-slice
 * based scheduling concepts.
 *
 * (to see the precise effective timeslice length of your workload,
 *  run vmstat and monitor the context-switches (cs) field)
 */
unsigned int sysctl_sched_latency = 6000000ULL;
unsigned int normalized_sysctl_sched_latency = 6000000ULL;

unsigned int sysctl_sched_is_big_little = 0;
unsigned int sysctl_sched_sync_hint_enable = 1;
unsigned int sysctl_sched_initial_task_util = 0;
unsigned int sysctl_sched_cstate_aware = 1;

#ifdef CONFIG_SCHED_WALT
unsigned int sysctl_sched_use_walt_cpu_util = 1;
unsigned int sysctl_sched_use_walt_task_util = 1;
__read_mostly unsigned int sysctl_sched_walt_cpu_high_irqload =
    (10 * NSEC_PER_MSEC);
#endif
/*
 * The initial- and re-scaling of tunables is configurable
 * (default SCHED_TUNABLESCALING_LOG = *(1+ilog(ncpus))
 *
 * Options are:
 * SCHED_TUNABLESCALING_NONE - unscaled, always *1
 * SCHED_TUNABLESCALING_LOG - scaled logarithmical, *1+ilog(ncpus)
 * SCHED_TUNABLESCALING_LINEAR - scaled linear, *ncpus
 */
enum sched_tunable_scaling sysctl_sched_tunable_scaling
	= SCHED_TUNABLESCALING_LOG;

/*
 * Minimal preemption granularity for CPU-bound tasks:
 * (default: 0.75 msec * (1 + ilog(ncpus)), units: nanoseconds)
 */
unsigned int sysctl_sched_min_granularity = 750000ULL;
unsigned int normalized_sysctl_sched_min_granularity = 750000ULL;

/*
 * is kept at sysctl_sched_latency / sysctl_sched_min_granularity
 */
static unsigned int sched_nr_latency = 8;

/*
 * After fork, child runs first. If set to 0 (default) then
 * parent will (try to) run first.
 */
unsigned int sysctl_sched_child_runs_first __read_mostly;

/*
 * SCHED_OTHER wake-up granularity.
 * (default: 1 msec * (1 + ilog(ncpus)), units: nanoseconds)
 *
 * This option delays the preemption effects of decoupled workloads
 * and reduces their over-scheduling. Synchronous workloads will still
 * have immediate wakeup/sleep latencies.
 */
unsigned int sysctl_sched_wakeup_granularity = 1000000UL;
unsigned int normalized_sysctl_sched_wakeup_granularity = 1000000UL;

const_debug unsigned int sysctl_sched_migration_cost = 500000UL;

/*
 * The exponential sliding  window over which load is averaged for shares
 * distribution.
 * (default: 10msec)
 */
unsigned int __read_mostly sysctl_sched_shares_window = 10000000UL;

#ifdef CONFIG_CFS_BANDWIDTH
/*
 * Amount of runtime to allocate from global (tg) to local (per-cfs_rq) pool
 * each time a cfs_rq requests quota.
 *
 * Note: in the case that the slice exceeds the runtime remaining (either due
 * to consumption or the quota being specified to be smaller than the slice)
 * we will always only issue the remaining available time.
 *
 * default: 5 msec, units: microseconds
  */
unsigned int sysctl_sched_cfs_bandwidth_slice = 5000UL;
#endif

/*
 * The margin used when comparing utilization with CPU capacity:
 * util * 1024 < capacity * margin
 */
unsigned int capacity_margin = 1280; /* ~20% */

static inline void update_load_add(struct load_weight *lw, unsigned long inc)
{
	lw->weight += inc;
	lw->inv_weight = 0;
}

static inline void update_load_sub(struct load_weight *lw, unsigned long dec)
{
	lw->weight -= dec;
	lw->inv_weight = 0;
}

static inline void update_load_set(struct load_weight *lw, unsigned long w)
{
	lw->weight = w;
	lw->inv_weight = 0;
}

/*
 * Increase the granularity value when there are more CPUs,
 * because with more CPUs the 'effective latency' as visible
 * to users decreases. But the relationship is not linear,
 * so pick a second-best guess by going with the log2 of the
 * number of CPUs.
 *
 * This idea comes from the SD scheduler of Con Kolivas:
 */
static unsigned int get_update_sysctl_factor(void)
{
	unsigned int cpus = min_t(unsigned int, num_online_cpus(), 8);
	unsigned int factor;

	switch (sysctl_sched_tunable_scaling) {
	case SCHED_TUNABLESCALING_NONE:
		factor = 1;
		break;
	case SCHED_TUNABLESCALING_LINEAR:
		factor = cpus;
		break;
	case SCHED_TUNABLESCALING_LOG:
	default:
		factor = 1 + ilog2(cpus);
		break;
	}

	return factor;
}

static void update_sysctl(void)
{
	unsigned int factor = get_update_sysctl_factor();

#define SET_SYSCTL(name) \
	(sysctl_##name = (factor) * normalized_sysctl_##name)
	SET_SYSCTL(sched_min_granularity);
	SET_SYSCTL(sched_latency);
	SET_SYSCTL(sched_wakeup_granularity);
#undef SET_SYSCTL
}

void sched_init_granularity(void)
{
	update_sysctl();
}

#define WMULT_CONST	(~0U)
#define WMULT_SHIFT	32

static void __update_inv_weight(struct load_weight *lw)
{
	unsigned long w;

	if (likely(lw->inv_weight))
		return;

	w = scale_load_down(lw->weight);

	if (BITS_PER_LONG > 32 && unlikely(w >= WMULT_CONST))
		lw->inv_weight = 1;
	else if (unlikely(!w))
		lw->inv_weight = WMULT_CONST;
	else
		lw->inv_weight = WMULT_CONST / w;
}

/*
 * delta_exec * weight / lw.weight
 *   OR
 * (delta_exec * (weight * lw->inv_weight)) >> WMULT_SHIFT
 *
 * Either weight := NICE_0_LOAD and lw \e sched_prio_to_wmult[], in which case
 * we're guaranteed shift stays positive because inv_weight is guaranteed to
 * fit 32 bits, and NICE_0_LOAD gives another 10 bits; therefore shift >= 22.
 *
 * Or, weight =< lw.weight (because lw.weight is the runqueue weight), thus
 * weight/lw.weight <= 1, and therefore our shift will also be positive.
 */
static u64 __calc_delta(u64 delta_exec, unsigned long weight, struct load_weight *lw)
{
	u64 fact = scale_load_down(weight);
	int shift = WMULT_SHIFT;

	__update_inv_weight(lw);

	if (unlikely(fact >> 32)) {
		while (fact >> 32) {
			fact >>= 1;
			shift--;
		}
	}

	/* hint to use a 32x32->64 mul */
	fact = (u64)(u32)fact * lw->inv_weight;

	while (fact >> 32) {
		fact >>= 1;
		shift--;
	}

	return mul_u64_u32_shr(delta_exec, fact, shift);
}

#ifdef CONFIG_SMP
static int active_load_balance_cpu_stop(void *data);
#endif

const struct sched_class fair_sched_class;

/**************************************************************
 * CFS operations on generic schedulable entities:
 */

#ifdef CONFIG_FAIR_GROUP_SCHED

/* cpu runqueue to which this cfs_rq is attached */
static inline struct rq *rq_of(struct cfs_rq *cfs_rq)
{
	return cfs_rq->rq;
}

/* An entity is a task if it doesn't "own" a runqueue */
#define entity_is_task(se)	(!se->my_q)

static inline struct task_struct *task_of(struct sched_entity *se)
{
	SCHED_WARN_ON(!entity_is_task(se));
	return container_of(se, struct task_struct, se);
}

/* Walk up scheduling entities hierarchy */
#define for_each_sched_entity(se) \
		for (; se; se = se->parent)

static inline struct cfs_rq *task_cfs_rq(struct task_struct *p)
{
	return p->se.cfs_rq;
}

/* runqueue on which this entity is (to be) queued */
static inline struct cfs_rq *cfs_rq_of(struct sched_entity *se)
{
	return se->cfs_rq;
}

/* runqueue "owned" by this group */
static inline struct cfs_rq *group_cfs_rq(struct sched_entity *grp)
{
	return grp->my_q;
}

static inline void list_add_leaf_cfs_rq(struct cfs_rq *cfs_rq)
{
	if (!cfs_rq->on_list) {
		/*
		 * Ensure we either appear before our parent (if already
		 * enqueued) or force our parent to appear after us when it is
		 * enqueued.  The fact that we always enqueue bottom-up
		 * reduces this to two cases.
		 */
		if (cfs_rq->tg->parent &&
		    cfs_rq->tg->parent->cfs_rq[cpu_of(rq_of(cfs_rq))]->on_list) {
			list_add_rcu(&cfs_rq->leaf_cfs_rq_list,
				&rq_of(cfs_rq)->leaf_cfs_rq_list);
		} else {
			list_add_tail_rcu(&cfs_rq->leaf_cfs_rq_list,
				&rq_of(cfs_rq)->leaf_cfs_rq_list);
		}

		cfs_rq->on_list = 1;
	}
}

static inline void list_del_leaf_cfs_rq(struct cfs_rq *cfs_rq)
{
	if (cfs_rq->on_list) {
		list_del_rcu(&cfs_rq->leaf_cfs_rq_list);
		cfs_rq->on_list = 0;
	}
}

/* Iterate thr' all leaf cfs_rq's on a runqueue */
#define for_each_leaf_cfs_rq(rq, cfs_rq) \
	list_for_each_entry_rcu(cfs_rq, &rq->leaf_cfs_rq_list, leaf_cfs_rq_list)

/* Do the two (enqueued) entities belong to the same group ? */
static inline struct cfs_rq *
is_same_group(struct sched_entity *se, struct sched_entity *pse)
{
	if (se->cfs_rq == pse->cfs_rq)
		return se->cfs_rq;

	return NULL;
}

static inline struct sched_entity *parent_entity(struct sched_entity *se)
{
	return se->parent;
}

static void
find_matching_se(struct sched_entity **se, struct sched_entity **pse)
{
	int se_depth, pse_depth;

	/*
	 * preemption test can be made between sibling entities who are in the
	 * same cfs_rq i.e who have a common parent. Walk up the hierarchy of
	 * both tasks until we find their ancestors who are siblings of common
	 * parent.
	 */

	/* First walk up until both entities are at same depth */
	se_depth = (*se)->depth;
	pse_depth = (*pse)->depth;

	while (se_depth > pse_depth) {
		se_depth--;
		*se = parent_entity(*se);
	}

	while (pse_depth > se_depth) {
		pse_depth--;
		*pse = parent_entity(*pse);
	}

	while (!is_same_group(*se, *pse)) {
		*se = parent_entity(*se);
		*pse = parent_entity(*pse);
	}
}

#else	/* !CONFIG_FAIR_GROUP_SCHED */

static inline struct task_struct *task_of(struct sched_entity *se)
{
	return container_of(se, struct task_struct, se);
}

static inline struct rq *rq_of(struct cfs_rq *cfs_rq)
{
	return container_of(cfs_rq, struct rq, cfs);
}

#define entity_is_task(se)	1

#define for_each_sched_entity(se) \
		for (; se; se = NULL)

static inline struct cfs_rq *task_cfs_rq(struct task_struct *p)
{
	return &task_rq(p)->cfs;
}

static inline struct cfs_rq *cfs_rq_of(struct sched_entity *se)
{
	struct task_struct *p = task_of(se);
	struct rq *rq = task_rq(p);

	return &rq->cfs;
}

/* runqueue "owned" by this group */
static inline struct cfs_rq *group_cfs_rq(struct sched_entity *grp)
{
	return NULL;
}

static inline void list_add_leaf_cfs_rq(struct cfs_rq *cfs_rq)
{
}

static inline void list_del_leaf_cfs_rq(struct cfs_rq *cfs_rq)
{
}

#define for_each_leaf_cfs_rq(rq, cfs_rq) \
		for (cfs_rq = &rq->cfs; cfs_rq; cfs_rq = NULL)

static inline struct sched_entity *parent_entity(struct sched_entity *se)
{
	return NULL;
}

static inline void
find_matching_se(struct sched_entity **se, struct sched_entity **pse)
{
}

#endif	/* CONFIG_FAIR_GROUP_SCHED */

static __always_inline
void account_cfs_rq_runtime(struct cfs_rq *cfs_rq, u64 delta_exec);

/**************************************************************
 * Scheduling class tree data structure manipulation methods:
 */

static inline u64 max_vruntime(u64 max_vruntime, u64 vruntime)
{
	s64 delta = (s64)(vruntime - max_vruntime);
	if (delta > 0)
		max_vruntime = vruntime;

	return max_vruntime;
}

static inline u64 min_vruntime(u64 min_vruntime, u64 vruntime)
{
	s64 delta = (s64)(vruntime - min_vruntime);
	if (delta < 0)
		min_vruntime = vruntime;

	return min_vruntime;
}

static inline int entity_before(struct sched_entity *a,
				struct sched_entity *b)
{
	return (s64)(a->vruntime - b->vruntime) < 0;
}

static void update_min_vruntime(struct cfs_rq *cfs_rq)
{
	struct sched_entity *curr = cfs_rq->curr;

	u64 vruntime = cfs_rq->min_vruntime;

	if (curr) {
		if (curr->on_rq)
			vruntime = curr->vruntime;
		else
			curr = NULL;
	}

	if (cfs_rq->rb_leftmost) {
		struct sched_entity *se = rb_entry(cfs_rq->rb_leftmost,
						   struct sched_entity,
						   run_node);

		if (!curr)
			vruntime = se->vruntime;
		else
			vruntime = min_vruntime(vruntime, se->vruntime);
	}

	/* ensure we never gain time by being placed backwards. */
	cfs_rq->min_vruntime = max_vruntime(cfs_rq->min_vruntime, vruntime);
#ifndef CONFIG_64BIT
	smp_wmb();
	cfs_rq->min_vruntime_copy = cfs_rq->min_vruntime;
#endif
}

/*
 * Enqueue an entity into the rb-tree:
 */
static void __enqueue_entity(struct cfs_rq *cfs_rq, struct sched_entity *se)
{
	struct rb_node **link = &cfs_rq->tasks_timeline.rb_node;
	struct rb_node *parent = NULL;
	struct sched_entity *entry;
	int leftmost = 1;

	/*
	 * Find the right place in the rbtree:
	 */
	while (*link) {
		parent = *link;
		entry = rb_entry(parent, struct sched_entity, run_node);
		/*
		 * We dont care about collisions. Nodes with
		 * the same key stay together.
		 */
		if (entity_before(se, entry)) {
			link = &parent->rb_left;
		} else {
			link = &parent->rb_right;
			leftmost = 0;
		}
	}

	/*
	 * Maintain a cache of leftmost tree entries (it is frequently
	 * used):
	 */
	if (leftmost)
		cfs_rq->rb_leftmost = &se->run_node;

	rb_link_node(&se->run_node, parent, link);
	rb_insert_color(&se->run_node, &cfs_rq->tasks_timeline);
}

static void __dequeue_entity(struct cfs_rq *cfs_rq, struct sched_entity *se)
{
	if (cfs_rq->rb_leftmost == &se->run_node) {
		struct rb_node *next_node;

		next_node = rb_next(&se->run_node);
		cfs_rq->rb_leftmost = next_node;
	}

	rb_erase(&se->run_node, &cfs_rq->tasks_timeline);
}

struct sched_entity *__pick_first_entity(struct cfs_rq *cfs_rq)
{
	struct rb_node *left = cfs_rq->rb_leftmost;

	if (!left)
		return NULL;

	return rb_entry(left, struct sched_entity, run_node);
}

static struct sched_entity *__pick_next_entity(struct sched_entity *se)
{
	struct rb_node *next = rb_next(&se->run_node);

	if (!next)
		return NULL;

	return rb_entry(next, struct sched_entity, run_node);
}

#ifdef CONFIG_SCHED_DEBUG
struct sched_entity *__pick_last_entity(struct cfs_rq *cfs_rq)
{
	struct rb_node *last = rb_last(&cfs_rq->tasks_timeline);

	if (!last)
		return NULL;

	return rb_entry(last, struct sched_entity, run_node);
}

/**************************************************************
 * Scheduling class statistics methods:
 */

int sched_proc_update_handler(struct ctl_table *table, int write,
		void __user *buffer, size_t *lenp,
		loff_t *ppos)
{
	int ret = proc_dointvec_minmax(table, write, buffer, lenp, ppos);
	unsigned int factor = get_update_sysctl_factor();

	if (ret || !write)
		return ret;

	sched_nr_latency = DIV_ROUND_UP(sysctl_sched_latency,
					sysctl_sched_min_granularity);

#define WRT_SYSCTL(name) \
	(normalized_sysctl_##name = sysctl_##name / (factor))
	WRT_SYSCTL(sched_min_granularity);
	WRT_SYSCTL(sched_latency);
	WRT_SYSCTL(sched_wakeup_granularity);
#undef WRT_SYSCTL

	return 0;
}
#endif

/*
 * delta /= w
 */
static inline u64 calc_delta_fair(u64 delta, struct sched_entity *se)
{
	if (unlikely(se->load.weight != NICE_0_LOAD))
		delta = __calc_delta(delta, NICE_0_LOAD, &se->load);

	return delta;
}

/*
 * The idea is to set a period in which each task runs once.
 *
 * When there are too many tasks (sched_nr_latency) we have to stretch
 * this period because otherwise the slices get too small.
 *
 * p = (nr <= nl) ? l : l*nr/nl
 */
static u64 __sched_period(unsigned long nr_running)
{
	if (unlikely(nr_running > sched_nr_latency))
		return nr_running * sysctl_sched_min_granularity;
	else
		return sysctl_sched_latency;
}

/*
 * We calculate the wall-time slice from the period by taking a part
 * proportional to the weight.
 *
 * s = p*P[w/rw]
 */
static u64 sched_slice(struct cfs_rq *cfs_rq, struct sched_entity *se)
{
	u64 slice = __sched_period(cfs_rq->nr_running + !se->on_rq);

	for_each_sched_entity(se) {
		struct load_weight *load;
		struct load_weight lw;

		cfs_rq = cfs_rq_of(se);
		load = &cfs_rq->load;

		if (unlikely(!se->on_rq)) {
			lw = cfs_rq->load;

			update_load_add(&lw, se->load.weight);
			load = &lw;
		}
		slice = __calc_delta(slice, se->load.weight, load);
	}
	return slice;
}

/*
 * We calculate the vruntime slice of a to-be-inserted task.
 *
 * vs = s/w
 */
static u64 sched_vslice(struct cfs_rq *cfs_rq, struct sched_entity *se)
{
	return calc_delta_fair(sched_slice(cfs_rq, se), se);
}

#ifdef CONFIG_SMP
static int select_idle_sibling(struct task_struct *p, int prev_cpu, int cpu);
static unsigned long task_h_load(struct task_struct *p);

/*
 * We choose a half-life close to 1 scheduling period.
 * Note: The tables runnable_avg_yN_inv and runnable_avg_yN_sum are
 * dependent on this value.
 */
#define LOAD_AVG_PERIOD 32
#define LOAD_AVG_MAX 47742 /* maximum possible load avg */
#define LOAD_AVG_MAX_N 345 /* number of full periods to produce LOAD_AVG_MAX */

/* Give new sched_entity start runnable values to heavy its load in infant time */
void init_entity_runnable_average(struct sched_entity *se)
{
	struct sched_avg *sa = &se->avg;

	sa->last_update_time = 0;
	/*
	 * sched_avg's period_contrib should be strictly less then 1024, so
	 * we give it 1023 to make sure it is almost a period (1024us), and
	 * will definitely be update (after enqueue).
	 */
	sa->period_contrib = 1023;
	/*
	 * Tasks are intialized with full load to be seen as heavy tasks until
	 * they get a chance to stabilize to their real load level.
	 * Group entities are intialized with zero load to reflect the fact that
	 * nothing has been attached to the task group yet.
	 */
	if (entity_is_task(se))
		sa->load_avg = scale_load_down(se->load.weight);
	sa->load_sum = sa->load_avg * LOAD_AVG_MAX;

	/*
	 * At this point, util_avg won't be used in select_task_rq_fair anyway
	 */
	sa->util_avg =  sched_freq() ?
		sysctl_sched_initial_task_util :
		0;
	sa->util_sum = 0;
	/* when this task enqueue'ed, it will contribute to its cfs_rq's load_avg */
}

static inline u64 cfs_rq_clock_task(struct cfs_rq *cfs_rq);
static int update_cfs_rq_load_avg(u64 now, struct cfs_rq *cfs_rq, bool update_freq);
static void update_tg_load_avg(struct cfs_rq *cfs_rq, int force);
static void attach_entity_load_avg(struct cfs_rq *cfs_rq, struct sched_entity *se);

/*
 * With new tasks being created, their initial util_avgs are extrapolated
 * based on the cfs_rq's current util_avg:
 *
 *   util_avg = cfs_rq->util_avg / (cfs_rq->load_avg + 1) * se.load.weight
 *
 * However, in many cases, the above util_avg does not give a desired
 * value. Moreover, the sum of the util_avgs may be divergent, such
 * as when the series is a harmonic series.
 *
 * To solve this problem, we also cap the util_avg of successive tasks to
 * only 1/2 of the left utilization budget:
 *
 *   util_avg_cap = (1024 - cfs_rq->avg.util_avg) / 2^n
 *
 * where n denotes the nth task.
 *
 * For example, a simplest series from the beginning would be like:
 *
 *  task  util_avg: 512, 256, 128,  64,  32,   16,    8, ...
 * cfs_rq util_avg: 512, 768, 896, 960, 992, 1008, 1016, ...
 *
 * Finally, that extrapolated util_avg is clamped to the cap (util_avg_cap)
 * if util_avg > util_avg_cap.
 */
void post_init_entity_util_avg(struct sched_entity *se)
{
	struct cfs_rq *cfs_rq = cfs_rq_of(se);
	struct sched_avg *sa = &se->avg;
	long cap = (long)(SCHED_CAPACITY_SCALE - cfs_rq->avg.util_avg) / 2;
	u64 now = cfs_rq_clock_task(cfs_rq);

	if (cap > 0) {
		if (cfs_rq->avg.util_avg != 0) {
			sa->util_avg  = cfs_rq->avg.util_avg * se->load.weight;
			sa->util_avg /= (cfs_rq->avg.load_avg + 1);

			if (sa->util_avg > cap)
				sa->util_avg = cap;
		} else {
			sa->util_avg = cap;
		}
		sa->util_sum = sa->util_avg * LOAD_AVG_MAX;
	}

	if (entity_is_task(se)) {
		struct task_struct *p = task_of(se);
		if (p->sched_class != &fair_sched_class) {
			/*
			 * For !fair tasks do:
			 *
			update_cfs_rq_load_avg(now, cfs_rq, false);
			attach_entity_load_avg(cfs_rq, se);
			switched_from_fair(rq, p);
			 *
			 * such that the next switched_to_fair() has the
			 * expected state.
			 */
			se->avg.last_update_time = now;
			return;
		}
	}

	update_cfs_rq_load_avg(now, cfs_rq, false);
	attach_entity_load_avg(cfs_rq, se);
	update_tg_load_avg(cfs_rq, false);
}

#else /* !CONFIG_SMP */
void init_entity_runnable_average(struct sched_entity *se)
{
}
void post_init_entity_util_avg(struct sched_entity *se)
{
}
static void update_tg_load_avg(struct cfs_rq *cfs_rq, int force)
{
}
#endif /* CONFIG_SMP */

/*
 * Update the current task's runtime statistics.
 */
static void update_curr(struct cfs_rq *cfs_rq)
{
	struct sched_entity *curr = cfs_rq->curr;
	u64 now = rq_clock_task(rq_of(cfs_rq));
	u64 delta_exec;

	if (unlikely(!curr))
		return;

	delta_exec = now - curr->exec_start;
	if (unlikely((s64)delta_exec <= 0))
		return;

	curr->exec_start = now;

	schedstat_set(curr->statistics.exec_max,
		      max(delta_exec, curr->statistics.exec_max));

	curr->sum_exec_runtime += delta_exec;
	schedstat_add(cfs_rq->exec_clock, delta_exec);

	curr->vruntime += calc_delta_fair(delta_exec, curr);
	update_min_vruntime(cfs_rq);

	if (entity_is_task(curr)) {
		struct task_struct *curtask = task_of(curr);

		trace_sched_stat_runtime(curtask, delta_exec, curr->vruntime);
		cpuacct_charge(curtask, delta_exec);
		account_group_exec_runtime(curtask, delta_exec);
	}

	account_cfs_rq_runtime(cfs_rq, delta_exec);
}

static void update_curr_fair(struct rq *rq)
{
	update_curr(cfs_rq_of(&rq->curr->se));
}

static inline void
update_stats_wait_start(struct cfs_rq *cfs_rq, struct sched_entity *se)
{
	u64 wait_start, prev_wait_start;

	if (!schedstat_enabled())
		return;

	wait_start = rq_clock(rq_of(cfs_rq));
	prev_wait_start = schedstat_val(se->statistics.wait_start);

	if (entity_is_task(se) && task_on_rq_migrating(task_of(se)) &&
	    likely(wait_start > prev_wait_start))
		wait_start -= prev_wait_start;

	schedstat_set(se->statistics.wait_start, wait_start);
}

static inline void
update_stats_wait_end(struct cfs_rq *cfs_rq, struct sched_entity *se)
{
	struct task_struct *p;
	u64 delta;

	if (!schedstat_enabled())
		return;

	delta = rq_clock(rq_of(cfs_rq)) - schedstat_val(se->statistics.wait_start);

	if (entity_is_task(se)) {
		p = task_of(se);
		if (task_on_rq_migrating(p)) {
			/*
			 * Preserve migrating task's wait time so wait_start
			 * time stamp can be adjusted to accumulate wait time
			 * prior to migration.
			 */
			schedstat_set(se->statistics.wait_start, delta);
			return;
		}
		trace_sched_stat_wait(p, delta);
	}

	schedstat_set(se->statistics.wait_max,
		      max(schedstat_val(se->statistics.wait_max), delta));
	schedstat_inc(se->statistics.wait_count);
	schedstat_add(se->statistics.wait_sum, delta);
	schedstat_set(se->statistics.wait_start, 0);
}

static inline void
update_stats_enqueue_sleeper(struct cfs_rq *cfs_rq, struct sched_entity *se)
{
	struct task_struct *tsk = NULL;
	u64 sleep_start, block_start;

	if (!schedstat_enabled())
		return;

	sleep_start = schedstat_val(se->statistics.sleep_start);
	block_start = schedstat_val(se->statistics.block_start);

	if (entity_is_task(se))
		tsk = task_of(se);

	if (sleep_start) {
		u64 delta = rq_clock(rq_of(cfs_rq)) - sleep_start;

		if ((s64)delta < 0)
			delta = 0;

		if (unlikely(delta > schedstat_val(se->statistics.sleep_max)))
			schedstat_set(se->statistics.sleep_max, delta);

		schedstat_set(se->statistics.sleep_start, 0);
		schedstat_add(se->statistics.sum_sleep_runtime, delta);

		if (tsk) {
			account_scheduler_latency(tsk, delta >> 10, 1);
			trace_sched_stat_sleep(tsk, delta);
		}
	}
	if (block_start) {
		u64 delta = rq_clock(rq_of(cfs_rq)) - block_start;

		if ((s64)delta < 0)
			delta = 0;

		if (unlikely(delta > schedstat_val(se->statistics.block_max)))
			schedstat_set(se->statistics.block_max, delta);

		schedstat_set(se->statistics.block_start, 0);
		schedstat_add(se->statistics.sum_sleep_runtime, delta);

		if (tsk) {
			if (tsk->in_iowait) {
				schedstat_add(se->statistics.iowait_sum, delta);
				schedstat_inc(se->statistics.iowait_count);
				trace_sched_stat_iowait(tsk, delta);
			}

			trace_sched_stat_blocked(tsk, delta);
			trace_sched_blocked_reason(tsk);

			/*
			 * Blocking time is in units of nanosecs, so shift by
			 * 20 to get a milliseconds-range estimation of the
			 * amount of time that the task spent sleeping:
			 */
			if (unlikely(prof_on == SLEEP_PROFILING)) {
				profile_hits(SLEEP_PROFILING,
						(void *)get_wchan(tsk),
						delta >> 20);
			}
			account_scheduler_latency(tsk, delta >> 10, 0);
		}
	}
}

/*
 * Task is being enqueued - update stats:
 */
static inline void
update_stats_enqueue(struct cfs_rq *cfs_rq, struct sched_entity *se, int flags)
{
	if (!schedstat_enabled())
		return;

	/*
	 * Are we enqueueing a waiting task? (for current tasks
	 * a dequeue/enqueue event is a NOP)
	 */
	if (se != cfs_rq->curr)
		update_stats_wait_start(cfs_rq, se);

	if (flags & ENQUEUE_WAKEUP)
		update_stats_enqueue_sleeper(cfs_rq, se);
}

static inline void
update_stats_dequeue(struct cfs_rq *cfs_rq, struct sched_entity *se, int flags)
{

	if (!schedstat_enabled())
		return;

	/*
	 * Mark the end of the wait period if dequeueing a
	 * waiting task:
	 */
	if (se != cfs_rq->curr)
		update_stats_wait_end(cfs_rq, se);

	if ((flags & DEQUEUE_SLEEP) && entity_is_task(se)) {
		struct task_struct *tsk = task_of(se);

		if (tsk->state & TASK_INTERRUPTIBLE)
			schedstat_set(se->statistics.sleep_start,
				      rq_clock(rq_of(cfs_rq)));
		if (tsk->state & TASK_UNINTERRUPTIBLE)
			schedstat_set(se->statistics.block_start,
				      rq_clock(rq_of(cfs_rq)));
	}
}

/*
 * We are picking a new current task - update its stats:
 */
static inline void
update_stats_curr_start(struct cfs_rq *cfs_rq, struct sched_entity *se)
{
	/*
	 * We are starting a new run period:
	 */
	se->exec_start = rq_clock_task(rq_of(cfs_rq));
}

/**************************************************
 * Scheduling class queueing methods:
 */

#ifdef CONFIG_NUMA_BALANCING
/*
 * Approximate time to scan a full NUMA task in ms. The task scan period is
 * calculated based on the tasks virtual memory size and
 * numa_balancing_scan_size.
 */
unsigned int sysctl_numa_balancing_scan_period_min = 1000;
unsigned int sysctl_numa_balancing_scan_period_max = 60000;

/* Portion of address space to scan in MB */
unsigned int sysctl_numa_balancing_scan_size = 256;

/* Scan @scan_size MB every @scan_period after an initial @scan_delay in ms */
unsigned int sysctl_numa_balancing_scan_delay = 1000;

static unsigned int task_nr_scan_windows(struct task_struct *p)
{
	unsigned long rss = 0;
	unsigned long nr_scan_pages;

	/*
	 * Calculations based on RSS as non-present and empty pages are skipped
	 * by the PTE scanner and NUMA hinting faults should be trapped based
	 * on resident pages
	 */
	nr_scan_pages = sysctl_numa_balancing_scan_size << (20 - PAGE_SHIFT);
	rss = get_mm_rss(p->mm);
	if (!rss)
		rss = nr_scan_pages;

	rss = round_up(rss, nr_scan_pages);
	return rss / nr_scan_pages;
}

/* For sanitys sake, never scan more PTEs than MAX_SCAN_WINDOW MB/sec. */
#define MAX_SCAN_WINDOW 2560

static unsigned int task_scan_min(struct task_struct *p)
{
	unsigned int scan_size = READ_ONCE(sysctl_numa_balancing_scan_size);
	unsigned int scan, floor;
	unsigned int windows = 1;

	if (scan_size < MAX_SCAN_WINDOW)
		windows = MAX_SCAN_WINDOW / scan_size;
	floor = 1000 / windows;

	scan = sysctl_numa_balancing_scan_period_min / task_nr_scan_windows(p);
	return max_t(unsigned int, floor, scan);
}

static unsigned int task_scan_max(struct task_struct *p)
{
	unsigned int smin = task_scan_min(p);
	unsigned int smax;

	/* Watch for min being lower than max due to floor calculations */
	smax = sysctl_numa_balancing_scan_period_max / task_nr_scan_windows(p);
	return max(smin, smax);
}

static void account_numa_enqueue(struct rq *rq, struct task_struct *p)
{
	rq->nr_numa_running += (p->numa_preferred_nid != -1);
	rq->nr_preferred_running += (p->numa_preferred_nid == task_node(p));
}

static void account_numa_dequeue(struct rq *rq, struct task_struct *p)
{
	rq->nr_numa_running -= (p->numa_preferred_nid != -1);
	rq->nr_preferred_running -= (p->numa_preferred_nid == task_node(p));
}

struct numa_group {
	atomic_t refcount;

	spinlock_t lock; /* nr_tasks, tasks */
	int nr_tasks;
	pid_t gid;
	int active_nodes;

	struct rcu_head rcu;
	unsigned long total_faults;
	unsigned long max_faults_cpu;
	/*
	 * Faults_cpu is used to decide whether memory should move
	 * towards the CPU. As a consequence, these stats are weighted
	 * more by CPU use than by memory faults.
	 */
	unsigned long *faults_cpu;
	unsigned long faults[0];
};

/* Shared or private faults. */
#define NR_NUMA_HINT_FAULT_TYPES 2

/* Memory and CPU locality */
#define NR_NUMA_HINT_FAULT_STATS (NR_NUMA_HINT_FAULT_TYPES * 2)

/* Averaged statistics, and temporary buffers. */
#define NR_NUMA_HINT_FAULT_BUCKETS (NR_NUMA_HINT_FAULT_STATS * 2)

pid_t task_numa_group_id(struct task_struct *p)
{
	return p->numa_group ? p->numa_group->gid : 0;
}

/*
 * The averaged statistics, shared & private, memory & cpu,
 * occupy the first half of the array. The second half of the
 * array is for current counters, which are averaged into the
 * first set by task_numa_placement.
 */
static inline int task_faults_idx(enum numa_faults_stats s, int nid, int priv)
{
	return NR_NUMA_HINT_FAULT_TYPES * (s * nr_node_ids + nid) + priv;
}

static inline unsigned long task_faults(struct task_struct *p, int nid)
{
	if (!p->numa_faults)
		return 0;

	return p->numa_faults[task_faults_idx(NUMA_MEM, nid, 0)] +
		p->numa_faults[task_faults_idx(NUMA_MEM, nid, 1)];
}

static inline unsigned long group_faults(struct task_struct *p, int nid)
{
	if (!p->numa_group)
		return 0;

	return p->numa_group->faults[task_faults_idx(NUMA_MEM, nid, 0)] +
		p->numa_group->faults[task_faults_idx(NUMA_MEM, nid, 1)];
}

static inline unsigned long group_faults_cpu(struct numa_group *group, int nid)
{
	return group->faults_cpu[task_faults_idx(NUMA_MEM, nid, 0)] +
		group->faults_cpu[task_faults_idx(NUMA_MEM, nid, 1)];
}

/*
 * A node triggering more than 1/3 as many NUMA faults as the maximum is
 * considered part of a numa group's pseudo-interleaving set. Migrations
 * between these nodes are slowed down, to allow things to settle down.
 */
#define ACTIVE_NODE_FRACTION 3

static bool numa_is_active_node(int nid, struct numa_group *ng)
{
	return group_faults_cpu(ng, nid) * ACTIVE_NODE_FRACTION > ng->max_faults_cpu;
}

/* Handle placement on systems where not all nodes are directly connected. */
static unsigned long score_nearby_nodes(struct task_struct *p, int nid,
					int maxdist, bool task)
{
	unsigned long score = 0;
	int node;

	/*
	 * All nodes are directly connected, and the same distance
	 * from each other. No need for fancy placement algorithms.
	 */
	if (sched_numa_topology_type == NUMA_DIRECT)
		return 0;

	/*
	 * This code is called for each node, introducing N^2 complexity,
	 * which should be ok given the number of nodes rarely exceeds 8.
	 */
	for_each_online_node(node) {
		unsigned long faults;
		int dist = node_distance(nid, node);

		/*
		 * The furthest away nodes in the system are not interesting
		 * for placement; nid was already counted.
		 */
		if (dist == sched_max_numa_distance || node == nid)
			continue;

		/*
		 * On systems with a backplane NUMA topology, compare groups
		 * of nodes, and move tasks towards the group with the most
		 * memory accesses. When comparing two nodes at distance
		 * "hoplimit", only nodes closer by than "hoplimit" are part
		 * of each group. Skip other nodes.
		 */
		if (sched_numa_topology_type == NUMA_BACKPLANE &&
					dist > maxdist)
			continue;

		/* Add up the faults from nearby nodes. */
		if (task)
			faults = task_faults(p, node);
		else
			faults = group_faults(p, node);

		/*
		 * On systems with a glueless mesh NUMA topology, there are
		 * no fixed "groups of nodes". Instead, nodes that are not
		 * directly connected bounce traffic through intermediate
		 * nodes; a numa_group can occupy any set of nodes.
		 * The further away a node is, the less the faults count.
		 * This seems to result in good task placement.
		 */
		if (sched_numa_topology_type == NUMA_GLUELESS_MESH) {
			faults *= (sched_max_numa_distance - dist);
			faults /= (sched_max_numa_distance - LOCAL_DISTANCE);
		}

		score += faults;
	}

	return score;
}

/*
 * These return the fraction of accesses done by a particular task, or
 * task group, on a particular numa node.  The group weight is given a
 * larger multiplier, in order to group tasks together that are almost
 * evenly spread out between numa nodes.
 */
static inline unsigned long task_weight(struct task_struct *p, int nid,
					int dist)
{
	unsigned long faults, total_faults;

	if (!p->numa_faults)
		return 0;

	total_faults = p->total_numa_faults;

	if (!total_faults)
		return 0;

	faults = task_faults(p, nid);
	faults += score_nearby_nodes(p, nid, dist, true);

	return 1000 * faults / total_faults;
}

static inline unsigned long group_weight(struct task_struct *p, int nid,
					 int dist)
{
	unsigned long faults, total_faults;

	if (!p->numa_group)
		return 0;

	total_faults = p->numa_group->total_faults;

	if (!total_faults)
		return 0;

	faults = group_faults(p, nid);
	faults += score_nearby_nodes(p, nid, dist, false);

	return 1000 * faults / total_faults;
}

bool should_numa_migrate_memory(struct task_struct *p, struct page * page,
				int src_nid, int dst_cpu)
{
	struct numa_group *ng = p->numa_group;
	int dst_nid = cpu_to_node(dst_cpu);
	int last_cpupid, this_cpupid;

	this_cpupid = cpu_pid_to_cpupid(dst_cpu, current->pid);

	/*
	 * Multi-stage node selection is used in conjunction with a periodic
	 * migration fault to build a temporal task<->page relation. By using
	 * a two-stage filter we remove short/unlikely relations.
	 *
	 * Using P(p) ~ n_p / n_t as per frequentist probability, we can equate
	 * a task's usage of a particular page (n_p) per total usage of this
	 * page (n_t) (in a given time-span) to a probability.
	 *
	 * Our periodic faults will sample this probability and getting the
	 * same result twice in a row, given these samples are fully
	 * independent, is then given by P(n)^2, provided our sample period
	 * is sufficiently short compared to the usage pattern.
	 *
	 * This quadric squishes small probabilities, making it less likely we
	 * act on an unlikely task<->page relation.
	 */
	last_cpupid = page_cpupid_xchg_last(page, this_cpupid);
	if (!cpupid_pid_unset(last_cpupid) &&
				cpupid_to_nid(last_cpupid) != dst_nid)
		return false;

	/* Always allow migrate on private faults */
	if (cpupid_match_pid(p, last_cpupid))
		return true;

	/* A shared fault, but p->numa_group has not been set up yet. */
	if (!ng)
		return true;

	/*
	 * Destination node is much more heavily used than the source
	 * node? Allow migration.
	 */
	if (group_faults_cpu(ng, dst_nid) > group_faults_cpu(ng, src_nid) *
					ACTIVE_NODE_FRACTION)
		return true;

	/*
	 * Distribute memory according to CPU & memory use on each node,
	 * with 3/4 hysteresis to avoid unnecessary memory migrations:
	 *
	 * faults_cpu(dst)   3   faults_cpu(src)
	 * --------------- * - > ---------------
	 * faults_mem(dst)   4   faults_mem(src)
	 */
	return group_faults_cpu(ng, dst_nid) * group_faults(p, src_nid) * 3 >
	       group_faults_cpu(ng, src_nid) * group_faults(p, dst_nid) * 4;
}

static unsigned long weighted_cpuload(const int cpu);
static unsigned long source_load(int cpu, int type);
static unsigned long target_load(int cpu, int type);
static unsigned long capacity_of(int cpu);
static long effective_load(struct task_group *tg, int cpu, long wl, long wg);

/* Cached statistics for all CPUs within a node */
struct numa_stats {
	unsigned long nr_running;
	unsigned long load;

	/* Total compute capacity of CPUs on a node */
	unsigned long compute_capacity;

	/* Approximate capacity in terms of runnable tasks on a node */
	unsigned long task_capacity;
	int has_free_capacity;
};

/*
 * XXX borrowed from update_sg_lb_stats
 */
static void update_numa_stats(struct numa_stats *ns, int nid)
{
	int smt, cpu, cpus = 0;
	unsigned long capacity;

	memset(ns, 0, sizeof(*ns));
	for_each_cpu(cpu, cpumask_of_node(nid)) {
		struct rq *rq = cpu_rq(cpu);

		ns->nr_running += rq->nr_running;
		ns->load += weighted_cpuload(cpu);
		ns->compute_capacity += capacity_of(cpu);

		cpus++;
	}

	/*
	 * If we raced with hotplug and there are no CPUs left in our mask
	 * the @ns structure is NULL'ed and task_numa_compare() will
	 * not find this node attractive.
	 *
	 * We'll either bail at !has_free_capacity, or we'll detect a huge
	 * imbalance and bail there.
	 */
	if (!cpus)
		return;

	/* smt := ceil(cpus / capacity), assumes: 1 < smt_power < 2 */
	smt = DIV_ROUND_UP(SCHED_CAPACITY_SCALE * cpus, ns->compute_capacity);
	capacity = cpus / smt; /* cores */

	ns->task_capacity = min_t(unsigned, capacity,
		DIV_ROUND_CLOSEST(ns->compute_capacity, SCHED_CAPACITY_SCALE));
	ns->has_free_capacity = (ns->nr_running < ns->task_capacity);
}

struct task_numa_env {
	struct task_struct *p;

	int src_cpu, src_nid;
	int dst_cpu, dst_nid;

	struct numa_stats src_stats, dst_stats;

	int imbalance_pct;
	int dist;

	struct task_struct *best_task;
	long best_imp;
	int best_cpu;
};

static void task_numa_assign(struct task_numa_env *env,
			     struct task_struct *p, long imp)
{
	if (env->best_task)
		put_task_struct(env->best_task);
	if (p)
		get_task_struct(p);

	env->best_task = p;
	env->best_imp = imp;
	env->best_cpu = env->dst_cpu;
}

static bool load_too_imbalanced(long src_load, long dst_load,
				struct task_numa_env *env)
{
	long imb, old_imb;
	long orig_src_load, orig_dst_load;
	long src_capacity, dst_capacity;

	/*
	 * The load is corrected for the CPU capacity available on each node.
	 *
	 * src_load        dst_load
	 * ------------ vs ---------
	 * src_capacity    dst_capacity
	 */
	src_capacity = env->src_stats.compute_capacity;
	dst_capacity = env->dst_stats.compute_capacity;

	/* We care about the slope of the imbalance, not the direction. */
	if (dst_load < src_load)
		swap(dst_load, src_load);

	/* Is the difference below the threshold? */
	imb = dst_load * src_capacity * 100 -
	      src_load * dst_capacity * env->imbalance_pct;
	if (imb <= 0)
		return false;

	/*
	 * The imbalance is above the allowed threshold.
	 * Compare it with the old imbalance.
	 */
	orig_src_load = env->src_stats.load;
	orig_dst_load = env->dst_stats.load;

	if (orig_dst_load < orig_src_load)
		swap(orig_dst_load, orig_src_load);

	old_imb = orig_dst_load * src_capacity * 100 -
		  orig_src_load * dst_capacity * env->imbalance_pct;

	/* Would this change make things worse? */
	return (imb > old_imb);
}

/*
 * This checks if the overall compute and NUMA accesses of the system would
 * be improved if the source tasks was migrated to the target dst_cpu taking
 * into account that it might be best if task running on the dst_cpu should
 * be exchanged with the source task
 */
static void task_numa_compare(struct task_numa_env *env,
			      long taskimp, long groupimp)
{
	struct rq *src_rq = cpu_rq(env->src_cpu);
	struct rq *dst_rq = cpu_rq(env->dst_cpu);
	struct task_struct *cur;
	long src_load, dst_load;
	long load;
	long imp = env->p->numa_group ? groupimp : taskimp;
	long moveimp = imp;
	int dist = env->dist;

	rcu_read_lock();
	cur = task_rcu_dereference(&dst_rq->curr);
	if (cur && ((cur->flags & PF_EXITING) || is_idle_task(cur)))
		cur = NULL;

	/*
	 * Because we have preemption enabled we can get migrated around and
	 * end try selecting ourselves (current == env->p) as a swap candidate.
	 */
	if (cur == env->p)
		goto unlock;

	/*
	 * "imp" is the fault differential for the source task between the
	 * source and destination node. Calculate the total differential for
	 * the source task and potential destination task. The more negative
	 * the value is, the more rmeote accesses that would be expected to
	 * be incurred if the tasks were swapped.
	 */
	if (cur) {
		/* Skip this swap candidate if cannot move to the source cpu */
		if (!cpumask_test_cpu(env->src_cpu, tsk_cpus_allowed(cur)))
			goto unlock;

		/*
		 * If dst and source tasks are in the same NUMA group, or not
		 * in any group then look only at task weights.
		 */
		if (cur->numa_group == env->p->numa_group) {
			imp = taskimp + task_weight(cur, env->src_nid, dist) -
			      task_weight(cur, env->dst_nid, dist);
			/*
			 * Add some hysteresis to prevent swapping the
			 * tasks within a group over tiny differences.
			 */
			if (cur->numa_group)
				imp -= imp/16;
		} else {
			/*
			 * Compare the group weights. If a task is all by
			 * itself (not part of a group), use the task weight
			 * instead.
			 */
			if (cur->numa_group)
				imp += group_weight(cur, env->src_nid, dist) -
				       group_weight(cur, env->dst_nid, dist);
			else
				imp += task_weight(cur, env->src_nid, dist) -
				       task_weight(cur, env->dst_nid, dist);
		}
	}

	if (imp <= env->best_imp && moveimp <= env->best_imp)
		goto unlock;

	if (!cur) {
		/* Is there capacity at our destination? */
		if (env->src_stats.nr_running <= env->src_stats.task_capacity &&
		    !env->dst_stats.has_free_capacity)
			goto unlock;

		goto balance;
	}

	/* Balance doesn't matter much if we're running a task per cpu */
	if (imp > env->best_imp && src_rq->nr_running == 1 &&
			dst_rq->nr_running == 1)
		goto assign;

	/*
	 * In the overloaded case, try and keep the load balanced.
	 */
balance:
	load = task_h_load(env->p);
	dst_load = env->dst_stats.load + load;
	src_load = env->src_stats.load - load;

	if (moveimp > imp && moveimp > env->best_imp) {
		/*
		 * If the improvement from just moving env->p direction is
		 * better than swapping tasks around, check if a move is
		 * possible. Store a slightly smaller score than moveimp,
		 * so an actually idle CPU will win.
		 */
		if (!load_too_imbalanced(src_load, dst_load, env)) {
			imp = moveimp - 1;
			cur = NULL;
			goto assign;
		}
	}

	if (imp <= env->best_imp)
		goto unlock;

	if (cur) {
		load = task_h_load(cur);
		dst_load -= load;
		src_load += load;
	}

	if (load_too_imbalanced(src_load, dst_load, env))
		goto unlock;

	/*
	 * One idle CPU per node is evaluated for a task numa move.
	 * Call select_idle_sibling to maybe find a better one.
	 */
	if (!cur) {
		/*
		 * select_idle_siblings() uses an per-cpu cpumask that
		 * can be used from IRQ context.
		 */
		local_irq_disable();
		env->dst_cpu = select_idle_sibling(env->p, env->src_cpu,
						   env->dst_cpu);
		local_irq_enable();
	}

assign:
	task_numa_assign(env, cur, imp);
unlock:
	rcu_read_unlock();
}

static void task_numa_find_cpu(struct task_numa_env *env,
				long taskimp, long groupimp)
{
	int cpu;

	for_each_cpu(cpu, cpumask_of_node(env->dst_nid)) {
		/* Skip this CPU if the source task cannot migrate */
		if (!cpumask_test_cpu(cpu, tsk_cpus_allowed(env->p)))
			continue;

		env->dst_cpu = cpu;
		task_numa_compare(env, taskimp, groupimp);
	}
}

/* Only move tasks to a NUMA node less busy than the current node. */
static bool numa_has_capacity(struct task_numa_env *env)
{
	struct numa_stats *src = &env->src_stats;
	struct numa_stats *dst = &env->dst_stats;

	if (src->has_free_capacity && !dst->has_free_capacity)
		return false;

	/*
	 * Only consider a task move if the source has a higher load
	 * than the destination, corrected for CPU capacity on each node.
	 *
	 *      src->load                dst->load
	 * --------------------- vs ---------------------
	 * src->compute_capacity    dst->compute_capacity
	 */
	if (src->load * dst->compute_capacity * env->imbalance_pct >

	    dst->load * src->compute_capacity * 100)
		return true;

	return false;
}

static int task_numa_migrate(struct task_struct *p)
{
	struct task_numa_env env = {
		.p = p,

		.src_cpu = task_cpu(p),
		.src_nid = task_node(p),

		.imbalance_pct = 112,

		.best_task = NULL,
		.best_imp = 0,
		.best_cpu = -1,
	};
	struct sched_domain *sd;
	unsigned long taskweight, groupweight;
	int nid, ret, dist;
	long taskimp, groupimp;

	/*
	 * Pick the lowest SD_NUMA domain, as that would have the smallest
	 * imbalance and would be the first to start moving tasks about.
	 *
	 * And we want to avoid any moving of tasks about, as that would create
	 * random movement of tasks -- counter the numa conditions we're trying
	 * to satisfy here.
	 */
	rcu_read_lock();
	sd = rcu_dereference(per_cpu(sd_numa, env.src_cpu));
	if (sd)
		env.imbalance_pct = 100 + (sd->imbalance_pct - 100) / 2;
	rcu_read_unlock();

	/*
	 * Cpusets can break the scheduler domain tree into smaller
	 * balance domains, some of which do not cross NUMA boundaries.
	 * Tasks that are "trapped" in such domains cannot be migrated
	 * elsewhere, so there is no point in (re)trying.
	 */
	if (unlikely(!sd)) {
		p->numa_preferred_nid = task_node(p);
		return -EINVAL;
	}

	env.dst_nid = p->numa_preferred_nid;
	dist = env.dist = node_distance(env.src_nid, env.dst_nid);
	taskweight = task_weight(p, env.src_nid, dist);
	groupweight = group_weight(p, env.src_nid, dist);
	update_numa_stats(&env.src_stats, env.src_nid);
	taskimp = task_weight(p, env.dst_nid, dist) - taskweight;
	groupimp = group_weight(p, env.dst_nid, dist) - groupweight;
	update_numa_stats(&env.dst_stats, env.dst_nid);

	/* Try to find a spot on the preferred nid. */
	if (numa_has_capacity(&env))
		task_numa_find_cpu(&env, taskimp, groupimp);

	/*
	 * Look at other nodes in these cases:
	 * - there is no space available on the preferred_nid
	 * - the task is part of a numa_group that is interleaved across
	 *   multiple NUMA nodes; in order to better consolidate the group,
	 *   we need to check other locations.
	 */
	if (env.best_cpu == -1 || (p->numa_group && p->numa_group->active_nodes > 1)) {
		for_each_online_node(nid) {
			if (nid == env.src_nid || nid == p->numa_preferred_nid)
				continue;

			dist = node_distance(env.src_nid, env.dst_nid);
			if (sched_numa_topology_type == NUMA_BACKPLANE &&
						dist != env.dist) {
				taskweight = task_weight(p, env.src_nid, dist);
				groupweight = group_weight(p, env.src_nid, dist);
			}

			/* Only consider nodes where both task and groups benefit */
			taskimp = task_weight(p, nid, dist) - taskweight;
			groupimp = group_weight(p, nid, dist) - groupweight;
			if (taskimp < 0 && groupimp < 0)
				continue;

			env.dist = dist;
			env.dst_nid = nid;
			update_numa_stats(&env.dst_stats, env.dst_nid);
			if (numa_has_capacity(&env))
				task_numa_find_cpu(&env, taskimp, groupimp);
		}
	}

	/*
	 * If the task is part of a workload that spans multiple NUMA nodes,
	 * and is migrating into one of the workload's active nodes, remember
	 * this node as the task's preferred numa node, so the workload can
	 * settle down.
	 * A task that migrated to a second choice node will be better off
	 * trying for a better one later. Do not set the preferred node here.
	 */
	if (p->numa_group) {
		struct numa_group *ng = p->numa_group;

		if (env.best_cpu == -1)
			nid = env.src_nid;
		else
			nid = env.dst_nid;

		if (ng->active_nodes > 1 && numa_is_active_node(env.dst_nid, ng))
			sched_setnuma(p, env.dst_nid);
	}

	/* No better CPU than the current one was found. */
	if (env.best_cpu == -1)
		return -EAGAIN;

	/*
	 * Reset the scan period if the task is being rescheduled on an
	 * alternative node to recheck if the tasks is now properly placed.
	 */
	p->numa_scan_period = task_scan_min(p);

	if (env.best_task == NULL) {
		ret = migrate_task_to(p, env.best_cpu);
		if (ret != 0)
			trace_sched_stick_numa(p, env.src_cpu, env.best_cpu);
		return ret;
	}

	ret = migrate_swap(p, env.best_task);
	if (ret != 0)
		trace_sched_stick_numa(p, env.src_cpu, task_cpu(env.best_task));
	put_task_struct(env.best_task);
	return ret;
}

/* Attempt to migrate a task to a CPU on the preferred node. */
static void numa_migrate_preferred(struct task_struct *p)
{
	unsigned long interval = HZ;

	/* This task has no NUMA fault statistics yet */
	if (unlikely(p->numa_preferred_nid == -1 || !p->numa_faults))
		return;

	/* Periodically retry migrating the task to the preferred node */
	interval = min(interval, msecs_to_jiffies(p->numa_scan_period) / 16);
	p->numa_migrate_retry = jiffies + interval;

	/* Success if task is already running on preferred CPU */
	if (task_node(p) == p->numa_preferred_nid)
		return;

	/* Otherwise, try migrate to a CPU on the preferred node */
	task_numa_migrate(p);
}

/*
 * Find out how many nodes on the workload is actively running on. Do this by
 * tracking the nodes from which NUMA hinting faults are triggered. This can
 * be different from the set of nodes where the workload's memory is currently
 * located.
 */
static void numa_group_count_active_nodes(struct numa_group *numa_group)
{
	unsigned long faults, max_faults = 0;
	int nid, active_nodes = 0;

	for_each_online_node(nid) {
		faults = group_faults_cpu(numa_group, nid);
		if (faults > max_faults)
			max_faults = faults;
	}

	for_each_online_node(nid) {
		faults = group_faults_cpu(numa_group, nid);
		if (faults * ACTIVE_NODE_FRACTION > max_faults)
			active_nodes++;
	}

	numa_group->max_faults_cpu = max_faults;
	numa_group->active_nodes = active_nodes;
}

/*
 * When adapting the scan rate, the period is divided into NUMA_PERIOD_SLOTS
 * increments. The more local the fault statistics are, the higher the scan
 * period will be for the next scan window. If local/(local+remote) ratio is
 * below NUMA_PERIOD_THRESHOLD (where range of ratio is 1..NUMA_PERIOD_SLOTS)
 * the scan period will decrease. Aim for 70% local accesses.
 */
#define NUMA_PERIOD_SLOTS 10
#define NUMA_PERIOD_THRESHOLD 7

/*
 * Increase the scan period (slow down scanning) if the majority of
 * our memory is already on our local node, or if the majority of
 * the page accesses are shared with other processes.
 * Otherwise, decrease the scan period.
 */
static void update_task_scan_period(struct task_struct *p,
			unsigned long shared, unsigned long private)
{
	unsigned int period_slot;
	int ratio;
	int diff;

	unsigned long remote = p->numa_faults_locality[0];
	unsigned long local = p->numa_faults_locality[1];

	/*
	 * If there were no record hinting faults then either the task is
	 * completely idle or all activity is areas that are not of interest
	 * to automatic numa balancing. Related to that, if there were failed
	 * migration then it implies we are migrating too quickly or the local
	 * node is overloaded. In either case, scan slower
	 */
	if (local + shared == 0 || p->numa_faults_locality[2]) {
		p->numa_scan_period = min(p->numa_scan_period_max,
			p->numa_scan_period << 1);

		p->mm->numa_next_scan = jiffies +
			msecs_to_jiffies(p->numa_scan_period);

		return;
	}

	/*
	 * Prepare to scale scan period relative to the current period.
	 *	 == NUMA_PERIOD_THRESHOLD scan period stays the same
	 *       <  NUMA_PERIOD_THRESHOLD scan period decreases (scan faster)
	 *	 >= NUMA_PERIOD_THRESHOLD scan period increases (scan slower)
	 */
	period_slot = DIV_ROUND_UP(p->numa_scan_period, NUMA_PERIOD_SLOTS);
	ratio = (local * NUMA_PERIOD_SLOTS) / (local + remote);
	if (ratio >= NUMA_PERIOD_THRESHOLD) {
		int slot = ratio - NUMA_PERIOD_THRESHOLD;
		if (!slot)
			slot = 1;
		diff = slot * period_slot;
	} else {
		diff = -(NUMA_PERIOD_THRESHOLD - ratio) * period_slot;

		/*
		 * Scale scan rate increases based on sharing. There is an
		 * inverse relationship between the degree of sharing and
		 * the adjustment made to the scanning period. Broadly
		 * speaking the intent is that there is little point
		 * scanning faster if shared accesses dominate as it may
		 * simply bounce migrations uselessly
		 */
		ratio = DIV_ROUND_UP(private * NUMA_PERIOD_SLOTS, (private + shared + 1));
		diff = (diff * ratio) / NUMA_PERIOD_SLOTS;
	}

	p->numa_scan_period = clamp(p->numa_scan_period + diff,
			task_scan_min(p), task_scan_max(p));
	memset(p->numa_faults_locality, 0, sizeof(p->numa_faults_locality));
}

/*
 * Get the fraction of time the task has been running since the last
 * NUMA placement cycle. The scheduler keeps similar statistics, but
 * decays those on a 32ms period, which is orders of magnitude off
 * from the dozens-of-seconds NUMA balancing period. Use the scheduler
 * stats only if the task is so new there are no NUMA statistics yet.
 */
static u64 numa_get_avg_runtime(struct task_struct *p, u64 *period)
{
	u64 runtime, delta, now;
	/* Use the start of this time slice to avoid calculations. */
	now = p->se.exec_start;
	runtime = p->se.sum_exec_runtime;

	if (p->last_task_numa_placement) {
		delta = runtime - p->last_sum_exec_runtime;
		*period = now - p->last_task_numa_placement;
	} else {
		delta = p->se.avg.load_sum / p->se.load.weight;
		*period = LOAD_AVG_MAX;
	}

	p->last_sum_exec_runtime = runtime;
	p->last_task_numa_placement = now;

	return delta;
}

/*
 * Determine the preferred nid for a task in a numa_group. This needs to
 * be done in a way that produces consistent results with group_weight,
 * otherwise workloads might not converge.
 */
static int preferred_group_nid(struct task_struct *p, int nid)
{
	nodemask_t nodes;
	int dist;

	/* Direct connections between all NUMA nodes. */
	if (sched_numa_topology_type == NUMA_DIRECT)
		return nid;

	/*
	 * On a system with glueless mesh NUMA topology, group_weight
	 * scores nodes according to the number of NUMA hinting faults on
	 * both the node itself, and on nearby nodes.
	 */
	if (sched_numa_topology_type == NUMA_GLUELESS_MESH) {
		unsigned long score, max_score = 0;
		int node, max_node = nid;

		dist = sched_max_numa_distance;

		for_each_online_node(node) {
			score = group_weight(p, node, dist);
			if (score > max_score) {
				max_score = score;
				max_node = node;
			}
		}
		return max_node;
	}

	/*
	 * Finding the preferred nid in a system with NUMA backplane
	 * interconnect topology is more involved. The goal is to locate
	 * tasks from numa_groups near each other in the system, and
	 * untangle workloads from different sides of the system. This requires
	 * searching down the hierarchy of node groups, recursively searching
	 * inside the highest scoring group of nodes. The nodemask tricks
	 * keep the complexity of the search down.
	 */
	nodes = node_online_map;
	for (dist = sched_max_numa_distance; dist > LOCAL_DISTANCE; dist--) {
		unsigned long max_faults = 0;
		nodemask_t max_group = NODE_MASK_NONE;
		int a, b;

		/* Are there nodes at this distance from each other? */
		if (!find_numa_distance(dist))
			continue;

		for_each_node_mask(a, nodes) {
			unsigned long faults = 0;
			nodemask_t this_group;
			nodes_clear(this_group);

			/* Sum group's NUMA faults; includes a==b case. */
			for_each_node_mask(b, nodes) {
				if (node_distance(a, b) < dist) {
					faults += group_faults(p, b);
					node_set(b, this_group);
					node_clear(b, nodes);
				}
			}

			/* Remember the top group. */
			if (faults > max_faults) {
				max_faults = faults;
				max_group = this_group;
				/*
				 * subtle: at the smallest distance there is
				 * just one node left in each "group", the
				 * winner is the preferred nid.
				 */
				nid = a;
			}
		}
		/* Next round, evaluate the nodes within max_group. */
		if (!max_faults)
			break;
		nodes = max_group;
	}
	return nid;
}

static void task_numa_placement(struct task_struct *p)
{
	int seq, nid, max_nid = -1, max_group_nid = -1;
	unsigned long max_faults = 0, max_group_faults = 0;
	unsigned long fault_types[2] = { 0, 0 };
	unsigned long total_faults;
	u64 runtime, period;
	spinlock_t *group_lock = NULL;

	/*
	 * The p->mm->numa_scan_seq field gets updated without
	 * exclusive access. Use READ_ONCE() here to ensure
	 * that the field is read in a single access:
	 */
	seq = READ_ONCE(p->mm->numa_scan_seq);
	if (p->numa_scan_seq == seq)
		return;
	p->numa_scan_seq = seq;
	p->numa_scan_period_max = task_scan_max(p);

	total_faults = p->numa_faults_locality[0] +
		       p->numa_faults_locality[1];
	runtime = numa_get_avg_runtime(p, &period);

	/* If the task is part of a group prevent parallel updates to group stats */
	if (p->numa_group) {
		group_lock = &p->numa_group->lock;
		spin_lock_irq(group_lock);
	}

	/* Find the node with the highest number of faults */
	for_each_online_node(nid) {
		/* Keep track of the offsets in numa_faults array */
		int mem_idx, membuf_idx, cpu_idx, cpubuf_idx;
		unsigned long faults = 0, group_faults = 0;
		int priv;

		for (priv = 0; priv < NR_NUMA_HINT_FAULT_TYPES; priv++) {
			long diff, f_diff, f_weight;

			mem_idx = task_faults_idx(NUMA_MEM, nid, priv);
			membuf_idx = task_faults_idx(NUMA_MEMBUF, nid, priv);
			cpu_idx = task_faults_idx(NUMA_CPU, nid, priv);
			cpubuf_idx = task_faults_idx(NUMA_CPUBUF, nid, priv);

			/* Decay existing window, copy faults since last scan */
			diff = p->numa_faults[membuf_idx] - p->numa_faults[mem_idx] / 2;
			fault_types[priv] += p->numa_faults[membuf_idx];
			p->numa_faults[membuf_idx] = 0;

			/*
			 * Normalize the faults_from, so all tasks in a group
			 * count according to CPU use, instead of by the raw
			 * number of faults. Tasks with little runtime have
			 * little over-all impact on throughput, and thus their
			 * faults are less important.
			 */
			f_weight = div64_u64(runtime << 16, period + 1);
			f_weight = (f_weight * p->numa_faults[cpubuf_idx]) /
				   (total_faults + 1);
			f_diff = f_weight - p->numa_faults[cpu_idx] / 2;
			p->numa_faults[cpubuf_idx] = 0;

			p->numa_faults[mem_idx] += diff;
			p->numa_faults[cpu_idx] += f_diff;
			faults += p->numa_faults[mem_idx];
			p->total_numa_faults += diff;
			if (p->numa_group) {
				/*
				 * safe because we can only change our own group
				 *
				 * mem_idx represents the offset for a given
				 * nid and priv in a specific region because it
				 * is at the beginning of the numa_faults array.
				 */
				p->numa_group->faults[mem_idx] += diff;
				p->numa_group->faults_cpu[mem_idx] += f_diff;
				p->numa_group->total_faults += diff;
				group_faults += p->numa_group->faults[mem_idx];
			}
		}

		if (faults > max_faults) {
			max_faults = faults;
			max_nid = nid;
		}

		if (group_faults > max_group_faults) {
			max_group_faults = group_faults;
			max_group_nid = nid;
		}
	}

	update_task_scan_period(p, fault_types[0], fault_types[1]);

	if (p->numa_group) {
		numa_group_count_active_nodes(p->numa_group);
		spin_unlock_irq(group_lock);
		max_nid = preferred_group_nid(p, max_group_nid);
	}

	if (max_faults) {
		/* Set the new preferred node */
		if (max_nid != p->numa_preferred_nid)
			sched_setnuma(p, max_nid);

		if (task_node(p) != p->numa_preferred_nid)
			numa_migrate_preferred(p);
	}
}

static inline int get_numa_group(struct numa_group *grp)
{
	return atomic_inc_not_zero(&grp->refcount);
}

static inline void put_numa_group(struct numa_group *grp)
{
	if (atomic_dec_and_test(&grp->refcount))
		kfree_rcu(grp, rcu);
}

static void task_numa_group(struct task_struct *p, int cpupid, int flags,
			int *priv)
{
	struct numa_group *grp, *my_grp;
	struct task_struct *tsk;
	bool join = false;
	int cpu = cpupid_to_cpu(cpupid);
	int i;

	if (unlikely(!p->numa_group)) {
		unsigned int size = sizeof(struct numa_group) +
				    4*nr_node_ids*sizeof(unsigned long);

		grp = kzalloc(size, GFP_KERNEL | __GFP_NOWARN);
		if (!grp)
			return;

		atomic_set(&grp->refcount, 1);
		grp->active_nodes = 1;
		grp->max_faults_cpu = 0;
		spin_lock_init(&grp->lock);
		grp->gid = p->pid;
		/* Second half of the array tracks nids where faults happen */
		grp->faults_cpu = grp->faults + NR_NUMA_HINT_FAULT_TYPES *
						nr_node_ids;

		for (i = 0; i < NR_NUMA_HINT_FAULT_STATS * nr_node_ids; i++)
			grp->faults[i] = p->numa_faults[i];

		grp->total_faults = p->total_numa_faults;

		grp->nr_tasks++;
		rcu_assign_pointer(p->numa_group, grp);
	}

	rcu_read_lock();
	tsk = READ_ONCE(cpu_rq(cpu)->curr);

	if (!cpupid_match_pid(tsk, cpupid))
		goto no_join;

	grp = rcu_dereference(tsk->numa_group);
	if (!grp)
		goto no_join;

	my_grp = p->numa_group;
	if (grp == my_grp)
		goto no_join;

	/*
	 * Only join the other group if its bigger; if we're the bigger group,
	 * the other task will join us.
	 */
	if (my_grp->nr_tasks > grp->nr_tasks)
		goto no_join;

	/*
	 * Tie-break on the grp address.
	 */
	if (my_grp->nr_tasks == grp->nr_tasks && my_grp > grp)
		goto no_join;

	/* Always join threads in the same process. */
	if (tsk->mm == current->mm)
		join = true;

	/* Simple filter to avoid false positives due to PID collisions */
	if (flags & TNF_SHARED)
		join = true;

	/* Update priv based on whether false sharing was detected */
	*priv = !join;

	if (join && !get_numa_group(grp))
		goto no_join;

	rcu_read_unlock();

	if (!join)
		return;

	BUG_ON(irqs_disabled());
	double_lock_irq(&my_grp->lock, &grp->lock);

	for (i = 0; i < NR_NUMA_HINT_FAULT_STATS * nr_node_ids; i++) {
		my_grp->faults[i] -= p->numa_faults[i];
		grp->faults[i] += p->numa_faults[i];
	}
	my_grp->total_faults -= p->total_numa_faults;
	grp->total_faults += p->total_numa_faults;

	my_grp->nr_tasks--;
	grp->nr_tasks++;

	spin_unlock(&my_grp->lock);
	spin_unlock_irq(&grp->lock);

	rcu_assign_pointer(p->numa_group, grp);

	put_numa_group(my_grp);
	return;

no_join:
	rcu_read_unlock();
	return;
}

void task_numa_free(struct task_struct *p)
{
	struct numa_group *grp = p->numa_group;
	void *numa_faults = p->numa_faults;
	unsigned long flags;
	int i;

	if (grp) {
		spin_lock_irqsave(&grp->lock, flags);
		for (i = 0; i < NR_NUMA_HINT_FAULT_STATS * nr_node_ids; i++)
			grp->faults[i] -= p->numa_faults[i];
		grp->total_faults -= p->total_numa_faults;

		grp->nr_tasks--;
		spin_unlock_irqrestore(&grp->lock, flags);
		RCU_INIT_POINTER(p->numa_group, NULL);
		put_numa_group(grp);
	}

	p->numa_faults = NULL;
	kfree(numa_faults);
}

/*
 * Got a PROT_NONE fault for a page on @node.
 */
void task_numa_fault(int last_cpupid, int mem_node, int pages, int flags)
{
	struct task_struct *p = current;
	bool migrated = flags & TNF_MIGRATED;
	int cpu_node = task_node(current);
	int local = !!(flags & TNF_FAULT_LOCAL);
	struct numa_group *ng;
	int priv;

	if (!static_branch_likely(&sched_numa_balancing))
		return;

	/* for example, ksmd faulting in a user's mm */
	if (!p->mm)
		return;

	/* Allocate buffer to track faults on a per-node basis */
	if (unlikely(!p->numa_faults)) {
		int size = sizeof(*p->numa_faults) *
			   NR_NUMA_HINT_FAULT_BUCKETS * nr_node_ids;

		p->numa_faults = kzalloc(size, GFP_KERNEL|__GFP_NOWARN);
		if (!p->numa_faults)
			return;

		p->total_numa_faults = 0;
		memset(p->numa_faults_locality, 0, sizeof(p->numa_faults_locality));
	}

	/*
	 * First accesses are treated as private, otherwise consider accesses
	 * to be private if the accessing pid has not changed
	 */
	if (unlikely(last_cpupid == (-1 & LAST_CPUPID_MASK))) {
		priv = 1;
	} else {
		priv = cpupid_match_pid(p, last_cpupid);
		if (!priv && !(flags & TNF_NO_GROUP))
			task_numa_group(p, last_cpupid, flags, &priv);
	}

	/*
	 * If a workload spans multiple NUMA nodes, a shared fault that
	 * occurs wholly within the set of nodes that the workload is
	 * actively using should be counted as local. This allows the
	 * scan rate to slow down when a workload has settled down.
	 */
	ng = p->numa_group;
	if (!priv && !local && ng && ng->active_nodes > 1 &&
				numa_is_active_node(cpu_node, ng) &&
				numa_is_active_node(mem_node, ng))
		local = 1;

	task_numa_placement(p);

	/*
	 * Retry task to preferred node migration periodically, in case it
	 * case it previously failed, or the scheduler moved us.
	 */
	if (time_after(jiffies, p->numa_migrate_retry))
		numa_migrate_preferred(p);

	if (migrated)
		p->numa_pages_migrated += pages;
	if (flags & TNF_MIGRATE_FAIL)
		p->numa_faults_locality[2] += pages;

	p->numa_faults[task_faults_idx(NUMA_MEMBUF, mem_node, priv)] += pages;
	p->numa_faults[task_faults_idx(NUMA_CPUBUF, cpu_node, priv)] += pages;
	p->numa_faults_locality[local] += pages;
}

static void reset_ptenuma_scan(struct task_struct *p)
{
	/*
	 * We only did a read acquisition of the mmap sem, so
	 * p->mm->numa_scan_seq is written to without exclusive access
	 * and the update is not guaranteed to be atomic. That's not
	 * much of an issue though, since this is just used for
	 * statistical sampling. Use READ_ONCE/WRITE_ONCE, which are not
	 * expensive, to avoid any form of compiler optimizations:
	 */
	WRITE_ONCE(p->mm->numa_scan_seq, READ_ONCE(p->mm->numa_scan_seq) + 1);
	p->mm->numa_scan_offset = 0;
}

/*
 * The expensive part of numa migration is done from task_work context.
 * Triggered from task_tick_numa().
 */
void task_numa_work(struct callback_head *work)
{
	unsigned long migrate, next_scan, now = jiffies;
	struct task_struct *p = current;
	struct mm_struct *mm = p->mm;
	u64 runtime = p->se.sum_exec_runtime;
	struct vm_area_struct *vma;
	unsigned long start, end;
	unsigned long nr_pte_updates = 0;
	long pages, virtpages;

	SCHED_WARN_ON(p != container_of(work, struct task_struct, numa_work));

	work->next = work; /* protect against double add */
	/*
	 * Who cares about NUMA placement when they're dying.
	 *
	 * NOTE: make sure not to dereference p->mm before this check,
	 * exit_task_work() happens _after_ exit_mm() so we could be called
	 * without p->mm even though we still had it when we enqueued this
	 * work.
	 */
	if (p->flags & PF_EXITING)
		return;

	if (!mm->numa_next_scan) {
		mm->numa_next_scan = now +
			msecs_to_jiffies(sysctl_numa_balancing_scan_delay);
	}

	/*
	 * Enforce maximal scan/migration frequency..
	 */
	migrate = mm->numa_next_scan;
	if (time_before(now, migrate))
		return;

	if (p->numa_scan_period == 0) {
		p->numa_scan_period_max = task_scan_max(p);
		p->numa_scan_period = task_scan_min(p);
	}

	next_scan = now + msecs_to_jiffies(p->numa_scan_period);
	if (cmpxchg(&mm->numa_next_scan, migrate, next_scan) != migrate)
		return;

	/*
	 * Delay this task enough that another task of this mm will likely win
	 * the next time around.
	 */
	p->node_stamp += 2 * TICK_NSEC;

	start = mm->numa_scan_offset;
	pages = sysctl_numa_balancing_scan_size;
	pages <<= 20 - PAGE_SHIFT; /* MB in pages */
	virtpages = pages * 8;	   /* Scan up to this much virtual space */
	if (!pages)
		return;


	down_read(&mm->mmap_sem);
	vma = find_vma(mm, start);
	if (!vma) {
		reset_ptenuma_scan(p);
		start = 0;
		vma = mm->mmap;
	}
	for (; vma; vma = vma->vm_next) {
		if (!vma_migratable(vma) || !vma_policy_mof(vma) ||
			is_vm_hugetlb_page(vma) || (vma->vm_flags & VM_MIXEDMAP)) {
			continue;
		}

		/*
		 * Shared library pages mapped by multiple processes are not
		 * migrated as it is expected they are cache replicated. Avoid
		 * hinting faults in read-only file-backed mappings or the vdso
		 * as migrating the pages will be of marginal benefit.
		 */
		if (!vma->vm_mm ||
		    (vma->vm_file && (vma->vm_flags & (VM_READ|VM_WRITE)) == (VM_READ)))
			continue;

		/*
		 * Skip inaccessible VMAs to avoid any confusion between
		 * PROT_NONE and NUMA hinting ptes
		 */
		if (!(vma->vm_flags & (VM_READ | VM_EXEC | VM_WRITE)))
			continue;

		do {
			start = max(start, vma->vm_start);
			end = ALIGN(start + (pages << PAGE_SHIFT), HPAGE_SIZE);
			end = min(end, vma->vm_end);
			nr_pte_updates = change_prot_numa(vma, start, end);

			/*
			 * Try to scan sysctl_numa_balancing_size worth of
			 * hpages that have at least one present PTE that
			 * is not already pte-numa. If the VMA contains
			 * areas that are unused or already full of prot_numa
			 * PTEs, scan up to virtpages, to skip through those
			 * areas faster.
			 */
			if (nr_pte_updates)
				pages -= (end - start) >> PAGE_SHIFT;
			virtpages -= (end - start) >> PAGE_SHIFT;

			start = end;
			if (pages <= 0 || virtpages <= 0)
				goto out;

			cond_resched();
		} while (end != vma->vm_end);
	}

out:
	/*
	 * It is possible to reach the end of the VMA list but the last few
	 * VMAs are not guaranteed to the vma_migratable. If they are not, we
	 * would find the !migratable VMA on the next scan but not reset the
	 * scanner to the start so check it now.
	 */
	if (vma)
		mm->numa_scan_offset = start;
	else
		reset_ptenuma_scan(p);
	up_read(&mm->mmap_sem);

	/*
	 * Make sure tasks use at least 32x as much time to run other code
	 * than they used here, to limit NUMA PTE scanning overhead to 3% max.
	 * Usually update_task_scan_period slows down scanning enough; on an
	 * overloaded system we need to limit overhead on a per task basis.
	 */
	if (unlikely(p->se.sum_exec_runtime != runtime)) {
		u64 diff = p->se.sum_exec_runtime - runtime;
		p->node_stamp += 32 * diff;
	}
}

/*
 * Drive the periodic memory faults..
 */
void task_tick_numa(struct rq *rq, struct task_struct *curr)
{
	struct callback_head *work = &curr->numa_work;
	u64 period, now;

	/*
	 * We don't care about NUMA placement if we don't have memory.
	 */
	if (!curr->mm || (curr->flags & PF_EXITING) || work->next != work)
		return;

	/*
	 * Using runtime rather than walltime has the dual advantage that
	 * we (mostly) drive the selection from busy threads and that the
	 * task needs to have done some actual work before we bother with
	 * NUMA placement.
	 */
	now = curr->se.sum_exec_runtime;
	period = (u64)curr->numa_scan_period * NSEC_PER_MSEC;

	if (now > curr->node_stamp + period) {
		if (!curr->node_stamp)
			curr->numa_scan_period = task_scan_min(curr);
		curr->node_stamp += period;

		if (!time_before(jiffies, curr->mm->numa_next_scan)) {
			init_task_work(work, task_numa_work); /* TODO: move this into sched_fork() */
			task_work_add(curr, work, true);
		}
	}
}
#else
static void task_tick_numa(struct rq *rq, struct task_struct *curr)
{
}

static inline void account_numa_enqueue(struct rq *rq, struct task_struct *p)
{
}

static inline void account_numa_dequeue(struct rq *rq, struct task_struct *p)
{
}
#endif /* CONFIG_NUMA_BALANCING */

static void
account_entity_enqueue(struct cfs_rq *cfs_rq, struct sched_entity *se)
{
	update_load_add(&cfs_rq->load, se->load.weight);
	if (!parent_entity(se))
		update_load_add(&rq_of(cfs_rq)->load, se->load.weight);
#ifdef CONFIG_SMP
	if (entity_is_task(se)) {
		struct rq *rq = rq_of(cfs_rq);

		account_numa_enqueue(rq, task_of(se));
		list_add(&se->group_node, &rq->cfs_tasks);
	}
#endif
	cfs_rq->nr_running++;
}

static void
account_entity_dequeue(struct cfs_rq *cfs_rq, struct sched_entity *se)
{
	update_load_sub(&cfs_rq->load, se->load.weight);
	if (!parent_entity(se))
		update_load_sub(&rq_of(cfs_rq)->load, se->load.weight);
#ifdef CONFIG_SMP
	if (entity_is_task(se)) {
		account_numa_dequeue(rq_of(cfs_rq), task_of(se));
		list_del_init(&se->group_node);
	}
#endif
	cfs_rq->nr_running--;
}

#ifdef CONFIG_FAIR_GROUP_SCHED
# ifdef CONFIG_SMP
static long calc_cfs_shares(struct cfs_rq *cfs_rq, struct task_group *tg)
{
	long tg_weight, load, shares;

	/*
	 * This really should be: cfs_rq->avg.load_avg, but instead we use
	 * cfs_rq->load.weight, which is its upper bound. This helps ramp up
	 * the shares for small weight interactive tasks.
	 */
	load = scale_load_down(cfs_rq->load.weight);

	tg_weight = atomic_long_read(&tg->load_avg);

	/* Ensure tg_weight >= load */
	tg_weight -= cfs_rq->tg_load_avg_contrib;
	tg_weight += load;

	shares = (tg->shares * load);
	if (tg_weight)
		shares /= tg_weight;

	if (shares < MIN_SHARES)
		shares = MIN_SHARES;
	if (shares > tg->shares)
		shares = tg->shares;

	return shares;
}
# else /* CONFIG_SMP */
static inline long calc_cfs_shares(struct cfs_rq *cfs_rq, struct task_group *tg)
{
	return tg->shares;
}
# endif /* CONFIG_SMP */

static void reweight_entity(struct cfs_rq *cfs_rq, struct sched_entity *se,
			    unsigned long weight)
{
	if (se->on_rq) {
		/* commit outstanding execution time */
		if (cfs_rq->curr == se)
			update_curr(cfs_rq);
		account_entity_dequeue(cfs_rq, se);
	}

	update_load_set(&se->load, weight);

	if (se->on_rq)
		account_entity_enqueue(cfs_rq, se);
}

static inline int throttled_hierarchy(struct cfs_rq *cfs_rq);

static void update_cfs_shares(struct cfs_rq *cfs_rq)
{
	struct task_group *tg;
	struct sched_entity *se;
	long shares;

	tg = cfs_rq->tg;
	se = tg->se[cpu_of(rq_of(cfs_rq))];
	if (!se || throttled_hierarchy(cfs_rq))
		return;
#ifndef CONFIG_SMP
	if (likely(se->load.weight == tg->shares))
		return;
#endif
	shares = calc_cfs_shares(cfs_rq, tg);

	reweight_entity(cfs_rq_of(se), se, shares);
}
#else /* CONFIG_FAIR_GROUP_SCHED */
static inline void update_cfs_shares(struct cfs_rq *cfs_rq)
{
}
#endif /* CONFIG_FAIR_GROUP_SCHED */

#ifdef CONFIG_SMP
u32 sched_get_wake_up_idle(struct task_struct *p)
{
	u32 enabled = p->flags & PF_WAKE_UP_IDLE;

	return !!enabled;
}

int sched_set_wake_up_idle(struct task_struct *p, int wake_up_idle)
{
	int enable = !!wake_up_idle;

	if (enable)
		p->flags |= PF_WAKE_UP_IDLE;
	else
		p->flags &= ~PF_WAKE_UP_IDLE;

	return 0;
}

/* Precomputed fixed inverse multiplies for multiplication by y^n */
static const u32 runnable_avg_yN_inv[] = {
	0xffffffff, 0xfa83b2da, 0xf5257d14, 0xefe4b99a, 0xeac0c6e6, 0xe5b906e6,
	0xe0ccdeeb, 0xdbfbb796, 0xd744fcc9, 0xd2a81d91, 0xce248c14, 0xc9b9bd85,
	0xc5672a10, 0xc12c4cc9, 0xbd08a39e, 0xb8fbaf46, 0xb504f333, 0xb123f581,
	0xad583ee9, 0xa9a15ab4, 0xa5fed6a9, 0xa2704302, 0x9ef5325f, 0x9b8d39b9,
	0x9837f050, 0x94f4efa8, 0x91c3d373, 0x8ea4398a, 0x8b95c1e3, 0x88980e80,
	0x85aac367, 0x82cd8698,
};

/*
 * Precomputed \Sum y^k { 1<=k<=n }.  These are floor(true_value) to prevent
 * over-estimates when re-combining.
 */
static const u32 runnable_avg_yN_sum[] = {
	    0, 1002, 1982, 2941, 3880, 4798, 5697, 6576, 7437, 8279, 9103,
	 9909,10698,11470,12226,12966,13690,14398,15091,15769,16433,17082,
	17718,18340,18949,19545,20128,20698,21256,21802,22336,22859,23371,
};

/*
 * Precomputed \Sum y^k { 1<=k<=n, where n%32=0). Values are rolled down to
 * lower integers. See Documentation/scheduler/sched-avg.txt how these
 * were generated:
 */
static const u32 __accumulated_sum_N32[] = {
	    0, 23371, 35056, 40899, 43820, 45281,
	46011, 46376, 46559, 46650, 46696, 46719,
};

/*
 * Approximate:
 *   val * y^n,    where y^32 ~= 0.5 (~1 scheduling period)
 */
static __always_inline u64 decay_load(u64 val, u64 n)
{
	unsigned int local_n;

	if (!n)
		return val;
	else if (unlikely(n > LOAD_AVG_PERIOD * 63))
		return 0;

	/* after bounds checking we can collapse to 32-bit */
	local_n = n;

	/*
	 * As y^PERIOD = 1/2, we can combine
	 *    y^n = 1/2^(n/PERIOD) * y^(n%PERIOD)
	 * With a look-up table which covers y^n (n<PERIOD)
	 *
	 * To achieve constant time decay_load.
	 */
	if (unlikely(local_n >= LOAD_AVG_PERIOD)) {
		val >>= local_n / LOAD_AVG_PERIOD;
		local_n %= LOAD_AVG_PERIOD;
	}

	val = mul_u64_u32_shr(val, runnable_avg_yN_inv[local_n], 32);
	return val;
}

/*
 * For updates fully spanning n periods, the contribution to runnable
 * average will be: \Sum 1024*y^n
 *
 * We can compute this reasonably efficiently by combining:
 *   y^PERIOD = 1/2 with precomputed \Sum 1024*y^n {for  n <PERIOD}
 */
static u32 __compute_runnable_contrib(u64 n)
{
	u32 contrib = 0;

	if (likely(n <= LOAD_AVG_PERIOD))
		return runnable_avg_yN_sum[n];
	else if (unlikely(n >= LOAD_AVG_MAX_N))
		return LOAD_AVG_MAX;

	/* Since n < LOAD_AVG_MAX_N, n/LOAD_AVG_PERIOD < 11 */
	contrib = __accumulated_sum_N32[n/LOAD_AVG_PERIOD];
	n %= LOAD_AVG_PERIOD;
	contrib = decay_load(contrib, n);
	return contrib + runnable_avg_yN_sum[n];
}

#define cap_scale(v, s) ((v)*(s) >> SCHED_CAPACITY_SHIFT)

/*
 * We can represent the historical contribution to runnable average as the
 * coefficients of a geometric series.  To do this we sub-divide our runnable
 * history into segments of approximately 1ms (1024us); label the segment that
 * occurred N-ms ago p_N, with p_0 corresponding to the current period, e.g.
 *
 * [<- 1024us ->|<- 1024us ->|<- 1024us ->| ...
 *      p0            p1           p2
 *     (now)       (~1ms ago)  (~2ms ago)
 *
 * Let u_i denote the fraction of p_i that the entity was runnable.
 *
 * We then designate the fractions u_i as our co-efficients, yielding the
 * following representation of historical load:
 *   u_0 + u_1*y + u_2*y^2 + u_3*y^3 + ...
 *
 * We choose y based on the with of a reasonably scheduling period, fixing:
 *   y^32 = 0.5
 *
 * This means that the contribution to load ~32ms ago (u_32) will be weighted
 * approximately half as much as the contribution to load within the last ms
 * (u_0).
 *
 * When a period "rolls over" and we have new u_0`, multiplying the previous
 * sum again by y is sufficient to update:
 *   load_avg = u_0` + y*(u_0 + u_1*y + u_2*y^2 + ... )
 *            = u_0 + u_1*y + u_2*y^2 + ... [re-labeling u_i --> u_{i+1}]
 */
static __always_inline int
__update_load_avg(u64 now, int cpu, struct sched_avg *sa,
		  unsigned long weight, int running, struct cfs_rq *cfs_rq)
{
	u64 delta, scaled_delta, periods;
	u32 contrib;
	unsigned int delta_w, scaled_delta_w, decayed = 0;
	unsigned long scale_freq, scale_cpu;

	delta = now - sa->last_update_time;
	/*
	 * This should only happen when time goes backwards, which it
	 * unfortunately does during sched clock init when we swap over to TSC.
	 */
	if ((s64)delta < 0) {
		sa->last_update_time = now;
		return 0;
	}

	/*
	 * Use 1024ns as the unit of measurement since it's a reasonable
	 * approximation of 1us and fast to compute.
	 */
	delta >>= 10;
	if (!delta)
		return 0;
	sa->last_update_time = now;

	scale_freq = arch_scale_freq_capacity(NULL, cpu);
	scale_cpu = arch_scale_cpu_capacity(NULL, cpu);
	trace_sched_contrib_scale_f(cpu, scale_freq, scale_cpu);

	/* delta_w is the amount already accumulated against our next period */
	delta_w = sa->period_contrib;
	if (delta + delta_w >= 1024) {
		decayed = 1;

		/* how much left for next period will start over, we don't know yet */
		sa->period_contrib = 0;

		/*
		 * Now that we know we're crossing a period boundary, figure
		 * out how much from delta we need to complete the current
		 * period and accrue it.
		 */
		delta_w = 1024 - delta_w;
		scaled_delta_w = cap_scale(delta_w, scale_freq);
		if (weight) {
			sa->load_sum += weight * scaled_delta_w;
			if (cfs_rq) {
				cfs_rq->runnable_load_sum +=
						weight * scaled_delta_w;
			}
		}
		if (running)
			sa->util_sum += scaled_delta_w * scale_cpu;

		delta -= delta_w;

		/* Figure out how many additional periods this update spans */
		periods = delta / 1024;
		delta %= 1024;

		sa->load_sum = decay_load(sa->load_sum, periods + 1);
		if (cfs_rq) {
			cfs_rq->runnable_load_sum =
				decay_load(cfs_rq->runnable_load_sum, periods + 1);
		}
		sa->util_sum = decay_load((u64)(sa->util_sum), periods + 1);

		/* Efficiently calculate \sum (1..n_period) 1024*y^i */
		contrib = __compute_runnable_contrib(periods);
		contrib = cap_scale(contrib, scale_freq);
		if (weight) {
			sa->load_sum += weight * contrib;
			if (cfs_rq)
				cfs_rq->runnable_load_sum += weight * contrib;
		}
		if (running)
			sa->util_sum += contrib * scale_cpu;
	}

	/* Remainder of delta accrued against u_0` */
	scaled_delta = cap_scale(delta, scale_freq);
	if (weight) {
		sa->load_sum += weight * scaled_delta;
		if (cfs_rq)
			cfs_rq->runnable_load_sum += weight * scaled_delta;
	}
	if (running)
		sa->util_sum += scaled_delta * scale_cpu;

	sa->period_contrib += delta;

	if (decayed) {
		sa->load_avg = div_u64(sa->load_sum, LOAD_AVG_MAX);
		if (cfs_rq) {
			cfs_rq->runnable_load_avg =
				div_u64(cfs_rq->runnable_load_sum, LOAD_AVG_MAX);
		}
		sa->util_avg = sa->util_sum / LOAD_AVG_MAX;
	}

	return decayed;
}

#ifdef CONFIG_FAIR_GROUP_SCHED
/**
 * update_tg_load_avg - update the tg's load avg
 * @cfs_rq: the cfs_rq whose avg changed
 * @force: update regardless of how small the difference
 *
 * This function 'ensures': tg->load_avg := \Sum tg->cfs_rq[]->avg.load.
 * However, because tg->load_avg is a global value there are performance
 * considerations.
 *
 * In order to avoid having to look at the other cfs_rq's, we use a
 * differential update where we store the last value we propagated. This in
 * turn allows skipping updates if the differential is 'small'.
 *
 * Updating tg's load_avg is necessary before update_cfs_share() (which is
 * done) and effective_load() (which is not done because it is too costly).
 */
static inline void update_tg_load_avg(struct cfs_rq *cfs_rq, int force)
{
	long delta = cfs_rq->avg.load_avg - cfs_rq->tg_load_avg_contrib;

	/*
	 * No need to update load_avg for root_task_group as it is not used.
	 */
	if (cfs_rq->tg == &root_task_group)
		return;

	if (force || abs(delta) > cfs_rq->tg_load_avg_contrib / 64) {
		atomic_long_add(delta, &cfs_rq->tg->load_avg);
		cfs_rq->tg_load_avg_contrib = cfs_rq->avg.load_avg;
	}
}

/*
 * Called within set_task_rq() right before setting a task's cpu. The
 * caller only guarantees p->pi_lock is held; no other assumptions,
 * including the state of rq->lock, should be made.
 */
void set_task_rq_fair(struct sched_entity *se,
		      struct cfs_rq *prev, struct cfs_rq *next)
{
	if (!sched_feat(ATTACH_AGE_LOAD))
		return;

	/*
	 * We are supposed to update the task to "current" time, then its up to
	 * date and ready to go to new CPU/cfs_rq. But we have difficulty in
	 * getting what current time is, so simply throw away the out-of-date
	 * time. This will result in the wakee task is less decayed, but giving
	 * the wakee more load sounds not bad.
	 */
	if (se->avg.last_update_time && prev) {
		u64 p_last_update_time;
		u64 n_last_update_time;

#ifndef CONFIG_64BIT
		u64 p_last_update_time_copy;
		u64 n_last_update_time_copy;

		do {
			p_last_update_time_copy = prev->load_last_update_time_copy;
			n_last_update_time_copy = next->load_last_update_time_copy;

			smp_rmb();

			p_last_update_time = prev->avg.last_update_time;
			n_last_update_time = next->avg.last_update_time;

		} while (p_last_update_time != p_last_update_time_copy ||
			 n_last_update_time != n_last_update_time_copy);
#else
		p_last_update_time = prev->avg.last_update_time;
		n_last_update_time = next->avg.last_update_time;
#endif
		__update_load_avg(p_last_update_time, cpu_of(rq_of(prev)),
				  &se->avg, 0, 0, NULL);
		se->avg.last_update_time = n_last_update_time;
	}
}
#else /* CONFIG_FAIR_GROUP_SCHED */
static inline void update_tg_load_avg(struct cfs_rq *cfs_rq, int force) {}
#endif /* CONFIG_FAIR_GROUP_SCHED */

static inline void cfs_rq_util_change(struct cfs_rq *cfs_rq)
{
	if (&this_rq()->cfs == cfs_rq) {
		/*
		 * There are a few boundary cases this might miss but it should
		 * get called often enough that that should (hopefully) not be
		 * a real problem -- added to that it only calls on the local
		 * CPU, so if we enqueue remotely we'll miss an update, but
		 * the next tick/schedule should update.
		 *
		 * It will not get called when we go idle, because the idle
		 * thread is a different class (!fair), nor will the utilization
		 * number include things like RT tasks.
		 *
		 * As is, the util number is not freq-invariant (we'd have to
		 * implement arch_scale_freq_capacity() for that).
		 *
		 * See cpu_util().
		 */
		cpufreq_update_util(rq_of(cfs_rq), 0);
	}
}

/*
 * Unsigned subtract and clamp on underflow.
 *
 * Explicitly do a load-store to ensure the intermediate value never hits
 * memory. This allows lockless observations without ever seeing the negative
 * values.
 */
#define sub_positive(_ptr, _val) do {				\
	typeof(_ptr) ptr = (_ptr);				\
	typeof(*ptr) val = (_val);				\
	typeof(*ptr) res, var = READ_ONCE(*ptr);		\
	res = var - val;					\
	if (res > var)						\
		res = 0;					\
	WRITE_ONCE(*ptr, res);					\
} while (0)

/**
 * update_cfs_rq_load_avg - update the cfs_rq's load/util averages
 * @now: current time, as per cfs_rq_clock_task()
 * @cfs_rq: cfs_rq to update
 * @update_freq: should we call cfs_rq_util_change() or will the call do so
 *
 * The cfs_rq avg is the direct sum of all its entities (blocked and runnable)
 * avg. The immediate corollary is that all (fair) tasks must be attached, see
 * post_init_entity_util_avg().
 *
 * cfs_rq->avg is used for task_h_load() and update_cfs_share() for example.
 *
 * Returns true if the load decayed or we removed load.
 *
 * Since both these conditions indicate a changed cfs_rq->avg.load we should
 * call update_tg_load_avg() when this function returns true.
 */
static inline int
update_cfs_rq_load_avg(u64 now, struct cfs_rq *cfs_rq, bool update_freq)
{
	struct sched_avg *sa = &cfs_rq->avg;
	int decayed, removed_load = 0, removed_util = 0;

	if (atomic_long_read(&cfs_rq->removed_load_avg)) {
		s64 r = atomic_long_xchg(&cfs_rq->removed_load_avg, 0);
		sub_positive(&sa->load_avg, r);
		sub_positive(&sa->load_sum, r * LOAD_AVG_MAX);
		removed_load = 1;
	}

	if (atomic_long_read(&cfs_rq->removed_util_avg)) {
		long r = atomic_long_xchg(&cfs_rq->removed_util_avg, 0);
		sub_positive(&sa->util_avg, r);
		sub_positive(&sa->util_sum, r * LOAD_AVG_MAX);
		removed_util = 1;
	}

	decayed = __update_load_avg(now, cpu_of(rq_of(cfs_rq)), sa,
		scale_load_down(cfs_rq->load.weight), cfs_rq->curr != NULL, cfs_rq);

#ifndef CONFIG_64BIT
	smp_wmb();
	cfs_rq->load_last_update_time_copy = sa->last_update_time;
#endif

	if (update_freq && (decayed || removed_util))
		cfs_rq_util_change(cfs_rq);

	return decayed || removed_load;
}

/* Update task and its cfs_rq load average */
static inline void update_load_avg(struct sched_entity *se, int update_tg)
{
	struct cfs_rq *cfs_rq = cfs_rq_of(se);
	u64 now = cfs_rq_clock_task(cfs_rq);
	struct rq *rq = rq_of(cfs_rq);
	int cpu = cpu_of(rq);

	/*
	 * Track task load average for carrying it to new CPU after migrated, and
	 * track group sched_entity load average for task_h_load calc in migration
	 */
	__update_load_avg(now, cpu, &se->avg,
			  se->on_rq * scale_load_down(se->load.weight),
			  cfs_rq->curr == se, NULL);

	if (update_cfs_rq_load_avg(now, cfs_rq, true) && update_tg)
		update_tg_load_avg(cfs_rq, 0);

	if (entity_is_task(se))
		trace_sched_load_avg_task(task_of(se), &se->avg);
	trace_sched_load_avg_cpu(cpu, cfs_rq);
}

/**
 * attach_entity_load_avg - attach this entity to its cfs_rq load avg
 * @cfs_rq: cfs_rq to attach to
 * @se: sched_entity to attach
 *
 * Must call update_cfs_rq_load_avg() before this, since we rely on
 * cfs_rq->avg.last_update_time being current.
 */
static void attach_entity_load_avg(struct cfs_rq *cfs_rq, struct sched_entity *se)
{
	if (!sched_feat(ATTACH_AGE_LOAD))
		goto skip_aging;

	/*
	 * If we got migrated (either between CPUs or between cgroups) we'll
	 * have aged the average right before clearing @last_update_time.
	 *
	 * Or we're fresh through post_init_entity_util_avg().
	 */
	if (se->avg.last_update_time) {
		__update_load_avg(cfs_rq->avg.last_update_time, cpu_of(rq_of(cfs_rq)),
				  &se->avg, 0, 0, NULL);

		/*
		 * XXX: we could have just aged the entire load away if we've been
		 * absent from the fair class for too long.
		 */
	}

skip_aging:
	se->avg.last_update_time = cfs_rq->avg.last_update_time;
	cfs_rq->avg.load_avg += se->avg.load_avg;
	cfs_rq->avg.load_sum += se->avg.load_sum;
	cfs_rq->avg.util_avg += se->avg.util_avg;
	cfs_rq->avg.util_sum += se->avg.util_sum;

	cfs_rq_util_change(cfs_rq);
}

/**
 * detach_entity_load_avg - detach this entity from its cfs_rq load avg
 * @cfs_rq: cfs_rq to detach from
 * @se: sched_entity to detach
 *
 * Must call update_cfs_rq_load_avg() before this, since we rely on
 * cfs_rq->avg.last_update_time being current.
 */
static void detach_entity_load_avg(struct cfs_rq *cfs_rq, struct sched_entity *se)
{
	__update_load_avg(cfs_rq->avg.last_update_time, cpu_of(rq_of(cfs_rq)),
			  &se->avg, se->on_rq * scale_load_down(se->load.weight),
			  cfs_rq->curr == se, NULL);

	sub_positive(&cfs_rq->avg.load_avg, se->avg.load_avg);
	sub_positive(&cfs_rq->avg.load_sum, se->avg.load_sum);
	sub_positive(&cfs_rq->avg.util_avg, se->avg.util_avg);
	sub_positive(&cfs_rq->avg.util_sum, se->avg.util_sum);

	cfs_rq_util_change(cfs_rq);
}

/* Add the load generated by se into cfs_rq's load average */
static inline void
enqueue_entity_load_avg(struct cfs_rq *cfs_rq, struct sched_entity *se)
{
	struct sched_avg *sa = &se->avg;
	u64 now = cfs_rq_clock_task(cfs_rq);
	int migrated, decayed;

	migrated = !sa->last_update_time;
	if (!migrated) {
		__update_load_avg(now, cpu_of(rq_of(cfs_rq)), sa,
			se->on_rq * scale_load_down(se->load.weight),
			cfs_rq->curr == se, NULL);
	}

	decayed = update_cfs_rq_load_avg(now, cfs_rq, !migrated);

	cfs_rq->runnable_load_avg += sa->load_avg;
	cfs_rq->runnable_load_sum += sa->load_sum;

	if (migrated)
		attach_entity_load_avg(cfs_rq, se);

	if (decayed || migrated)
		update_tg_load_avg(cfs_rq, 0);
}

/* Remove the runnable load generated by se from cfs_rq's runnable load average */
static inline void
dequeue_entity_load_avg(struct cfs_rq *cfs_rq, struct sched_entity *se)
{
	update_load_avg(se, 1);

	cfs_rq->runnable_load_avg =
		max_t(long, cfs_rq->runnable_load_avg - se->avg.load_avg, 0);
	cfs_rq->runnable_load_sum =
		max_t(s64,  cfs_rq->runnable_load_sum - se->avg.load_sum, 0);
}

#ifndef CONFIG_64BIT
static inline u64 cfs_rq_last_update_time(struct cfs_rq *cfs_rq)
{
	u64 last_update_time_copy;
	u64 last_update_time;

	do {
		last_update_time_copy = cfs_rq->load_last_update_time_copy;
		smp_rmb();
		last_update_time = cfs_rq->avg.last_update_time;
	} while (last_update_time != last_update_time_copy);

	return last_update_time;
}
#else
static inline u64 cfs_rq_last_update_time(struct cfs_rq *cfs_rq)
{
	return cfs_rq->avg.last_update_time;
}
#endif

/*
 * Task first catches up with cfs_rq, and then subtract
 * itself from the cfs_rq (task must be off the queue now).
 */
void remove_entity_load_avg(struct sched_entity *se)
{
	struct cfs_rq *cfs_rq = cfs_rq_of(se);
	u64 last_update_time;

	/*
	 * tasks cannot exit without having gone through wake_up_new_task() ->
	 * post_init_entity_util_avg() which will have added things to the
	 * cfs_rq, so we can remove unconditionally.
	 *
	 * Similarly for groups, they will have passed through
	 * post_init_entity_util_avg() before unregister_sched_fair_group()
	 * calls this.
	 */

	last_update_time = cfs_rq_last_update_time(cfs_rq);

	__update_load_avg(last_update_time, cpu_of(rq_of(cfs_rq)), &se->avg, 0, 0, NULL);
	atomic_long_add(se->avg.load_avg, &cfs_rq->removed_load_avg);
	atomic_long_add(se->avg.util_avg, &cfs_rq->removed_util_avg);
}

static inline unsigned long cfs_rq_runnable_load_avg(struct cfs_rq *cfs_rq)
{
	return cfs_rq->runnable_load_avg;
}

static inline unsigned long cfs_rq_load_avg(struct cfs_rq *cfs_rq)
{
	return cfs_rq->avg.load_avg;
}

static int idle_balance(struct rq *this_rq);

#else /* CONFIG_SMP */

static inline int
update_cfs_rq_load_avg(u64 now, struct cfs_rq *cfs_rq, bool update_freq)
{
	return 0;
}

static inline void update_load_avg(struct sched_entity *se, int not_used)
{
	cpufreq_update_util(rq_of(cfs_rq_of(se)), 0);
}

static inline void
enqueue_entity_load_avg(struct cfs_rq *cfs_rq, struct sched_entity *se) {}
static inline void
dequeue_entity_load_avg(struct cfs_rq *cfs_rq, struct sched_entity *se) {}
static inline void remove_entity_load_avg(struct sched_entity *se) {}

static inline void
attach_entity_load_avg(struct cfs_rq *cfs_rq, struct sched_entity *se) {}
static inline void
detach_entity_load_avg(struct cfs_rq *cfs_rq, struct sched_entity *se) {}

static inline int idle_balance(struct rq *rq)
{
	return 0;
}

#endif /* CONFIG_SMP */

static void check_spread(struct cfs_rq *cfs_rq, struct sched_entity *se)
{
#ifdef CONFIG_SCHED_DEBUG
	s64 d = se->vruntime - cfs_rq->min_vruntime;

	if (d < 0)
		d = -d;

	if (d > 3*sysctl_sched_latency)
		schedstat_inc(cfs_rq->nr_spread_over);
#endif
}

static void
place_entity(struct cfs_rq *cfs_rq, struct sched_entity *se, int initial)
{
	u64 vruntime = cfs_rq->min_vruntime;

	/*
	 * The 'current' period is already promised to the current tasks,
	 * however the extra weight of the new task will slow them down a
	 * little, place the new task so that it fits in the slot that
	 * stays open at the end.
	 */
	if (initial && sched_feat(START_DEBIT))
		vruntime += sched_vslice(cfs_rq, se);

	/* sleeps up to a single latency don't count. */
	if (!initial) {
		unsigned long thresh = sysctl_sched_latency;

		/*
		 * Halve their sleep time's effect, to allow
		 * for a gentler effect of sleepers:
		 */
		if (sched_feat(GENTLE_FAIR_SLEEPERS))
			thresh >>= 1;

		vruntime -= thresh;
	}

	/* ensure we never gain time by being placed backwards. */
	se->vruntime = max_vruntime(se->vruntime, vruntime);
}

static void check_enqueue_throttle(struct cfs_rq *cfs_rq);

static inline void check_schedstat_required(void)
{
#ifdef CONFIG_SCHEDSTATS
	if (schedstat_enabled())
		return;

	/* Force schedstat enabled if a dependent tracepoint is active */
	if (trace_sched_stat_wait_enabled()    ||
			trace_sched_stat_sleep_enabled()   ||
			trace_sched_stat_iowait_enabled()  ||
			trace_sched_stat_blocked_enabled() ||
			trace_sched_stat_runtime_enabled())  {
		printk_deferred_once("Scheduler tracepoints stat_sleep, stat_iowait, "
			     "stat_blocked and stat_runtime require the "
			     "kernel parameter schedstats=enabled or "
			     "kernel.sched_schedstats=1\n");
	}
#endif
}


/*
 * MIGRATION
 *
 *	dequeue
 *	  update_curr()
 *	    update_min_vruntime()
 *	  vruntime -= min_vruntime
 *
 *	enqueue
 *	  update_curr()
 *	    update_min_vruntime()
 *	  vruntime += min_vruntime
 *
 * this way the vruntime transition between RQs is done when both
 * min_vruntime are up-to-date.
 *
 * WAKEUP (remote)
 *
 *	->migrate_task_rq_fair() (p->state == TASK_WAKING)
 *	  vruntime -= min_vruntime
 *
 *	enqueue
 *	  update_curr()
 *	    update_min_vruntime()
 *	  vruntime += min_vruntime
 *
 * this way we don't have the most up-to-date min_vruntime on the originating
 * CPU and an up-to-date min_vruntime on the destination CPU.
 */

static void
enqueue_entity(struct cfs_rq *cfs_rq, struct sched_entity *se, int flags)
{
	bool renorm = !(flags & ENQUEUE_WAKEUP) || (flags & ENQUEUE_MIGRATED);
	bool curr = cfs_rq->curr == se;

	/*
	 * If we're the current task, we must renormalise before calling
	 * update_curr().
	 */
	if (renorm && curr)
		se->vruntime += cfs_rq->min_vruntime;

	update_curr(cfs_rq);

	/*
	 * Otherwise, renormalise after, such that we're placed at the current
	 * moment in time, instead of some random moment in the past. Being
	 * placed in the past could significantly boost this task to the
	 * fairness detriment of existing tasks.
	 */
	if (renorm && !curr)
		se->vruntime += cfs_rq->min_vruntime;

	enqueue_entity_load_avg(cfs_rq, se);
	account_entity_enqueue(cfs_rq, se);
	update_cfs_shares(cfs_rq);

	if (flags & ENQUEUE_WAKEUP)
		place_entity(cfs_rq, se, 0);

	check_schedstat_required();
	update_stats_enqueue(cfs_rq, se, flags);
	check_spread(cfs_rq, se);
	if (!curr)
		__enqueue_entity(cfs_rq, se);
	se->on_rq = 1;

	if (cfs_rq->nr_running == 1) {
		list_add_leaf_cfs_rq(cfs_rq);
		check_enqueue_throttle(cfs_rq);
	}
}

static void __clear_buddies_last(struct sched_entity *se)
{
	for_each_sched_entity(se) {
		struct cfs_rq *cfs_rq = cfs_rq_of(se);
		if (cfs_rq->last != se)
			break;

		cfs_rq->last = NULL;
	}
}

static void __clear_buddies_next(struct sched_entity *se)
{
	for_each_sched_entity(se) {
		struct cfs_rq *cfs_rq = cfs_rq_of(se);
		if (cfs_rq->next != se)
			break;

		cfs_rq->next = NULL;
	}
}

static void __clear_buddies_skip(struct sched_entity *se)
{
	for_each_sched_entity(se) {
		struct cfs_rq *cfs_rq = cfs_rq_of(se);
		if (cfs_rq->skip != se)
			break;

		cfs_rq->skip = NULL;
	}
}

static void clear_buddies(struct cfs_rq *cfs_rq, struct sched_entity *se)
{
	if (cfs_rq->last == se)
		__clear_buddies_last(se);

	if (cfs_rq->next == se)
		__clear_buddies_next(se);

	if (cfs_rq->skip == se)
		__clear_buddies_skip(se);
}

static __always_inline void return_cfs_rq_runtime(struct cfs_rq *cfs_rq);

static void
dequeue_entity(struct cfs_rq *cfs_rq, struct sched_entity *se, int flags)
{
	/*
	 * Update run-time statistics of the 'current'.
	 */
	update_curr(cfs_rq);
	dequeue_entity_load_avg(cfs_rq, se);

	update_stats_dequeue(cfs_rq, se, flags);

	clear_buddies(cfs_rq, se);

	if (se != cfs_rq->curr)
		__dequeue_entity(cfs_rq, se);
	se->on_rq = 0;
	account_entity_dequeue(cfs_rq, se);

	/*
	 * Normalize after update_curr(); which will also have moved
	 * min_vruntime if @se is the one holding it back. But before doing
	 * update_min_vruntime() again, which will discount @se's position and
	 * can move min_vruntime forward still more.
	 */
	if (!(flags & DEQUEUE_SLEEP))
		se->vruntime -= cfs_rq->min_vruntime;

	/* return excess runtime on last dequeue */
	return_cfs_rq_runtime(cfs_rq);

	update_cfs_shares(cfs_rq);

	/*
	 * Now advance min_vruntime if @se was the entity holding it back,
	 * except when: DEQUEUE_SAVE && !DEQUEUE_MOVE, in this case we'll be
	 * put back on, and if we advance min_vruntime, we'll be placed back
	 * further than we started -- ie. we'll be penalized.
	 */
	if ((flags & (DEQUEUE_SAVE | DEQUEUE_MOVE)) == DEQUEUE_SAVE)
		update_min_vruntime(cfs_rq);
}

/*
 * Preempt the current task with a newly woken task if needed:
 */
static void
check_preempt_tick(struct cfs_rq *cfs_rq, struct sched_entity *curr)
{
	unsigned long ideal_runtime, delta_exec;
	struct sched_entity *se;
	s64 delta;

	ideal_runtime = sched_slice(cfs_rq, curr);
	delta_exec = curr->sum_exec_runtime - curr->prev_sum_exec_runtime;
	if (delta_exec > ideal_runtime) {
		resched_curr(rq_of(cfs_rq));
		/*
		 * The current task ran long enough, ensure it doesn't get
		 * re-elected due to buddy favours.
		 */
		clear_buddies(cfs_rq, curr);
		return;
	}

	/*
	 * Ensure that a task that missed wakeup preemption by a
	 * narrow margin doesn't have to wait for a full slice.
	 * This also mitigates buddy induced latencies under load.
	 */
	if (delta_exec < sysctl_sched_min_granularity)
		return;

	se = __pick_first_entity(cfs_rq);
	delta = curr->vruntime - se->vruntime;

	if (delta < 0)
		return;

	if (delta > ideal_runtime)
		resched_curr(rq_of(cfs_rq));
}

static void
set_next_entity(struct cfs_rq *cfs_rq, struct sched_entity *se)
{
	/* 'current' is not kept within the tree. */
	if (se->on_rq) {
		/*
		 * Any task has to be enqueued before it get to execute on
		 * a CPU. So account for the time it spent waiting on the
		 * runqueue.
		 */
		update_stats_wait_end(cfs_rq, se);
		__dequeue_entity(cfs_rq, se);
		update_load_avg(se, 1);
	}

	update_stats_curr_start(cfs_rq, se);
	cfs_rq->curr = se;

	/*
	 * Track our maximum slice length, if the CPU's load is at
	 * least twice that of our own weight (i.e. dont track it
	 * when there are only lesser-weight tasks around):
	 */
	if (schedstat_enabled() && rq_of(cfs_rq)->load.weight >= 2*se->load.weight) {
		schedstat_set(se->statistics.slice_max,
			max((u64)schedstat_val(se->statistics.slice_max),
			    se->sum_exec_runtime - se->prev_sum_exec_runtime));
	}

	se->prev_sum_exec_runtime = se->sum_exec_runtime;
}

static int
wakeup_preempt_entity(struct sched_entity *curr, struct sched_entity *se);

/*
 * Pick the next process, keeping these things in mind, in this order:
 * 1) keep things fair between processes/task groups
 * 2) pick the "next" process, since someone really wants that to run
 * 3) pick the "last" process, for cache locality
 * 4) do not run the "skip" process, if something else is available
 */
static struct sched_entity *
pick_next_entity(struct cfs_rq *cfs_rq, struct sched_entity *curr)
{
	struct sched_entity *left = __pick_first_entity(cfs_rq);
	struct sched_entity *se;

	/*
	 * If curr is set we have to see if its left of the leftmost entity
	 * still in the tree, provided there was anything in the tree at all.
	 */
	if (!left || (curr && entity_before(curr, left)))
		left = curr;

	se = left; /* ideally we run the leftmost entity */

	/*
	 * Avoid running the skip buddy, if running something else can
	 * be done without getting too unfair.
	 */
	if (cfs_rq->skip == se) {
		struct sched_entity *second;

		if (se == curr) {
			second = __pick_first_entity(cfs_rq);
		} else {
			second = __pick_next_entity(se);
			if (!second || (curr && entity_before(curr, second)))
				second = curr;
		}

		if (second && wakeup_preempt_entity(second, left) < 1)
			se = second;
	}

	/*
	 * Prefer last buddy, try to return the CPU to a preempted task.
	 */
	if (cfs_rq->last && wakeup_preempt_entity(cfs_rq->last, left) < 1)
		se = cfs_rq->last;

	/*
	 * Someone really wants this to run. If it's not unfair, run it.
	 */
	if (cfs_rq->next && wakeup_preempt_entity(cfs_rq->next, left) < 1)
		se = cfs_rq->next;

	clear_buddies(cfs_rq, se);

	return se;
}

static bool check_cfs_rq_runtime(struct cfs_rq *cfs_rq);

static void put_prev_entity(struct cfs_rq *cfs_rq, struct sched_entity *prev)
{
	/*
	 * If still on the runqueue then deactivate_task()
	 * was not called and update_curr() has to be done:
	 */
	if (prev->on_rq)
		update_curr(cfs_rq);

	/* throttle cfs_rqs exceeding runtime */
	check_cfs_rq_runtime(cfs_rq);

	check_spread(cfs_rq, prev);

	if (prev->on_rq) {
		update_stats_wait_start(cfs_rq, prev);
		/* Put 'current' back into the tree. */
		__enqueue_entity(cfs_rq, prev);
		/* in !on_rq case, update occurred at dequeue */
		update_load_avg(prev, 0);
	}
	cfs_rq->curr = NULL;
}

static void
entity_tick(struct cfs_rq *cfs_rq, struct sched_entity *curr, int queued)
{
	/*
	 * Update run-time statistics of the 'current'.
	 */
	update_curr(cfs_rq);

	/*
	 * Ensure that runnable average is periodically updated.
	 */
	update_load_avg(curr, 1);
	update_cfs_shares(cfs_rq);

#ifdef CONFIG_SCHED_HRTICK
	/*
	 * queued ticks are scheduled to match the slice, so don't bother
	 * validating it and just reschedule.
	 */
	if (queued) {
		resched_curr(rq_of(cfs_rq));
		return;
	}
	/*
	 * don't let the period tick interfere with the hrtick preemption
	 */
	if (!sched_feat(DOUBLE_TICK) &&
			hrtimer_active(&rq_of(cfs_rq)->hrtick_timer))
		return;
#endif

	if (cfs_rq->nr_running > 1)
		check_preempt_tick(cfs_rq, curr);
}


/**************************************************
 * CFS bandwidth control machinery
 */

#ifdef CONFIG_CFS_BANDWIDTH

#ifdef HAVE_JUMP_LABEL
static struct static_key __cfs_bandwidth_used;

static inline bool cfs_bandwidth_used(void)
{
	return static_key_false(&__cfs_bandwidth_used);
}

void cfs_bandwidth_usage_inc(void)
{
	static_key_slow_inc(&__cfs_bandwidth_used);
}

void cfs_bandwidth_usage_dec(void)
{
	static_key_slow_dec(&__cfs_bandwidth_used);
}
#else /* HAVE_JUMP_LABEL */
static bool cfs_bandwidth_used(void)
{
	return true;
}

void cfs_bandwidth_usage_inc(void) {}
void cfs_bandwidth_usage_dec(void) {}
#endif /* HAVE_JUMP_LABEL */

/*
 * default period for cfs group bandwidth.
 * default: 0.1s, units: nanoseconds
 */
static inline u64 default_cfs_period(void)
{
	return 100000000ULL;
}

static inline u64 sched_cfs_bandwidth_slice(void)
{
	return (u64)sysctl_sched_cfs_bandwidth_slice * NSEC_PER_USEC;
}

/*
 * Replenish runtime according to assigned quota and update expiration time.
 * We use sched_clock_cpu directly instead of rq->clock to avoid adding
 * additional synchronization around rq->lock.
 *
 * requires cfs_b->lock
 */
void __refill_cfs_bandwidth_runtime(struct cfs_bandwidth *cfs_b)
{
	u64 now;

	if (cfs_b->quota == RUNTIME_INF)
		return;

	now = sched_clock_cpu(smp_processor_id());
	cfs_b->runtime = cfs_b->quota;
	cfs_b->runtime_expires = now + ktime_to_ns(cfs_b->period);
}

static inline struct cfs_bandwidth *tg_cfs_bandwidth(struct task_group *tg)
{
	return &tg->cfs_bandwidth;
}

/* rq->task_clock normalized against any time this cfs_rq has spent throttled */
static inline u64 cfs_rq_clock_task(struct cfs_rq *cfs_rq)
{
	if (unlikely(cfs_rq->throttle_count))
		return cfs_rq->throttled_clock_task - cfs_rq->throttled_clock_task_time;

	return rq_clock_task(rq_of(cfs_rq)) - cfs_rq->throttled_clock_task_time;
}

/* returns 0 on failure to allocate runtime */
static int assign_cfs_rq_runtime(struct cfs_rq *cfs_rq)
{
	struct task_group *tg = cfs_rq->tg;
	struct cfs_bandwidth *cfs_b = tg_cfs_bandwidth(tg);
	u64 amount = 0, min_amount, expires;

	/* note: this is a positive sum as runtime_remaining <= 0 */
	min_amount = sched_cfs_bandwidth_slice() - cfs_rq->runtime_remaining;

	raw_spin_lock(&cfs_b->lock);
	if (cfs_b->quota == RUNTIME_INF)
		amount = min_amount;
	else {
		start_cfs_bandwidth(cfs_b);

		if (cfs_b->runtime > 0) {
			amount = min(cfs_b->runtime, min_amount);
			cfs_b->runtime -= amount;
			cfs_b->idle = 0;
		}
	}
	expires = cfs_b->runtime_expires;
	raw_spin_unlock(&cfs_b->lock);

	cfs_rq->runtime_remaining += amount;
	/*
	 * we may have advanced our local expiration to account for allowed
	 * spread between our sched_clock and the one on which runtime was
	 * issued.
	 */
	if ((s64)(expires - cfs_rq->runtime_expires) > 0)
		cfs_rq->runtime_expires = expires;

	return cfs_rq->runtime_remaining > 0;
}

/*
 * Note: This depends on the synchronization provided by sched_clock and the
 * fact that rq->clock snapshots this value.
 */
static void expire_cfs_rq_runtime(struct cfs_rq *cfs_rq)
{
	struct cfs_bandwidth *cfs_b = tg_cfs_bandwidth(cfs_rq->tg);

	/* if the deadline is ahead of our clock, nothing to do */
	if (likely((s64)(rq_clock(rq_of(cfs_rq)) - cfs_rq->runtime_expires) < 0))
		return;

	if (cfs_rq->runtime_remaining < 0)
		return;

	/*
	 * If the local deadline has passed we have to consider the
	 * possibility that our sched_clock is 'fast' and the global deadline
	 * has not truly expired.
	 *
	 * Fortunately we can check determine whether this the case by checking
	 * whether the global deadline has advanced. It is valid to compare
	 * cfs_b->runtime_expires without any locks since we only care about
	 * exact equality, so a partial write will still work.
	 */

	if (cfs_rq->runtime_expires != cfs_b->runtime_expires) {
		/* extend local deadline, drift is bounded above by 2 ticks */
		cfs_rq->runtime_expires += TICK_NSEC;
	} else {
		/* global deadline is ahead, expiration has passed */
		cfs_rq->runtime_remaining = 0;
	}
}

static void __account_cfs_rq_runtime(struct cfs_rq *cfs_rq, u64 delta_exec)
{
	/* dock delta_exec before expiring quota (as it could span periods) */
	cfs_rq->runtime_remaining -= delta_exec;
	expire_cfs_rq_runtime(cfs_rq);

	if (likely(cfs_rq->runtime_remaining > 0))
		return;

	/*
	 * if we're unable to extend our runtime we resched so that the active
	 * hierarchy can be throttled
	 */
	if (!assign_cfs_rq_runtime(cfs_rq) && likely(cfs_rq->curr))
		resched_curr(rq_of(cfs_rq));
}

static __always_inline
void account_cfs_rq_runtime(struct cfs_rq *cfs_rq, u64 delta_exec)
{
	if (!cfs_bandwidth_used() || !cfs_rq->runtime_enabled)
		return;

	__account_cfs_rq_runtime(cfs_rq, delta_exec);
}

static inline int cfs_rq_throttled(struct cfs_rq *cfs_rq)
{
	return cfs_bandwidth_used() && cfs_rq->throttled;
}

/* check whether cfs_rq, or any parent, is throttled */
static inline int throttled_hierarchy(struct cfs_rq *cfs_rq)
{
	return cfs_bandwidth_used() && cfs_rq->throttle_count;
}

/*
 * Ensure that neither of the group entities corresponding to src_cpu or
 * dest_cpu are members of a throttled hierarchy when performing group
 * load-balance operations.
 */
static inline int throttled_lb_pair(struct task_group *tg,
				    int src_cpu, int dest_cpu)
{
	struct cfs_rq *src_cfs_rq, *dest_cfs_rq;

	src_cfs_rq = tg->cfs_rq[src_cpu];
	dest_cfs_rq = tg->cfs_rq[dest_cpu];

	return throttled_hierarchy(src_cfs_rq) ||
	       throttled_hierarchy(dest_cfs_rq);
}

/* updated child weight may affect parent so we have to do this bottom up */
static int tg_unthrottle_up(struct task_group *tg, void *data)
{
	struct rq *rq = data;
	struct cfs_rq *cfs_rq = tg->cfs_rq[cpu_of(rq)];

	cfs_rq->throttle_count--;
	if (!cfs_rq->throttle_count) {
		/* adjust cfs_rq_clock_task() */
		cfs_rq->throttled_clock_task_time += rq_clock_task(rq) -
					     cfs_rq->throttled_clock_task;
	}

	return 0;
}

static int tg_throttle_down(struct task_group *tg, void *data)
{
	struct rq *rq = data;
	struct cfs_rq *cfs_rq = tg->cfs_rq[cpu_of(rq)];

	/* group is entering throttled state, stop time */
	if (!cfs_rq->throttle_count)
		cfs_rq->throttled_clock_task = rq_clock_task(rq);
	cfs_rq->throttle_count++;

	return 0;
}

static void throttle_cfs_rq(struct cfs_rq *cfs_rq)
{
	struct rq *rq = rq_of(cfs_rq);
	struct cfs_bandwidth *cfs_b = tg_cfs_bandwidth(cfs_rq->tg);
	struct sched_entity *se;
	long task_delta, dequeue = 1;
	bool empty;

	se = cfs_rq->tg->se[cpu_of(rq_of(cfs_rq))];

	/* freeze hierarchy runnable averages while throttled */
	rcu_read_lock();
	walk_tg_tree_from(cfs_rq->tg, tg_throttle_down, tg_nop, (void *)rq);
	rcu_read_unlock();

	task_delta = cfs_rq->h_nr_running;
	for_each_sched_entity(se) {
		struct cfs_rq *qcfs_rq = cfs_rq_of(se);
		/* throttled entity or throttle-on-deactivate */
		if (!se->on_rq)
			break;

		if (dequeue)
			dequeue_entity(qcfs_rq, se, DEQUEUE_SLEEP);
		qcfs_rq->h_nr_running -= task_delta;
		dec_throttled_cfs_rq_hmp_stats(&qcfs_rq->hmp_stats, cfs_rq);

		if (qcfs_rq->load.weight)
			dequeue = 0;
	}

	if (!se) {
		sub_nr_running(rq, task_delta);
		dec_throttled_cfs_rq_hmp_stats(&rq->hmp_stats, cfs_rq);
	}

	cfs_rq->throttled = 1;
	cfs_rq->throttled_clock = rq_clock(rq);
	raw_spin_lock(&cfs_b->lock);
	empty = list_empty(&cfs_b->throttled_cfs_rq);

	/*
	 * Add to the _head_ of the list, so that an already-started
	 * distribute_cfs_runtime will not see us
	 */
	list_add_rcu(&cfs_rq->throttled_list, &cfs_b->throttled_cfs_rq);

	/*
	 * If we're the first throttled task, make sure the bandwidth
	 * timer is running.
	 */
	if (empty)
		start_cfs_bandwidth(cfs_b);

	raw_spin_unlock(&cfs_b->lock);

	/* Log effect on hmp stats after throttling */
	trace_sched_cpu_load_cgroup(rq, idle_cpu(cpu_of(rq)),
				sched_irqload(cpu_of(rq)),
				power_cost(cpu_of(rq), 0),
				cpu_temp(cpu_of(rq)));
}

void unthrottle_cfs_rq(struct cfs_rq *cfs_rq)
{
	struct rq *rq = rq_of(cfs_rq);
	struct cfs_bandwidth *cfs_b = tg_cfs_bandwidth(cfs_rq->tg);
	struct sched_entity *se;
	int enqueue = 1;
	long task_delta;
	struct cfs_rq *tcfs_rq __maybe_unused = cfs_rq;

	se = cfs_rq->tg->se[cpu_of(rq)];

	cfs_rq->throttled = 0;

	update_rq_clock(rq);

	raw_spin_lock(&cfs_b->lock);
	cfs_b->throttled_time += rq_clock(rq) - cfs_rq->throttled_clock;
	list_del_rcu(&cfs_rq->throttled_list);
	raw_spin_unlock(&cfs_b->lock);

	/* update hierarchical throttle state */
	walk_tg_tree_from(cfs_rq->tg, tg_nop, tg_unthrottle_up, (void *)rq);

	if (!cfs_rq->load.weight)
		return;

	task_delta = cfs_rq->h_nr_running;
	for_each_sched_entity(se) {
		if (se->on_rq)
			enqueue = 0;

		cfs_rq = cfs_rq_of(se);
		if (enqueue)
			enqueue_entity(cfs_rq, se, ENQUEUE_WAKEUP);
		cfs_rq->h_nr_running += task_delta;
		inc_throttled_cfs_rq_hmp_stats(&cfs_rq->hmp_stats, tcfs_rq);

		if (cfs_rq_throttled(cfs_rq))
			break;
	}

	if (!se) {
		add_nr_running(rq, task_delta);
		inc_throttled_cfs_rq_hmp_stats(&rq->hmp_stats, tcfs_rq);
	}

	/* determine whether we need to wake up potentially idle cpu */
	if (rq->curr == rq->idle && rq->cfs.nr_running)
		resched_curr(rq);

	/* Log effect on hmp stats after un-throttling */
	trace_sched_cpu_load_cgroup(rq, idle_cpu(cpu_of(rq)),
				sched_irqload(cpu_of(rq)),
				power_cost(cpu_of(rq), 0),
				cpu_temp(cpu_of(rq)));
}

static u64 distribute_cfs_runtime(struct cfs_bandwidth *cfs_b,
		u64 remaining, u64 expires)
{
	struct cfs_rq *cfs_rq;
	u64 runtime;
	u64 starting_runtime = remaining;

	rcu_read_lock();
	list_for_each_entry_rcu(cfs_rq, &cfs_b->throttled_cfs_rq,
				throttled_list) {
		struct rq *rq = rq_of(cfs_rq);

		raw_spin_lock(&rq->lock);
		if (!cfs_rq_throttled(cfs_rq))
			goto next;

		runtime = -cfs_rq->runtime_remaining + 1;
		if (runtime > remaining)
			runtime = remaining;
		remaining -= runtime;

		cfs_rq->runtime_remaining += runtime;
		cfs_rq->runtime_expires = expires;

		/* we check whether we're throttled above */
		if (cfs_rq->runtime_remaining > 0)
			unthrottle_cfs_rq(cfs_rq);

next:
		raw_spin_unlock(&rq->lock);

		if (!remaining)
			break;
	}
	rcu_read_unlock();

	return starting_runtime - remaining;
}

/*
 * Responsible for refilling a task_group's bandwidth and unthrottling its
 * cfs_rqs as appropriate. If there has been no activity within the last
 * period the timer is deactivated until scheduling resumes; cfs_b->idle is
 * used to track this state.
 */
static int do_sched_cfs_period_timer(struct cfs_bandwidth *cfs_b, int overrun)
{
	u64 runtime, runtime_expires;
	int throttled;

	/* no need to continue the timer with no bandwidth constraint */
	if (cfs_b->quota == RUNTIME_INF)
		goto out_deactivate;

	throttled = !list_empty(&cfs_b->throttled_cfs_rq);
	cfs_b->nr_periods += overrun;

	/*
	 * idle depends on !throttled (for the case of a large deficit), and if
	 * we're going inactive then everything else can be deferred
	 */
	if (cfs_b->idle && !throttled)
		goto out_deactivate;

	__refill_cfs_bandwidth_runtime(cfs_b);

	if (!throttled) {
		/* mark as potentially idle for the upcoming period */
		cfs_b->idle = 1;
		return 0;
	}

	/* account preceding periods in which throttling occurred */
	cfs_b->nr_throttled += overrun;

	runtime_expires = cfs_b->runtime_expires;

	/*
	 * This check is repeated as we are holding onto the new bandwidth while
	 * we unthrottle. This can potentially race with an unthrottled group
	 * trying to acquire new bandwidth from the global pool. This can result
	 * in us over-using our runtime if it is all used during this loop, but
	 * only by limited amounts in that extreme case.
	 */
	while (throttled && cfs_b->runtime > 0) {
		runtime = cfs_b->runtime;
		raw_spin_unlock(&cfs_b->lock);
		/* we can't nest cfs_b->lock while distributing bandwidth */
		runtime = distribute_cfs_runtime(cfs_b, runtime,
						 runtime_expires);
		raw_spin_lock(&cfs_b->lock);

		throttled = !list_empty(&cfs_b->throttled_cfs_rq);

		cfs_b->runtime -= min(runtime, cfs_b->runtime);
	}

	/*
	 * While we are ensured activity in the period following an
	 * unthrottle, this also covers the case in which the new bandwidth is
	 * insufficient to cover the existing bandwidth deficit.  (Forcing the
	 * timer to remain active while there are any throttled entities.)
	 */
	cfs_b->idle = 0;

	return 0;

out_deactivate:
	return 1;
}

/* a cfs_rq won't donate quota below this amount */
static const u64 min_cfs_rq_runtime = 1 * NSEC_PER_MSEC;
/* minimum remaining period time to redistribute slack quota */
static const u64 min_bandwidth_expiration = 2 * NSEC_PER_MSEC;
/* how long we wait to gather additional slack before distributing */
static const u64 cfs_bandwidth_slack_period = 5 * NSEC_PER_MSEC;

/*
 * Are we near the end of the current quota period?
 *
 * Requires cfs_b->lock for hrtimer_expires_remaining to be safe against the
 * hrtimer base being cleared by hrtimer_start. In the case of
 * migrate_hrtimers, base is never cleared, so we are fine.
 */
static int runtime_refresh_within(struct cfs_bandwidth *cfs_b, u64 min_expire)
{
	struct hrtimer *refresh_timer = &cfs_b->period_timer;
	u64 remaining;

	/* if the call-back is running a quota refresh is already occurring */
	if (hrtimer_callback_running(refresh_timer))
		return 1;

	/* is a quota refresh about to occur? */
	remaining = ktime_to_ns(hrtimer_expires_remaining(refresh_timer));
	if (remaining < min_expire)
		return 1;

	return 0;
}

static void start_cfs_slack_bandwidth(struct cfs_bandwidth *cfs_b)
{
	u64 min_left = cfs_bandwidth_slack_period + min_bandwidth_expiration;

	/* if there's a quota refresh soon don't bother with slack */
	if (runtime_refresh_within(cfs_b, min_left))
		return;

	hrtimer_start(&cfs_b->slack_timer,
			ns_to_ktime(cfs_bandwidth_slack_period),
			HRTIMER_MODE_REL);
}

/* we know any runtime found here is valid as update_curr() precedes return */
static void __return_cfs_rq_runtime(struct cfs_rq *cfs_rq)
{
	struct cfs_bandwidth *cfs_b = tg_cfs_bandwidth(cfs_rq->tg);
	s64 slack_runtime = cfs_rq->runtime_remaining - min_cfs_rq_runtime;

	if (slack_runtime <= 0)
		return;

	raw_spin_lock(&cfs_b->lock);
	if (cfs_b->quota != RUNTIME_INF &&
	    cfs_rq->runtime_expires == cfs_b->runtime_expires) {
		cfs_b->runtime += slack_runtime;

		/* we are under rq->lock, defer unthrottling using a timer */
		if (cfs_b->runtime > sched_cfs_bandwidth_slice() &&
		    !list_empty(&cfs_b->throttled_cfs_rq))
			start_cfs_slack_bandwidth(cfs_b);
	}
	raw_spin_unlock(&cfs_b->lock);

	/* even if it's not valid for return we don't want to try again */
	cfs_rq->runtime_remaining -= slack_runtime;
}

static __always_inline void return_cfs_rq_runtime(struct cfs_rq *cfs_rq)
{
	if (!cfs_bandwidth_used())
		return;

	if (!cfs_rq->runtime_enabled || cfs_rq->nr_running)
		return;

	__return_cfs_rq_runtime(cfs_rq);
}

/*
 * This is done with a timer (instead of inline with bandwidth return) since
 * it's necessary to juggle rq->locks to unthrottle their respective cfs_rqs.
 */
static void do_sched_cfs_slack_timer(struct cfs_bandwidth *cfs_b)
{
	u64 runtime = 0, slice = sched_cfs_bandwidth_slice();
	u64 expires;

	/* confirm we're still not at a refresh boundary */
	raw_spin_lock(&cfs_b->lock);
	if (runtime_refresh_within(cfs_b, min_bandwidth_expiration)) {
		raw_spin_unlock(&cfs_b->lock);
		return;
	}

	if (cfs_b->quota != RUNTIME_INF && cfs_b->runtime > slice)
		runtime = cfs_b->runtime;

	expires = cfs_b->runtime_expires;
	raw_spin_unlock(&cfs_b->lock);

	if (!runtime)
		return;

	runtime = distribute_cfs_runtime(cfs_b, runtime, expires);

	raw_spin_lock(&cfs_b->lock);
	if (expires == cfs_b->runtime_expires)
		cfs_b->runtime -= min(runtime, cfs_b->runtime);
	raw_spin_unlock(&cfs_b->lock);
}

/*
 * When a group wakes up we want to make sure that its quota is not already
 * expired/exceeded, otherwise it may be allowed to steal additional ticks of
 * runtime as update_curr() throttling can not not trigger until it's on-rq.
 */
static void check_enqueue_throttle(struct cfs_rq *cfs_rq)
{
	if (!cfs_bandwidth_used())
		return;

	/* an active group must be handled by the update_curr()->put() path */
	if (!cfs_rq->runtime_enabled || cfs_rq->curr)
		return;

	/* ensure the group is not already throttled */
	if (cfs_rq_throttled(cfs_rq))
		return;

	/* update runtime allocation */
	account_cfs_rq_runtime(cfs_rq, 0);
	if (cfs_rq->runtime_remaining <= 0)
		throttle_cfs_rq(cfs_rq);
}

static void sync_throttle(struct task_group *tg, int cpu)
{
	struct cfs_rq *pcfs_rq, *cfs_rq;

	if (!cfs_bandwidth_used())
		return;

	if (!tg->parent)
		return;

	cfs_rq = tg->cfs_rq[cpu];
	pcfs_rq = tg->parent->cfs_rq[cpu];

	cfs_rq->throttle_count = pcfs_rq->throttle_count;
	cfs_rq->throttled_clock_task = rq_clock_task(cpu_rq(cpu));
}

/* conditionally throttle active cfs_rq's from put_prev_entity() */
static bool check_cfs_rq_runtime(struct cfs_rq *cfs_rq)
{
	if (!cfs_bandwidth_used())
		return false;

	if (likely(!cfs_rq->runtime_enabled || cfs_rq->runtime_remaining > 0))
		return false;

	/*
	 * it's possible for a throttled entity to be forced into a running
	 * state (e.g. set_curr_task), in this case we're finished.
	 */
	if (cfs_rq_throttled(cfs_rq))
		return true;

	throttle_cfs_rq(cfs_rq);
	return true;
}

static enum hrtimer_restart sched_cfs_slack_timer(struct hrtimer *timer)
{
	struct cfs_bandwidth *cfs_b =
		container_of(timer, struct cfs_bandwidth, slack_timer);

	do_sched_cfs_slack_timer(cfs_b);

	return HRTIMER_NORESTART;
}

static enum hrtimer_restart sched_cfs_period_timer(struct hrtimer *timer)
{
	struct cfs_bandwidth *cfs_b =
		container_of(timer, struct cfs_bandwidth, period_timer);
	int overrun;
	int idle = 0;

	raw_spin_lock(&cfs_b->lock);
	for (;;) {
		overrun = hrtimer_forward_now(timer, cfs_b->period);
		if (!overrun)
			break;

		idle = do_sched_cfs_period_timer(cfs_b, overrun);
	}
	if (idle)
		cfs_b->period_active = 0;
	raw_spin_unlock(&cfs_b->lock);

	return idle ? HRTIMER_NORESTART : HRTIMER_RESTART;
}

void init_cfs_bandwidth(struct cfs_bandwidth *cfs_b)
{
	raw_spin_lock_init(&cfs_b->lock);
	cfs_b->runtime = 0;
	cfs_b->quota = RUNTIME_INF;
	cfs_b->period = ns_to_ktime(default_cfs_period());

	INIT_LIST_HEAD(&cfs_b->throttled_cfs_rq);
	hrtimer_init(&cfs_b->period_timer, CLOCK_MONOTONIC, HRTIMER_MODE_ABS_PINNED);
	cfs_b->period_timer.function = sched_cfs_period_timer;
	hrtimer_init(&cfs_b->slack_timer, CLOCK_MONOTONIC, HRTIMER_MODE_REL);
	cfs_b->slack_timer.function = sched_cfs_slack_timer;
}

static void init_cfs_rq_runtime(struct cfs_rq *cfs_rq)
{
	cfs_rq->runtime_enabled = 0;
	INIT_LIST_HEAD(&cfs_rq->throttled_list);
	init_cfs_rq_hmp_stats(cfs_rq);
}

void start_cfs_bandwidth(struct cfs_bandwidth *cfs_b)
{
	lockdep_assert_held(&cfs_b->lock);

	if (!cfs_b->period_active) {
		cfs_b->period_active = 1;
		hrtimer_forward_now(&cfs_b->period_timer, cfs_b->period);
		hrtimer_start_expires(&cfs_b->period_timer, HRTIMER_MODE_ABS_PINNED);
	}
}

static void destroy_cfs_bandwidth(struct cfs_bandwidth *cfs_b)
{
	/* init_cfs_bandwidth() was not called */
	if (!cfs_b->throttled_cfs_rq.next)
		return;

	hrtimer_cancel(&cfs_b->period_timer);
	hrtimer_cancel(&cfs_b->slack_timer);
}

static void __maybe_unused update_runtime_enabled(struct rq *rq)
{
	struct cfs_rq *cfs_rq;

	for_each_leaf_cfs_rq(rq, cfs_rq) {
		struct cfs_bandwidth *cfs_b = &cfs_rq->tg->cfs_bandwidth;

		raw_spin_lock(&cfs_b->lock);
		cfs_rq->runtime_enabled = cfs_b->quota != RUNTIME_INF;
		raw_spin_unlock(&cfs_b->lock);
	}
}

static void __maybe_unused unthrottle_offline_cfs_rqs(struct rq *rq)
{
	struct cfs_rq *cfs_rq;

	for_each_leaf_cfs_rq(rq, cfs_rq) {
		if (!cfs_rq->runtime_enabled)
			continue;

		/*
		 * clock_task is not advancing so we just need to make sure
		 * there's some valid quota amount
		 */
		cfs_rq->runtime_remaining = 1;
		/*
		 * Offline rq is schedulable till cpu is completely disabled
		 * in take_cpu_down(), so we prevent new cfs throttling here.
		 */
		cfs_rq->runtime_enabled = 0;

		if (cfs_rq_throttled(cfs_rq))
			unthrottle_cfs_rq(cfs_rq);
	}
}

#else /* CONFIG_CFS_BANDWIDTH */
static inline u64 cfs_rq_clock_task(struct cfs_rq *cfs_rq)
{
	return rq_clock_task(rq_of(cfs_rq));
}

static void account_cfs_rq_runtime(struct cfs_rq *cfs_rq, u64 delta_exec) {}
static bool check_cfs_rq_runtime(struct cfs_rq *cfs_rq) { return false; }
static void check_enqueue_throttle(struct cfs_rq *cfs_rq) {}
static inline void sync_throttle(struct task_group *tg, int cpu) {}
static __always_inline void return_cfs_rq_runtime(struct cfs_rq *cfs_rq) {}

static inline int cfs_rq_throttled(struct cfs_rq *cfs_rq)
{
	return 0;
}

static inline int throttled_hierarchy(struct cfs_rq *cfs_rq)
{
	return 0;
}

static inline int throttled_lb_pair(struct task_group *tg,
				    int src_cpu, int dest_cpu)
{
	return 0;
}

void init_cfs_bandwidth(struct cfs_bandwidth *cfs_b) {}

#ifdef CONFIG_FAIR_GROUP_SCHED
static void init_cfs_rq_runtime(struct cfs_rq *cfs_rq) {}
#endif

static inline struct cfs_bandwidth *tg_cfs_bandwidth(struct task_group *tg)
{
	return NULL;
}
static inline void destroy_cfs_bandwidth(struct cfs_bandwidth *cfs_b) {}
static inline void update_runtime_enabled(struct rq *rq) {}
static inline void unthrottle_offline_cfs_rqs(struct rq *rq) {}

#endif /* CONFIG_CFS_BANDWIDTH */

/**************************************************
 * CFS operations on tasks:
 */

#ifdef CONFIG_SCHED_HRTICK
static void hrtick_start_fair(struct rq *rq, struct task_struct *p)
{
	struct sched_entity *se = &p->se;
	struct cfs_rq *cfs_rq = cfs_rq_of(se);

	SCHED_WARN_ON(task_rq(p) != rq);

	if (rq->cfs.h_nr_running > 1) {
		u64 slice = sched_slice(cfs_rq, se);
		u64 ran = se->sum_exec_runtime - se->prev_sum_exec_runtime;
		s64 delta = slice - ran;

		if (delta < 0) {
			if (rq->curr == p)
				resched_curr(rq);
			return;
		}
		hrtick_start(rq, delta);
	}
}

/*
 * called from enqueue/dequeue and updates the hrtick when the
 * current task is from our class and nr_running is low enough
 * to matter.
 */
static void hrtick_update(struct rq *rq)
{
	struct task_struct *curr = rq->curr;

	if (!hrtick_enabled(rq) || curr->sched_class != &fair_sched_class)
		return;

	if (cfs_rq_of(&curr->se)->nr_running < sched_nr_latency)
		hrtick_start_fair(rq, curr);
}
#else /* !CONFIG_SCHED_HRTICK */
static inline void
hrtick_start_fair(struct rq *rq, struct task_struct *p)
{
}

static inline void hrtick_update(struct rq *rq)
{
}
#endif

#ifdef CONFIG_SMP
static bool cpu_overutilized(int cpu);
static unsigned long capacity_orig_of(int cpu);
static unsigned long cpu_util(int cpu);
static inline unsigned long boosted_cpu_util(int cpu);
#else
#define boosted_cpu_util(cpu) cpu_util(cpu)
#endif

#ifdef CONFIG_SMP
static void update_capacity_of(int cpu)
{
	unsigned long req_cap;

	if (!sched_freq())
		return;

	/* Convert scale-invariant capacity to cpu. */
	req_cap = boosted_cpu_util(cpu);
	req_cap = req_cap * SCHED_CAPACITY_SCALE / capacity_orig_of(cpu);
	set_cfs_cpu_capacity(cpu, true, req_cap);
}
#endif

/*
 * The enqueue_task method is called before nr_running is
 * increased. Here we update the fair scheduling stats and
 * then put the task into the rbtree:
 */
static void
enqueue_task_fair(struct rq *rq, struct task_struct *p, int flags)
{
	struct cfs_rq *cfs_rq;
	struct sched_entity *se = &p->se;
#ifdef CONFIG_SMP
	int task_new = flags & ENQUEUE_WAKEUP_NEW;
	int task_wakeup = flags & ENQUEUE_WAKEUP;
#endif

	/*
	 * If in_iowait is set, the code below may not trigger any cpufreq
	 * utilization updates, so do it here explicitly with the IOWAIT flag
	 * passed.
	 */
	if (p->in_iowait)
		cpufreq_update_this_cpu(rq, SCHED_CPUFREQ_IOWAIT);

	for_each_sched_entity(se) {
		if (se->on_rq)
			break;
		cfs_rq = cfs_rq_of(se);
		enqueue_entity(cfs_rq, se, flags);

		/*
		 * end evaluation on encountering a throttled cfs_rq
		 *
		 * note: in the case of encountering a throttled cfs_rq we will
		 * post the final h_nr_running increment below.
		 */
		if (cfs_rq_throttled(cfs_rq))
			break;
		cfs_rq->h_nr_running++;
<<<<<<< HEAD
		inc_cfs_rq_hmp_stats(cfs_rq, p, 1);
=======
		walt_inc_cfs_cumulative_runnable_avg(cfs_rq, p);
>>>>>>> dcb61100

		flags = ENQUEUE_WAKEUP;
	}

	for_each_sched_entity(se) {
		cfs_rq = cfs_rq_of(se);
		cfs_rq->h_nr_running++;
<<<<<<< HEAD
		inc_cfs_rq_hmp_stats(cfs_rq, p, 1);
=======
		walt_inc_cfs_cumulative_runnable_avg(cfs_rq, p);
>>>>>>> dcb61100

		if (cfs_rq_throttled(cfs_rq))
			break;

		update_load_avg(se, 1);
		update_cfs_shares(cfs_rq);
	}

	if (!se) {
		add_nr_running(rq, 1);
		inc_rq_hmp_stats(rq, p, 1);
	}

#ifdef CONFIG_SMP

	if (!se) {
		walt_inc_cumulative_runnable_avg(rq, p);
		if (!task_new && !rq->rd->overutilized &&
		    cpu_overutilized(rq->cpu)) {
			rq->rd->overutilized = true;
			trace_sched_overutilized(true);
		}

		/*
		 * We want to potentially trigger a freq switch
		 * request only for tasks that are waking up; this is
		 * because we get here also during load balancing, but
		 * in these cases it seems wise to trigger as single
		 * request after load balancing is done.
		 */
		if (task_new || task_wakeup)
			update_capacity_of(cpu_of(rq));
	}

	/* Update SchedTune accouting */
	schedtune_enqueue_task(p, cpu_of(rq));

#endif /* CONFIG_SMP */
	hrtick_update(rq);
}

static void set_next_buddy(struct sched_entity *se);

/*
 * The dequeue_task method is called before nr_running is
 * decreased. We remove the task from the rbtree and
 * update the fair scheduling stats:
 */
static void dequeue_task_fair(struct rq *rq, struct task_struct *p, int flags)
{
	struct cfs_rq *cfs_rq;
	struct sched_entity *se = &p->se;
	int task_sleep = flags & DEQUEUE_SLEEP;

	for_each_sched_entity(se) {
		cfs_rq = cfs_rq_of(se);
		dequeue_entity(cfs_rq, se, flags);

		/*
		 * end evaluation on encountering a throttled cfs_rq
		 *
		 * note: in the case of encountering a throttled cfs_rq we will
		 * post the final h_nr_running decrement below.
		*/
		if (cfs_rq_throttled(cfs_rq))
			break;
		cfs_rq->h_nr_running--;
<<<<<<< HEAD
		dec_cfs_rq_hmp_stats(cfs_rq, p, 1);
=======
		walt_dec_cfs_cumulative_runnable_avg(cfs_rq, p);
>>>>>>> dcb61100

		/* Don't dequeue parent if it has other entities besides us */
		if (cfs_rq->load.weight) {
			/* Avoid re-evaluating load for this entity: */
			se = parent_entity(se);
			/*
			 * Bias pick_next to pick a task from this cfs_rq, as
			 * p is sleeping when it is within its sched_slice.
			 */
			if (task_sleep && se && !throttled_hierarchy(cfs_rq))
				set_next_buddy(se);
			break;
		}
		flags |= DEQUEUE_SLEEP;
	}

	for_each_sched_entity(se) {
		cfs_rq = cfs_rq_of(se);
		cfs_rq->h_nr_running--;
<<<<<<< HEAD
		dec_cfs_rq_hmp_stats(cfs_rq, p, 1);
=======
		walt_dec_cfs_cumulative_runnable_avg(cfs_rq, p);
>>>>>>> dcb61100

		if (cfs_rq_throttled(cfs_rq))
			break;

		update_load_avg(se, 1);
		update_cfs_shares(cfs_rq);
	}

	if (!se) {
		sub_nr_running(rq, 1);
		dec_rq_hmp_stats(rq, p, 1);
	}

#ifdef CONFIG_SMP

	if (!se) {
		walt_dec_cumulative_runnable_avg(rq, p);

		/*
		 * We want to potentially trigger a freq switch
		 * request only for tasks that are going to sleep;
		 * this is because we get here also during load
		 * balancing, but in these cases it seems wise to
		 * trigger as single request after load balancing is
		 * done.
		 */
		if (task_sleep) {
			if (rq->cfs.nr_running)
				update_capacity_of(cpu_of(rq));
			else if (sched_freq())
				set_cfs_cpu_capacity(cpu_of(rq), false, 0);
		}
	}

	/* Update SchedTune accouting */
	schedtune_dequeue_task(p, cpu_of(rq));

#endif /* CONFIG_SMP */

	hrtick_update(rq);
}

#ifdef CONFIG_SMP

/* Working cpumask for: load_balance, load_balance_newidle. */
DEFINE_PER_CPU(cpumask_var_t, load_balance_mask);
DEFINE_PER_CPU(cpumask_var_t, select_idle_mask);

#ifdef CONFIG_NO_HZ_COMMON
/*
 * per rq 'load' arrray crap; XXX kill this.
 */

/*
 * The exact cpuload calculated at every tick would be:
 *
 *   load' = (1 - 1/2^i) * load + (1/2^i) * cur_load
 *
 * If a cpu misses updates for n ticks (as it was idle) and update gets
 * called on the n+1-th tick when cpu may be busy, then we have:
 *
 *   load_n   = (1 - 1/2^i)^n * load_0
 *   load_n+1 = (1 - 1/2^i)   * load_n + (1/2^i) * cur_load
 *
 * decay_load_missed() below does efficient calculation of
 *
 *   load' = (1 - 1/2^i)^n * load
 *
 * Because x^(n+m) := x^n * x^m we can decompose any x^n in power-of-2 factors.
 * This allows us to precompute the above in said factors, thereby allowing the
 * reduction of an arbitrary n in O(log_2 n) steps. (See also
 * fixed_power_int())
 *
 * The calculation is approximated on a 128 point scale.
 */
#define DEGRADE_SHIFT		7

static const u8 degrade_zero_ticks[CPU_LOAD_IDX_MAX] = {0, 8, 32, 64, 128};
static const u8 degrade_factor[CPU_LOAD_IDX_MAX][DEGRADE_SHIFT + 1] = {
	{   0,   0,  0,  0,  0,  0, 0, 0 },
	{  64,  32,  8,  0,  0,  0, 0, 0 },
	{  96,  72, 40, 12,  1,  0, 0, 0 },
	{ 112,  98, 75, 43, 15,  1, 0, 0 },
	{ 120, 112, 98, 76, 45, 16, 2, 0 }
};

/*
 * Update cpu_load for any missed ticks, due to tickless idle. The backlog
 * would be when CPU is idle and so we just decay the old load without
 * adding any new load.
 */
static unsigned long
decay_load_missed(unsigned long load, unsigned long missed_updates, int idx)
{
	int j = 0;

	if (!missed_updates)
		return load;

	if (missed_updates >= degrade_zero_ticks[idx])
		return 0;

	if (idx == 1)
		return load >> missed_updates;

	while (missed_updates) {
		if (missed_updates % 2)
			load = (load * degrade_factor[idx][j]) >> DEGRADE_SHIFT;

		missed_updates >>= 1;
		j++;
	}
	return load;
}
#endif /* CONFIG_NO_HZ_COMMON */

/**
 * __cpu_load_update - update the rq->cpu_load[] statistics
 * @this_rq: The rq to update statistics for
 * @this_load: The current load
 * @pending_updates: The number of missed updates
 *
 * Update rq->cpu_load[] statistics. This function is usually called every
 * scheduler tick (TICK_NSEC).
 *
 * This function computes a decaying average:
 *
 *   load[i]' = (1 - 1/2^i) * load[i] + (1/2^i) * load
 *
 * Because of NOHZ it might not get called on every tick which gives need for
 * the @pending_updates argument.
 *
 *   load[i]_n = (1 - 1/2^i) * load[i]_n-1 + (1/2^i) * load_n-1
 *             = A * load[i]_n-1 + B ; A := (1 - 1/2^i), B := (1/2^i) * load
 *             = A * (A * load[i]_n-2 + B) + B
 *             = A * (A * (A * load[i]_n-3 + B) + B) + B
 *             = A^3 * load[i]_n-3 + (A^2 + A + 1) * B
 *             = A^n * load[i]_0 + (A^(n-1) + A^(n-2) + ... + 1) * B
 *             = A^n * load[i]_0 + ((1 - A^n) / (1 - A)) * B
 *             = (1 - 1/2^i)^n * (load[i]_0 - load) + load
 *
 * In the above we've assumed load_n := load, which is true for NOHZ_FULL as
 * any change in load would have resulted in the tick being turned back on.
 *
 * For regular NOHZ, this reduces to:
 *
 *   load[i]_n = (1 - 1/2^i)^n * load[i]_0
 *
 * see decay_load_misses(). For NOHZ_FULL we get to subtract and add the extra
 * term.
 */
static void cpu_load_update(struct rq *this_rq, unsigned long this_load,
			    unsigned long pending_updates)
{
	unsigned long __maybe_unused tickless_load = this_rq->cpu_load[0];
	int i, scale;

	this_rq->nr_load_updates++;

	/* Update our load: */
	this_rq->cpu_load[0] = this_load; /* Fasttrack for idx 0 */
	for (i = 1, scale = 2; i < CPU_LOAD_IDX_MAX; i++, scale += scale) {
		unsigned long old_load, new_load;

		/* scale is effectively 1 << i now, and >> i divides by scale */

		old_load = this_rq->cpu_load[i];
#ifdef CONFIG_NO_HZ_COMMON
		old_load = decay_load_missed(old_load, pending_updates - 1, i);
		if (tickless_load) {
			old_load -= decay_load_missed(tickless_load, pending_updates - 1, i);
			/*
			 * old_load can never be a negative value because a
			 * decayed tickless_load cannot be greater than the
			 * original tickless_load.
			 */
			old_load += tickless_load;
		}
#endif
		new_load = this_load;
		/*
		 * Round up the averaging division if load is increasing. This
		 * prevents us from getting stuck on 9 if the load is 10, for
		 * example.
		 */
		if (new_load > old_load)
			new_load += scale - 1;

		this_rq->cpu_load[i] = (old_load * (scale - 1) + new_load) >> i;
	}

	sched_avg_update(this_rq);
}

/* Used instead of source_load when we know the type == 0 */
static unsigned long weighted_cpuload(const int cpu)
{
	return cfs_rq_runnable_load_avg(&cpu_rq(cpu)->cfs);
}

#ifdef CONFIG_NO_HZ_COMMON
/*
 * There is no sane way to deal with nohz on smp when using jiffies because the
 * cpu doing the jiffies update might drift wrt the cpu doing the jiffy reading
 * causing off-by-one errors in observed deltas; {0,2} instead of {1,1}.
 *
 * Therefore we need to avoid the delta approach from the regular tick when
 * possible since that would seriously skew the load calculation. This is why we
 * use cpu_load_update_periodic() for CPUs out of nohz. However we'll rely on
 * jiffies deltas for updates happening while in nohz mode (idle ticks, idle
 * loop exit, nohz_idle_balance, nohz full exit...)
 *
 * This means we might still be one tick off for nohz periods.
 */

static void cpu_load_update_nohz(struct rq *this_rq,
				 unsigned long curr_jiffies,
				 unsigned long load)
{
	unsigned long pending_updates;

	pending_updates = curr_jiffies - this_rq->last_load_update_tick;
	if (pending_updates) {
		this_rq->last_load_update_tick = curr_jiffies;
		/*
		 * In the regular NOHZ case, we were idle, this means load 0.
		 * In the NOHZ_FULL case, we were non-idle, we should consider
		 * its weighted load.
		 */
		cpu_load_update(this_rq, load, pending_updates);
	}
}

/*
 * Called from nohz_idle_balance() to update the load ratings before doing the
 * idle balance.
 */
static void cpu_load_update_idle(struct rq *this_rq)
{
	/*
	 * bail if there's load or we're actually up-to-date.
	 */
	if (weighted_cpuload(cpu_of(this_rq)))
		return;

	cpu_load_update_nohz(this_rq, READ_ONCE(jiffies), 0);
}

/*
 * Record CPU load on nohz entry so we know the tickless load to account
 * on nohz exit. cpu_load[0] happens then to be updated more frequently
 * than other cpu_load[idx] but it should be fine as cpu_load readers
 * shouldn't rely into synchronized cpu_load[*] updates.
 */
void cpu_load_update_nohz_start(void)
{
	struct rq *this_rq = this_rq();

	/*
	 * This is all lockless but should be fine. If weighted_cpuload changes
	 * concurrently we'll exit nohz. And cpu_load write can race with
	 * cpu_load_update_idle() but both updater would be writing the same.
	 */
	this_rq->cpu_load[0] = weighted_cpuload(cpu_of(this_rq));
}

/*
 * Account the tickless load in the end of a nohz frame.
 */
void cpu_load_update_nohz_stop(void)
{
	unsigned long curr_jiffies = READ_ONCE(jiffies);
	struct rq *this_rq = this_rq();
	unsigned long load;

	if (curr_jiffies == this_rq->last_load_update_tick)
		return;

	load = weighted_cpuload(cpu_of(this_rq));
	raw_spin_lock(&this_rq->lock);
	update_rq_clock(this_rq);
	cpu_load_update_nohz(this_rq, curr_jiffies, load);
	raw_spin_unlock(&this_rq->lock);
}
#else /* !CONFIG_NO_HZ_COMMON */
static inline void cpu_load_update_nohz(struct rq *this_rq,
					unsigned long curr_jiffies,
					unsigned long load) { }
#endif /* CONFIG_NO_HZ_COMMON */

static void cpu_load_update_periodic(struct rq *this_rq, unsigned long load)
{
#ifdef CONFIG_NO_HZ_COMMON
	/* See the mess around cpu_load_update_nohz(). */
	this_rq->last_load_update_tick = READ_ONCE(jiffies);
#endif
	cpu_load_update(this_rq, load, 1);
}

/*
 * Called from scheduler_tick()
 */
void cpu_load_update_active(struct rq *this_rq)
{
	unsigned long load = weighted_cpuload(cpu_of(this_rq));

	if (tick_nohz_tick_stopped())
		cpu_load_update_nohz(this_rq, READ_ONCE(jiffies), load);
	else
		cpu_load_update_periodic(this_rq, load);
}

/*
 * Return a low guess at the load of a migration-source cpu weighted
 * according to the scheduling class and "nice" value.
 *
 * We want to under-estimate the load of migration sources, to
 * balance conservatively.
 */
static unsigned long source_load(int cpu, int type)
{
	struct rq *rq = cpu_rq(cpu);
	unsigned long total = weighted_cpuload(cpu);

	if (type == 0 || !sched_feat(LB_BIAS))
		return total;

	return min(rq->cpu_load[type-1], total);
}

/*
 * Return a high guess at the load of a migration-target cpu weighted
 * according to the scheduling class and "nice" value.
 */
static unsigned long target_load(int cpu, int type)
{
	struct rq *rq = cpu_rq(cpu);
	unsigned long total = weighted_cpuload(cpu);

	if (type == 0 || !sched_feat(LB_BIAS))
		return total;

	return max(rq->cpu_load[type-1], total);
}


static unsigned long cpu_avg_load_per_task(int cpu)
{
	struct rq *rq = cpu_rq(cpu);
	unsigned long nr_running = READ_ONCE(rq->cfs.h_nr_running);
	unsigned long load_avg = weighted_cpuload(cpu);

	if (nr_running)
		return load_avg / nr_running;

	return 0;
}

#ifdef CONFIG_FAIR_GROUP_SCHED
/*
 * effective_load() calculates the load change as seen from the root_task_group
 *
 * Adding load to a group doesn't make a group heavier, but can cause movement
 * of group shares between cpus. Assuming the shares were perfectly aligned one
 * can calculate the shift in shares.
 *
 * Calculate the effective load difference if @wl is added (subtracted) to @tg
 * on this @cpu and results in a total addition (subtraction) of @wg to the
 * total group weight.
 *
 * Given a runqueue weight distribution (rw_i) we can compute a shares
 * distribution (s_i) using:
 *
 *   s_i = rw_i / \Sum rw_j						(1)
 *
 * Suppose we have 4 CPUs and our @tg is a direct child of the root group and
 * has 7 equal weight tasks, distributed as below (rw_i), with the resulting
 * shares distribution (s_i):
 *
 *   rw_i = {   2,   4,   1,   0 }
 *   s_i  = { 2/7, 4/7, 1/7,   0 }
 *
 * As per wake_affine() we're interested in the load of two CPUs (the CPU the
 * task used to run on and the CPU the waker is running on), we need to
 * compute the effect of waking a task on either CPU and, in case of a sync
 * wakeup, compute the effect of the current task going to sleep.
 *
 * So for a change of @wl to the local @cpu with an overall group weight change
 * of @wl we can compute the new shares distribution (s'_i) using:
 *
 *   s'_i = (rw_i + @wl) / (@wg + \Sum rw_j)				(2)
 *
 * Suppose we're interested in CPUs 0 and 1, and want to compute the load
 * differences in waking a task to CPU 0. The additional task changes the
 * weight and shares distributions like:
 *
 *   rw'_i = {   3,   4,   1,   0 }
 *   s'_i  = { 3/8, 4/8, 1/8,   0 }
 *
 * We can then compute the difference in effective weight by using:
 *
 *   dw_i = S * (s'_i - s_i)						(3)
 *
 * Where 'S' is the group weight as seen by its parent.
 *
 * Therefore the effective change in loads on CPU 0 would be 5/56 (3/8 - 2/7)
 * times the weight of the group. The effect on CPU 1 would be -4/56 (4/8 -
 * 4/7) times the weight of the group.
 */
static long effective_load(struct task_group *tg, int cpu, long wl, long wg)
{
	struct sched_entity *se = tg->se[cpu];

	if (!tg->parent)	/* the trivial, non-cgroup case */
		return wl;

	for_each_sched_entity(se) {
		struct cfs_rq *cfs_rq = se->my_q;
		long W, w = cfs_rq_load_avg(cfs_rq);

		tg = cfs_rq->tg;

		/*
		 * W = @wg + \Sum rw_j
		 */
		W = wg + atomic_long_read(&tg->load_avg);

		/* Ensure \Sum rw_j >= rw_i */
		W -= cfs_rq->tg_load_avg_contrib;
		W += w;

		/*
		 * w = rw_i + @wl
		 */
		w += wl;

		/*
		 * wl = S * s'_i; see (2)
		 */
		if (W > 0 && w < W)
			wl = (w * (long)scale_load_down(tg->shares)) / W;
		else
			wl = scale_load_down(tg->shares);

		/*
		 * Per the above, wl is the new se->load.weight value; since
		 * those are clipped to [MIN_SHARES, ...) do so now. See
		 * calc_cfs_shares().
		 */
		if (wl < MIN_SHARES)
			wl = MIN_SHARES;

		/*
		 * wl = dw_i = S * (s'_i - s_i); see (3)
		 */
		wl -= se->avg.load_avg;

		/*
		 * Recursively apply this logic to all parent groups to compute
		 * the final effective load change on the root group. Since
		 * only the @tg group gets extra weight, all parent groups can
		 * only redistribute existing shares. @wl is the shift in shares
		 * resulting from this level per the above.
		 */
		wg = 0;
	}

	return wl;
}
#else

static long effective_load(struct task_group *tg, int cpu, long wl, long wg)
{
	return wl;
}

#endif

static void record_wakee(struct task_struct *p)
{
	/*
	 * Only decay a single time; tasks that have less then 1 wakeup per
	 * jiffy will not have built up many flips.
	 */
	if (time_after(jiffies, current->wakee_flip_decay_ts + HZ)) {
		current->wakee_flips >>= 1;
		current->wakee_flip_decay_ts = jiffies;
	}

	if (current->last_wakee != p) {
		current->last_wakee = p;
		current->wakee_flips++;
	}
}

/*
 * Returns the current capacity of cpu after applying both
 * cpu and freq scaling.
 */
unsigned long capacity_curr_of(int cpu)
{
	return cpu_rq(cpu)->cpu_capacity_orig *
	       arch_scale_freq_capacity(NULL, cpu)
	       >> SCHED_CAPACITY_SHIFT;
}

static inline bool energy_aware(void)
{
	return sched_feat(ENERGY_AWARE);
}

struct energy_env {
	struct sched_group	*sg_top;
	struct sched_group	*sg_cap;
	int			cap_idx;
	int			util_delta;
	int			src_cpu;
	int			dst_cpu;
	int			energy;
	int			payoff;
	struct task_struct	*task;
	struct {
		int before;
		int after;
		int delta;
		int diff;
	} nrg;
	struct {
		int before;
		int after;
		int delta;
	} cap;
};

/*
 * __cpu_norm_util() returns the cpu util relative to a specific capacity,
 * i.e. it's busy ratio, in the range [0..SCHED_LOAD_SCALE] which is useful for
 * energy calculations. Using the scale-invariant util returned by
 * cpu_util() and approximating scale-invariant util by:
 *
 *   util ~ (curr_freq/max_freq)*1024 * capacity_orig/1024 * running_time/time
 *
 * the normalized util can be found using the specific capacity.
 *
 *   capacity = capacity_orig * curr_freq/max_freq
 *
 *   norm_util = running_time/time ~ util/capacity
 */
static unsigned long __cpu_norm_util(int cpu, unsigned long capacity, int delta)
{
	int util = __cpu_util(cpu, delta);

	if (util >= capacity)
		return SCHED_CAPACITY_SCALE;

	return (util << SCHED_CAPACITY_SHIFT)/capacity;
}

static int calc_util_delta(struct energy_env *eenv, int cpu)
{
	if (cpu == eenv->src_cpu)
		return -eenv->util_delta;
	if (cpu == eenv->dst_cpu)
		return eenv->util_delta;
	return 0;
}

static
unsigned long group_max_util(struct energy_env *eenv)
{
	int i, delta;
	unsigned long max_util = 0;

	for_each_cpu(i, sched_group_cpus(eenv->sg_cap)) {
		delta = calc_util_delta(eenv, i);
		max_util = max(max_util, __cpu_util(i, delta));
	}

	return max_util;
}

/*
 * group_norm_util() returns the approximated group util relative to it's
 * current capacity (busy ratio) in the range [0..SCHED_LOAD_SCALE] for use in
 * energy calculations. Since task executions may or may not overlap in time in
 * the group the true normalized util is between max(cpu_norm_util(i)) and
 * sum(cpu_norm_util(i)) when iterating over all cpus in the group, i. The
 * latter is used as the estimate as it leads to a more pessimistic energy
 * estimate (more busy).
 */
static unsigned
long group_norm_util(struct energy_env *eenv, struct sched_group *sg)
{
	int i, delta;
	unsigned long util_sum = 0;
	unsigned long capacity = sg->sge->cap_states[eenv->cap_idx].cap;

	for_each_cpu(i, sched_group_cpus(sg)) {
		delta = calc_util_delta(eenv, i);
		util_sum += __cpu_norm_util(i, capacity, delta);
	}

	if (util_sum > SCHED_CAPACITY_SCALE)
		return SCHED_CAPACITY_SCALE;
	return util_sum;
}

static int find_new_capacity(struct energy_env *eenv,
	const struct sched_group_energy const *sge)
{
	int idx;
	unsigned long util = group_max_util(eenv);

	for (idx = 0; idx < sge->nr_cap_states; idx++) {
		if (sge->cap_states[idx].cap >= util)
			break;
	}

	eenv->cap_idx = idx;

	return idx;
}

static int group_idle_state(struct sched_group *sg)
{
	int i, state = INT_MAX;

	/* Find the shallowest idle state in the sched group. */
	for_each_cpu(i, sched_group_cpus(sg))
		state = min(state, idle_get_state_idx(cpu_rq(i)));

	/* Take non-cpuidle idling into account (active idle/arch_cpu_idle()) */
	state++;

	return state;
}

/*
 * sched_group_energy(): Computes the absolute energy consumption of cpus
 * belonging to the sched_group including shared resources shared only by
 * members of the group. Iterates over all cpus in the hierarchy below the
 * sched_group starting from the bottom working it's way up before going to
 * the next cpu until all cpus are covered at all levels. The current
 * implementation is likely to gather the same util statistics multiple times.
 * This can probably be done in a faster but more complex way.
 * Note: sched_group_energy() may fail when racing with sched_domain updates.
 */
static int sched_group_energy(struct energy_env *eenv)
{
	struct sched_domain *sd;
	int cpu, total_energy = 0;
	struct cpumask visit_cpus;
	struct sched_group *sg;

	WARN_ON(!eenv->sg_top->sge);

	cpumask_copy(&visit_cpus, sched_group_cpus(eenv->sg_top));

	while (!cpumask_empty(&visit_cpus)) {
		struct sched_group *sg_shared_cap = NULL;

		cpu = cpumask_first(&visit_cpus);

		/*
		 * Is the group utilization affected by cpus outside this
		 * sched_group?
		 */
		sd = rcu_dereference(per_cpu(sd_scs, cpu));

		if (!sd)
			/*
			 * We most probably raced with hotplug; returning a
			 * wrong energy estimation is better than entering an
			 * infinite loop.
			 */
			return -EINVAL;

		if (sd->parent)
			sg_shared_cap = sd->parent->groups;

		for_each_domain(cpu, sd) {
			sg = sd->groups;

			/* Has this sched_domain already been visited? */
			if (sd->child && group_first_cpu(sg) != cpu)
				break;

			do {
				unsigned long group_util;
				int sg_busy_energy, sg_idle_energy;
				int cap_idx, idle_idx;

				if (sg_shared_cap && sg_shared_cap->group_weight >= sg->group_weight)
					eenv->sg_cap = sg_shared_cap;
				else
					eenv->sg_cap = sg;

				cap_idx = find_new_capacity(eenv, sg->sge);

				if (sg->group_weight == 1) {
					/* Remove capacity of src CPU (before task move) */
					if (eenv->util_delta == 0 &&
					    cpumask_test_cpu(eenv->src_cpu, sched_group_cpus(sg))) {
						eenv->cap.before = sg->sge->cap_states[cap_idx].cap;
						eenv->cap.delta -= eenv->cap.before;
					}
					/* Add capacity of dst CPU  (after task move) */
					if (eenv->util_delta != 0 &&
					    cpumask_test_cpu(eenv->dst_cpu, sched_group_cpus(sg))) {
						eenv->cap.after = sg->sge->cap_states[cap_idx].cap;
						eenv->cap.delta += eenv->cap.after;
					}
				}

				idle_idx = group_idle_state(sg);
				group_util = group_norm_util(eenv, sg);
				sg_busy_energy = (group_util * sg->sge->cap_states[cap_idx].power)
								>> SCHED_CAPACITY_SHIFT;
				sg_idle_energy = ((SCHED_CAPACITY_SCALE-group_util)
								* sg->sge->idle_states[idle_idx].power)
								>> SCHED_CAPACITY_SHIFT;

				total_energy += sg_busy_energy + sg_idle_energy;

				if (!sd->child)
					cpumask_xor(&visit_cpus, &visit_cpus, sched_group_cpus(sg));

				if (cpumask_equal(sched_group_cpus(sg), sched_group_cpus(eenv->sg_top)))
					goto next_cpu;

			} while (sg = sg->next, sg != sd->groups);
		}
next_cpu:
		cpumask_clear_cpu(cpu, &visit_cpus);
		continue;
	}

	eenv->energy = total_energy;
	return 0;
}

static inline bool cpu_in_sg(struct sched_group *sg, int cpu)
{
	return cpu != -1 && cpumask_test_cpu(cpu, sched_group_cpus(sg));
}

/*
 * energy_diff(): Estimate the energy impact of changing the utilization
 * distribution. eenv specifies the change: utilisation amount, source, and
 * destination cpu. Source or destination cpu may be -1 in which case the
 * utilization is removed from or added to the system (e.g. task wake-up). If
 * both are specified, the utilization is migrated.
 */
static inline int __energy_diff(struct energy_env *eenv)
{
	struct sched_domain *sd;
	struct sched_group *sg;
	int sd_cpu = -1, energy_before = 0, energy_after = 0;

	struct energy_env eenv_before = {
		.util_delta	= 0,
		.src_cpu	= eenv->src_cpu,
		.dst_cpu	= eenv->dst_cpu,
		.nrg		= { 0, 0, 0, 0},
		.cap		= { 0, 0, 0 },
	};

	if (eenv->src_cpu == eenv->dst_cpu)
		return 0;

	sd_cpu = (eenv->src_cpu != -1) ? eenv->src_cpu : eenv->dst_cpu;
	sd = rcu_dereference(per_cpu(sd_ea, sd_cpu));

	if (!sd)
		return 0; /* Error */

	sg = sd->groups;

	do {
		if (cpu_in_sg(sg, eenv->src_cpu) || cpu_in_sg(sg, eenv->dst_cpu)) {
			eenv_before.sg_top = eenv->sg_top = sg;

			if (sched_group_energy(&eenv_before))
				return 0; /* Invalid result abort */
			energy_before += eenv_before.energy;

			/* Keep track of SRC cpu (before) capacity */
			eenv->cap.before = eenv_before.cap.before;
			eenv->cap.delta = eenv_before.cap.delta;

			if (sched_group_energy(eenv))
				return 0; /* Invalid result abort */
			energy_after += eenv->energy;
		}
	} while (sg = sg->next, sg != sd->groups);

	eenv->nrg.before = energy_before;
	eenv->nrg.after = energy_after;
	eenv->nrg.diff = eenv->nrg.after - eenv->nrg.before;
	eenv->payoff = 0;

	trace_sched_energy_diff(eenv->task,
			eenv->src_cpu, eenv->dst_cpu, eenv->util_delta,
			eenv->nrg.before, eenv->nrg.after, eenv->nrg.diff,
			eenv->cap.before, eenv->cap.after, eenv->cap.delta,
			eenv->nrg.delta, eenv->payoff);

	return eenv->nrg.diff;
}

#ifdef CONFIG_SCHED_TUNE

struct target_nrg schedtune_target_nrg;

/*
 * System energy normalization
 * Returns the normalized value, in the range [0..SCHED_LOAD_SCALE],
 * corresponding to the specified energy variation.
 */
static inline int
normalize_energy(int energy_diff)
{
	u32 normalized_nrg;
#ifdef CONFIG_SCHED_DEBUG
	int max_delta;

	/* Check for boundaries */
	max_delta  = schedtune_target_nrg.max_power;
	max_delta -= schedtune_target_nrg.min_power;
	WARN_ON(abs(energy_diff) >= max_delta);
#endif

	/* Do scaling using positive numbers to increase the range */
	normalized_nrg = (energy_diff < 0) ? -energy_diff : energy_diff;

	/* Scale by energy magnitude */
	normalized_nrg <<= SCHED_CAPACITY_SHIFT;

	/* Normalize on max energy for target platform */
	normalized_nrg = reciprocal_divide(
			normalized_nrg, schedtune_target_nrg.rdiv);

	return (energy_diff < 0) ? -normalized_nrg : normalized_nrg;
}

static inline int
energy_diff(struct energy_env *eenv)
{
	unsigned int boost;
	int nrg_delta;

	/* Conpute "absolute" energy diff */
	__energy_diff(eenv);

	/* Return energy diff when boost margin is 0 */
#ifdef CONFIG_CGROUP_SCHEDTUNE
	boost = schedtune_task_boost(eenv->task);
#else
	boost = get_sysctl_sched_cfs_boost();
#endif
	if (boost == 0)
		return eenv->nrg.diff;

	/* Compute normalized energy diff */
	nrg_delta = normalize_energy(eenv->nrg.diff);
	eenv->nrg.delta = nrg_delta;

	eenv->payoff = schedtune_accept_deltas(
			eenv->nrg.delta,
			eenv->cap.delta,
			eenv->task);

	/*
	 * When SchedTune is enabled, the energy_diff() function will return
	 * the computed energy payoff value. Since the energy_diff() return
	 * value is expected to be negative by its callers, this evaluation
	 * function return a negative value each time the evaluation return a
	 * positive payoff, which is the condition for the acceptance of
	 * a scheduling decision
	 */
	return -eenv->payoff;
}
#else /* CONFIG_SCHED_TUNE */
#define energy_diff(eenv) __energy_diff(eenv)
#endif

/*
 * Detect M:N waker/wakee relationships via a switching-frequency heuristic.
 *
 * A waker of many should wake a different task than the one last awakened
 * at a frequency roughly N times higher than one of its wakees.
 *
 * In order to determine whether we should let the load spread vs consolidating
 * to shared cache, we look for a minimum 'flip' frequency of llc_size in one
 * partner, and a factor of lls_size higher frequency in the other.
 *
 * With both conditions met, we can be relatively sure that the relationship is
 * non-monogamous, with partner count exceeding socket size.
 *
 * Waker/wakee being client/server, worker/dispatcher, interrupt source or
 * whatever is irrelevant, spread criteria is apparent partner count exceeds
 * socket size.
 */
static int wake_wide(struct task_struct *p)
{
	unsigned int master = current->wakee_flips;
	unsigned int slave = p->wakee_flips;
	int factor = this_cpu_read(sd_llc_size);

	if (master < slave)
		swap(master, slave);
	if (slave < factor || master < slave * factor)
		return 0;
	return 1;
}

static int wake_affine(struct sched_domain *sd, struct task_struct *p,
		       int prev_cpu, int sync)
{
	s64 this_load, load;
	s64 this_eff_load, prev_eff_load;
	int idx, this_cpu;
	struct task_group *tg;
	unsigned long weight;
	int balanced;

	idx	  = sd->wake_idx;
	this_cpu  = smp_processor_id();
	load	  = source_load(prev_cpu, idx);
	this_load = target_load(this_cpu, idx);

	/*
	 * If sync wakeup then subtract the (maximum possible)
	 * effect of the currently running task from the load
	 * of the current CPU:
	 */
	if (sync) {
		tg = task_group(current);
		weight = current->se.avg.load_avg;

		this_load += effective_load(tg, this_cpu, -weight, -weight);
		load += effective_load(tg, prev_cpu, 0, -weight);
	}

	tg = task_group(p);
	weight = p->se.avg.load_avg;

	/*
	 * In low-load situations, where prev_cpu is idle and this_cpu is idle
	 * due to the sync cause above having dropped this_load to 0, we'll
	 * always have an imbalance, but there's really nothing you can do
	 * about that, so that's good too.
	 *
	 * Otherwise check if either cpus are near enough in load to allow this
	 * task to be woken on this_cpu.
	 */
	this_eff_load = 100;
	this_eff_load *= capacity_of(prev_cpu);

	prev_eff_load = 100 + (sd->imbalance_pct - 100) / 2;
	prev_eff_load *= capacity_of(this_cpu);

	if (this_load > 0) {
		this_eff_load *= this_load +
			effective_load(tg, this_cpu, weight, weight);

		prev_eff_load *= load + effective_load(tg, prev_cpu, 0, weight);
	}

	balanced = this_eff_load <= prev_eff_load;

	schedstat_inc(p->se.statistics.nr_wakeups_affine_attempts);

	if (!balanced)
		return 0;

	schedstat_inc(sd->ttwu_move_affine);
	schedstat_inc(p->se.statistics.nr_wakeups_affine);

	return 1;
}

static inline int task_util(struct task_struct *p)
{
#ifdef CONFIG_SCHED_WALT
	if (!walt_disabled && sysctl_sched_use_walt_task_util) {
		unsigned long demand = p->ravg.demand;
		return (demand << 10) / walt_ravg_window;
	}
#endif
	return p->se.avg.util_avg;
}

static inline unsigned long boosted_task_util(struct task_struct *task);

static inline bool __task_fits(struct task_struct *p, int cpu, int util)
{
	unsigned long capacity = capacity_of(cpu);

	util += boosted_task_util(p);

	return (capacity * 1024) > (util * capacity_margin);
}

static inline bool task_fits_max(struct task_struct *p, int cpu)
{
	unsigned long capacity = capacity_of(cpu);
	unsigned long max_capacity = cpu_rq(cpu)->rd->max_cpu_capacity.val;

	if (capacity == max_capacity)
		return true;

	if (capacity * capacity_margin > max_capacity * 1024)
		return true;

	return __task_fits(p, cpu, 0);
}

static inline bool task_fits_spare(struct task_struct *p, int cpu)
{
	return __task_fits(p, cpu, cpu_util(cpu));
}

static bool cpu_overutilized(int cpu)
{
	return (capacity_of(cpu) * 1024) < (cpu_util(cpu) * capacity_margin);
}

#ifdef CONFIG_SCHED_TUNE

static long
schedtune_margin(unsigned long signal, long boost)
{
	long long margin = 0;

	/*
	 * Signal proportional compensation (SPC)
	 *
	 * The Boost (B) value is used to compute a Margin (M) which is
	 * proportional to the complement of the original Signal (S):
	 *   M = B * (SCHED_LOAD_SCALE - S), if B is positive
	 *   M = B * S, if B is negative
	 * The obtained M could be used by the caller to "boost" S.
	 */

	if (boost >= 0) {
		margin  = SCHED_CAPACITY_SCALE - signal;
		margin *= boost;
	} else
		margin = -signal * boost;
	/*
	 * Fast integer division by constant:
	 *  Constant   :                 (C) = 100
	 *  Precision  : 0.1%            (P) = 0.1
	 *  Reference  : C * 100 / P     (R) = 100000
	 *
	 * Thus:
	 *  Shift bits : ceil(log(R,2))  (S) = 17
	 *  Mult const : round(2^S/C)    (M) = 1311
	 *
	 *
	 */
	margin  *= 1311;
	margin >>= 17;

	if (boost < 0)
		margin *= -1;
	return margin;
}

static inline int
schedtune_cpu_margin(unsigned long util, int cpu)
{
	int boost;

#ifdef CONFIG_CGROUP_SCHEDTUNE
	boost = schedtune_cpu_boost(cpu);
#else
	boost = get_sysctl_sched_cfs_boost();
#endif
	if (boost == 0)
		return 0;

	return schedtune_margin(util, boost);
}

static inline long
schedtune_task_margin(struct task_struct *task)
{
	int boost;
	unsigned long util;
	long margin;

#ifdef CONFIG_CGROUP_SCHEDTUNE
	boost = schedtune_task_boost(task);
#else
	boost = get_sysctl_sched_cfs_boost();
#endif
	if (boost == 0)
		return 0;

	util = task_util(task);
	margin = schedtune_margin(util, boost);

	return margin;
}

#else /* CONFIG_SCHED_TUNE */

static inline int
schedtune_cpu_margin(unsigned long util, int cpu)
{
	return 0;
}

static inline int
schedtune_task_margin(struct task_struct *task)
{
	return 0;
}

#endif /* CONFIG_SCHED_TUNE */

static inline unsigned long
boosted_cpu_util(int cpu)
{
	unsigned long util = cpu_util(cpu);
	long margin = schedtune_cpu_margin(util, cpu);

	trace_sched_boost_cpu(cpu, util, margin);

	return util + margin;
}

static inline unsigned long
boosted_task_util(struct task_struct *task)
{
	unsigned long util = task_util(task);
	long margin = schedtune_task_margin(task);

	trace_sched_boost_task(task, util, margin);

	return util + margin;
}

/*
 * find_idlest_group finds and returns the least busy CPU group within the
 * domain.
 */
static struct sched_group *
find_idlest_group(struct sched_domain *sd, struct task_struct *p,
		  int this_cpu, int sd_flag)
{
	struct sched_group *idlest = NULL, *group = sd->groups;
	struct sched_group *fit_group = NULL, *spare_group = NULL;
	unsigned long min_load = ULONG_MAX, this_load = 0;
	unsigned long fit_capacity = ULONG_MAX;
	unsigned long max_spare_capacity = capacity_margin - SCHED_CAPACITY_SCALE;
	int load_idx = sd->forkexec_idx;
	int imbalance = 100 + (sd->imbalance_pct-100)/2;

	if (sd_flag & SD_BALANCE_WAKE)
		load_idx = sd->wake_idx;

	do {
		unsigned long load, avg_load, spare_capacity;
		int local_group;
		int i;

		/* Skip over this group if it has no CPUs allowed */
		if (!cpumask_intersects(sched_group_cpus(group),
					tsk_cpus_allowed(p)))
			continue;

		local_group = cpumask_test_cpu(this_cpu,
					       sched_group_cpus(group));

		/* Tally up the load of all CPUs in the group */
		avg_load = 0;

		for_each_cpu(i, sched_group_cpus(group)) {
			/* Bias balancing toward cpus of our domain */
			if (local_group)
				load = source_load(i, load_idx);
			else
				load = target_load(i, load_idx);

			avg_load += load;

			/*
			 * Look for most energy-efficient group that can fit
			 * that can fit the task.
			 */
			if (capacity_of(i) < fit_capacity && task_fits_spare(p, i)) {
				fit_capacity = capacity_of(i);
				fit_group = group;
			}

			/*
			 * Look for group which has most spare capacity on a
			 * single cpu.
			 */
			spare_capacity = capacity_of(i) - cpu_util(i);
			if (spare_capacity > max_spare_capacity) {
				max_spare_capacity = spare_capacity;
				spare_group = group;
			}
		}

		/* Adjust by relative CPU capacity of the group */
		avg_load = (avg_load * SCHED_CAPACITY_SCALE) / group->sgc->capacity;

		if (local_group) {
			this_load = avg_load;
		} else if (avg_load < min_load) {
			min_load = avg_load;
			idlest = group;
		}
	} while (group = group->next, group != sd->groups);

	if (fit_group)
		return fit_group;

	if (spare_group)
		return spare_group;

	if (!idlest || 100*this_load < imbalance*min_load)
		return NULL;
	return idlest;
}

/*
 * find_idlest_cpu - find the idlest cpu among the cpus in group.
 */
static int
find_idlest_cpu(struct sched_group *group, struct task_struct *p, int this_cpu)
{
	unsigned long load, min_load = ULONG_MAX;
	unsigned int min_exit_latency = UINT_MAX;
	u64 latest_idle_timestamp = 0;
	int least_loaded_cpu = this_cpu;
	int shallowest_idle_cpu = -1;
	int i;

	/* Check if we have any choice: */
	if (group->group_weight == 1)
		return cpumask_first(sched_group_cpus(group));

	/* Traverse only the allowed CPUs */
	for_each_cpu_and(i, sched_group_cpus(group), tsk_cpus_allowed(p)) {
		if (task_fits_spare(p, i)) {
			struct rq *rq = cpu_rq(i);
			struct cpuidle_state *idle = idle_get_state(rq);
			if (idle && idle->exit_latency < min_exit_latency) {
				/*
				 * We give priority to a CPU whose idle state
				 * has the smallest exit latency irrespective
				 * of any idle timestamp.
				 */
				min_exit_latency = idle->exit_latency;
				latest_idle_timestamp = rq->idle_stamp;
				shallowest_idle_cpu = i;
			} else if (idle_cpu(i) &&
				   (!idle || idle->exit_latency == min_exit_latency) &&
				   rq->idle_stamp > latest_idle_timestamp) {
				/*
				 * If equal or no active idle state, then
				 * the most recently idled CPU might have
				 * a warmer cache.
				 */
				latest_idle_timestamp = rq->idle_stamp;
				shallowest_idle_cpu = i;
			} else if (shallowest_idle_cpu == -1) {
				/*
				 * If we haven't found an idle CPU yet
				 * pick a non-idle one that can fit the task as
				 * fallback.
				 */
				shallowest_idle_cpu = i;
			}
		} else if (shallowest_idle_cpu == -1) {
			load = weighted_cpuload(i);
			if (load < min_load || (load == min_load && i == this_cpu)) {
				min_load = load;
				least_loaded_cpu = i;
			}
		}
	}

	return shallowest_idle_cpu != -1 ? shallowest_idle_cpu : least_loaded_cpu;
}

/*
 * Implement a for_each_cpu() variant that starts the scan at a given cpu
 * (@start), and wraps around.
 *
 * This is used to scan for idle CPUs; such that not all CPUs looking for an
 * idle CPU find the same CPU. The down-side is that tasks tend to cycle
 * through the LLC domain.
 *
 * Especially tbench is found sensitive to this.
 */

static int cpumask_next_wrap(int n, const struct cpumask *mask, int start, int *wrapped)
{
	int next;

again:
	next = find_next_bit(cpumask_bits(mask), nr_cpumask_bits, n+1);

	if (*wrapped) {
		if (next >= start)
			return nr_cpumask_bits;
	} else {
		if (next >= nr_cpumask_bits) {
			*wrapped = 1;
			n = -1;
			goto again;
		}
	}

	return next;
}

#define for_each_cpu_wrap(cpu, mask, start, wrap)				\
	for ((wrap) = 0, (cpu) = (start)-1;					\
		(cpu) = cpumask_next_wrap((cpu), (mask), (start), &(wrap)),	\
		(cpu) < nr_cpumask_bits; )

#ifdef CONFIG_SCHED_SMT

static inline void set_idle_cores(int cpu, int val)
{
	struct sched_domain_shared *sds;

	sds = rcu_dereference(per_cpu(sd_llc_shared, cpu));
	if (sds)
		WRITE_ONCE(sds->has_idle_cores, val);
}

static inline bool test_idle_cores(int cpu, bool def)
{
	struct sched_domain_shared *sds;

	sds = rcu_dereference(per_cpu(sd_llc_shared, cpu));
	if (sds)
		return READ_ONCE(sds->has_idle_cores);

	return def;
}

/*
 * Scans the local SMT mask to see if the entire core is idle, and records this
 * information in sd_llc_shared->has_idle_cores.
 *
 * Since SMT siblings share all cache levels, inspecting this limited remote
 * state should be fairly cheap.
 */
void __update_idle_core(struct rq *rq)
{
	int core = cpu_of(rq);
	int cpu;

	rcu_read_lock();
	if (test_idle_cores(core, true))
		goto unlock;

	for_each_cpu(cpu, cpu_smt_mask(core)) {
		if (cpu == core)
			continue;

		if (!idle_cpu(cpu))
			goto unlock;
	}

	set_idle_cores(core, 1);
unlock:
	rcu_read_unlock();
}

/*
 * Scan the entire LLC domain for idle cores; this dynamically switches off if
 * there are no idle cores left in the system; tracked through
 * sd_llc->shared->has_idle_cores and enabled through update_idle_core() above.
 */
static int select_idle_core(struct task_struct *p, struct sched_domain *sd, int target)
{
	struct cpumask *cpus = this_cpu_cpumask_var_ptr(select_idle_mask);
	int core, cpu, wrap;

	if (!static_branch_likely(&sched_smt_present))
		return -1;

	if (!test_idle_cores(target, false))
		return -1;

	cpumask_and(cpus, sched_domain_span(sd), tsk_cpus_allowed(p));

	for_each_cpu_wrap(core, cpus, target, wrap) {
		bool idle = true;

		for_each_cpu(cpu, cpu_smt_mask(core)) {
			cpumask_clear_cpu(cpu, cpus);
			if (!idle_cpu(cpu))
				idle = false;
		}

		if (idle)
			return core;
	}

	/*
	 * Failed to find an idle core; stop looking for one.
	 */
	set_idle_cores(target, 0);

	return -1;
}

/*
 * Scan the local SMT mask for idle CPUs.
 */
static int select_idle_smt(struct task_struct *p, struct sched_domain *sd, int target)
{
	int cpu;

	if (!static_branch_likely(&sched_smt_present))
		return -1;

	for_each_cpu(cpu, cpu_smt_mask(target)) {
		if (!cpumask_test_cpu(cpu, tsk_cpus_allowed(p)))
			continue;
		if (idle_cpu(cpu))
			return cpu;
	}

	return -1;
}

#else /* CONFIG_SCHED_SMT */

static inline int select_idle_core(struct task_struct *p, struct sched_domain *sd, int target)
{
	return -1;
}

static inline int select_idle_smt(struct task_struct *p, struct sched_domain *sd, int target)
{
	return -1;
}

#endif /* CONFIG_SCHED_SMT */

/*
 * Scan the LLC domain for idle CPUs; this is dynamically regulated by
 * comparing the average scan cost (tracked in sd->avg_scan_cost) against the
 * average idle time for this rq (as found in rq->avg_idle).
 */
static int select_idle_cpu(struct task_struct *p, struct sched_domain *sd, int target)
{
	struct sched_domain *this_sd;
	u64 avg_cost, avg_idle = this_rq()->avg_idle;
	u64 time, cost;
	s64 delta;
	int cpu, wrap;

	this_sd = rcu_dereference(*this_cpu_ptr(&sd_llc));
	if (!this_sd)
		return -1;

	avg_cost = this_sd->avg_scan_cost;

	/*
	 * Due to large variance we need a large fuzz factor; hackbench in
	 * particularly is sensitive here.
	 */
	if ((avg_idle / 512) < avg_cost)
		return -1;

	time = local_clock();

	for_each_cpu_wrap(cpu, sched_domain_span(sd), target, wrap) {
		if (!cpumask_test_cpu(cpu, tsk_cpus_allowed(p)))
			continue;
		if (idle_cpu(cpu))
			break;
	}

	time = local_clock() - time;
	cost = this_sd->avg_scan_cost;
	delta = (s64)(time - cost) / 8;
	this_sd->avg_scan_cost += delta;

	return cpu;
}

/*
 * Try and locate an idle core/thread in the LLC cache domain.
 */
static int select_idle_sibling(struct task_struct *p, int prev, int target)
{
	struct sched_domain *sd;
	struct sched_group *sg;
	int i = task_cpu(p);
	int best_idle = -1;
	int best_idle_cstate = -1;
	int best_idle_capacity = INT_MAX;

	if (!sysctl_sched_cstate_aware) {
		if (idle_cpu(target))
			return target;

		/*
		 * If the prevous cpu is cache affine and idle, don't be stupid.
		 */
		if (i != target && cpus_share_cache(i, target) && idle_cpu(i))
			return i;

		sd = rcu_dereference(per_cpu(sd_llc, target));
		if (!sd)
			return target;

		i = select_idle_core(p, sd, target);
		if ((unsigned)i < nr_cpumask_bits)
			return i;

		i = select_idle_cpu(p, sd, target);
		if ((unsigned)i < nr_cpumask_bits)
			return i;

		i = select_idle_smt(p, sd, target);
		if ((unsigned)i < nr_cpumask_bits)
			return i;
	}

	/*
	 * Otherwise, iterate the domains and find an elegible idle cpu.
	 */
	sd = rcu_dereference(per_cpu(sd_llc, target));
	for_each_lower_domain(sd) {
		sg = sd->groups;
		do {
			if (!cpumask_intersects(sched_group_cpus(sg),
                                        tsk_cpus_allowed(p)))
				goto next;


			if (sysctl_sched_cstate_aware) {
				for_each_cpu_and(i, tsk_cpus_allowed(p), sched_group_cpus(sg)) {
					struct rq *rq = cpu_rq(i);
					int idle_idx = idle_get_state_idx(rq);
					unsigned long new_usage = boosted_task_util(p);
					unsigned long capacity_orig = capacity_orig_of(i);
					if (new_usage > capacity_orig || !idle_cpu(i))
						goto next;

					if (i == target && new_usage <= capacity_curr_of(target))
						return target;

					if (best_idle < 0 || (idle_idx < best_idle_cstate && capacity_orig <= best_idle_capacity)) {
						best_idle = i;
						best_idle_cstate = idle_idx;
						best_idle_capacity = capacity_orig;
					}
				}
			} else {
				for_each_cpu(i, sched_group_cpus(sg)) {
					if (i == target || !idle_cpu(i))
						goto next;
				}

				target = cpumask_first_and(sched_group_cpus(sg),
					tsk_cpus_allowed(p));
				goto done;
			}
next:
			sg = sg->next;
		} while (sg != sd->groups);
	}
	if (best_idle > 0)
		target = best_idle;

done:
	return target;
}

static inline int find_best_target(struct task_struct *p, bool boosted, bool prefer_idle)
{
	int iter_cpu;
	int target_cpu = -1;
	int target_util = 0;
	int backup_capacity = 0;
	int best_idle_cpu = -1;
	int best_idle_cstate = INT_MAX;
	int backup_cpu = -1;
	unsigned long task_util_boosted, new_util;

	task_util_boosted = boosted_task_util(p);
	for (iter_cpu = 0; iter_cpu < NR_CPUS; iter_cpu++) {
		int cur_capacity;
		struct rq *rq;
		int idle_idx;

		/*
		 * Iterate from higher cpus for boosted tasks.
		 */
		int i = boosted ? NR_CPUS-iter_cpu-1 : iter_cpu;

		if (!cpu_online(i) || !cpumask_test_cpu(i, tsk_cpus_allowed(p)))
			continue;

		/*
		 * p's blocked utilization is still accounted for on prev_cpu
		 * so prev_cpu will receive a negative bias due to the double
		 * accounting. However, the blocked utilization may be zero.
		 */
		new_util = cpu_util(i) + task_util_boosted;

		/*
		 * Ensure minimum capacity to grant the required boost.
		 * The target CPU can be already at a capacity level higher
		 * than the one required to boost the task.
		 */
		if (new_util > capacity_orig_of(i))
			continue;

#ifdef CONFIG_SCHED_WALT
		if (walt_cpu_high_irqload(i))
			continue;
#endif
		/*
		 * Unconditionally favoring tasks that prefer idle cpus to
		 * improve latency.
		 */
		if (idle_cpu(i) && prefer_idle) {
			if (best_idle_cpu < 0)
				best_idle_cpu = i;
			continue;
		}

		cur_capacity = capacity_curr_of(i);
		rq = cpu_rq(i);
		idle_idx = idle_get_state_idx(rq);

		if (new_util < cur_capacity) {
			if (cpu_rq(i)->nr_running) {
				if(prefer_idle) {
					// Find a target cpu with lowest
					// utilization.
					if (target_util == 0 ||
						target_util < new_util) {
						target_cpu = i;
						target_util = new_util;
					}
				} else {
					// Find a target cpu with highest
					// utilization.
					if (target_util == 0 ||
						target_util > new_util) {
						target_cpu = i;
						target_util = new_util;
					}
				}
			} else if (!prefer_idle) {
				if (best_idle_cpu < 0 ||
					(sysctl_sched_cstate_aware &&
						best_idle_cstate > idle_idx)) {
					best_idle_cstate = idle_idx;
					best_idle_cpu = i;
				}
			}
		} else if (backup_capacity == 0 ||
				backup_capacity > cur_capacity) {
			// Find a backup cpu with least capacity.
			backup_capacity = cur_capacity;
			backup_cpu = i;
		}
	}

	if (prefer_idle && best_idle_cpu >= 0)
		target_cpu = best_idle_cpu;
	else if (target_cpu < 0)
		target_cpu = best_idle_cpu >= 0 ? best_idle_cpu : backup_cpu;

	return target_cpu;
}

static int energy_aware_wake_cpu(struct task_struct *p, int target, int sync)
{
	struct sched_domain *sd;
	struct sched_group *sg, *sg_target;
	int target_max_cap = INT_MAX;
	int target_cpu = task_cpu(p);
	unsigned long task_util_boosted, new_util;
	int i;

	if (sysctl_sched_sync_hint_enable && sync) {
		int cpu = smp_processor_id();
		cpumask_t search_cpus;
		cpumask_and(&search_cpus, tsk_cpus_allowed(p), cpu_online_mask);
		if (cpumask_test_cpu(cpu, &search_cpus))
			return cpu;
	}

	sd = rcu_dereference(per_cpu(sd_ea, task_cpu(p)));

	if (!sd)
		return target;

	sg = sd->groups;
	sg_target = sg;

	if (sysctl_sched_is_big_little) {

		/*
		 * Find group with sufficient capacity. We only get here if no cpu is
		 * overutilized. We may end up overutilizing a cpu by adding the task,
		 * but that should not be any worse than select_idle_sibling().
		 * load_balance() should sort it out later as we get above the tipping
		 * point.
		 */
		do {
			/* Assuming all cpus are the same in group */
			int max_cap_cpu = group_first_cpu(sg);

			/*
			 * Assume smaller max capacity means more energy-efficient.
			 * Ideally we should query the energy model for the right
			 * answer but it easily ends up in an exhaustive search.
			 */
			if (capacity_of(max_cap_cpu) < target_max_cap &&
			    task_fits_max(p, max_cap_cpu)) {
				sg_target = sg;
				target_max_cap = capacity_of(max_cap_cpu);
			}
		} while (sg = sg->next, sg != sd->groups);

		task_util_boosted = boosted_task_util(p);
		/* Find cpu with sufficient capacity */
		for_each_cpu_and(i, tsk_cpus_allowed(p), sched_group_cpus(sg_target)) {
			/*
			 * p's blocked utilization is still accounted for on prev_cpu
			 * so prev_cpu will receive a negative bias due to the double
			 * accounting. However, the blocked utilization may be zero.
			 */
			new_util = cpu_util(i) + task_util_boosted;

			/*
			 * Ensure minimum capacity to grant the required boost.
			 * The target CPU can be already at a capacity level higher
			 * than the one required to boost the task.
			 */
			if (new_util > capacity_orig_of(i))
				continue;

			if (new_util < capacity_curr_of(i)) {
				target_cpu = i;
				if (cpu_rq(i)->nr_running)
					break;
			}

			/* cpu has capacity at higher OPP, keep it as fallback */
			if (target_cpu == task_cpu(p))
				target_cpu = i;
		}
	} else {
		/*
		 * Find a cpu with sufficient capacity
		 */
#ifdef CONFIG_CGROUP_SCHEDTUNE
		bool boosted = schedtune_task_boost(p) > 0;
		bool prefer_idle = schedtune_prefer_idle(p) > 0;
#else
		bool boosted = 0;
		bool prefer_idle = 0;
#endif
		int tmp_target = find_best_target(p, boosted, prefer_idle);
		if (tmp_target >= 0) {
			target_cpu = tmp_target;
			if ((boosted || prefer_idle) && idle_cpu(target_cpu))
				return target_cpu;
		}
	}

	if (target_cpu != task_cpu(p)) {
		struct energy_env eenv = {
			.util_delta	= task_util(p),
			.src_cpu	= task_cpu(p),
			.dst_cpu	= target_cpu,
			.task		= p,
		};

		/* Not enough spare capacity on previous cpu */
		if (cpu_overutilized(task_cpu(p)))
			return target_cpu;

		if (energy_diff(&eenv) >= 0)
			return task_cpu(p);
	}

	return target_cpu;
}

/*
 * select_task_rq_fair: Select target runqueue for the waking task in domains
 * that have the 'sd_flag' flag set. In practice, this is SD_BALANCE_WAKE,
 * SD_BALANCE_FORK, or SD_BALANCE_EXEC.
 *
 * Balances load by selecting the idlest cpu in the idlest group, or under
 * certain conditions an idle sibling cpu if the domain has SD_WAKE_AFFINE set.
 *
 * Returns the target cpu number.
 *
 * preempt must be disabled.
 */
static int
select_task_rq_fair(struct task_struct *p, int prev_cpu, int sd_flag, int wake_flags)
{
	struct sched_domain *tmp, *affine_sd = NULL, *sd = NULL;
	int cpu = smp_processor_id();
	int new_cpu = prev_cpu;
	int want_affine = 0;
	int sync = wake_flags & WF_SYNC;

#ifdef CONFIG_SCHED_HMP
	return select_best_cpu(p, prev_cpu, 0, sync);
#endif

	if (sd_flag & SD_BALANCE_WAKE) {
		record_wakee(p);
		want_affine = (!wake_wide(p) && task_fits_max(p, cpu) &&
			cpumask_test_cpu(cpu, tsk_cpus_allowed(p))) ||
			energy_aware();
	}

	rcu_read_lock();
	for_each_domain(cpu, tmp) {
		if (!(tmp->flags & SD_LOAD_BALANCE))
			break;

		/*
		 * If both cpu and prev_cpu are part of this domain,
		 * cpu is a valid SD_WAKE_AFFINE target.
		 */
		if (want_affine && (tmp->flags & SD_WAKE_AFFINE) &&
		    cpumask_test_cpu(prev_cpu, sched_domain_span(tmp))) {
			affine_sd = tmp;
			break;
		}

		if (tmp->flags & sd_flag)
			sd = tmp;
		else if (!want_affine)
			break;
	}

	if (affine_sd) {
		sd = NULL; /* Prefer wake_affine over balance flags */
		if (cpu != prev_cpu && wake_affine(affine_sd, p, prev_cpu, sync))
			new_cpu = cpu;
	}

	if (!sd) {
		if (energy_aware() && !cpu_rq(cpu)->rd->overutilized)
			new_cpu = energy_aware_wake_cpu(p, prev_cpu, sync);
		else if (sd_flag & SD_BALANCE_WAKE) /* XXX always ? */
			new_cpu = select_idle_sibling(p, prev_cpu, new_cpu);

	} else while (sd) {
		struct sched_group *group;
		int weight;

		if (!(sd->flags & sd_flag)) {
			sd = sd->child;
			continue;
		}

		group = find_idlest_group(sd, p, cpu, sd_flag);
		if (!group) {
			sd = sd->child;
			continue;
		}

		new_cpu = find_idlest_cpu(group, p, cpu);
		if (new_cpu == -1 || new_cpu == cpu) {
			/* Now try balancing at a lower domain level of cpu */
			sd = sd->child;
			continue;
		}

		/* Now try balancing at a lower domain level of new_cpu */
		cpu = new_cpu;
		weight = sd->span_weight;
		sd = NULL;
		for_each_domain(cpu, tmp) {
			if (weight <= tmp->span_weight)
				break;
			if (tmp->flags & sd_flag)
				sd = tmp;
		}
		/* while loop will break here if sd == NULL */
	}
	rcu_read_unlock();

	return new_cpu;
}

/*
 * Called immediately before a task is migrated to a new cpu; task_cpu(p) and
 * cfs_rq_of(p) references at time of call are still valid and identify the
 * previous cpu. The caller guarantees p->pi_lock or task_rq(p)->lock is held.
 */
static void migrate_task_rq_fair(struct task_struct *p)
{
	/*
	 * As blocked tasks retain absolute vruntime the migration needs to
	 * deal with this by subtracting the old and adding the new
	 * min_vruntime -- the latter is done by enqueue_entity() when placing
	 * the task on the new runqueue.
	 */
	if (p->state == TASK_WAKING) {
		struct sched_entity *se = &p->se;
		struct cfs_rq *cfs_rq = cfs_rq_of(se);
		u64 min_vruntime;

#ifndef CONFIG_64BIT
		u64 min_vruntime_copy;

		do {
			min_vruntime_copy = cfs_rq->min_vruntime_copy;
			smp_rmb();
			min_vruntime = cfs_rq->min_vruntime;
		} while (min_vruntime != min_vruntime_copy);
#else
		min_vruntime = cfs_rq->min_vruntime;
#endif

		se->vruntime -= min_vruntime;
	}

	/*
	 * We are supposed to update the task to "current" time, then its up to date
	 * and ready to go to new CPU/cfs_rq. But we have difficulty in getting
	 * what current time is, so simply throw away the out-of-date time. This
	 * will result in the wakee task is less decayed, but giving the wakee more
	 * load sounds not bad.
	 */
	remove_entity_load_avg(&p->se);

	/* Tell new CPU we are migrated */
	p->se.avg.last_update_time = 0;

	/* We have migrated, no longer consider this task hot */
	p->se.exec_start = 0;
}

static void task_dead_fair(struct task_struct *p)
{
	remove_entity_load_avg(&p->se);
}
#else
#define task_fits_max(p, cpu) true
#endif /* CONFIG_SMP */

static unsigned long
wakeup_gran(struct sched_entity *curr, struct sched_entity *se)
{
	unsigned long gran = sysctl_sched_wakeup_granularity;

	/*
	 * Since its curr running now, convert the gran from real-time
	 * to virtual-time in his units.
	 *
	 * By using 'se' instead of 'curr' we penalize light tasks, so
	 * they get preempted easier. That is, if 'se' < 'curr' then
	 * the resulting gran will be larger, therefore penalizing the
	 * lighter, if otoh 'se' > 'curr' then the resulting gran will
	 * be smaller, again penalizing the lighter task.
	 *
	 * This is especially important for buddies when the leftmost
	 * task is higher priority than the buddy.
	 */
	return calc_delta_fair(gran, se);
}

/*
 * Should 'se' preempt 'curr'.
 *
 *             |s1
 *        |s2
 *   |s3
 *         g
 *      |<--->|c
 *
 *  w(c, s1) = -1
 *  w(c, s2) =  0
 *  w(c, s3) =  1
 *
 */
static int
wakeup_preempt_entity(struct sched_entity *curr, struct sched_entity *se)
{
	s64 gran, vdiff = curr->vruntime - se->vruntime;

	if (vdiff <= 0)
		return -1;

	gran = wakeup_gran(curr, se);
	if (vdiff > gran)
		return 1;

	return 0;
}

static void set_last_buddy(struct sched_entity *se)
{
	if (entity_is_task(se) && unlikely(task_of(se)->policy == SCHED_IDLE))
		return;

	for_each_sched_entity(se)
		cfs_rq_of(se)->last = se;
}

static void set_next_buddy(struct sched_entity *se)
{
	if (entity_is_task(se) && unlikely(task_of(se)->policy == SCHED_IDLE))
		return;

	for_each_sched_entity(se)
		cfs_rq_of(se)->next = se;
}

static void set_skip_buddy(struct sched_entity *se)
{
	for_each_sched_entity(se)
		cfs_rq_of(se)->skip = se;
}

/*
 * Preempt the current task with a newly woken task if needed:
 */
static void check_preempt_wakeup(struct rq *rq, struct task_struct *p, int wake_flags)
{
	struct task_struct *curr = rq->curr;
	struct sched_entity *se = &curr->se, *pse = &p->se;
	struct cfs_rq *cfs_rq = task_cfs_rq(curr);
	int scale = cfs_rq->nr_running >= sched_nr_latency;
	int next_buddy_marked = 0;

	if (unlikely(se == pse))
		return;

	/*
	 * This is possible from callers such as attach_tasks(), in which we
	 * unconditionally check_prempt_curr() after an enqueue (which may have
	 * lead to a throttle).  This both saves work and prevents false
	 * next-buddy nomination below.
	 */
	if (unlikely(throttled_hierarchy(cfs_rq_of(pse))))
		return;

	if (sched_feat(NEXT_BUDDY) && scale && !(wake_flags & WF_FORK)) {
		set_next_buddy(pse);
		next_buddy_marked = 1;
	}

	/*
	 * We can come here with TIF_NEED_RESCHED already set from new task
	 * wake up path.
	 *
	 * Note: this also catches the edge-case of curr being in a throttled
	 * group (e.g. via set_curr_task), since update_curr() (in the
	 * enqueue of curr) will have resulted in resched being set.  This
	 * prevents us from potentially nominating it as a false LAST_BUDDY
	 * below.
	 */
	if (test_tsk_need_resched(curr))
		return;

	/* Idle tasks are by definition preempted by non-idle tasks. */
	if (unlikely(curr->policy == SCHED_IDLE) &&
	    likely(p->policy != SCHED_IDLE))
		goto preempt;

	/*
	 * Batch and idle tasks do not preempt non-idle tasks (their preemption
	 * is driven by the tick):
	 */
	if (unlikely(p->policy != SCHED_NORMAL) || !sched_feat(WAKEUP_PREEMPTION))
		return;

	find_matching_se(&se, &pse);
	update_curr(cfs_rq_of(se));
	BUG_ON(!pse);
	if (wakeup_preempt_entity(se, pse) == 1) {
		/*
		 * Bias pick_next to pick the sched entity that is
		 * triggering this preemption.
		 */
		if (!next_buddy_marked)
			set_next_buddy(pse);
		goto preempt;
	}

	return;

preempt:
	resched_curr(rq);
	/*
	 * Only set the backward buddy when the current task is still
	 * on the rq. This can happen when a wakeup gets interleaved
	 * with schedule on the ->pre_schedule() or idle_balance()
	 * point, either of which can * drop the rq lock.
	 *
	 * Also, during early boot the idle thread is in the fair class,
	 * for obvious reasons its a bad idea to schedule back to it.
	 */
	if (unlikely(!se->on_rq || curr == rq->idle))
		return;

	if (sched_feat(LAST_BUDDY) && scale && entity_is_task(se))
		set_last_buddy(se);
}

static struct task_struct *
pick_next_task_fair(struct rq *rq, struct task_struct *prev, struct pin_cookie cookie)
{
	struct cfs_rq *cfs_rq = &rq->cfs;
	struct sched_entity *se;
	struct task_struct *p;
	int new_tasks;

again:
#ifdef CONFIG_FAIR_GROUP_SCHED
	if (!cfs_rq->nr_running)
		goto idle;

	if (prev->sched_class != &fair_sched_class)
		goto simple;

	/*
	 * Because of the set_next_buddy() in dequeue_task_fair() it is rather
	 * likely that a next task is from the same cgroup as the current.
	 *
	 * Therefore attempt to avoid putting and setting the entire cgroup
	 * hierarchy, only change the part that actually changes.
	 */

	do {
		struct sched_entity *curr = cfs_rq->curr;

		/*
		 * Since we got here without doing put_prev_entity() we also
		 * have to consider cfs_rq->curr. If it is still a runnable
		 * entity, update_curr() will update its vruntime, otherwise
		 * forget we've ever seen it.
		 */
		if (curr) {
			if (curr->on_rq)
				update_curr(cfs_rq);
			else
				curr = NULL;

			/*
			 * This call to check_cfs_rq_runtime() will do the
			 * throttle and dequeue its entity in the parent(s).
			 * Therefore the 'simple' nr_running test will indeed
			 * be correct.
			 */
			if (unlikely(check_cfs_rq_runtime(cfs_rq)))
				goto simple;
		}

		se = pick_next_entity(cfs_rq, curr);
		cfs_rq = group_cfs_rq(se);
	} while (cfs_rq);

	p = task_of(se);

	/*
	 * Since we haven't yet done put_prev_entity and if the selected task
	 * is a different task than we started out with, try and touch the
	 * least amount of cfs_rqs.
	 */
	if (prev != p) {
		struct sched_entity *pse = &prev->se;

		while (!(cfs_rq = is_same_group(se, pse))) {
			int se_depth = se->depth;
			int pse_depth = pse->depth;

			if (se_depth <= pse_depth) {
				put_prev_entity(cfs_rq_of(pse), pse);
				pse = parent_entity(pse);
			}
			if (se_depth >= pse_depth) {
				set_next_entity(cfs_rq_of(se), se);
				se = parent_entity(se);
			}
		}

		put_prev_entity(cfs_rq, pse);
		set_next_entity(cfs_rq, se);
	}

	if (hrtick_enabled(rq))
		hrtick_start_fair(rq, p);

	rq->misfit_task = !task_fits_max(p, rq->cpu);

	return p;
simple:
	cfs_rq = &rq->cfs;
#endif

	if (!cfs_rq->nr_running)
		goto idle;

	put_prev_task(rq, prev);

	do {
		se = pick_next_entity(cfs_rq, NULL);
		set_next_entity(cfs_rq, se);
		cfs_rq = group_cfs_rq(se);
	} while (cfs_rq);

	p = task_of(se);

	if (hrtick_enabled(rq))
		hrtick_start_fair(rq, p);

	rq->misfit_task = !task_fits_max(p, rq->cpu);

	return p;

idle:
	rq->misfit_task = 0;
	/*
	 * This is OK, because current is on_cpu, which avoids it being picked
	 * for load-balance and preemption/IRQs are still disabled avoiding
	 * further scheduler activity on it and we're being very careful to
	 * re-start the picking loop.
	 */
	lockdep_unpin_lock(&rq->lock, cookie);
	new_tasks = idle_balance(rq);
	lockdep_repin_lock(&rq->lock, cookie);
	/*
	 * Because idle_balance() releases (and re-acquires) rq->lock, it is
	 * possible for any higher priority task to appear. In that case we
	 * must re-start the pick_next_entity() loop.
	 */
	if (new_tasks < 0)
		return RETRY_TASK;

	if (new_tasks > 0)
		goto again;

	return NULL;
}

/*
 * Account for a descheduled task:
 */
static void put_prev_task_fair(struct rq *rq, struct task_struct *prev)
{
	struct sched_entity *se = &prev->se;
	struct cfs_rq *cfs_rq;

	for_each_sched_entity(se) {
		cfs_rq = cfs_rq_of(se);
		put_prev_entity(cfs_rq, se);
	}
}

/*
 * sched_yield() is very simple
 *
 * The magic of dealing with the ->skip buddy is in pick_next_entity.
 */
static void yield_task_fair(struct rq *rq)
{
	struct task_struct *curr = rq->curr;
	struct cfs_rq *cfs_rq = task_cfs_rq(curr);
	struct sched_entity *se = &curr->se;

	/*
	 * Are we the only task in the tree?
	 */
	if (unlikely(rq->nr_running == 1))
		return;

	clear_buddies(cfs_rq, se);

	if (curr->policy != SCHED_BATCH) {
		update_rq_clock(rq);
		/*
		 * Update run-time statistics of the 'current'.
		 */
		update_curr(cfs_rq);
		/*
		 * Tell update_rq_clock() that we've just updated,
		 * so we don't do microscopic update in schedule()
		 * and double the fastpath cost.
		 */
		rq_clock_skip_update(rq, true);
	}

	set_skip_buddy(se);
}

static bool yield_to_task_fair(struct rq *rq, struct task_struct *p, bool preempt)
{
	struct sched_entity *se = &p->se;

	/* throttled hierarchies are not runnable */
	if (!se->on_rq || throttled_hierarchy(cfs_rq_of(se)))
		return false;

	/* Tell the scheduler that we'd really like pse to run next. */
	set_next_buddy(se);

	yield_task_fair(rq);

	return true;
}

#ifdef CONFIG_SMP
/**************************************************
 * Fair scheduling class load-balancing methods.
 *
 * BASICS
 *
 * The purpose of load-balancing is to achieve the same basic fairness the
 * per-cpu scheduler provides, namely provide a proportional amount of compute
 * time to each task. This is expressed in the following equation:
 *
 *   W_i,n/P_i == W_j,n/P_j for all i,j                               (1)
 *
 * Where W_i,n is the n-th weight average for cpu i. The instantaneous weight
 * W_i,0 is defined as:
 *
 *   W_i,0 = \Sum_j w_i,j                                             (2)
 *
 * Where w_i,j is the weight of the j-th runnable task on cpu i. This weight
 * is derived from the nice value as per sched_prio_to_weight[].
 *
 * The weight average is an exponential decay average of the instantaneous
 * weight:
 *
 *   W'_i,n = (2^n - 1) / 2^n * W_i,n + 1 / 2^n * W_i,0               (3)
 *
 * C_i is the compute capacity of cpu i, typically it is the
 * fraction of 'recent' time available for SCHED_OTHER task execution. But it
 * can also include other factors [XXX].
 *
 * To achieve this balance we define a measure of imbalance which follows
 * directly from (1):
 *
 *   imb_i,j = max{ avg(W/C), W_i/C_i } - min{ avg(W/C), W_j/C_j }    (4)
 *
 * We them move tasks around to minimize the imbalance. In the continuous
 * function space it is obvious this converges, in the discrete case we get
 * a few fun cases generally called infeasible weight scenarios.
 *
 * [XXX expand on:
 *     - infeasible weights;
 *     - local vs global optima in the discrete case. ]
 *
 *
 * SCHED DOMAINS
 *
 * In order to solve the imbalance equation (4), and avoid the obvious O(n^2)
 * for all i,j solution, we create a tree of cpus that follows the hardware
 * topology where each level pairs two lower groups (or better). This results
 * in O(log n) layers. Furthermore we reduce the number of cpus going up the
 * tree to only the first of the previous level and we decrease the frequency
 * of load-balance at each level inv. proportional to the number of cpus in
 * the groups.
 *
 * This yields:
 *
 *     log_2 n     1     n
 *   \Sum       { --- * --- * 2^i } = O(n)                            (5)
 *     i = 0      2^i   2^i
 *                               `- size of each group
 *         |         |     `- number of cpus doing load-balance
 *         |         `- freq
 *         `- sum over all levels
 *
 * Coupled with a limit on how many tasks we can migrate every balance pass,
 * this makes (5) the runtime complexity of the balancer.
 *
 * An important property here is that each CPU is still (indirectly) connected
 * to every other cpu in at most O(log n) steps:
 *
 * The adjacency matrix of the resulting graph is given by:
 *
 *             log_2 n
 *   A_i,j = \Union     (i % 2^k == 0) && i / 2^(k+1) == j / 2^(k+1)  (6)
 *             k = 0
 *
 * And you'll find that:
 *
 *   A^(log_2 n)_i,j != 0  for all i,j                                (7)
 *
 * Showing there's indeed a path between every cpu in at most O(log n) steps.
 * The task movement gives a factor of O(m), giving a convergence complexity
 * of:
 *
 *   O(nm log n),  n := nr_cpus, m := nr_tasks                        (8)
 *
 *
 * WORK CONSERVING
 *
 * In order to avoid CPUs going idle while there's still work to do, new idle
 * balancing is more aggressive and has the newly idle cpu iterate up the domain
 * tree itself instead of relying on other CPUs to bring it work.
 *
 * This adds some complexity to both (5) and (8) but it reduces the total idle
 * time.
 *
 * [XXX more?]
 *
 *
 * CGROUPS
 *
 * Cgroups make a horror show out of (2), instead of a simple sum we get:
 *
 *                                s_k,i
 *   W_i,0 = \Sum_j \Prod_k w_k * -----                               (9)
 *                                 S_k
 *
 * Where
 *
 *   s_k,i = \Sum_j w_i,j,k  and  S_k = \Sum_i s_k,i                 (10)
 *
 * w_i,j,k is the weight of the j-th runnable task in the k-th cgroup on cpu i.
 *
 * The big problem is S_k, its a global sum needed to compute a local (W_i)
 * property.
 *
 * [XXX write more on how we solve this.. _after_ merging pjt's patches that
 *      rewrite all of this once again.]
 */

static unsigned long __read_mostly max_load_balance_interval = HZ/10;

enum fbq_type { regular, remote, all };

enum group_type {
	group_other = 0,
	group_misfit_task,
	group_imbalanced,
	group_overloaded,
};

#define LBF_ALL_PINNED	0x01
#define LBF_NEED_BREAK	0x02
#define LBF_DST_PINNED  0x04
#define LBF_SOME_PINNED	0x08
#define LBF_BIG_TASK_ACTIVE_BALANCE 0x80
#define LBF_IGNORE_BIG_TASKS 0x100
#define LBF_IGNORE_PREFERRED_CLUSTER_TASKS 0x200
#define LBF_MOVED_RELATED_THREAD_GROUP_TASK 0x400

struct lb_env {
	struct sched_domain	*sd;

	struct rq		*src_rq;
	int			src_cpu;

	int			dst_cpu;
	struct rq		*dst_rq;

	struct cpumask		*dst_grpmask;
	int			new_dst_cpu;
	enum cpu_idle_type	idle;
	long			imbalance;
	unsigned int		src_grp_nr_running;
	/* The set of CPUs under consideration for load-balancing */
	struct cpumask		*cpus;
	unsigned int		busiest_grp_capacity;
	unsigned int		busiest_nr_running;

	unsigned int		flags;

	unsigned int		loop;
	unsigned int		loop_break;
	unsigned int		loop_max;

	enum fbq_type		fbq_type;
	struct list_head	tasks;
	enum sched_boost_policy	boost_policy;
};

/*
 * Is this task likely cache-hot:
 */
static int task_hot(struct task_struct *p, struct lb_env *env)
{
	s64 delta;

	lockdep_assert_held(&env->src_rq->lock);

	if (p->sched_class != &fair_sched_class)
		return 0;

	if (unlikely(p->policy == SCHED_IDLE))
		return 0;

	/*
	 * Buddy candidates are cache hot:
	 */
	if (sched_feat(CACHE_HOT_BUDDY) && env->dst_rq->nr_running &&
			(&p->se == cfs_rq_of(&p->se)->next ||
			 &p->se == cfs_rq_of(&p->se)->last))
		return 1;

	if (sysctl_sched_migration_cost == -1)
		return 1;
	if (sysctl_sched_migration_cost == 0)
		return 0;

	delta = rq_clock_task(env->src_rq) - p->se.exec_start;

	return delta < (s64)sysctl_sched_migration_cost;
}

#ifdef CONFIG_NUMA_BALANCING
/*
 * Returns 1, if task migration degrades locality
 * Returns 0, if task migration improves locality i.e migration preferred.
 * Returns -1, if task migration is not affected by locality.
 */
static int migrate_degrades_locality(struct task_struct *p, struct lb_env *env)
{
	struct numa_group *numa_group = rcu_dereference(p->numa_group);
	unsigned long src_faults, dst_faults;
	int src_nid, dst_nid;

	if (!static_branch_likely(&sched_numa_balancing))
		return -1;

	if (!p->numa_faults || !(env->sd->flags & SD_NUMA))
		return -1;

	src_nid = cpu_to_node(env->src_cpu);
	dst_nid = cpu_to_node(env->dst_cpu);

	if (src_nid == dst_nid)
		return -1;

	/* Migrating away from the preferred node is always bad. */
	if (src_nid == p->numa_preferred_nid) {
		if (env->src_rq->nr_running > env->src_rq->nr_preferred_running)
			return 1;
		else
			return -1;
	}

	/* Encourage migration to the preferred node. */
	if (dst_nid == p->numa_preferred_nid)
		return 0;

	if (numa_group) {
		src_faults = group_faults(p, src_nid);
		dst_faults = group_faults(p, dst_nid);
	} else {
		src_faults = task_faults(p, src_nid);
		dst_faults = task_faults(p, dst_nid);
	}

	return dst_faults < src_faults;
}

#else
static inline int migrate_degrades_locality(struct task_struct *p,
					     struct lb_env *env)
{
	return -1;
}
#endif

/*
 * can_migrate_task - may task p from runqueue rq be migrated to this_cpu?
 */
static
int can_migrate_task(struct task_struct *p, struct lb_env *env)
{
	int tsk_cache_hot;
	int twf, group_cpus;

	lockdep_assert_held(&env->src_rq->lock);

	/*
	 * We do not migrate tasks that are:
	 * 1) throttled_lb_pair, or
	 * 2) cannot be migrated to this CPU due to cpus_allowed, or
	 * 3) running (obviously), or
	 * 4) are cache-hot on their current CPU.
	 */
	if (throttled_lb_pair(task_group(p), env->src_cpu, env->dst_cpu))
		return 0;

	if (!cpumask_test_cpu(env->dst_cpu, tsk_cpus_allowed(p))) {
		int cpu;

		schedstat_inc(p->se.statistics.nr_failed_migrations_affine);

		env->flags |= LBF_SOME_PINNED;

		/*
		 * Remember if this task can be migrated to any other cpu in
		 * our sched_group. We may want to revisit it if we couldn't
		 * meet load balance goals by pulling other tasks on src_cpu.
		 *
		 * Also avoid computing new_dst_cpu if we have already computed
		 * one in current iteration.
		 */
		if (!env->dst_grpmask || (env->flags & LBF_DST_PINNED))
			return 0;

		/* Prevent to re-select dst_cpu via env's cpus */
		for_each_cpu_and(cpu, env->dst_grpmask, env->cpus) {
			if (cpumask_test_cpu(cpu, tsk_cpus_allowed(p))) {
				env->flags |= LBF_DST_PINNED;
				env->new_dst_cpu = cpu;
				break;
			}
		}

		return 0;
	}

	/* Record that we found atleast one task that could run on dst_cpu */
	env->flags &= ~LBF_ALL_PINNED;

	if (cpu_capacity(env->dst_cpu) > cpu_capacity(env->src_cpu)) {
		if (nr_big_tasks(env->src_rq) && !is_big_task(p))
			return 0;

		if (env->boost_policy == SCHED_BOOST_ON_BIG &&
					!task_sched_boost(p))
			return 0;
	}

	twf = task_will_fit(p, env->dst_cpu);

	/*
	 * Attempt to not pull tasks that don't fit. We may get lucky and find
	 * one that actually fits.
	 */
	if (env->flags & LBF_IGNORE_BIG_TASKS && !twf)
		return 0;

	if (env->flags & LBF_IGNORE_PREFERRED_CLUSTER_TASKS &&
	    !preferred_cluster(rq_cluster(cpu_rq(env->dst_cpu)), p))
		return 0;

	/*
	 * Group imbalance can sometimes cause work to be pulled across groups
	 * even though the group could have managed the imbalance on its own.
	 * Prevent inter-cluster migrations for big tasks when the number of
	 * tasks is lower than the capacity of the group.
	 */
	group_cpus = DIV_ROUND_UP(env->busiest_grp_capacity,
						 SCHED_CAPACITY_SCALE);
	if (!twf && env->busiest_nr_running <= group_cpus)
		return 0;

	if (task_running(env->src_rq, p)) {
		schedstat_inc(p->se.statistics.nr_failed_migrations_running);
		return 0;
	}

	/*
	 * Aggressive migration if:
	 * 1) IDLE or NEWLY_IDLE balance.
	 * 2) destination numa is preferred
	 * 3) task is cache cold, or
	 * 4) too many balance attempts have failed.
	 */
	tsk_cache_hot = migrate_degrades_locality(p, env);
	if (tsk_cache_hot == -1)
		tsk_cache_hot = task_hot(p, env);

	if (env->idle != CPU_NOT_IDLE || tsk_cache_hot <= 0 ||
	    env->sd->nr_balance_failed > env->sd->cache_nice_tries) {
		if (tsk_cache_hot == 1) {
			schedstat_inc(env->sd->lb_hot_gained[env->idle]);
			schedstat_inc(p->se.statistics.nr_forced_migrations);
		}
		return 1;
	}

	schedstat_inc(p->se.statistics.nr_failed_migrations_hot);
	return 0;
}

/*
 * detach_task() -- detach the task for the migration specified in env
 */
static void detach_task(struct task_struct *p, struct lb_env *env)
{
	lockdep_assert_held(&env->src_rq->lock);

	p->on_rq = TASK_ON_RQ_MIGRATING;
	deactivate_task(env->src_rq, p, 0);
	double_lock_balance(env->src_rq, env->dst_rq);
	set_task_cpu(p, env->dst_cpu);
	if (task_in_related_thread_group(p))
		env->flags |= LBF_MOVED_RELATED_THREAD_GROUP_TASK;
	double_unlock_balance(env->src_rq, env->dst_rq);
}

/*
 * detach_one_task() -- tries to dequeue exactly one task from env->src_rq, as
 * part of active balancing operations within "domain".
 *
 * Returns a task if successful and NULL otherwise.
 */
static struct task_struct *detach_one_task(struct lb_env *env)
{
	struct task_struct *p, *n;

	lockdep_assert_held(&env->src_rq->lock);

	list_for_each_entry_safe(p, n, &env->src_rq->cfs_tasks, se.group_node) {
		if (!can_migrate_task(p, env))
			continue;

		detach_task(p, env);

		/*
		 * Right now, this is only the second place where
		 * lb_gained[env->idle] is updated (other is detach_tasks)
		 * so we can safely collect stats here rather than
		 * inside detach_tasks().
		 */
		schedstat_inc(env->sd->lb_gained[env->idle]);
		return p;
	}
	return NULL;
}

static const unsigned int sched_nr_migrate_break = 32;

/*
 * detach_tasks() -- tries to detach up to imbalance weighted load from
 * busiest_rq, as part of a balancing operation within domain "sd".
 *
 * Returns number of detached tasks if successful and 0 otherwise.
 */
static int detach_tasks(struct lb_env *env)
{
	struct list_head *tasks = &env->src_rq->cfs_tasks;
	struct task_struct *p;
	unsigned long load;
	int detached = 0;
	int orig_loop = env->loop;

	lockdep_assert_held(&env->src_rq->lock);

	if (env->imbalance <= 0)
		return 0;

	if (!same_cluster(env->dst_cpu, env->src_cpu))
		env->flags |= LBF_IGNORE_PREFERRED_CLUSTER_TASKS;

	if (cpu_capacity(env->dst_cpu) < cpu_capacity(env->src_cpu))
		env->flags |= LBF_IGNORE_BIG_TASKS;

redo:
	while (!list_empty(tasks)) {
		/*
		 * We don't want to steal all, otherwise we may be treated likewise,
		 * which could at worst lead to a livelock crash.
		 */
		if (env->idle != CPU_NOT_IDLE && env->src_rq->nr_running <= 1)
			break;

		p = list_first_entry(tasks, struct task_struct, se.group_node);

		env->loop++;
		/* We've more or less seen every task there is, call it quits */
		if (env->loop > env->loop_max)
			break;

		/* take a breather every nr_migrate tasks */
		if (env->loop > env->loop_break) {
			env->loop_break += sched_nr_migrate_break;
			env->flags |= LBF_NEED_BREAK;
			break;
		}

		if (!can_migrate_task(p, env))
			goto next;

		load = task_h_load(p);

		if (sched_feat(LB_MIN) && load < 16 && !env->sd->nr_balance_failed)
			goto next;

		if ((load / 2) > env->imbalance)
			goto next;

		detach_task(p, env);
		list_add(&p->se.group_node, &env->tasks);

		detached++;
		env->imbalance -= load;

#ifdef CONFIG_PREEMPT
		/*
		 * NEWIDLE balancing is a source of latency, so preemptible
		 * kernels will stop after the first task is detached to minimize
		 * the critical section.
		 */
		if (env->idle == CPU_NEWLY_IDLE)
			break;
#endif

		/*
		 * We only want to steal up to the prescribed amount of
		 * weighted load.
		 */
		if (env->imbalance <= 0)
			break;

		continue;
next:
		list_move_tail(&p->se.group_node, tasks);
	}

	if (env->flags & (LBF_IGNORE_BIG_TASKS |
			LBF_IGNORE_PREFERRED_CLUSTER_TASKS) && !detached) {
		tasks = &env->src_rq->cfs_tasks;
		env->flags &= ~(LBF_IGNORE_BIG_TASKS |
				LBF_IGNORE_PREFERRED_CLUSTER_TASKS);
		env->loop = orig_loop;
		goto redo;
	}

	/*
	 * Right now, this is one of only two places we collect this stat
	 * so we can safely collect detach_one_task() stats here rather
	 * than inside detach_one_task().
	 */
	schedstat_add(env->sd->lb_gained[env->idle], detached);

	return detached;
}

/*
 * attach_task() -- attach the task detached by detach_task() to its new rq.
 */
static void attach_task(struct rq *rq, struct task_struct *p)
{
	lockdep_assert_held(&rq->lock);

	BUG_ON(task_rq(p) != rq);
	activate_task(rq, p, 0);
	p->on_rq = TASK_ON_RQ_QUEUED;
	check_preempt_curr(rq, p, 0);
}

/*
 * attach_one_task() -- attaches the task returned from detach_one_task() to
 * its new rq.
 */
static void attach_one_task(struct rq *rq, struct task_struct *p)
{
	raw_spin_lock(&rq->lock);
	attach_task(rq, p);
	/*
	 * We want to potentially raise target_cpu's OPP.
	 */
	update_capacity_of(cpu_of(rq));
	raw_spin_unlock(&rq->lock);
}

/*
 * attach_tasks() -- attaches all tasks detached by detach_tasks() to their
 * new rq.
 */
static void attach_tasks(struct lb_env *env)
{
	struct list_head *tasks = &env->tasks;
	struct task_struct *p;

	raw_spin_lock(&env->dst_rq->lock);

	while (!list_empty(tasks)) {
		p = list_first_entry(tasks, struct task_struct, se.group_node);
		list_del_init(&p->se.group_node);

		attach_task(env->dst_rq, p);
	}

	/*
	 * We want to potentially raise env.dst_cpu's OPP.
	 */
	update_capacity_of(env->dst_cpu);

	raw_spin_unlock(&env->dst_rq->lock);
}

#ifdef CONFIG_FAIR_GROUP_SCHED
static void update_blocked_averages(int cpu)
{
	struct rq *rq = cpu_rq(cpu);
	struct cfs_rq *cfs_rq;
	unsigned long flags;

	raw_spin_lock_irqsave(&rq->lock, flags);
	update_rq_clock(rq);

	/*
	 * Iterates the task_group tree in a bottom up fashion, see
	 * list_add_leaf_cfs_rq() for details.
	 */
	for_each_leaf_cfs_rq(rq, cfs_rq) {
		/* throttled entities do not contribute to load */
		if (throttled_hierarchy(cfs_rq))
			continue;

		if (update_cfs_rq_load_avg(cfs_rq_clock_task(cfs_rq), cfs_rq, true))
			update_tg_load_avg(cfs_rq, 0);
	}
	raw_spin_unlock_irqrestore(&rq->lock, flags);
}

/*
 * Compute the hierarchical load factor for cfs_rq and all its ascendants.
 * This needs to be done in a top-down fashion because the load of a child
 * group is a fraction of its parents load.
 */
static void update_cfs_rq_h_load(struct cfs_rq *cfs_rq)
{
	struct rq *rq = rq_of(cfs_rq);
	struct sched_entity *se = cfs_rq->tg->se[cpu_of(rq)];
	unsigned long now = jiffies;
	unsigned long load;

	if (cfs_rq->last_h_load_update == now)
		return;

	cfs_rq->h_load_next = NULL;
	for_each_sched_entity(se) {
		cfs_rq = cfs_rq_of(se);
		cfs_rq->h_load_next = se;
		if (cfs_rq->last_h_load_update == now)
			break;
	}

	if (!se) {
		cfs_rq->h_load = cfs_rq_load_avg(cfs_rq);
		cfs_rq->last_h_load_update = now;
	}

	while ((se = cfs_rq->h_load_next) != NULL) {
		load = cfs_rq->h_load;
		load = div64_ul(load * se->avg.load_avg,
			cfs_rq_load_avg(cfs_rq) + 1);
		cfs_rq = group_cfs_rq(se);
		cfs_rq->h_load = load;
		cfs_rq->last_h_load_update = now;
	}
}

static unsigned long task_h_load(struct task_struct *p)
{
	struct cfs_rq *cfs_rq = task_cfs_rq(p);

	update_cfs_rq_h_load(cfs_rq);
	return div64_ul(p->se.avg.load_avg * cfs_rq->h_load,
			cfs_rq_load_avg(cfs_rq) + 1);
}
#else
static inline void update_blocked_averages(int cpu)
{
	struct rq *rq = cpu_rq(cpu);
	struct cfs_rq *cfs_rq = &rq->cfs;
	unsigned long flags;

	raw_spin_lock_irqsave(&rq->lock, flags);
	update_rq_clock(rq);
	update_cfs_rq_load_avg(cfs_rq_clock_task(cfs_rq), cfs_rq, true);
	raw_spin_unlock_irqrestore(&rq->lock, flags);
}

static unsigned long task_h_load(struct task_struct *p)
{
	return p->se.avg.load_avg;
}
#endif

/********** Helpers for find_busiest_group ************************/

/*
 * sg_lb_stats - stats of a sched_group required for load_balancing
 */
struct sg_lb_stats {
	unsigned long avg_load; /*Avg load across the CPUs of the group */
	unsigned long group_load; /* Total load over the CPUs of the group */
	unsigned long sum_weighted_load; /* Weighted load of group's tasks */
	unsigned long load_per_task;
	unsigned long group_capacity;
	unsigned long group_util; /* Total utilization of the group */
	unsigned int sum_nr_running; /* Nr tasks running in the group */
#ifdef CONFIG_SCHED_HMP
	unsigned long sum_nr_big_tasks;
	u64 group_cpu_load; /* Scaled load of all CPUs of the group */
#endif
	unsigned int idle_cpus;
	unsigned int group_weight;
	enum group_type group_type;
	int group_no_capacity;
	int group_misfit_task; /* A cpu has a task too big for its capacity */
#ifdef CONFIG_NUMA_BALANCING
	unsigned int nr_numa_running;
	unsigned int nr_preferred_running;
#endif
};

/*
 * sd_lb_stats - Structure to store the statistics of a sched_domain
 *		 during load balancing.
 */
struct sd_lb_stats {
	struct sched_group *busiest;	/* Busiest group in this sd */
	struct sched_group *local;	/* Local group in this sd */
	unsigned long total_load;	/* Total load of all groups in sd */
	unsigned long total_capacity;	/* Total capacity of all groups in sd */
	unsigned long avg_load;	/* Average load across all groups in sd */

	struct sg_lb_stats busiest_stat;/* Statistics of the busiest group */
	struct sg_lb_stats local_stat;	/* Statistics of the local group */
};

static inline void init_sd_lb_stats(struct sd_lb_stats *sds)
{
	/*
	 * Skimp on the clearing to avoid duplicate work. We can avoid clearing
	 * local_stat because update_sg_lb_stats() does a full clear/assignment.
	 * We must however clear busiest_stat::avg_load because
	 * update_sd_pick_busiest() reads this before assignment.
	 */
	*sds = (struct sd_lb_stats){
		.busiest = NULL,
		.local = NULL,
		.total_load = 0UL,
		.total_capacity = 0UL,
		.busiest_stat = {
			.avg_load = 0UL,
			.sum_nr_running = 0,
			.group_type = group_other,
#ifdef CONFIG_SCHED_HMP
			.sum_nr_big_tasks = 0UL,
			.group_cpu_load = 0ULL,
#endif
		},
	};
}

/**
 * get_sd_load_idx - Obtain the load index for a given sched domain.
 * @sd: The sched_domain whose load_idx is to be obtained.
 * @idle: The idle status of the CPU for whose sd load_idx is obtained.
 *
 * Return: The load index.
 */
static inline int get_sd_load_idx(struct sched_domain *sd,
					enum cpu_idle_type idle)
{
	int load_idx;

	switch (idle) {
	case CPU_NOT_IDLE:
		load_idx = sd->busy_idx;
		break;

	case CPU_NEWLY_IDLE:
		load_idx = sd->newidle_idx;
		break;
	default:
		load_idx = sd->idle_idx;
		break;
	}

	return load_idx;
}

static unsigned long scale_rt_capacity(int cpu)
{
	struct rq *rq = cpu_rq(cpu);
	u64 total, used, age_stamp, avg;
	s64 delta;

	/*
	 * Since we're reading these variables without serialization make sure
	 * we read them once before doing sanity checks on them.
	 */
	age_stamp = READ_ONCE(rq->age_stamp);
	avg = READ_ONCE(rq->rt_avg);
	delta = __rq_clock_broken(rq) - age_stamp;

	if (unlikely(delta < 0))
		delta = 0;

	total = sched_avg_period() + delta;

	used = div_u64(avg, total);

	if (likely(used < SCHED_CAPACITY_SCALE))
		return SCHED_CAPACITY_SCALE - used;

	return 1;
}

void init_max_cpu_capacity(struct max_cpu_capacity *mcc)
{
	raw_spin_lock_init(&mcc->lock);
	mcc->val = 0;
	mcc->cpu = -1;
}

static void update_cpu_capacity(struct sched_domain *sd, int cpu)
{
	unsigned long capacity = arch_scale_cpu_capacity(sd, cpu);
	struct sched_group *sdg = sd->groups;
	struct max_cpu_capacity *mcc;
	unsigned long max_capacity;
	int max_cap_cpu;
	unsigned long flags;

	cpu_rq(cpu)->cpu_capacity_orig = capacity;

	mcc = &cpu_rq(cpu)->rd->max_cpu_capacity;

	raw_spin_lock_irqsave(&mcc->lock, flags);
	max_capacity = mcc->val;
	max_cap_cpu = mcc->cpu;

	if ((max_capacity > capacity && max_cap_cpu == cpu) ||
	    (max_capacity < capacity)) {
		mcc->val = capacity;
		mcc->cpu = cpu;
#ifdef CONFIG_SCHED_DEBUG
		raw_spin_unlock_irqrestore(&mcc->lock, flags);
		pr_info("CPU%d: update max cpu_capacity %lu\n", cpu, capacity);
		goto skip_unlock;
#endif
	}
	raw_spin_unlock_irqrestore(&mcc->lock, flags);

skip_unlock: __attribute__ ((unused));
	capacity *= scale_rt_capacity(cpu);
	capacity >>= SCHED_CAPACITY_SHIFT;

	if (!capacity)
		capacity = 1;

	cpu_rq(cpu)->cpu_capacity = capacity;
	sdg->sgc->capacity = capacity;
	sdg->sgc->max_capacity = capacity;
}

void update_group_capacity(struct sched_domain *sd, int cpu)
{
	struct sched_domain *child = sd->child;
	struct sched_group *group, *sdg = sd->groups;
	unsigned long capacity, max_capacity;
	unsigned long interval;

	interval = msecs_to_jiffies(sd->balance_interval);
	interval = clamp(interval, 1UL, max_load_balance_interval);
	sdg->sgc->next_update = jiffies + interval;

	if (!child) {
		update_cpu_capacity(sd, cpu);
		return;
	}

	capacity = 0;
	max_capacity = 0;

	if (child->flags & SD_OVERLAP) {
		/*
		 * SD_OVERLAP domains cannot assume that child groups
		 * span the current group.
		 */

		for_each_cpu(cpu, sched_group_cpus(sdg)) {
			struct sched_group_capacity *sgc;
			struct rq *rq = cpu_rq(cpu);

			if (cpumask_test_cpu(cpu, cpu_isolated_mask))
				continue;
			/*
			 * build_sched_domains() -> init_sched_groups_capacity()
			 * gets here before we've attached the domains to the
			 * runqueues.
			 *
			 * Use capacity_of(), which is set irrespective of domains
			 * in update_cpu_capacity().
			 *
			 * This avoids capacity from being 0 and
			 * causing divide-by-zero issues on boot.
			 */
			if (unlikely(!rq->sd)) {
				capacity += capacity_of(cpu);
			} else {
				sgc = rq->sd->groups->sgc;
				capacity += sgc->capacity;
			}

			max_capacity = max(capacity, max_capacity);
		}
	} else  {
		/*
		 * !SD_OVERLAP domains can assume that child groups
		 * span the current group.
		 */

		group = child->groups;
		do {
<<<<<<< HEAD
			cpumask_t *cpus = sched_group_cpus(group);

			/* Revisit this later. This won't work for MT domain */
			if (!cpu_isolated(cpumask_first(cpus)))
				capacity += group->sgc->capacity;
=======
			struct sched_group_capacity *sgc = group->sgc;

			capacity += sgc->capacity;
			max_capacity = max(sgc->max_capacity, max_capacity);
>>>>>>> dcb61100
			group = group->next;
		} while (group != child->groups);
	}

	sdg->sgc->capacity = capacity;
	sdg->sgc->max_capacity = max_capacity;
}

/*
 * Check whether the capacity of the rq has been noticeably reduced by side
 * activity. The imbalance_pct is used for the threshold.
 * Return true is the capacity is reduced
 */
static inline int
check_cpu_capacity(struct rq *rq, struct sched_domain *sd)
{
	return ((rq->cpu_capacity * sd->imbalance_pct) <
				(rq->cpu_capacity_orig * 100));
}

/*
 * Group imbalance indicates (and tries to solve) the problem where balancing
 * groups is inadequate due to tsk_cpus_allowed() constraints.
 *
 * Imagine a situation of two groups of 4 cpus each and 4 tasks each with a
 * cpumask covering 1 cpu of the first group and 3 cpus of the second group.
 * Something like:
 *
 * 	{ 0 1 2 3 } { 4 5 6 7 }
 * 	        *     * * *
 *
 * If we were to balance group-wise we'd place two tasks in the first group and
 * two tasks in the second group. Clearly this is undesired as it will overload
 * cpu 3 and leave one of the cpus in the second group unused.
 *
 * The current solution to this issue is detecting the skew in the first group
 * by noticing the lower domain failed to reach balance and had difficulty
 * moving tasks due to affinity constraints.
 *
 * When this is so detected; this group becomes a candidate for busiest; see
 * update_sd_pick_busiest(). And calculate_imbalance() and
 * find_busiest_group() avoid some of the usual balance conditions to allow it
 * to create an effective group imbalance.
 *
 * This is a somewhat tricky proposition since the next run might not find the
 * group imbalance and decide the groups need to be balanced again. A most
 * subtle and fragile situation.
 */

static inline int sg_imbalanced(struct sched_group *group)
{
	return group->sgc->imbalance;
}

/*
 * group_has_capacity returns true if the group has spare capacity that could
 * be used by some tasks.
 * We consider that a group has spare capacity if the  * number of task is
 * smaller than the number of CPUs or if the utilization is lower than the
 * available capacity for CFS tasks.
 * For the latter, we use a threshold to stabilize the state, to take into
 * account the variance of the tasks' load and to return true if the available
 * capacity in meaningful for the load balancer.
 * As an example, an available capacity of 1% can appear but it doesn't make
 * any benefit for the load balance.
 */
static inline bool
group_has_capacity(struct lb_env *env, struct sg_lb_stats *sgs)
{
	if (sgs->sum_nr_running < sgs->group_weight)
		return true;

	if ((sgs->group_capacity * 100) >
			(sgs->group_util * env->sd->imbalance_pct))
		return true;

	return false;
}

/*
 *  group_is_overloaded returns true if the group has more tasks than it can
 *  handle.
 *  group_is_overloaded is not equals to !group_has_capacity because a group
 *  with the exact right number of tasks, has no more spare capacity but is not
 *  overloaded so both group_has_capacity and group_is_overloaded return
 *  false.
 */
static inline bool
group_is_overloaded(struct lb_env *env, struct sg_lb_stats *sgs)
{
	if (sgs->sum_nr_running <= sgs->group_weight)
		return false;

	if ((sgs->group_capacity * 100) <
			(sgs->group_util * env->sd->imbalance_pct))
		return true;

	return false;
}

static inline enum
group_type group_classify(struct sched_group *group,
			  struct sg_lb_stats *sgs)
{
	if (sgs->group_no_capacity)
		return group_overloaded;

	if (sg_imbalanced(group))
		return group_imbalanced;

	if (sgs->group_misfit_task)
		return group_misfit_task;

	return group_other;
}

/**
 * update_sg_lb_stats - Update sched_group's statistics for load balancing.
 * @env: The load balancing environment.
 * @group: sched_group whose statistics are to be updated.
 * @load_idx: Load index of sched_domain of this_cpu for load calc.
 * @local_group: Does group contain this_cpu.
 * @sgs: variable to hold the statistics for this group.
 * @overload: Indicate more than one runnable task for any CPU.
 * @overutilized: Indicate overutilization for any CPU.
 */
static inline void update_sg_lb_stats(struct lb_env *env,
			struct sched_group *group, int load_idx,
			int local_group, struct sg_lb_stats *sgs,
			bool *overload, bool *overutilized)
{
	unsigned long load;
	int i, nr_running;

	memset(sgs, 0, sizeof(*sgs));

	for_each_cpu_and(i, sched_group_cpus(group), env->cpus) {
		struct rq *rq = cpu_rq(i);

		trace_sched_cpu_load_lb(cpu_rq(i), idle_cpu(i),
				     sched_irqload(i),
				     power_cost(i, 0),
				     cpu_temp(i));

		if (cpu_isolated(i))
			continue;

		/* Bias balancing toward cpus of our domain */
		if (local_group)
			load = target_load(i, load_idx);
		else
			load = source_load(i, load_idx);

		sgs->group_load += load;
		sgs->group_util += cpu_util(i);
		sgs->sum_nr_running += rq->cfs.h_nr_running;

		nr_running = rq->nr_running;
		if (nr_running > 1)
			*overload = true;

#ifdef CONFIG_SCHED_HMP
		sgs->sum_nr_big_tasks += rq->hmp_stats.nr_big_tasks;
		sgs->group_cpu_load += cpu_load(i);
#endif

#ifdef CONFIG_NUMA_BALANCING
		sgs->nr_numa_running += rq->nr_numa_running;
		sgs->nr_preferred_running += rq->nr_preferred_running;
#endif
		sgs->sum_weighted_load += weighted_cpuload(i);
		/*
		 * No need to call idle_cpu() if nr_running is not 0
		 */
		if (!nr_running && idle_cpu(i))
			sgs->idle_cpus++;

		if (cpu_overutilized(i)) {
			*overutilized = true;
			if (!sgs->group_misfit_task && rq->misfit_task)
				sgs->group_misfit_task = capacity_of(i);
		}
	}

	/* Isolated CPU has no weight */
	if (!group->group_weight) {
		sgs->group_capacity = 0;
		sgs->avg_load = 0;
		sgs->group_no_capacity = 1;
		sgs->group_type = group_other;
		sgs->group_weight = group->group_weight;
	} else {
		/* Adjust by relative CPU capacity of the group */
		sgs->group_capacity = group->sgc->capacity;
		sgs->avg_load = (sgs->group_load*SCHED_CAPACITY_SCALE) /
							sgs->group_capacity;

		sgs->group_weight = group->group_weight;

		sgs->group_no_capacity = group_is_overloaded(env, sgs);
		sgs->group_type = group_classify(group, sgs);
	}

	if (sgs->sum_nr_running)
		sgs->load_per_task = sgs->sum_weighted_load / sgs->sum_nr_running;
}

/**
 * update_sd_pick_busiest - return 1 on busiest group
 * @env: The load balancing environment.
 * @sds: sched_domain statistics
 * @sg: sched_group candidate to be checked for being the busiest
 * @sgs: sched_group statistics
 *
 * Determine if @sg is a busier group than the previously selected
 * busiest group.
 *
 * Return: %true if @sg is a busier group than the previously selected
 * busiest group. %false otherwise.
 */
static bool update_sd_pick_busiest(struct lb_env *env,
				   struct sd_lb_stats *sds,
				   struct sched_group *sg,
				   struct sg_lb_stats *sgs)
{
	struct sg_lb_stats *busiest = &sds->busiest_stat;

	if (update_sd_pick_busiest_active_balance(env, sds, sg, sgs))
		return true;

	if (sgs->group_type > busiest->group_type)
		return true;

	if (sgs->group_type < busiest->group_type)
		return false;

	if (sgs->avg_load <= busiest->avg_load)
		return false;

	/* This is the busiest node in its class. */
	if (!(env->sd->flags & SD_ASYM_PACKING))
		return true;

	/* No ASYM_PACKING if target cpu is already busy */
	if (env->idle == CPU_NOT_IDLE)
		return true;
	/*
	 * ASYM_PACKING needs to move all the work to the lowest
	 * numbered CPUs in the group, therefore mark all groups
	 * higher than ourself as busy.
	 */
	if (sgs->sum_nr_running && env->dst_cpu < group_first_cpu(sg)) {
		if (!sds->busiest)
			return true;

		/* Prefer to move from highest possible cpu's work */
		if (group_first_cpu(sds->busiest) < group_first_cpu(sg))
			return true;
	}

	return false;
}

#ifdef CONFIG_NUMA_BALANCING
static inline enum fbq_type fbq_classify_group(struct sg_lb_stats *sgs)
{
	if (sgs->sum_nr_running > sgs->nr_numa_running)
		return regular;
	if (sgs->sum_nr_running > sgs->nr_preferred_running)
		return remote;
	return all;
}

static inline enum fbq_type fbq_classify_rq(struct rq *rq)
{
	if (rq->nr_running > rq->nr_numa_running)
		return regular;
	if (rq->nr_running > rq->nr_preferred_running)
		return remote;
	return all;
}
#else
static inline enum fbq_type fbq_classify_group(struct sg_lb_stats *sgs)
{
	return all;
}

static inline enum fbq_type fbq_classify_rq(struct rq *rq)
{
	return regular;
}
#endif /* CONFIG_NUMA_BALANCING */

/**
 * update_sd_lb_stats - Update sched_domain's statistics for load balancing.
 * @env: The load balancing environment.
 * @sds: variable to hold the statistics for this sched_domain.
 */
static inline void update_sd_lb_stats(struct lb_env *env, struct sd_lb_stats *sds)
{
	struct sched_domain *child = env->sd->child;
	struct sched_group *sg = env->sd->groups;
	struct sg_lb_stats tmp_sgs;
	int load_idx, prefer_sibling = 0;
	bool overload = false, overutilized = false;

	if (child && child->flags & SD_PREFER_SIBLING)
		prefer_sibling = 1;

	load_idx = get_sd_load_idx(env->sd, env->idle);

	do {
		struct sg_lb_stats *sgs = &tmp_sgs;
		int local_group;

		local_group = cpumask_test_cpu(env->dst_cpu, sched_group_cpus(sg));
		if (local_group) {
			sds->local = sg;
			sgs = &sds->local_stat;

			if (env->idle != CPU_NEWLY_IDLE ||
			    time_after_eq(jiffies, sg->sgc->next_update))
				update_group_capacity(env->sd, env->dst_cpu);
		}

		update_sg_lb_stats(env, sg, load_idx, local_group, sgs,
						&overload, &overutilized);

		if (local_group)
			goto next_group;

		/*
		 * In case the child domain prefers tasks go to siblings
		 * first, lower the sg capacity so that we'll try
		 * and move all the excess tasks away. We lower the capacity
		 * of a group only if the local group has the capacity to fit
		 * these excess tasks. The extra check prevents the case where
		 * you always pull from the heaviest group when it is already
		 * under-utilized (possible with a large weight task outweighs
		 * the tasks on the system).
		 */
		if (prefer_sibling && sds->local &&
		    group_has_capacity(env, &sds->local_stat) &&
		    (sgs->sum_nr_running > 1)) {
			sgs->group_no_capacity = 1;
			sgs->group_type = group_classify(sg, sgs);
		}

		if (update_sd_pick_busiest(env, sds, sg, sgs)) {
			sds->busiest = sg;
			sds->busiest_stat = *sgs;
			env->busiest_nr_running = sgs->sum_nr_running;
			env->busiest_grp_capacity = sgs->group_capacity;
		}

next_group:
		/* Now, start updating sd_lb_stats */
		sds->total_load += sgs->group_load;
		sds->total_capacity += sgs->group_capacity;

		sg = sg->next;
	} while (sg != env->sd->groups);

	if (env->sd->flags & SD_NUMA)
		env->fbq_type = fbq_classify_group(&sds->busiest_stat);

	env->src_grp_nr_running = sds->busiest_stat.sum_nr_running;

	if (!env->sd->parent) {
		/* update overload indicator if we are at root domain */
		if (env->dst_rq->rd->overload != overload)
			env->dst_rq->rd->overload = overload;

		/* Update over-utilization (tipping point, U >= 0) indicator */
		if (env->dst_rq->rd->overutilized != overutilized) {
			env->dst_rq->rd->overutilized = overutilized;
			trace_sched_overutilized(overutilized);
		}
	} else {
		if (!env->dst_rq->rd->overutilized && overutilized) {
			env->dst_rq->rd->overutilized = true;
			trace_sched_overutilized(true);
		}
	}

}

/**
 * check_asym_packing - Check to see if the group is packed into the
 *			sched doman.
 *
 * This is primarily intended to used at the sibling level.  Some
 * cores like POWER7 prefer to use lower numbered SMT threads.  In the
 * case of POWER7, it can move to lower SMT modes only when higher
 * threads are idle.  When in lower SMT modes, the threads will
 * perform better since they share less core resources.  Hence when we
 * have idle threads, we want them to be the higher ones.
 *
 * This packing function is run on idle threads.  It checks to see if
 * the busiest CPU in this domain (core in the P7 case) has a higher
 * CPU number than the packing function is being run on.  Here we are
 * assuming lower CPU number will be equivalent to lower a SMT thread
 * number.
 *
 * Return: 1 when packing is required and a task should be moved to
 * this CPU.  The amount of the imbalance is returned in *imbalance.
 *
 * @env: The load balancing environment.
 * @sds: Statistics of the sched_domain which is to be packed
 */
static int check_asym_packing(struct lb_env *env, struct sd_lb_stats *sds)
{
	int busiest_cpu;

	if (!(env->sd->flags & SD_ASYM_PACKING))
		return 0;

	if (env->idle == CPU_NOT_IDLE)
		return 0;

	if (!sds->busiest)
		return 0;

	busiest_cpu = group_first_cpu(sds->busiest);
	if (env->dst_cpu > busiest_cpu)
		return 0;

	env->imbalance = DIV_ROUND_CLOSEST(
		sds->busiest_stat.avg_load * sds->busiest_stat.group_capacity,
		SCHED_CAPACITY_SCALE);

	return 1;
}

/**
 * fix_small_imbalance - Calculate the minor imbalance that exists
 *			amongst the groups of a sched_domain, during
 *			load balancing.
 * @env: The load balancing environment.
 * @sds: Statistics of the sched_domain whose imbalance is to be calculated.
 */
static inline
void fix_small_imbalance(struct lb_env *env, struct sd_lb_stats *sds)
{
	unsigned long tmp, capa_now = 0, capa_move = 0;
	unsigned int imbn = 2;
	unsigned long scaled_busy_load_per_task;
	struct sg_lb_stats *local, *busiest;

	local = &sds->local_stat;
	busiest = &sds->busiest_stat;

	if (!local->sum_nr_running)
		local->load_per_task = cpu_avg_load_per_task(env->dst_cpu);
	else if (busiest->load_per_task > local->load_per_task)
		imbn = 1;

	scaled_busy_load_per_task =
		(busiest->load_per_task * SCHED_CAPACITY_SCALE) /
		busiest->group_capacity;

	if (busiest->avg_load + scaled_busy_load_per_task >=
	    local->avg_load + (scaled_busy_load_per_task * imbn)) {
		env->imbalance = busiest->load_per_task;
		return;
	}

	/*
	 * OK, we don't have enough imbalance to justify moving tasks,
	 * however we may be able to increase total CPU capacity used by
	 * moving them.
	 */

	capa_now += busiest->group_capacity *
			min(busiest->load_per_task, busiest->avg_load);
	capa_now += local->group_capacity *
			min(local->load_per_task, local->avg_load);
	capa_now /= SCHED_CAPACITY_SCALE;

	/* Amount of load we'd subtract */
	if (busiest->avg_load > scaled_busy_load_per_task) {
		capa_move += busiest->group_capacity *
			    min(busiest->load_per_task,
				busiest->avg_load - scaled_busy_load_per_task);
	}

	/* Amount of load we'd add */
	if (busiest->avg_load * busiest->group_capacity <
	    busiest->load_per_task * SCHED_CAPACITY_SCALE) {
		tmp = (busiest->avg_load * busiest->group_capacity) /
		      local->group_capacity;
	} else {
		tmp = (busiest->load_per_task * SCHED_CAPACITY_SCALE) /
		      local->group_capacity;
	}
	capa_move += local->group_capacity *
		    min(local->load_per_task, local->avg_load + tmp);
	capa_move /= SCHED_CAPACITY_SCALE;

	/* Move if we gain throughput */
	if (capa_move > capa_now)
		env->imbalance = busiest->load_per_task;
}

/**
 * calculate_imbalance - Calculate the amount of imbalance present within the
 *			 groups of a given sched_domain during load balance.
 * @env: load balance environment
 * @sds: statistics of the sched_domain whose imbalance is to be calculated.
 */
static inline void calculate_imbalance(struct lb_env *env, struct sd_lb_stats *sds)
{
	unsigned long max_pull, load_above_capacity = ~0UL;
	struct sg_lb_stats *local, *busiest;

	local = &sds->local_stat;
	busiest = &sds->busiest_stat;

	if (busiest->group_type == group_imbalanced) {
		/*
		 * In the group_imb case we cannot rely on group-wide averages
		 * to ensure cpu-load equilibrium, look at wider averages. XXX
		 */
		busiest->load_per_task =
			min(busiest->load_per_task, sds->avg_load);
	}

	/*
	 * Avg load of busiest sg can be less and avg load of local sg can
	 * be greater than avg load across all sgs of sd because avg load
	 * factors in sg capacity and sgs with smaller group_type are
	 * skipped when updating the busiest sg:
	 */
	if (busiest->avg_load <= sds->avg_load ||
	    local->avg_load >= sds->avg_load) {
		env->imbalance = 0;
		return fix_small_imbalance(env, sds);
	}

	/*
	 * If there aren't any idle cpus, avoid creating some.
	 */
	if (busiest->group_type == group_overloaded &&
	    local->group_type   == group_overloaded) {
		load_above_capacity = busiest->sum_nr_running * SCHED_CAPACITY_SCALE;
		if (load_above_capacity > busiest->group_capacity) {
			load_above_capacity -= busiest->group_capacity;
			load_above_capacity *= scale_load_down(NICE_0_LOAD);
			load_above_capacity /= busiest->group_capacity;
		} else
			load_above_capacity = ~0UL;
	}

	/*
	 * We're trying to get all the cpus to the average_load, so we don't
	 * want to push ourselves above the average load, nor do we wish to
	 * reduce the max loaded cpu below the average load. At the same time,
	 * we also don't want to reduce the group load below the group
	 * capacity. Thus we look for the minimum possible imbalance.
	 */
	max_pull = min(busiest->avg_load - sds->avg_load, load_above_capacity);

	/* How much load to actually move to equalise the imbalance */
	env->imbalance = min(
		max_pull * busiest->group_capacity,
		(sds->avg_load - local->avg_load) * local->group_capacity
	) / SCHED_CAPACITY_SCALE;

	/*
	 * if *imbalance is less than the average load per runnable task
	 * there is no guarantee that any tasks will be moved so we'll have
	 * a think about bumping its value to force at least one task to be
	 * moved
	 */
	if (env->imbalance < busiest->load_per_task)
		return fix_small_imbalance(env, sds);
}

/******* find_busiest_group() helpers end here *********************/

/**
 * find_busiest_group - Returns the busiest group within the sched_domain
 * if there is an imbalance.
 *
 * Also calculates the amount of weighted load which should be moved
 * to restore balance.
 *
 * @env: The load balancing environment.
 *
 * Return:	- The busiest group if imbalance exists.
 */
static struct sched_group *find_busiest_group(struct lb_env *env)
{
	struct sg_lb_stats *local, *busiest;
	struct sd_lb_stats sds;

	init_sd_lb_stats(&sds);

	/*
	 * Compute the various statistics relavent for load balancing at
	 * this level.
	 */
	update_sd_lb_stats(env, &sds);

	if (energy_aware() && !env->dst_rq->rd->overutilized)
		goto out_balanced;

	local = &sds.local_stat;
	busiest = &sds.busiest_stat;

	/* ASYM feature bypasses nice load balance check */
	if (check_asym_packing(env, &sds))
		return sds.busiest;

	/* There is no busy sibling group to pull tasks from */
	if (!sds.busiest || busiest->sum_nr_running == 0)
		goto out_balanced;

	if (env->flags & LBF_BIG_TASK_ACTIVE_BALANCE)
		goto force_balance;

	if (bail_inter_cluster_balance(env, &sds))
		goto out_balanced;

	sds.avg_load = (SCHED_CAPACITY_SCALE * sds.total_load)
						/ sds.total_capacity;

	/*
	 * If the busiest group is imbalanced the below checks don't
	 * work because they assume all things are equal, which typically
	 * isn't true due to cpus_allowed constraints and the like.
	 */
	if (busiest->group_type == group_imbalanced)
		goto force_balance;

	/* SD_BALANCE_NEWIDLE trumps SMP nice when underutilized */
	if (env->idle == CPU_NEWLY_IDLE && group_has_capacity(env, local) &&
	    busiest->group_no_capacity)
		goto force_balance;

	/*
	 * If the local group is busier than the selected busiest group
	 * don't try and pull any tasks.
	 */
	if (local->avg_load >= busiest->avg_load)
		goto out_balanced;

	/*
	 * Don't pull any tasks if this group is already above the domain
	 * average load.
	 */
	if (local->avg_load >= sds.avg_load)
		goto out_balanced;

	if (env->idle == CPU_IDLE) {
		/*
		 * This cpu is idle. If the busiest group is not overloaded
		 * and there is no imbalance between this and busiest group
		 * wrt idle cpus, it is balanced. The imbalance becomes
		 * significant if the diff is greater than 1 otherwise we
		 * might end up to just move the imbalance on another group
		 */
		if ((busiest->group_type != group_overloaded) &&
				(local->idle_cpus <= (busiest->idle_cpus + 1)))
			goto out_balanced;
	} else {
		/*
		 * In the CPU_NEWLY_IDLE, CPU_NOT_IDLE cases, use
		 * imbalance_pct to be conservative.
		 */
		if (100 * busiest->avg_load <=
				env->sd->imbalance_pct * local->avg_load)
			goto out_balanced;
	}

force_balance:
	/* Looks like there is an imbalance. Compute it */
	calculate_imbalance(env, &sds);
	return sds.busiest;

out_balanced:
	env->imbalance = 0;
	return NULL;
}

/*
 * find_busiest_queue - find the busiest runqueue among the cpus in group.
 */
static struct rq *find_busiest_queue(struct lb_env *env,
				     struct sched_group *group)
{
	struct rq *busiest = NULL, *rq;
	unsigned long busiest_load = 0, busiest_capacity = 1;
	int i;

#ifdef CONFIG_SCHED_HMP
	return find_busiest_queue_hmp(env, group);
#endif

	for_each_cpu_and(i, sched_group_cpus(group), env->cpus) {
		unsigned long capacity, wl;
		enum fbq_type rt;

		rq = cpu_rq(i);
		rt = fbq_classify_rq(rq);

		/*
		 * We classify groups/runqueues into three groups:
		 *  - regular: there are !numa tasks
		 *  - remote:  there are numa tasks that run on the 'wrong' node
		 *  - all:     there is no distinction
		 *
		 * In order to avoid migrating ideally placed numa tasks,
		 * ignore those when there's better options.
		 *
		 * If we ignore the actual busiest queue to migrate another
		 * task, the next balance pass can still reduce the busiest
		 * queue by moving tasks around inside the node.
		 *
		 * If we cannot move enough load due to this classification
		 * the next pass will adjust the group classification and
		 * allow migration of more tasks.
		 *
		 * Both cases only affect the total convergence complexity.
		 */
		if (rt > env->fbq_type)
			continue;

		capacity = capacity_of(i);

		wl = weighted_cpuload(i);

		/*
		 * When comparing with imbalance, use weighted_cpuload()
		 * which is not scaled with the cpu capacity.
		 */

		if (rq->nr_running == 1 && wl > env->imbalance &&
		    !check_cpu_capacity(rq, env->sd))
			continue;

		/*
		 * For the load comparisons with the other cpu's, consider
		 * the weighted_cpuload() scaled with the cpu capacity, so
		 * that the load can be moved away from the cpu that is
		 * potentially running at a lower capacity.
		 *
		 * Thus we're looking for max(wl_i / capacity_i), crosswise
		 * multiplication to rid ourselves of the division works out
		 * to: wl_i * capacity_j > wl_j * capacity_i;  where j is
		 * our previous maximum.
		 */
		if (wl * busiest_capacity > busiest_load * capacity) {
			busiest_load = wl;
			busiest_capacity = capacity;
			busiest = rq;
		}
	}

	return busiest;
}

/*
 * Max backoff if we encounter pinned tasks. Pretty arbitrary value, but
 * so long as it is large enough.
 */
#define MAX_PINNED_INTERVAL	16
#define NEED_ACTIVE_BALANCE_THRESHOLD 10

static int need_active_balance(struct lb_env *env)
{
	struct sched_domain *sd = env->sd;

	if (env->flags & LBF_BIG_TASK_ACTIVE_BALANCE)
		return 1;

	if (env->idle == CPU_NEWLY_IDLE) {

		/*
		 * ASYM_PACKING needs to force migrate tasks from busy but
		 * higher numbered CPUs in order to pack all tasks in the
		 * lowest numbered CPUs.
		 */
		if ((sd->flags & SD_ASYM_PACKING) && env->src_cpu > env->dst_cpu)
			return 1;
	}

	/*
	 * The dst_cpu is idle and the src_cpu CPU has only 1 CFS task.
	 * It's worth migrating the task if the src_cpu's capacity is reduced
	 * because of other sched_class or IRQs if more capacity stays
	 * available on dst_cpu.
	 */
	if ((env->idle != CPU_NOT_IDLE) &&
	    (env->src_rq->cfs.h_nr_running == 1)) {
		if ((check_cpu_capacity(env->src_rq, sd)) &&
		    (capacity_of(env->src_cpu)*sd->imbalance_pct < capacity_of(env->dst_cpu)*100))
			return 1;
	}

<<<<<<< HEAD
	return unlikely(sd->nr_balance_failed >
			sd->cache_nice_tries + NEED_ACTIVE_BALANCE_THRESHOLD);
}

static int group_balance_cpu_not_isolated(struct sched_group *sg)
{
	cpumask_t cpus;

	cpumask_and(&cpus, sched_group_cpus(sg), sched_group_mask(sg));
	cpumask_andnot(&cpus, &cpus, cpu_isolated_mask);
	return cpumask_first(&cpus);
=======
	if ((capacity_of(env->src_cpu) < capacity_of(env->dst_cpu)) &&
				env->src_rq->cfs.h_nr_running == 1 &&
				cpu_overutilized(env->src_cpu) &&
				!cpu_overutilized(env->dst_cpu)) {
			return 1;
	}

	return unlikely(sd->nr_balance_failed > sd->cache_nice_tries+2);
>>>>>>> dcb61100
}

static int active_load_balance_cpu_stop(void *data);

static int should_we_balance(struct lb_env *env)
{
	struct sched_group *sg = env->sd->groups;
	struct cpumask *sg_cpus, *sg_mask;
	int cpu, balance_cpu = -1;

	/*
	 * In the newly idle case, we will allow all the cpu's
	 * to do the newly idle load balance.
	 */
	if (env->idle == CPU_NEWLY_IDLE)
		return 1;

	sg_cpus = sched_group_cpus(sg);
	sg_mask = sched_group_mask(sg);
	/* Try to find first idle cpu */
	for_each_cpu_and(cpu, sg_cpus, env->cpus) {
		if (!cpumask_test_cpu(cpu, sg_mask) || !idle_cpu(cpu) ||
		    cpu_isolated(cpu))
			continue;

		balance_cpu = cpu;
		break;
	}

	if (balance_cpu == -1)
		balance_cpu = group_balance_cpu_not_isolated(sg);

	/*
	 * First idle cpu or the first cpu(busiest) in this sched group
	 * is eligible for doing load balancing at this and above domains.
	 */
	return balance_cpu == env->dst_cpu;
}

/*
 * Check this_cpu to ensure it is balanced within domain. Attempt to move
 * tasks if there is an imbalance.
 */
static int load_balance(int this_cpu, struct rq *this_rq,
			struct sched_domain *sd, enum cpu_idle_type idle,
			int *continue_balancing)
{
	int ld_moved = 0, cur_ld_moved, active_balance = 0;
	struct sched_domain *sd_parent = sd->parent;
	struct sched_group *group = NULL;
	struct rq *busiest = NULL;
	unsigned long flags;
	struct cpumask *cpus = this_cpu_cpumask_var_ptr(load_balance_mask);

	struct lb_env env = {
		.sd			= sd,
		.dst_cpu		= this_cpu,
		.dst_rq			= this_rq,
		.dst_grpmask		= sched_group_cpus(sd->groups),
		.idle			= idle,
		.loop_break		= sched_nr_migrate_break,
		.cpus			= cpus,
		.fbq_type		= all,
		.tasks			= LIST_HEAD_INIT(env.tasks),
		.imbalance		= 0,
		.flags			= 0,
		.loop			= 0,
		.busiest_nr_running     = 0,
		.busiest_grp_capacity   = 0,
		.boost_policy		= sched_boost_policy(),
	};

	/*
	 * For NEWLY_IDLE load_balancing, we don't need to consider
	 * other cpus in our group
	 */
	if (idle == CPU_NEWLY_IDLE)
		env.dst_grpmask = NULL;

	cpumask_copy(cpus, cpu_active_mask);

	schedstat_inc(sd->lb_count[idle]);

redo:
	if (!should_we_balance(&env)) {
		*continue_balancing = 0;
		goto out_balanced;
	}

	group = find_busiest_group(&env);
	if (!group) {
		schedstat_inc(sd->lb_nobusyg[idle]);
		goto out_balanced;
	}

	busiest = find_busiest_queue(&env, group);
	if (!busiest) {
		schedstat_inc(sd->lb_nobusyq[idle]);
		goto out_balanced;
	}

	BUG_ON(busiest == env.dst_rq);

	schedstat_add(sd->lb_imbalance[idle], env.imbalance);

	env.src_cpu = busiest->cpu;
	env.src_rq = busiest;

	ld_moved = 0;
	if (busiest->nr_running > 1) {
		/*
		 * Attempt to move tasks. If find_busiest_group has found
		 * an imbalance but busiest->nr_running <= 1, the group is
		 * still unbalanced. ld_moved simply stays zero, so it is
		 * correctly treated as an imbalance.
		 */
		env.flags |= LBF_ALL_PINNED;
		env.loop_max  = min(sysctl_sched_nr_migrate, busiest->nr_running);

more_balance:
		raw_spin_lock_irqsave(&busiest->lock, flags);

		/* The world might have changed. Validate assumptions */
		if (busiest->nr_running <= 1) {
			raw_spin_unlock_irqrestore(&busiest->lock, flags);
			env.flags &= ~LBF_ALL_PINNED;
			goto no_move;
		}

		/*
		 * cur_ld_moved - load moved in current iteration
		 * ld_moved     - cumulative load moved across iterations
		 */
		cur_ld_moved = detach_tasks(&env);
		/*
		 * We want to potentially lower env.src_cpu's OPP.
		 */
		if (cur_ld_moved)
			update_capacity_of(env.src_cpu);

		/*
		 * We've detached some tasks from busiest_rq. Every
		 * task is masked "TASK_ON_RQ_MIGRATING", so we can safely
		 * unlock busiest->lock, and we are able to be sure
		 * that nobody can manipulate the tasks in parallel.
		 * See task_rq_lock() family for the details.
		 */

		raw_spin_unlock(&busiest->lock);

		if (cur_ld_moved) {
			attach_tasks(&env);
			ld_moved += cur_ld_moved;
		}

		local_irq_restore(flags);

		if (env.flags & LBF_NEED_BREAK) {
			env.flags &= ~LBF_NEED_BREAK;
			goto more_balance;
		}

		/*
		 * Revisit (affine) tasks on src_cpu that couldn't be moved to
		 * us and move them to an alternate dst_cpu in our sched_group
		 * where they can run. The upper limit on how many times we
		 * iterate on same src_cpu is dependent on number of cpus in our
		 * sched_group.
		 *
		 * This changes load balance semantics a bit on who can move
		 * load to a given_cpu. In addition to the given_cpu itself
		 * (or a ilb_cpu acting on its behalf where given_cpu is
		 * nohz-idle), we now have balance_cpu in a position to move
		 * load to given_cpu. In rare situations, this may cause
		 * conflicts (balance_cpu and given_cpu/ilb_cpu deciding
		 * _independently_ and at _same_ time to move some load to
		 * given_cpu) causing exceess load to be moved to given_cpu.
		 * This however should not happen so much in practice and
		 * moreover subsequent load balance cycles should correct the
		 * excess load moved.
		 */
		if ((env.flags & LBF_DST_PINNED) && env.imbalance > 0) {

			/* Prevent to re-select dst_cpu via env's cpus */
			cpumask_clear_cpu(env.dst_cpu, env.cpus);

			env.dst_rq	 = cpu_rq(env.new_dst_cpu);
			env.dst_cpu	 = env.new_dst_cpu;
			env.flags	&= ~LBF_DST_PINNED;
			env.loop	 = 0;
			env.loop_break	 = sched_nr_migrate_break;

			/*
			 * Go back to "more_balance" rather than "redo" since we
			 * need to continue with same src_cpu.
			 */
			goto more_balance;
		}

		/*
		 * We failed to reach balance because of affinity.
		 */
		if (sd_parent) {
			int *group_imbalance = &sd_parent->groups->sgc->imbalance;

			if ((env.flags & LBF_SOME_PINNED) && env.imbalance > 0)
				*group_imbalance = 1;
		}

		/* All tasks on this runqueue were pinned by CPU affinity */
		if (unlikely(env.flags & LBF_ALL_PINNED)) {
			cpumask_clear_cpu(cpu_of(busiest), cpus);
			if (!cpumask_empty(cpus)) {
				env.loop = 0;
				env.loop_break = sched_nr_migrate_break;
				goto redo;
			}
			goto out_all_pinned;
		}
	}

no_move:
	if (!ld_moved) {
		if (!(env.flags & LBF_BIG_TASK_ACTIVE_BALANCE))
			schedstat_inc(sd->lb_failed[idle]);
		/*
		 * Increment the failure counter only on periodic balance.
		 * We do not want newidle balance, which can be very
		 * frequent, pollute the failure counter causing
		 * excessive cache_hot migrations and active balances.
		 */
<<<<<<< HEAD
		if (idle != CPU_NEWLY_IDLE &&
		    !(env.flags & LBF_BIG_TASK_ACTIVE_BALANCE))
			sd->nr_balance_failed++;
=======
		if (idle != CPU_NEWLY_IDLE)
			if (env.src_grp_nr_running > 1)
				sd->nr_balance_failed++;
>>>>>>> dcb61100

		if (need_active_balance(&env)) {
			raw_spin_lock_irqsave(&busiest->lock, flags);

			/* don't kick the active_load_balance_cpu_stop,
			 * if the curr task on busiest cpu can't be
			 * moved to this_cpu
			 */
			if (!cpumask_test_cpu(this_cpu,
					tsk_cpus_allowed(busiest->curr))) {
				raw_spin_unlock_irqrestore(&busiest->lock,
							    flags);
				env.flags |= LBF_ALL_PINNED;
				goto out_one_pinned;
			}

			/*
			 * ->active_balance synchronizes accesses to
			 * ->active_balance_work.  Once set, it's cleared
			 * only after active load balance is finished.
			 */
			if (!busiest->active_balance &&
			    !cpu_isolated(cpu_of(busiest))) {
				busiest->active_balance = 1;
				busiest->push_cpu = this_cpu;
				active_balance = 1;
			}
			raw_spin_unlock_irqrestore(&busiest->lock, flags);

			if (active_balance) {
				stop_one_cpu_nowait(cpu_of(busiest),
					active_load_balance_cpu_stop, busiest,
					&busiest->active_balance_work);
				*continue_balancing = 0;
			}

			/* We've kicked active balancing, force task migration. */
			sd->nr_balance_failed = sd->cache_nice_tries +
					NEED_ACTIVE_BALANCE_THRESHOLD - 1;
		}
	} else {
		sd->nr_balance_failed = 0;

		/* Assumes one 'busiest' cpu that we pulled tasks from */
		if (!same_freq_domain(this_cpu, cpu_of(busiest))) {
			int check_groups = !!(env.flags &
					 LBF_MOVED_RELATED_THREAD_GROUP_TASK);

			check_for_freq_change(this_rq, false, check_groups);
			check_for_freq_change(busiest, false, check_groups);
		} else {
			check_for_freq_change(this_rq, true, false);
		}
	}

	if (likely(!active_balance)) {
		/* We were unbalanced, so reset the balancing interval */
		sd->balance_interval = sd->min_interval;
	} else {
		/*
		 * If we've begun active balancing, start to back off. This
		 * case may not be covered by the all_pinned logic if there
		 * is only 1 task on the busy runqueue (because we don't call
		 * detach_tasks).
		 */
		if (sd->balance_interval < sd->max_interval)
			sd->balance_interval *= 2;
	}

	goto out;

out_balanced:
	/*
	 * We reach balance although we may have faced some affinity
	 * constraints. Clear the imbalance flag if it was set.
	 */
	if (sd_parent) {
		int *group_imbalance = &sd_parent->groups->sgc->imbalance;

		if (*group_imbalance)
			*group_imbalance = 0;
	}

out_all_pinned:
	/*
	 * We reach balance because all tasks are pinned at this level so
	 * we can't migrate them. Let the imbalance flag set so parent level
	 * can try to migrate them.
	 */
	schedstat_inc(sd->lb_balanced[idle]);

	sd->nr_balance_failed = 0;

out_one_pinned:
	/* tune up the balancing interval */
	if (((env.flags & LBF_ALL_PINNED) &&
			sd->balance_interval < MAX_PINNED_INTERVAL) ||
			(sd->balance_interval < sd->max_interval))
		sd->balance_interval *= 2;

	ld_moved = 0;
out:
	trace_sched_load_balance(this_cpu, idle, *continue_balancing,
				 group ? group->cpumask[0] : 0,
				 busiest ? busiest->nr_running : 0,
				 env.imbalance, env.flags, ld_moved,
				 sd->balance_interval);
	return ld_moved;
}

static inline unsigned long
get_sd_balance_interval(struct sched_domain *sd, int cpu_busy)
{
	unsigned long interval = sd->balance_interval;

	if (cpu_busy)
		interval *= sd->busy_factor;

	/* scale ms to jiffies */
	interval = msecs_to_jiffies(interval);
	interval = clamp(interval, 1UL, max_load_balance_interval);

	return interval;
}

static inline void
update_next_balance(struct sched_domain *sd, unsigned long *next_balance)
{
	unsigned long interval, next;

	/* used by idle balance, so cpu_busy = 0 */
	interval = get_sd_balance_interval(sd, 0);
	next = sd->last_balance + interval;

	if (time_after(*next_balance, next))
		*next_balance = next;
}

/*
 * idle_balance is called by schedule() if this_cpu is about to become
 * idle. Attempts to pull tasks from other CPUs.
 */
static int idle_balance(struct rq *this_rq)
{
	unsigned long next_balance = jiffies + HZ;
	int this_cpu = this_rq->cpu;
	struct sched_domain *sd;
	int pulled_task = 0;
	u64 curr_cost = 0;
	long removed_util=0;

	if (cpu_isolated(this_cpu))
		return 0;

	/*
	 * We must set idle_stamp _before_ calling idle_balance(), such that we
	 * measure the duration of idle_balance() as idle time.
	 */
	this_rq->idle_stamp = rq_clock(this_rq);

	if (!energy_aware() &&
	    (this_rq->avg_idle < sysctl_sched_migration_cost ||
	     !this_rq->rd->overload)) {
		rcu_read_lock();
		sd = rcu_dereference_check_sched_domain(this_rq->sd);
		if (sd)
			update_next_balance(sd, &next_balance);
		rcu_read_unlock();

		goto out;
	}

	raw_spin_unlock(&this_rq->lock);

	/*
	 * If removed_util_avg is !0 we most probably migrated some task away
	 * from this_cpu. In this case we might be willing to trigger an OPP
	 * update, but we want to do so if we don't find anybody else to pull
	 * here (we will trigger an OPP update with the pulled task's enqueue
	 * anyway).
	 *
	 * Record removed_util before calling update_blocked_averages, and use
	 * it below (before returning) to see if an OPP update is required.
	 */
	removed_util = atomic_long_read(&(this_rq->cfs).removed_util_avg);
	update_blocked_averages(this_cpu);
	rcu_read_lock();
	for_each_domain(this_cpu, sd) {
		int continue_balancing = 1;
		u64 t0, domain_cost;

		if (!(sd->flags & SD_LOAD_BALANCE))
			continue;

		if (this_rq->avg_idle < curr_cost + sd->max_newidle_lb_cost) {
			update_next_balance(sd, &next_balance);
			break;
		}

		if (sd->flags & SD_BALANCE_NEWIDLE) {
			t0 = sched_clock_cpu(this_cpu);

			pulled_task = load_balance(this_cpu, this_rq,
						   sd, CPU_NEWLY_IDLE,
						   &continue_balancing);

			domain_cost = sched_clock_cpu(this_cpu) - t0;
			if (domain_cost > sd->max_newidle_lb_cost)
				sd->max_newidle_lb_cost = domain_cost;

			curr_cost += domain_cost;
		}

		update_next_balance(sd, &next_balance);

		/*
		 * Stop searching for tasks to pull if there are
		 * now runnable tasks on the balance rq or if
		 * continue_balancing has been unset (only possible
		 * due to active migration).
		 */
		if (pulled_task || this_rq->nr_running > 0 ||
						!continue_balancing)
			break;
	}
	rcu_read_unlock();

	raw_spin_lock(&this_rq->lock);

	if (curr_cost > this_rq->max_idle_balance_cost)
		this_rq->max_idle_balance_cost = curr_cost;

	/*
	 * While browsing the domains, we released the rq lock, a task could
	 * have been enqueued in the meantime. Since we're not going idle,
	 * pretend we pulled a task.
	 */
	if (this_rq->cfs.h_nr_running && !pulled_task)
		pulled_task = 1;

out:
	/* Move the next balance forward */
	if (time_after(this_rq->next_balance, next_balance))
		this_rq->next_balance = next_balance;

	/* Is there a task of a high priority class? */
	if (this_rq->nr_running != this_rq->cfs.h_nr_running)
		pulled_task = -1;

	if (pulled_task)
		this_rq->idle_stamp = 0;
	else if (removed_util) {
		/*
		 * No task pulled and someone has been migrated away.
		 * Good case to trigger an OPP update.
		 */
		update_capacity_of(this_cpu);
	}

	return pulled_task;
}

/*
 * active_load_balance_cpu_stop is run by cpu stopper. It pushes
 * running tasks off the busiest CPU onto idle CPUs. It requires at
 * least 1 task to be running on each physical CPU where possible, and
 * avoids physical / logical imbalances.
 */
static int active_load_balance_cpu_stop(void *data)
{
	struct rq *busiest_rq = data;
	int busiest_cpu = cpu_of(busiest_rq);
	int target_cpu = busiest_rq->push_cpu;
	struct rq *target_rq = cpu_rq(target_cpu);
	struct sched_domain *sd = NULL;
	struct task_struct *p = NULL;
	struct task_struct *push_task;
	int push_task_detached = 0;
	struct lb_env env = {
		.sd			= sd,
		.dst_cpu		= target_cpu,
		.dst_rq			= target_rq,
		.src_cpu		= busiest_rq->cpu,
		.src_rq			= busiest_rq,
		.idle			= CPU_IDLE,
		.busiest_nr_running	= 0,
		.busiest_grp_capacity	= 0,
		.flags			= 0,
		.loop			= 0,
		.boost_policy		= sched_boost_policy(),
	};
	bool moved = false;

	raw_spin_lock_irq(&busiest_rq->lock);

	/* make sure the requested cpu hasn't gone down in the meantime */
	if (unlikely(busiest_cpu != smp_processor_id() ||
		     !busiest_rq->active_balance))
		goto out_unlock;

	/* Is there any task to move? */
	if (busiest_rq->nr_running <= 1)
		goto out_unlock;

	/*
	 * This condition is "impossible", if it occurs
	 * we need to fix it. Originally reported by
	 * Bjorn Helgaas on a 128-cpu setup.
	 */
	BUG_ON(busiest_rq == target_rq);

	push_task = busiest_rq->push_task;
	target_cpu = busiest_rq->push_cpu;
	if (push_task) {
		if (task_on_rq_queued(push_task) &&
			push_task->state == TASK_RUNNING &&
			task_cpu(push_task) == busiest_cpu &&
					cpu_online(target_cpu)) {
			detach_task(push_task, &env);
			push_task_detached = 1;
			moved = true;
		}
		goto out_unlock;
	}

	/* Search for an sd spanning us and the target CPU. */
	rcu_read_lock();
	for_each_domain(target_cpu, sd) {
		if ((sd->flags & SD_LOAD_BALANCE) &&
		    cpumask_test_cpu(busiest_cpu, sched_domain_span(sd)))
				break;
	}

	if (likely(sd)) {
		env.sd = sd;
		schedstat_inc(sd->alb_count);

		p = detach_one_task(&env);
		if (p) {
			schedstat_inc(sd->alb_pushed);
			/*
			 * We want to potentially lower env.src_cpu's OPP.
			 */
			update_capacity_of(env.src_cpu);
			/* Active balancing done, reset the failure counter. */
			sd->nr_balance_failed = 0;
			moved = true;
		} else {
			schedstat_inc(sd->alb_failed);
		}
	}
	rcu_read_unlock();
out_unlock:
	busiest_rq->active_balance = 0;
	push_task = busiest_rq->push_task;
	target_cpu = busiest_rq->push_cpu;

	if (push_task)
		busiest_rq->push_task = NULL;

	raw_spin_unlock(&busiest_rq->lock);

	if (push_task) {
		if (push_task_detached)
			attach_one_task(target_rq, push_task);
		put_task_struct(push_task);
		clear_reserved(target_cpu);
	}

	if (p)
		attach_one_task(target_rq, p);

	local_irq_enable();

	if (moved && !same_freq_domain(busiest_cpu, target_cpu)) {
		int check_groups = !!(env.flags &
					 LBF_MOVED_RELATED_THREAD_GROUP_TASK);
		check_for_freq_change(busiest_rq, false, check_groups);
		check_for_freq_change(target_rq, false, check_groups);
	} else if (moved) {
		check_for_freq_change(target_rq, true, false);
	}

	return 0;
}

static inline int on_null_domain(struct rq *rq)
{
	return unlikely(!rcu_dereference_sched(rq->sd));
}

#ifdef CONFIG_NO_HZ_COMMON
/*
 * idle load balancing details
 * - When one of the busy CPUs notice that there may be an idle rebalancing
 *   needed, they will kick the idle load balancer, which then does idle
 *   load balancing for all the idle CPUs.
 */
static struct {
	cpumask_var_t idle_cpus_mask;
	atomic_t nr_cpus;
	unsigned long next_balance;     /* in jiffy units */
} nohz ____cacheline_aligned;

static inline int find_new_ilb(int type)
{
	int ilb = cpumask_first(nohz.idle_cpus_mask);

#ifdef CONFIG_SCHED_HMP
	return find_new_hmp_ilb(type);
#endif

	if (ilb < nr_cpu_ids && idle_cpu(ilb))
		return ilb;

	return nr_cpu_ids;
}

/*
 * Kick a CPU to do the nohz balancing, if it is time for it. We pick the
 * nohz_load_balancer CPU (if there is one) otherwise fallback to any idle
 * CPU (if there is one).
 */
static void nohz_balancer_kick(int type)
{
	int ilb_cpu;

	nohz.next_balance++;

	ilb_cpu = find_new_ilb(type);

	if (ilb_cpu >= nr_cpu_ids)
		return;

	if (test_and_set_bit(NOHZ_BALANCE_KICK, nohz_flags(ilb_cpu)))
		return;
	/*
	 * Use smp_send_reschedule() instead of resched_cpu().
	 * This way we generate a sched IPI on the target cpu which
	 * is idle. And the softirq performing nohz idle load balance
	 * will be run before returning from the IPI.
	 */
	smp_send_reschedule(ilb_cpu);
	return;
}

void nohz_balance_clear_nohz_mask(int cpu)
{
	if (likely(cpumask_test_cpu(cpu, nohz.idle_cpus_mask))) {
		cpumask_clear_cpu(cpu, nohz.idle_cpus_mask);
		atomic_dec(&nohz.nr_cpus);
	}
}

void nohz_balance_exit_idle(unsigned int cpu)
{
	if (unlikely(test_bit(NOHZ_TICK_STOPPED, nohz_flags(cpu)))) {
		/*
		 * Completely isolated CPUs don't ever set, so we must test.
		 */
		nohz_balance_clear_nohz_mask(cpu);
		clear_bit(NOHZ_TICK_STOPPED, nohz_flags(cpu));
	}
}

static inline void set_cpu_sd_state_busy(void)
{
	struct sched_domain *sd;
	int cpu = smp_processor_id();

	rcu_read_lock();
	sd = rcu_dereference(per_cpu(sd_llc, cpu));

	if (!sd || !sd->nohz_idle)
		goto unlock;
	sd->nohz_idle = 0;

	atomic_inc(&sd->shared->nr_busy_cpus);
unlock:
	rcu_read_unlock();
}

void set_cpu_sd_state_idle(void)
{
	struct sched_domain *sd;
	int cpu = smp_processor_id();

	rcu_read_lock();
	sd = rcu_dereference(per_cpu(sd_llc, cpu));

	if (!sd || sd->nohz_idle)
		goto unlock;
	sd->nohz_idle = 1;

	atomic_dec(&sd->shared->nr_busy_cpus);
unlock:
	rcu_read_unlock();
}

/*
 * This routine will record that the cpu is going idle with tick stopped.
 * This info will be used in performing idle load balancing in the future.
 */
void nohz_balance_enter_idle(int cpu)
{
	/*
	 * If this cpu is going down, then nothing needs to be done.
	 */
	if (!cpu_active(cpu))
		return;

	if (test_bit(NOHZ_TICK_STOPPED, nohz_flags(cpu)))
		return;

	/*
	 * If we're a completely isolated CPU, we don't play.
	 */
	if (on_null_domain(cpu_rq(cpu)) || cpu_isolated(cpu))
		return;

	cpumask_set_cpu(cpu, nohz.idle_cpus_mask);
	atomic_inc(&nohz.nr_cpus);
	set_bit(NOHZ_TICK_STOPPED, nohz_flags(cpu));
}
#endif

static DEFINE_SPINLOCK(balancing);

/*
 * Scale the max load_balance interval with the number of CPUs in the system.
 * This trades load-balance latency on larger machines for less cross talk.
 */
void update_max_interval(void)
{
	cpumask_t avail_mask;
	unsigned int available_cpus;

	cpumask_andnot(&avail_mask, cpu_online_mask, cpu_isolated_mask);
	available_cpus = cpumask_weight(&avail_mask);

	max_load_balance_interval = HZ*available_cpus/10;
}

/*
 * It checks each scheduling domain to see if it is due to be balanced,
 * and initiates a balancing operation if so.
 *
 * Balancing parameters are set up in init_sched_domains.
 */
static void rebalance_domains(struct rq *rq, enum cpu_idle_type idle)
{
	int continue_balancing = 1;
	int cpu = rq->cpu;
	unsigned long interval;
	struct sched_domain *sd;
	/* Earliest time when we have to do rebalance again */
	unsigned long next_balance = jiffies + 60*HZ;
	int update_next_balance = 0;
	int need_serialize, need_decay = 0;
	u64 max_cost = 0;

	update_blocked_averages(cpu);

	rcu_read_lock();
	for_each_domain(cpu, sd) {
		/*
		 * Decay the newidle max times here because this is a regular
		 * visit to all the domains. Decay ~1% per second.
		 */
		if (time_after(jiffies, sd->next_decay_max_lb_cost)) {
			sd->max_newidle_lb_cost =
				(sd->max_newidle_lb_cost * 253) / 256;
			sd->next_decay_max_lb_cost = jiffies + HZ;
			need_decay = 1;
		}
		max_cost += sd->max_newidle_lb_cost;

		if (!(sd->flags & SD_LOAD_BALANCE))
			continue;

		/*
		 * Stop the load balance at this level. There is another
		 * CPU in our sched group which is doing load balancing more
		 * actively.
		 */
		if (!continue_balancing) {
			if (need_decay)
				continue;
			break;
		}

		interval = get_sd_balance_interval(sd, idle != CPU_IDLE);

		need_serialize = sd->flags & SD_SERIALIZE;
		if (need_serialize) {
			if (!spin_trylock(&balancing))
				goto out;
		}

		if (time_after_eq(jiffies, sd->last_balance + interval)) {
			if (load_balance(cpu, rq, sd, idle, &continue_balancing)) {
				/*
				 * The LBF_DST_PINNED logic could have changed
				 * env->dst_cpu, so we can't know our idle
				 * state even if we migrated tasks. Update it.
				 */
				idle = idle_cpu(cpu) ? CPU_IDLE : CPU_NOT_IDLE;
			}
			sd->last_balance = jiffies;
			interval = get_sd_balance_interval(sd, idle != CPU_IDLE);
		}
		if (need_serialize)
			spin_unlock(&balancing);
out:
		if (time_after(next_balance, sd->last_balance + interval)) {
			next_balance = sd->last_balance + interval;
			update_next_balance = 1;
		}
	}
	if (need_decay) {
		/*
		 * Ensure the rq-wide value also decays but keep it at a
		 * reasonable floor to avoid funnies with rq->avg_idle.
		 */
		rq->max_idle_balance_cost =
			max((u64)sysctl_sched_migration_cost, max_cost);
	}
	rcu_read_unlock();

	/*
	 * next_balance will be updated only when there is a need.
	 * When the cpu is attached to null domain for ex, it will not be
	 * updated.
	 */
	if (likely(update_next_balance)) {
		rq->next_balance = next_balance;

#ifdef CONFIG_NO_HZ_COMMON
		/*
		 * If this CPU has been elected to perform the nohz idle
		 * balance. Other idle CPUs have already rebalanced with
		 * nohz_idle_balance() and nohz.next_balance has been
		 * updated accordingly. This CPU is now running the idle load
		 * balance for itself and we need to update the
		 * nohz.next_balance accordingly.
		 */
		if ((idle == CPU_IDLE) && time_after(nohz.next_balance, rq->next_balance))
			nohz.next_balance = rq->next_balance;
#endif
	}
}

#ifdef CONFIG_NO_HZ_COMMON
/*
 * In CONFIG_NO_HZ_COMMON case, the idle balance kickee will do the
 * rebalancing for all the cpus for whom scheduler ticks are stopped.
 */
static void nohz_idle_balance(struct rq *this_rq, enum cpu_idle_type idle)
{
	int this_cpu = this_rq->cpu;
	struct rq *rq;
	int balance_cpu;
	/* Earliest time when we have to do rebalance again */
	unsigned long next_balance = jiffies + 60*HZ;
	int update_next_balance = 0;
	cpumask_t cpus;

	if (idle != CPU_IDLE ||
	    !test_bit(NOHZ_BALANCE_KICK, nohz_flags(this_cpu)))
		goto end;

	cpumask_andnot(&cpus, nohz.idle_cpus_mask, cpu_isolated_mask);

	for_each_cpu(balance_cpu, &cpus) {
		if (balance_cpu == this_cpu || !idle_cpu(balance_cpu))
			continue;

		/*
		 * If this cpu gets work to do, stop the load balancing
		 * work being done for other cpus. Next load
		 * balancing owner will pick it up.
		 */
		if (need_resched())
			break;

		rq = cpu_rq(balance_cpu);

		/*
		 * If time for next balance is due,
		 * do the balance.
		 */
		if (time_after_eq(jiffies, rq->next_balance)) {
			raw_spin_lock_irq(&rq->lock);
			update_rq_clock(rq);
			cpu_load_update_idle(rq);
			raw_spin_unlock_irq(&rq->lock);
			rebalance_domains(rq, CPU_IDLE);
		}

		if (time_after(next_balance, rq->next_balance)) {
			next_balance = rq->next_balance;
			update_next_balance = 1;
		}
	}

	/*
	 * next_balance will be updated only when there is a need.
	 * When the CPU is attached to null domain for ex, it will not be
	 * updated.
	 */
	if (likely(update_next_balance))
		nohz.next_balance = next_balance;
end:
	clear_bit(NOHZ_BALANCE_KICK, nohz_flags(this_cpu));
}

static inline int _nohz_kick_needed(struct rq *rq, int cpu, int *type)
{
	unsigned long now = jiffies;

	/*
	 * None are in tickless mode and hence no need for NOHZ idle load
	 * balancing.
	 */
	if (likely(!atomic_read(&nohz.nr_cpus)))
		return 0;

#ifdef CONFIG_SCHED_HMP
	return _nohz_kick_needed_hmp(rq, cpu, type);
#endif

	if (time_before(now, nohz.next_balance))
		return 0;

	return (rq->nr_running >= 2);
}

/*
 * Current heuristic for kicking the idle load balancer in the presence
 * of an idle cpu in the system.
 *   - This rq has more than one task.
 *   - This rq has at least one CFS task and the capacity of the CPU is
 *     significantly reduced because of RT tasks or IRQs.
 *   - At parent of LLC scheduler domain level, this cpu's scheduler group has
 *     multiple busy cpu.
 *   - For SD_ASYM_PACKING, if the lower numbered cpu's in the scheduler
 *     domain span are idle.
 */
static inline bool nohz_kick_needed(struct rq *rq, int *type)
{
#ifndef CONFIG_SCHED_HMP
	struct sched_domain_shared *sds;
	struct sched_domain *sd;
	int nr_busy;
#endif
	int cpu = rq->cpu;
	bool kick = false;

	if (unlikely(rq->idle_balance))
		return false;

       /*
	* We may be recently in ticked or tickless idle mode. At the first
	* busy tick after returning from idle, we will update the busy stats.
	*/
	set_cpu_sd_state_busy();
	nohz_balance_exit_idle(cpu);

<<<<<<< HEAD
	if (_nohz_kick_needed(rq, cpu, type))
=======
	/*
	 * None are in tickless mode and hence no need for NOHZ idle load
	 * balancing.
	 */
	if (likely(!atomic_read(&nohz.nr_cpus)))
		return false;

	if (time_before(now, nohz.next_balance))
		return false;

	if (rq->nr_running >= 2 &&
	    (!energy_aware() || cpu_overutilized(cpu)))
>>>>>>> dcb61100
		return true;

#ifndef CONFIG_SCHED_HMP
	rcu_read_lock();
	sds = rcu_dereference(per_cpu(sd_llc_shared, cpu));
	if (sds && !energy_aware()) {
		/*
		 * XXX: write a coherent comment on why we do this.
		 * See also: http://lkml.kernel.org/r/20111202010832.602203411@sbsiddha-desk.sc.intel.com
		 */
		nr_busy = atomic_read(&sds->nr_busy_cpus);
		if (nr_busy > 1) {
			kick = true;
			goto unlock;
		}

	}

	sd = rcu_dereference(rq->sd);
	if (sd) {
		if ((rq->cfs.h_nr_running >= 1) &&
				check_cpu_capacity(rq, sd)) {
			kick = true;
			goto unlock;
		}
	}

	sd = rcu_dereference(per_cpu(sd_asym, cpu));
	if (sd && (cpumask_first_and(nohz.idle_cpus_mask,
				  sched_domain_span(sd)) < cpu)) {
		kick = true;
		goto unlock;
	}

unlock:
	rcu_read_unlock();
#endif
	return kick;
}
#else
static void nohz_idle_balance(struct rq *this_rq, enum cpu_idle_type idle) { }
#endif

/*
 * run_rebalance_domains is triggered when needed from the scheduler tick.
 * Also triggered for nohz idle balancing (with nohz_balancing_kick set).
 */
static __latent_entropy void run_rebalance_domains(struct softirq_action *h)
{
	struct rq *this_rq = this_rq();
	enum cpu_idle_type idle = this_rq->idle_balance ?
						CPU_IDLE : CPU_NOT_IDLE;

	/*
	 * If this cpu has a pending nohz_balance_kick, then do the
	 * balancing on behalf of the other idle cpus whose ticks are
	 * stopped. Do nohz_idle_balance *before* rebalance_domains to
	 * give the idle cpus a chance to load balance. Else we may
	 * load balance only within the local sched_domain hierarchy
	 * and abort nohz_idle_balance altogether if we pull some load.
	 */
	nohz_idle_balance(this_rq, idle);
	rebalance_domains(this_rq, idle);
}

/*
 * Trigger the SCHED_SOFTIRQ if it is time to do periodic load balancing.
 */
void trigger_load_balance(struct rq *rq)
{
	int type = NOHZ_KICK_ANY;

	/* Don't need to rebalance while attached to NULL domain or
	 * cpu is isolated.
	 */
	if (unlikely(on_null_domain(rq)) || cpu_isolated(cpu_of(rq)))
		return;

	if (time_after_eq(jiffies, rq->next_balance))
		raise_softirq(SCHED_SOFTIRQ);
#ifdef CONFIG_NO_HZ_COMMON
	if (nohz_kick_needed(rq, &type))
		nohz_balancer_kick(type);
#endif
}

static void rq_online_fair(struct rq *rq)
{
	update_sysctl();

	update_runtime_enabled(rq);
}

static void rq_offline_fair(struct rq *rq)
{
	update_sysctl();

	/* Ensure any throttled groups are reachable by pick_next_task */
	unthrottle_offline_cfs_rqs(rq);
}

#endif /* CONFIG_SMP */

/*
 * scheduler tick hitting a task of our scheduling class:
 */
static void task_tick_fair(struct rq *rq, struct task_struct *curr, int queued)
{
	struct cfs_rq *cfs_rq;
	struct sched_entity *se = &curr->se;

	for_each_sched_entity(se) {
		cfs_rq = cfs_rq_of(se);
		entity_tick(cfs_rq, se, queued);
	}

	if (static_branch_unlikely(&sched_numa_balancing))
		task_tick_numa(rq, curr);

#ifdef CONFIG_SMP
	if (!rq->rd->overutilized && cpu_overutilized(task_cpu(curr))) {
		rq->rd->overutilized = true;
		trace_sched_overutilized(true);
	}

	rq->misfit_task = !task_fits_max(curr, rq->cpu);
#endif

}

/*
 * called on fork with the child task as argument from the parent's context
 *  - child not yet on the tasklist
 *  - preemption disabled
 */
static void task_fork_fair(struct task_struct *p)
{
	struct cfs_rq *cfs_rq;
	struct sched_entity *se = &p->se, *curr;
	struct rq *rq = this_rq();

	raw_spin_lock(&rq->lock);
	update_rq_clock(rq);

	cfs_rq = task_cfs_rq(current);
	curr = cfs_rq->curr;
	if (curr) {
		update_curr(cfs_rq);
		se->vruntime = curr->vruntime;
	}
	place_entity(cfs_rq, se, 1);

	if (sysctl_sched_child_runs_first && curr && entity_before(curr, se)) {
		/*
		 * Upon rescheduling, sched_class::put_prev_task() will place
		 * 'current' within the tree based on its new key value.
		 */
		swap(curr->vruntime, se->vruntime);
		resched_curr(rq);
	}

	se->vruntime -= cfs_rq->min_vruntime;
	raw_spin_unlock(&rq->lock);
}

/*
 * Priority of the task has changed. Check to see if we preempt
 * the current task.
 */
static void
prio_changed_fair(struct rq *rq, struct task_struct *p, int oldprio)
{
	if (!task_on_rq_queued(p))
		return;

	/*
	 * Reschedule if we are currently running on this runqueue and
	 * our priority decreased, or if we are not currently running on
	 * this runqueue and our priority is higher than the current's
	 */
	if (rq->curr == p) {
		if (p->prio > oldprio)
			resched_curr(rq);
	} else
		check_preempt_curr(rq, p, 0);
}

static inline bool vruntime_normalized(struct task_struct *p)
{
	struct sched_entity *se = &p->se;

	/*
	 * In both the TASK_ON_RQ_QUEUED and TASK_ON_RQ_MIGRATING cases,
	 * the dequeue_entity(.flags=0) will already have normalized the
	 * vruntime.
	 */
	if (p->on_rq)
		return true;

	/*
	 * When !on_rq, vruntime of the task has usually NOT been normalized.
	 * But there are some cases where it has already been normalized:
	 *
	 * - A forked child which is waiting for being woken up by
	 *   wake_up_new_task().
	 * - A task which has been woken up by try_to_wake_up() and
	 *   waiting for actually being woken up by sched_ttwu_pending().
	 */
	if (!se->sum_exec_runtime || p->state == TASK_WAKING)
		return true;

	return false;
}

static void detach_task_cfs_rq(struct task_struct *p)
{
	struct sched_entity *se = &p->se;
	struct cfs_rq *cfs_rq = cfs_rq_of(se);
	u64 now = cfs_rq_clock_task(cfs_rq);

	if (!vruntime_normalized(p)) {
		/*
		 * Fix up our vruntime so that the current sleep doesn't
		 * cause 'unlimited' sleep bonus.
		 */
		place_entity(cfs_rq, se, 0);
		se->vruntime -= cfs_rq->min_vruntime;
	}

	/* Catch up with the cfs_rq and remove our load when we leave */
	update_cfs_rq_load_avg(now, cfs_rq, false);
	detach_entity_load_avg(cfs_rq, se);
	update_tg_load_avg(cfs_rq, false);
}

static void attach_task_cfs_rq(struct task_struct *p)
{
	struct sched_entity *se = &p->se;
	struct cfs_rq *cfs_rq = cfs_rq_of(se);
	u64 now = cfs_rq_clock_task(cfs_rq);

#ifdef CONFIG_FAIR_GROUP_SCHED
	/*
	 * Since the real-depth could have been changed (only FAIR
	 * class maintain depth value), reset depth properly.
	 */
	se->depth = se->parent ? se->parent->depth + 1 : 0;
#endif

	/* Synchronize task with its cfs_rq */
	update_cfs_rq_load_avg(now, cfs_rq, false);
	attach_entity_load_avg(cfs_rq, se);
	update_tg_load_avg(cfs_rq, false);

	if (!vruntime_normalized(p))
		se->vruntime += cfs_rq->min_vruntime;
}

static void switched_from_fair(struct rq *rq, struct task_struct *p)
{
	detach_task_cfs_rq(p);
}

static void switched_to_fair(struct rq *rq, struct task_struct *p)
{
	attach_task_cfs_rq(p);

	if (task_on_rq_queued(p)) {
		/*
		 * We were most likely switched from sched_rt, so
		 * kick off the schedule if running, otherwise just see
		 * if we can still preempt the current task.
		 */
		if (rq->curr == p)
			resched_curr(rq);
		else
			check_preempt_curr(rq, p, 0);
	}
}

/* Account for a task changing its policy or group.
 *
 * This routine is mostly called to set cfs_rq->curr field when a task
 * migrates between groups/classes.
 */
static void set_curr_task_fair(struct rq *rq)
{
	struct sched_entity *se = &rq->curr->se;

	for_each_sched_entity(se) {
		struct cfs_rq *cfs_rq = cfs_rq_of(se);

		set_next_entity(cfs_rq, se);
		/* ensure bandwidth has been allocated on our new cfs_rq */
		account_cfs_rq_runtime(cfs_rq, 0);
	}
}

void init_cfs_rq(struct cfs_rq *cfs_rq)
{
	cfs_rq->tasks_timeline = RB_ROOT;
	cfs_rq->min_vruntime = (u64)(-(1LL << 20));
#ifndef CONFIG_64BIT
	cfs_rq->min_vruntime_copy = cfs_rq->min_vruntime;
#endif
#ifdef CONFIG_SMP
	atomic_long_set(&cfs_rq->removed_load_avg, 0);
	atomic_long_set(&cfs_rq->removed_util_avg, 0);
#endif
}

#ifdef CONFIG_FAIR_GROUP_SCHED
static void task_set_group_fair(struct task_struct *p)
{
	struct sched_entity *se = &p->se;

	set_task_rq(p, task_cpu(p));
	se->depth = se->parent ? se->parent->depth + 1 : 0;
}

static void task_move_group_fair(struct task_struct *p)
{
	detach_task_cfs_rq(p);
	set_task_rq(p, task_cpu(p));

#ifdef CONFIG_SMP
	/* Tell se's cfs_rq has been changed -- migrated */
	p->se.avg.last_update_time = 0;
#endif
	attach_task_cfs_rq(p);
}

static void task_change_group_fair(struct task_struct *p, int type)
{
	switch (type) {
	case TASK_SET_GROUP:
		task_set_group_fair(p);
		break;

	case TASK_MOVE_GROUP:
		task_move_group_fair(p);
		break;
	}
}

void free_fair_sched_group(struct task_group *tg)
{
	int i;

	destroy_cfs_bandwidth(tg_cfs_bandwidth(tg));

	for_each_possible_cpu(i) {
		if (tg->cfs_rq)
			kfree(tg->cfs_rq[i]);
		if (tg->se)
			kfree(tg->se[i]);
	}

	kfree(tg->cfs_rq);
	kfree(tg->se);
}

int alloc_fair_sched_group(struct task_group *tg, struct task_group *parent)
{
	struct sched_entity *se;
	struct cfs_rq *cfs_rq;
	int i;

	tg->cfs_rq = kzalloc(sizeof(cfs_rq) * nr_cpu_ids, GFP_KERNEL);
	if (!tg->cfs_rq)
		goto err;
	tg->se = kzalloc(sizeof(se) * nr_cpu_ids, GFP_KERNEL);
	if (!tg->se)
		goto err;

	tg->shares = NICE_0_LOAD;

	init_cfs_bandwidth(tg_cfs_bandwidth(tg));

	for_each_possible_cpu(i) {
		cfs_rq = kzalloc_node(sizeof(struct cfs_rq),
				      GFP_KERNEL, cpu_to_node(i));
		if (!cfs_rq)
			goto err;

		se = kzalloc_node(sizeof(struct sched_entity),
				  GFP_KERNEL, cpu_to_node(i));
		if (!se)
			goto err_free_rq;

		init_cfs_rq(cfs_rq);
		init_tg_cfs_entry(tg, cfs_rq, se, i, parent->se[i]);
		init_entity_runnable_average(se);
	}

	return 1;

err_free_rq:
	kfree(cfs_rq);
err:
	return 0;
}

void online_fair_sched_group(struct task_group *tg)
{
	struct sched_entity *se;
	struct rq *rq;
	int i;

	for_each_possible_cpu(i) {
		rq = cpu_rq(i);
		se = tg->se[i];

		raw_spin_lock_irq(&rq->lock);
		post_init_entity_util_avg(se);
		sync_throttle(tg, i);
		raw_spin_unlock_irq(&rq->lock);
	}
}

void unregister_fair_sched_group(struct task_group *tg)
{
	unsigned long flags;
	struct rq *rq;
	int cpu;

	for_each_possible_cpu(cpu) {
		if (tg->se[cpu])
			remove_entity_load_avg(tg->se[cpu]);

		/*
		 * Only empty task groups can be destroyed; so we can speculatively
		 * check on_list without danger of it being re-added.
		 */
		if (!tg->cfs_rq[cpu]->on_list)
			continue;

		rq = cpu_rq(cpu);

		raw_spin_lock_irqsave(&rq->lock, flags);
		list_del_leaf_cfs_rq(tg->cfs_rq[cpu]);
		raw_spin_unlock_irqrestore(&rq->lock, flags);
	}
}

void init_tg_cfs_entry(struct task_group *tg, struct cfs_rq *cfs_rq,
			struct sched_entity *se, int cpu,
			struct sched_entity *parent)
{
	struct rq *rq = cpu_rq(cpu);

	cfs_rq->tg = tg;
	cfs_rq->rq = rq;
	init_cfs_rq_runtime(cfs_rq);

	tg->cfs_rq[cpu] = cfs_rq;
	tg->se[cpu] = se;

	/* se could be NULL for root_task_group */
	if (!se)
		return;

	if (!parent) {
		se->cfs_rq = &rq->cfs;
		se->depth = 0;
	} else {
		se->cfs_rq = parent->my_q;
		se->depth = parent->depth + 1;
	}

	se->my_q = cfs_rq;
	/* guarantee group entities always have weight */
	update_load_set(&se->load, NICE_0_LOAD);
	se->parent = parent;
}

static DEFINE_MUTEX(shares_mutex);

int sched_group_set_shares(struct task_group *tg, unsigned long shares)
{
	int i;
	unsigned long flags;

	/*
	 * We can't change the weight of the root cgroup.
	 */
	if (!tg->se[0])
		return -EINVAL;

	shares = clamp(shares, scale_load(MIN_SHARES), scale_load(MAX_SHARES));

	mutex_lock(&shares_mutex);
	if (tg->shares == shares)
		goto done;

	tg->shares = shares;
	for_each_possible_cpu(i) {
		struct rq *rq = cpu_rq(i);
		struct sched_entity *se;

		se = tg->se[i];
		/* Propagate contribution to hierarchy */
		raw_spin_lock_irqsave(&rq->lock, flags);

		/* Possible calls to update_curr() need rq clock */
		update_rq_clock(rq);
		for_each_sched_entity(se)
			update_cfs_shares(group_cfs_rq(se));
		raw_spin_unlock_irqrestore(&rq->lock, flags);
	}

done:
	mutex_unlock(&shares_mutex);
	return 0;
}
#else /* CONFIG_FAIR_GROUP_SCHED */

void free_fair_sched_group(struct task_group *tg) { }

int alloc_fair_sched_group(struct task_group *tg, struct task_group *parent)
{
	return 1;
}

void online_fair_sched_group(struct task_group *tg) { }

void unregister_fair_sched_group(struct task_group *tg) { }

#endif /* CONFIG_FAIR_GROUP_SCHED */


static unsigned int get_rr_interval_fair(struct rq *rq, struct task_struct *task)
{
	struct sched_entity *se = &task->se;
	unsigned int rr_interval = 0;

	/*
	 * Time slice is 0 for SCHED_OTHER tasks that are on an otherwise
	 * idle runqueue:
	 */
	if (rq->cfs.load.weight)
		rr_interval = NS_TO_JIFFIES(sched_slice(cfs_rq_of(se), se));

	return rr_interval;
}

/*
 * All the scheduling class methods:
 */
const struct sched_class fair_sched_class = {
	.next			= &idle_sched_class,
	.enqueue_task		= enqueue_task_fair,
	.dequeue_task		= dequeue_task_fair,
	.yield_task		= yield_task_fair,
	.yield_to_task		= yield_to_task_fair,

	.check_preempt_curr	= check_preempt_wakeup,

	.pick_next_task		= pick_next_task_fair,
	.put_prev_task		= put_prev_task_fair,

#ifdef CONFIG_SMP
	.select_task_rq		= select_task_rq_fair,
	.migrate_task_rq	= migrate_task_rq_fair,

	.rq_online		= rq_online_fair,
	.rq_offline		= rq_offline_fair,

	.task_dead		= task_dead_fair,
	.set_cpus_allowed	= set_cpus_allowed_common,
#endif

	.set_curr_task          = set_curr_task_fair,
	.task_tick		= task_tick_fair,
	.task_fork		= task_fork_fair,

	.prio_changed		= prio_changed_fair,
	.switched_from		= switched_from_fair,
	.switched_to		= switched_to_fair,

	.get_rr_interval	= get_rr_interval_fair,

	.update_curr		= update_curr_fair,

#ifdef CONFIG_FAIR_GROUP_SCHED
	.task_change_group	= task_change_group_fair,
#endif
#ifdef CONFIG_SCHED_HMP
	.fixup_hmp_sched_stats	= fixup_hmp_sched_stats_fair,
#endif
};

#ifdef CONFIG_SCHED_DEBUG
void print_cfs_stats(struct seq_file *m, int cpu)
{
	struct cfs_rq *cfs_rq;

	rcu_read_lock();
	for_each_leaf_cfs_rq(cpu_rq(cpu), cfs_rq)
		print_cfs_rq(m, cpu, cfs_rq);
	rcu_read_unlock();
}

#ifdef CONFIG_NUMA_BALANCING
void show_numa_stats(struct task_struct *p, struct seq_file *m)
{
	int node;
	unsigned long tsf = 0, tpf = 0, gsf = 0, gpf = 0;

	for_each_online_node(node) {
		if (p->numa_faults) {
			tsf = p->numa_faults[task_faults_idx(NUMA_MEM, node, 0)];
			tpf = p->numa_faults[task_faults_idx(NUMA_MEM, node, 1)];
		}
		if (p->numa_group) {
			gsf = p->numa_group->faults[task_faults_idx(NUMA_MEM, node, 0)],
			gpf = p->numa_group->faults[task_faults_idx(NUMA_MEM, node, 1)];
		}
		print_numa_stats(m, node, tsf, tpf, gsf, gpf);
	}
}
#endif /* CONFIG_NUMA_BALANCING */
#endif /* CONFIG_SCHED_DEBUG */

__init void init_sched_fair_class(void)
{
#ifdef CONFIG_SMP
	open_softirq(SCHED_SOFTIRQ, run_rebalance_domains);

#ifdef CONFIG_NO_HZ_COMMON
	nohz.next_balance = jiffies;
	zalloc_cpumask_var(&nohz.idle_cpus_mask, GFP_NOWAIT);
#endif
#endif /* SMP */

}

/* QHMP sched implementation begins here */

#ifdef CONFIG_SCHED_HMP
#ifdef CONFIG_SMP

/* CPU selection flag */
#define SBC_FLAG_PREV_CPU				0x1
#define SBC_FLAG_BEST_CAP_CPU				0x2
#define SBC_FLAG_CPU_COST				0x4
#define SBC_FLAG_MIN_COST				0x8
#define SBC_FLAG_IDLE_LEAST_LOADED			0x10
#define SBC_FLAG_IDLE_CSTATE				0x20
#define SBC_FLAG_COST_CSTATE_TIE_BREAKER		0x40
#define SBC_FLAG_COST_CSTATE_PREV_CPU_TIE_BREAKER	0x80
#define SBC_FLAG_CSTATE_LOAD				0x100
#define SBC_FLAG_BEST_SIBLING				0x200
#define SBC_FLAG_WAKER_CPU				0x400
#define SBC_FLAG_PACK_TASK				0x800

/* Cluster selection flag */
#define SBC_FLAG_COLOC_CLUSTER				0x10000
#define SBC_FLAG_WAKER_CLUSTER				0x20000
#define SBC_FLAG_BACKUP_CLUSTER				0x40000
#define SBC_FLAG_BOOST_CLUSTER				0x80000

struct cpu_select_env {
	struct task_struct *p;
	struct related_thread_group *rtg;
	u8 reason;
	u8 need_idle:1;
	u8 need_waker_cluster:1;
	u8 sync:1;
	u8 ignore_prev_cpu:1;
	enum sched_boost_policy boost_policy;
	u8 pack_task:1;
	int prev_cpu;
	DECLARE_BITMAP(candidate_list, NR_CPUS);
	DECLARE_BITMAP(backup_list, NR_CPUS);
	u64 task_load;
	u64 cpu_load;
	u32 sbc_best_flag;
	u32 sbc_best_cluster_flag;
};

struct cluster_cpu_stats {
	int best_idle_cpu, least_loaded_cpu;
	int best_capacity_cpu, best_cpu, best_sibling_cpu;
	int min_cost, best_sibling_cpu_cost;
	int best_cpu_wakeup_latency;
	u64 min_load, best_load, best_sibling_cpu_load;
	s64 highest_spare_capacity;
};

/*
 * Should task be woken to any available idle cpu?
 *
 * Waking tasks to idle cpu has mixed implications on both performance and
 * power. In many cases, scheduler can't estimate correctly impact of using idle
 * cpus on either performance or power. PF_WAKE_UP_IDLE allows external kernel
 * module to pass a strong hint to scheduler that the task in question should be
 * woken to idle cpu, generally to improve performance.
 */
static inline int wake_to_idle(struct task_struct *p)
{
	return (current->flags & PF_WAKE_UP_IDLE) ||
		 (p->flags & PF_WAKE_UP_IDLE);
}

static int spill_threshold_crossed(struct cpu_select_env *env, struct rq *rq)
{
	u64 total_load;

	total_load = env->task_load + env->cpu_load;

	if (total_load > sched_spill_load ||
	    (rq->nr_running + 1) > sysctl_sched_spill_nr_run)
		return 1;

	return 0;
}

static int skip_cpu(int cpu, struct cpu_select_env *env)
{
	int tcpu = task_cpu(env->p);
	int skip = 0;

	if (!env->reason)
		return 0;

	if (is_reserved(cpu))
		return 1;

	switch (env->reason) {
	case UP_MIGRATION:
		skip = !idle_cpu(cpu);
		break;
	case IRQLOAD_MIGRATION:
		/* Purposely fall through */
	default:
		skip = (cpu == tcpu);
		break;
	}

	return skip;
}

static inline int
acceptable_capacity(struct sched_cluster *cluster, struct cpu_select_env *env)
{
	int tcpu;

	if (!env->reason)
		return 1;

	tcpu = task_cpu(env->p);
	switch (env->reason) {
	case UP_MIGRATION:
		return cluster->capacity > cpu_capacity(tcpu);

	case DOWN_MIGRATION:
		return cluster->capacity < cpu_capacity(tcpu);

	default:
		break;
	}

	return 1;
}

static int
skip_cluster(struct sched_cluster *cluster, struct cpu_select_env *env)
{
	if (!test_bit(cluster->id, env->candidate_list))
		return 1;

	if (!acceptable_capacity(cluster, env)) {
		__clear_bit(cluster->id, env->candidate_list);
		return 1;
	}

	return 0;
}

static struct sched_cluster *
select_least_power_cluster(struct cpu_select_env *env)
{
	struct sched_cluster *cluster;

	if (env->rtg) {
		int cpu = cluster_first_cpu(env->rtg->preferred_cluster);

		env->task_load = scale_load_to_cpu(task_load(env->p), cpu);

		if (task_load_will_fit(env->p, env->task_load,
					cpu, env->boost_policy)) {
			env->sbc_best_cluster_flag |= SBC_FLAG_COLOC_CLUSTER;

			if (env->boost_policy == SCHED_BOOST_NONE)
				return env->rtg->preferred_cluster;

			for_each_sched_cluster(cluster) {
				if (cluster != env->rtg->preferred_cluster) {
					__set_bit(cluster->id,
						env->backup_list);
					__clear_bit(cluster->id,
						env->candidate_list);
				}
			}

			return env->rtg->preferred_cluster;
		}

		/*
		 * Since the task load does not fit on the preferred
		 * cluster anymore, pretend that the task does not
		 * have any preferred cluster. This allows the waking
		 * task to get the appropriate CPU it needs as per the
		 * non co-location placement policy without having to
		 * wait until the preferred cluster is updated.
		 */
		env->rtg = NULL;
	}

	for_each_sched_cluster(cluster) {
		if (!skip_cluster(cluster, env)) {
			int cpu = cluster_first_cpu(cluster);

			env->task_load = scale_load_to_cpu(task_load(env->p),
									 cpu);
			if (task_load_will_fit(env->p, env->task_load, cpu,
					       env->boost_policy))
				return cluster;

			__set_bit(cluster->id, env->backup_list);
			__clear_bit(cluster->id, env->candidate_list);
		}
	}

	return NULL;
}

static struct sched_cluster *
next_candidate(const unsigned long *list, int start, int end)
{
	int cluster_id;

	cluster_id = find_next_bit(list, end, start - 1 + 1);
	if (cluster_id >= end)
		return NULL;

	return sched_cluster[cluster_id];
}

static void
update_spare_capacity(struct cluster_cpu_stats *stats,
		      struct cpu_select_env *env, int cpu, int capacity,
		      u64 cpu_load)
{
	s64 spare_capacity = sched_ravg_window - cpu_load;

	if (spare_capacity > 0 &&
	    (spare_capacity > stats->highest_spare_capacity ||
	     (spare_capacity == stats->highest_spare_capacity &&
	      ((!env->need_waker_cluster &&
		capacity > cpu_capacity(stats->best_capacity_cpu)) ||
	       (env->need_waker_cluster &&
		cpu_rq(cpu)->nr_running <
		cpu_rq(stats->best_capacity_cpu)->nr_running))))) {
		/*
		 * If sync waker is the only runnable of CPU, cr_avg of the
		 * CPU is 0 so we have high chance to place the wakee on the
		 * waker's CPU which likely causes preemtion of the waker.
		 * This can lead migration of preempted waker.  Place the
		 * wakee on the real idle CPU when it's possible by checking
		 * nr_running to avoid such preemption.
		 */
		stats->highest_spare_capacity = spare_capacity;
		stats->best_capacity_cpu = cpu;
	}
}

static inline void find_backup_cluster(
struct cpu_select_env *env, struct cluster_cpu_stats *stats)
{
	struct sched_cluster *next = NULL;
	int i;

	while (!bitmap_empty(env->backup_list, num_clusters)) {
		next = next_candidate(env->backup_list, 0, num_clusters);
		__clear_bit(next->id, env->backup_list);
		for_each_cpu_and(i, &env->p->cpus_allowed, &next->cpus) {
			trace_sched_cpu_load_wakeup(cpu_rq(i), idle_cpu(i),
			sched_irqload(i), power_cost(i, task_load(env->p) +
					cpu_cravg_sync(i, env->sync)), 0);

			update_spare_capacity(stats, env, i, next->capacity,
					  cpu_load_sync(i, env->sync));
		}
		env->sbc_best_cluster_flag = SBC_FLAG_BACKUP_CLUSTER;
	}
}

struct sched_cluster *
next_best_cluster(struct sched_cluster *cluster, struct cpu_select_env *env,
					struct cluster_cpu_stats *stats)
{
	struct sched_cluster *next = NULL;

	__clear_bit(cluster->id, env->candidate_list);

	if (env->rtg && preferred_cluster(cluster, env->p))
		return NULL;

	do {
		if (bitmap_empty(env->candidate_list, num_clusters))
			return NULL;

		next = next_candidate(env->candidate_list, 0, num_clusters);
		if (next) {
			if (next->min_power_cost > stats->min_cost) {
				clear_bit(next->id, env->candidate_list);
				next = NULL;
				continue;
			}

			if (skip_cluster(next, env))
				next = NULL;
		}
	} while (!next);

	env->task_load = scale_load_to_cpu(task_load(env->p),
					cluster_first_cpu(next));
	return next;
}

#ifdef CONFIG_SCHED_HMP_CSTATE_AWARE
static void __update_cluster_stats(int cpu, struct cluster_cpu_stats *stats,
				   struct cpu_select_env *env, int cpu_cost)
{
	int wakeup_latency;
	int prev_cpu = env->prev_cpu;

	wakeup_latency = cpu_rq(cpu)->wakeup_latency;

	if (env->need_idle) {
		stats->min_cost = cpu_cost;
		if (idle_cpu(cpu)) {
			if (wakeup_latency < stats->best_cpu_wakeup_latency ||
			    (wakeup_latency == stats->best_cpu_wakeup_latency &&
			     cpu == prev_cpu)) {
				stats->best_idle_cpu = cpu;
				stats->best_cpu_wakeup_latency = wakeup_latency;
			}
		} else {
			if (env->cpu_load < stats->min_load ||
				(env->cpu_load == stats->min_load &&
							cpu == prev_cpu)) {
				stats->least_loaded_cpu = cpu;
				stats->min_load = env->cpu_load;
			}
		}

		return;
	}

	if (cpu_cost < stats->min_cost)  {
		stats->min_cost = cpu_cost;
		stats->best_cpu_wakeup_latency = wakeup_latency;
		stats->best_load = env->cpu_load;
		stats->best_cpu = cpu;
		env->sbc_best_flag = SBC_FLAG_CPU_COST;
		return;
	}

	/* CPU cost is the same. Start breaking the tie by C-state */

	if (wakeup_latency > stats->best_cpu_wakeup_latency)
		return;

	if (wakeup_latency < stats->best_cpu_wakeup_latency) {
		stats->best_cpu_wakeup_latency = wakeup_latency;
		stats->best_load = env->cpu_load;
		stats->best_cpu = cpu;
		env->sbc_best_flag = SBC_FLAG_COST_CSTATE_TIE_BREAKER;
		return;
	}

	/* C-state is the same. Use prev CPU to break the tie */
	if (cpu == prev_cpu) {
		stats->best_cpu = cpu;
		env->sbc_best_flag = SBC_FLAG_COST_CSTATE_PREV_CPU_TIE_BREAKER;
		return;
	}

	if (stats->best_cpu != prev_cpu &&
	    ((wakeup_latency == 0 && env->cpu_load < stats->best_load) ||
	    (wakeup_latency > 0 && env->cpu_load > stats->best_load))) {
		stats->best_load = env->cpu_load;
		stats->best_cpu = cpu;
		env->sbc_best_flag = SBC_FLAG_CSTATE_LOAD;
	}
}
#else /* CONFIG_SCHED_HMP_CSTATE_AWARE */
static void __update_cluster_stats(int cpu, struct cluster_cpu_stats *stats,
				   struct cpu_select_env *env, int cpu_cost)
{
	int prev_cpu = env->prev_cpu;

	if (cpu != prev_cpu && cpus_share_cache(prev_cpu, cpu)) {
		if (stats->best_sibling_cpu_cost > cpu_cost ||
		    (stats->best_sibling_cpu_cost == cpu_cost &&
		     stats->best_sibling_cpu_load > env->cpu_load)) {
			stats->best_sibling_cpu_cost = cpu_cost;
			stats->best_sibling_cpu_load = env->cpu_load;
			stats->best_sibling_cpu = cpu;
		}
	}

	if ((cpu_cost < stats->min_cost) ||
	    ((stats->best_cpu != prev_cpu &&
	      stats->min_load > env->cpu_load) || cpu == prev_cpu)) {
		if (env->need_idle) {
			if (idle_cpu(cpu)) {
				stats->min_cost = cpu_cost;
				stats->best_idle_cpu = cpu;
			}
		} else {
			stats->min_cost = cpu_cost;
			stats->min_load = env->cpu_load;
			stats->best_cpu = cpu;
			env->sbc_best_flag = SBC_FLAG_MIN_COST;
		}
	}
}
#endif /* CONFIG_SCHED_HMP_CSTATE_AWARE */

static void update_cluster_stats(int cpu, struct cluster_cpu_stats *stats,
					 struct cpu_select_env *env)
{
	int cpu_cost;

	/*
	 * We try to find the least loaded *busy* CPU irrespective
	 * of the power cost.
	 */
	if (env->pack_task)
		cpu_cost = cpu_min_power_cost(cpu);

	else
		cpu_cost = power_cost(cpu, task_load(env->p) +
				cpu_cravg_sync(cpu, env->sync));

	if (cpu_cost <= stats->min_cost)
		__update_cluster_stats(cpu, stats, env, cpu_cost);
}

static void find_best_cpu_in_cluster(struct sched_cluster *c,
	 struct cpu_select_env *env, struct cluster_cpu_stats *stats)
{
	int i;
	struct cpumask search_cpus;

	cpumask_and(&search_cpus, tsk_cpus_allowed(env->p), &c->cpus);
	cpumask_andnot(&search_cpus, &search_cpus, cpu_isolated_mask);

	if (env->ignore_prev_cpu)
		cpumask_clear_cpu(env->prev_cpu, &search_cpus);

	env->need_idle = wake_to_idle(env->p) || c->wake_up_idle;

	for_each_cpu(i, &search_cpus) {
		env->cpu_load = cpu_load_sync(i, env->sync);

		trace_sched_cpu_load_wakeup(cpu_rq(i), idle_cpu(i),
			sched_irqload(i),
			power_cost(i, task_load(env->p) +
					cpu_cravg_sync(i, env->sync)), 0);

		if (unlikely(!cpu_active(i)) || skip_cpu(i, env))
			continue;

		update_spare_capacity(stats, env, i, c->capacity,
				      env->cpu_load);

		/*
		 * need_idle takes precedence over sched boost but when both
		 * are set, idlest CPU with in all the clusters is selected
		 * when boost_policy = BOOST_ON_ALL whereas idlest CPU in the
		 * big cluster is selected within boost_policy = BOOST_ON_BIG.
		 */
		if ((!env->need_idle &&
		    env->boost_policy != SCHED_BOOST_NONE) ||
		    env->need_waker_cluster ||
		    sched_cpu_high_irqload(i) ||
		    spill_threshold_crossed(env, cpu_rq(i)))
			continue;

		update_cluster_stats(i, stats, env);
	}
}

static inline void init_cluster_cpu_stats(struct cluster_cpu_stats *stats)
{
	stats->best_cpu = stats->best_idle_cpu = -1;
	stats->best_capacity_cpu = stats->best_sibling_cpu  = -1;
	stats->min_cost = stats->best_sibling_cpu_cost = INT_MAX;
	stats->min_load	= stats->best_sibling_cpu_load = ULLONG_MAX;
	stats->highest_spare_capacity = 0;
	stats->least_loaded_cpu = -1;
	stats->best_cpu_wakeup_latency = INT_MAX;
	/* No need to initialize stats->best_load */
}

static inline bool env_has_special_flags(struct cpu_select_env *env)
{
	if (env->need_idle || env->boost_policy != SCHED_BOOST_NONE ||
	    env->reason)
		return true;

	return false;
}

static inline bool
bias_to_prev_cpu(struct cpu_select_env *env, struct cluster_cpu_stats *stats)
{
	int prev_cpu;
	struct task_struct *task = env->p;
	struct sched_cluster *cluster;

	if (!task->ravg.mark_start || !sched_short_sleep_task_threshold)
		return false;

	prev_cpu = env->prev_cpu;
	if (!cpumask_test_cpu(prev_cpu, tsk_cpus_allowed(task)) ||
					unlikely(!cpu_active(prev_cpu)) ||
					cpu_isolated(prev_cpu))
		return false;

	if (task->ravg.mark_start - task->last_cpu_selected_ts >=
				sched_long_cpu_selection_threshold)
		return false;

	/*
	 * This function should be used by task wake up path only as it's
	 * assuming p->last_switch_out_ts as last sleep time.
	 * p->last_switch_out_ts can denote last preemption time as well as
	 * last sleep time.
	 */
	if (task->ravg.mark_start - task->last_switch_out_ts >=
					sched_short_sleep_task_threshold)
		return false;

	env->task_load = scale_load_to_cpu(task_load(task), prev_cpu);
	cluster = cpu_rq(prev_cpu)->cluster;

	if (!task_load_will_fit(task, env->task_load, prev_cpu,
				sched_boost_policy())) {

		__set_bit(cluster->id, env->backup_list);
		__clear_bit(cluster->id, env->candidate_list);
		return false;
	}

	env->cpu_load = cpu_load_sync(prev_cpu, env->sync);
	if (sched_cpu_high_irqload(prev_cpu) ||
			spill_threshold_crossed(env, cpu_rq(prev_cpu))) {
		update_spare_capacity(stats, env, prev_cpu,
				cluster->capacity, env->cpu_load);
		env->ignore_prev_cpu = 1;
		return false;
	}

	return true;
}

static inline bool
wake_to_waker_cluster(struct cpu_select_env *env)
{
	return env->sync &&
	       task_load(current) > sched_big_waker_task_load &&
	       task_load(env->p) < sched_small_wakee_task_load;
}

static inline bool
bias_to_waker_cpu(struct task_struct *p, int cpu)
{
	return sysctl_sched_prefer_sync_wakee_to_waker &&
	       cpu_rq(cpu)->nr_running == 1 &&
	       cpumask_test_cpu(cpu, tsk_cpus_allowed(p)) &&
	       cpu_active(cpu) && !cpu_isolated(cpu);
}

static inline int
cluster_allowed(struct task_struct *p, struct sched_cluster *cluster)
{
	cpumask_t tmp_mask;

	cpumask_and(&tmp_mask, &cluster->cpus, cpu_active_mask);
	cpumask_and(&tmp_mask, &tmp_mask, &p->cpus_allowed);

	return !cpumask_empty(&tmp_mask);
}

/* return cheapest cpu that can fit this task */
static int select_best_cpu(struct task_struct *p, int target, int reason,
			   int sync)
{
	struct sched_cluster *cluster, *pref_cluster = NULL;
	struct cluster_cpu_stats stats;
	struct related_thread_group *grp;
	unsigned int sbc_flag = 0;
	int cpu = raw_smp_processor_id();
	bool special;

	struct cpu_select_env env = {
		.p			= p,
		.reason			= reason,
		.need_idle		= wake_to_idle(p),
		.need_waker_cluster	= 0,
		.sync			= sync,
		.prev_cpu		= target,
		.ignore_prev_cpu	= 0,
		.rtg			= NULL,
		.sbc_best_flag		= 0,
		.sbc_best_cluster_flag	= 0,
		.pack_task              = false,
	};

	env.boost_policy = task_sched_boost(p) ?
			sched_boost_policy() : SCHED_BOOST_NONE;

	bitmap_copy(env.candidate_list, all_cluster_ids, NR_CPUS);
	bitmap_zero(env.backup_list, NR_CPUS);

	init_cluster_cpu_stats(&stats);
	special = env_has_special_flags(&env);

	rcu_read_lock();

	grp = task_related_thread_group(p);

	if (grp && grp->preferred_cluster) {
		pref_cluster = grp->preferred_cluster;
		if (!cluster_allowed(p, pref_cluster))
			clear_bit(pref_cluster->id, env.candidate_list);
		else
			env.rtg = grp;
	} else if (!special) {
		cluster = cpu_rq(cpu)->cluster;
		if (wake_to_waker_cluster(&env)) {
			if (bias_to_waker_cpu(p, cpu)) {
				target = cpu;
				sbc_flag = SBC_FLAG_WAKER_CLUSTER |
					   SBC_FLAG_WAKER_CPU;
				goto out;
			} else if (cluster_allowed(p, cluster)) {
				env.need_waker_cluster = 1;
				bitmap_zero(env.candidate_list, NR_CPUS);
				__set_bit(cluster->id, env.candidate_list);
				env.sbc_best_cluster_flag =
							SBC_FLAG_WAKER_CLUSTER;
			}
		} else if (bias_to_prev_cpu(&env, &stats)) {
			sbc_flag = SBC_FLAG_PREV_CPU;
			goto out;
		}
	}

	if (!special && is_short_burst_task(p)) {
		env.pack_task = true;
		sbc_flag = SBC_FLAG_PACK_TASK;
	}
retry:
	cluster = select_least_power_cluster(&env);

	if (!cluster)
		goto out;

	/*
	 * 'cluster' now points to the minimum power cluster which can satisfy
	 * task's perf goals. Walk down the cluster list starting with that
	 * cluster. For non-small tasks, skip clusters that don't have
	 * mostly_idle/idle cpus
	 */

	do {
		find_best_cpu_in_cluster(cluster, &env, &stats);

	} while ((cluster = next_best_cluster(cluster, &env, &stats)));

	if (env.need_idle) {
		if (stats.best_idle_cpu >= 0) {
			target = stats.best_idle_cpu;
			sbc_flag |= SBC_FLAG_IDLE_CSTATE;
		} else if (stats.least_loaded_cpu >= 0) {
			target = stats.least_loaded_cpu;
			sbc_flag |= SBC_FLAG_IDLE_LEAST_LOADED;
		}
	} else if (stats.best_cpu >= 0) {
		if (stats.best_cpu != task_cpu(p) &&
				stats.min_cost == stats.best_sibling_cpu_cost) {
			stats.best_cpu = stats.best_sibling_cpu;
			sbc_flag |= SBC_FLAG_BEST_SIBLING;
		}
		sbc_flag |= env.sbc_best_flag;
		target = stats.best_cpu;
	} else {
		if (env.rtg && env.boost_policy == SCHED_BOOST_NONE) {
			env.rtg = NULL;
			goto retry;
		}

		/*
		 * With boost_policy == SCHED_BOOST_ON_BIG, we reach here with
		 * backup_list = little cluster, candidate_list = none and
		 * stats->best_capacity_cpu points the best spare capacity
		 * CPU among the CPUs in the big cluster.
		 */
		if (env.boost_policy == SCHED_BOOST_ON_BIG &&
		    stats.best_capacity_cpu >= 0)
			sbc_flag |= SBC_FLAG_BOOST_CLUSTER;
		else
			find_backup_cluster(&env, &stats);

		if (stats.best_capacity_cpu >= 0) {
			target = stats.best_capacity_cpu;
			sbc_flag |= SBC_FLAG_BEST_CAP_CPU;
		}
	}
	p->last_cpu_selected_ts = sched_ktime_clock();
out:
	sbc_flag |= env.sbc_best_cluster_flag;
	rcu_read_unlock();
	trace_sched_task_load(p, sched_boost_policy() && task_sched_boost(p),
		env.reason, env.sync, env.need_idle, sbc_flag, target);
	return target;
}

#ifdef CONFIG_CFS_BANDWIDTH

static inline struct task_group *next_task_group(struct task_group *tg)
{
	tg = list_entry_rcu(tg->list.next, typeof(struct task_group), list);

	return (&tg->list == &task_groups) ? NULL : tg;
}

/* Iterate over all cfs_rq in a cpu */
#define for_each_cfs_rq(cfs_rq, tg, cpu)	\
	for (tg = container_of(&task_groups, struct task_group, list);	\
		((tg = next_task_group(tg)) && (cfs_rq = tg->cfs_rq[cpu]));)

void reset_cfs_rq_hmp_stats(int cpu, int reset_cra)
{
	struct task_group *tg;
	struct cfs_rq *cfs_rq;

	rcu_read_lock();

	for_each_cfs_rq(cfs_rq, tg, cpu)
		reset_hmp_stats(&cfs_rq->hmp_stats, reset_cra);

	rcu_read_unlock();
}

static inline int cfs_rq_throttled(struct cfs_rq *cfs_rq);

static void inc_cfs_rq_hmp_stats(struct cfs_rq *cfs_rq,
	 struct task_struct *p, int change_cra);
static void dec_cfs_rq_hmp_stats(struct cfs_rq *cfs_rq,
	 struct task_struct *p, int change_cra);

/* Add task's contribution to a cpu' HMP statistics */
void inc_hmp_sched_stats_fair(struct rq *rq,
			struct task_struct *p, int change_cra)
{
	struct cfs_rq *cfs_rq;
	struct sched_entity *se = &p->se;

	/*
	 * Although below check is not strictly required  (as
	 * inc/dec_nr_big_task and inc/dec_cumulative_runnable_avg called
	 * from inc_cfs_rq_hmp_stats() have similar checks), we gain a bit on
	 * efficiency by short-circuiting for_each_sched_entity() loop when
	 * sched_disable_window_stats
	 */
	if (sched_disable_window_stats)
		return;

	for_each_sched_entity(se) {
		cfs_rq = cfs_rq_of(se);
		inc_cfs_rq_hmp_stats(cfs_rq, p, change_cra);
		if (cfs_rq_throttled(cfs_rq))
			break;
	}

	/* Update rq->hmp_stats only if we didn't find any throttled cfs_rq */
	if (!se)
		inc_rq_hmp_stats(rq, p, change_cra);
}

static void fixup_hmp_sched_stats_fair(struct rq *rq, struct task_struct *p,
				       u32 new_task_load, u32 new_pred_demand)
{
	struct cfs_rq *cfs_rq;
	struct sched_entity *se = &p->se;
	s64 task_load_delta = (s64)new_task_load - task_load(p);
	s64 pred_demand_delta = PRED_DEMAND_DELTA;

	for_each_sched_entity(se) {
		cfs_rq = cfs_rq_of(se);

		fixup_cumulative_runnable_avg(&cfs_rq->hmp_stats, p,
					      task_load_delta,
					      pred_demand_delta);
		fixup_nr_big_tasks(&cfs_rq->hmp_stats, p, task_load_delta);
		if (cfs_rq_throttled(cfs_rq))
			break;
	}

	/* Fix up rq->hmp_stats only if we didn't find any throttled cfs_rq */
	if (!se) {
		fixup_cumulative_runnable_avg(&rq->hmp_stats, p,
					      task_load_delta,
					      pred_demand_delta);
		fixup_nr_big_tasks(&rq->hmp_stats, p, task_load_delta);
	}
}

static int task_will_be_throttled(struct task_struct *p);

#else	/* CONFIG_CFS_BANDWIDTH */

inline void reset_cfs_rq_hmp_stats(int cpu, int reset_cra) { }

static void
fixup_hmp_sched_stats_fair(struct rq *rq, struct task_struct *p,
			   u32 new_task_load, u32 new_pred_demand)
{
	s64 task_load_delta = (s64)new_task_load - task_load(p);
	s64 pred_demand_delta = PRED_DEMAND_DELTA;

	fixup_cumulative_runnable_avg(&rq->hmp_stats, p, task_load_delta,
				      pred_demand_delta);
	fixup_nr_big_tasks(&rq->hmp_stats, p, task_load_delta);
}

static inline int task_will_be_throttled(struct task_struct *p)
{
	return 0;
}

void inc_hmp_sched_stats_fair(struct rq *rq,
			struct task_struct *p, int change_cra)
{
	inc_nr_big_task(&rq->hmp_stats, p);
}

#endif	/* CONFIG_CFS_BANDWIDTH */

/*
 * Reset balance_interval at all sched_domain levels of given cpu, so that it
 * honors kick.
 */
static inline void reset_balance_interval(int cpu)
{
	struct sched_domain *sd;

	if (cpu >= nr_cpu_ids)
		return;

	rcu_read_lock();
	for_each_domain(cpu, sd)
		sd->balance_interval = 0;
	rcu_read_unlock();
}

/*
 * Check if a task is on the "wrong" cpu (i.e its current cpu is not the ideal
 * cpu as per its demand or priority)
 *
 * Returns reason why task needs to be migrated
 */
static inline int migration_needed(struct task_struct *p, int cpu)
{
	int nice;
	struct related_thread_group *grp;

	if (p->state != TASK_RUNNING || p->nr_cpus_allowed == 1)
		return 0;

	/* No need to migrate task that is about to be throttled */
	if (task_will_be_throttled(p))
		return 0;

	if (sched_boost_policy() == SCHED_BOOST_ON_BIG &&
		 cpu_capacity(cpu) != max_capacity && task_sched_boost(p))
		return UP_MIGRATION;

	if (sched_cpu_high_irqload(cpu))
		return IRQLOAD_MIGRATION;

	nice = task_nice(p);
	rcu_read_lock();
	grp = task_related_thread_group(p);
	if (!grp && (nice > SCHED_UPMIGRATE_MIN_NICE ||
	       upmigrate_discouraged(p)) && cpu_capacity(cpu) > min_capacity) {
		rcu_read_unlock();
		return DOWN_MIGRATION;
	}

	if (!task_will_fit(p, cpu)) {
		rcu_read_unlock();
		return UP_MIGRATION;
	}
	rcu_read_unlock();

	return 0;
}

static inline int
kick_active_balance(struct rq *rq, struct task_struct *p, int new_cpu)
{
	unsigned long flags;
	int rc = 0;

	/* Invoke active balance to force migrate currently running task */
	raw_spin_lock_irqsave(&rq->lock, flags);
	if (!rq->active_balance) {
		rq->active_balance = 1;
		rq->push_cpu = new_cpu;
		get_task_struct(p);
		rq->push_task = p;
		rc = 1;
	}
	raw_spin_unlock_irqrestore(&rq->lock, flags);

	return rc;
}

static DEFINE_RAW_SPINLOCK(migration_lock);

/*
 * Check if currently running task should be migrated to a better cpu.
 *
 * Todo: Effect this via changes to nohz_balancer_kick() and load balance?
 */
void check_for_migration(struct rq *rq, struct task_struct *p)
{
	int cpu = cpu_of(rq), new_cpu;
	int active_balance = 0, reason;

	reason = migration_needed(p, cpu);
	if (!reason)
		return;

	raw_spin_lock(&migration_lock);
	new_cpu = select_best_cpu(p, cpu, reason, 0);

	if (new_cpu != cpu) {
		active_balance = kick_active_balance(rq, p, new_cpu);
		if (active_balance)
			mark_reserved(new_cpu);
	}

	raw_spin_unlock(&migration_lock);

	if (active_balance)
		stop_one_cpu_nowait(cpu, active_load_balance_cpu_stop, rq,
					&rq->active_balance_work);
}

#ifdef CONFIG_CFS_BANDWIDTH
static void init_cfs_rq_hmp_stats(struct cfs_rq *cfs_rq)
{
	cfs_rq->hmp_stats.nr_big_tasks = 0;
	cfs_rq->hmp_stats.cumulative_runnable_avg = 0;
	cfs_rq->hmp_stats.pred_demands_sum = 0;
}

static void inc_cfs_rq_hmp_stats(struct cfs_rq *cfs_rq,
		 struct task_struct *p, int change_cra)
{
	inc_nr_big_task(&cfs_rq->hmp_stats, p);
	if (change_cra)
		inc_cumulative_runnable_avg(&cfs_rq->hmp_stats, p);
}

static void dec_cfs_rq_hmp_stats(struct cfs_rq *cfs_rq,
		 struct task_struct *p, int change_cra)
{
	dec_nr_big_task(&cfs_rq->hmp_stats, p);
	if (change_cra)
		dec_cumulative_runnable_avg(&cfs_rq->hmp_stats, p);
}

static void inc_throttled_cfs_rq_hmp_stats(struct hmp_sched_stats *stats,
			 struct cfs_rq *cfs_rq)
{
	stats->nr_big_tasks += cfs_rq->hmp_stats.nr_big_tasks;
	stats->cumulative_runnable_avg +=
				cfs_rq->hmp_stats.cumulative_runnable_avg;
	stats->pred_demands_sum += cfs_rq->hmp_stats.pred_demands_sum;
}

static void dec_throttled_cfs_rq_hmp_stats(struct hmp_sched_stats *stats,
				 struct cfs_rq *cfs_rq)
{
	stats->nr_big_tasks -= cfs_rq->hmp_stats.nr_big_tasks;
	stats->cumulative_runnable_avg -=
				cfs_rq->hmp_stats.cumulative_runnable_avg;
	stats->pred_demands_sum -= cfs_rq->hmp_stats.pred_demands_sum;

	BUG_ON(stats->nr_big_tasks < 0 ||
		(s64)stats->cumulative_runnable_avg < 0);
	BUG_ON((s64)stats->pred_demands_sum < 0);
}
#endif	/* CONFIG_CFS_BANDWIDTH */

static int
bail_inter_cluster_balance(struct lb_env *env, struct sd_lb_stats *sds)
{
	int local_cpu, busiest_cpu;
	int local_capacity, busiest_capacity;
	int local_pwr_cost, busiest_pwr_cost;
	int nr_cpus;
	int boost = sched_boost();

	if (!sysctl_sched_restrict_cluster_spill ||
		boost == FULL_THROTTLE_BOOST || boost == CONSERVATIVE_BOOST)
		return 0;

	local_cpu = group_first_cpu(sds->local);
	busiest_cpu = group_first_cpu(sds->busiest);

	local_capacity = cpu_max_possible_capacity(local_cpu);
	busiest_capacity = cpu_max_possible_capacity(busiest_cpu);

	local_pwr_cost = cpu_max_power_cost(local_cpu);
	busiest_pwr_cost = cpu_max_power_cost(busiest_cpu);

	if (local_pwr_cost <= busiest_pwr_cost)
		return 0;

	if (local_capacity > busiest_capacity &&
			sds->busiest_stat.sum_nr_big_tasks)
		return 0;

	nr_cpus = cpumask_weight(sched_group_cpus(sds->busiest));
	if ((sds->busiest_stat.group_cpu_load < nr_cpus * sched_spill_load) &&
		(sds->busiest_stat.sum_nr_running <
			nr_cpus * sysctl_sched_spill_nr_run))
		return 1;

	return 0;
}

static bool update_sd_pick_busiest_active_balance(struct lb_env *env,
						  struct sd_lb_stats *sds,
						  struct sched_group *sg,
						  struct sg_lb_stats *sgs)
{
	if (env->idle != CPU_NOT_IDLE &&
	    cpu_capacity(env->dst_cpu) > group_rq_capacity(sg)) {
		if (sgs->sum_nr_big_tasks >
				sds->busiest_stat.sum_nr_big_tasks) {
			env->flags |= LBF_BIG_TASK_ACTIVE_BALANCE;
			return true;
		}
	}

	return false;
}

static struct rq *find_busiest_queue_hmp(struct lb_env *env,
				     struct sched_group *group)
{
	struct rq *busiest = NULL, *busiest_big = NULL;
	u64 max_runnable_avg = 0, max_runnable_avg_big = 0;
	int max_nr_big = 0, nr_big;
	bool find_big = !!(env->flags & LBF_BIG_TASK_ACTIVE_BALANCE);
	int i;
	cpumask_t cpus;

	cpumask_andnot(&cpus, sched_group_cpus(group), cpu_isolated_mask);

	for_each_cpu(i, &cpus) {
		struct rq *rq = cpu_rq(i);
		u64 cumulative_runnable_avg =
				rq->hmp_stats.cumulative_runnable_avg;

		if (!cpumask_test_cpu(i, env->cpus))
			continue;


		if (find_big) {
			nr_big = nr_big_tasks(rq);
			if (nr_big > max_nr_big ||
			    (nr_big > 0 && nr_big == max_nr_big &&
			     cumulative_runnable_avg > max_runnable_avg_big)) {
				max_runnable_avg_big = cumulative_runnable_avg;
				busiest_big = rq;
				max_nr_big = nr_big;
				continue;
			}
		}

		if (cumulative_runnable_avg > max_runnable_avg) {
			max_runnable_avg = cumulative_runnable_avg;
			busiest = rq;
		}
	}

	if (busiest_big)
		return busiest_big;

	env->flags &= ~LBF_BIG_TASK_ACTIVE_BALANCE;
	return busiest;
}

#ifdef CONFIG_NO_HZ_COMMON
static inline int find_new_hmp_ilb(int type)
{
	int call_cpu = raw_smp_processor_id();
	struct sched_domain *sd;
	int ilb;

	rcu_read_lock();

	/* Pick an idle cpu "closest" to call_cpu */
	for_each_domain(call_cpu, sd) {
		for_each_cpu_and(ilb, nohz.idle_cpus_mask,
						sched_domain_span(sd)) {
			if (idle_cpu(ilb) && (type != NOHZ_KICK_RESTRICT ||
					cpu_max_power_cost(ilb) <=
					cpu_max_power_cost(call_cpu))) {
				rcu_read_unlock();
				reset_balance_interval(ilb);
				return ilb;
			}
		}
	}

	rcu_read_unlock();
	return nr_cpu_ids;
}

static inline int _nohz_kick_needed_hmp(struct rq *rq, int cpu, int *type)
{
	struct sched_domain *sd;
	int i;

	if (rq->nr_running < 2)
		return 0;

	if (!sysctl_sched_restrict_cluster_spill ||
			sched_boost_policy() == SCHED_BOOST_ON_ALL)
		return 1;

	if (cpu_max_power_cost(cpu) == max_power_cost)
		return 1;

	rcu_read_lock();
	sd = rcu_dereference_check_sched_domain(rq->sd);
	if (!sd) {
		rcu_read_unlock();
		return 0;
	}

	for_each_cpu(i, sched_domain_span(sd)) {
		if (cpu_load(i) < sched_spill_load &&
				cpu_rq(i)->nr_running <
				sysctl_sched_spill_nr_run) {
			/* Change the kick type to limit to CPUs that
			 * are of equal or lower capacity.
			 */
			*type = NOHZ_KICK_RESTRICT;
			break;
		}
	}
	rcu_read_unlock();
	return 1;
}
#endif /* CONFIG_NO_HZ_COMMON */
#endif /* CONFIG_SMP */

#ifdef CONFIG_CFS_BANDWIDTH
/*
 * Check if task is part of a hierarchy where some cfs_rq does not have any
 * runtime left.
 *
 * We can't rely on throttled_hierarchy() to do this test, as
 * cfs_rq->throttle_count will not be updated yet when this function is called
 * from scheduler_tick()
 */
static int task_will_be_throttled(struct task_struct *p)
{
	struct sched_entity *se = &p->se;
	struct cfs_rq *cfs_rq;

	if (!cfs_bandwidth_used())
		return 0;

	for_each_sched_entity(se) {
		cfs_rq = cfs_rq_of(se);
		if (!cfs_rq->runtime_enabled)
			continue;
		if (cfs_rq->runtime_remaining <= 0)
			return 1;
	}

	return 0;
}
#endif /* CONFIG_CFS_BANDWIDTH */

#endif /* CONFIG_SCHED_HMP */<|MERGE_RESOLUTION|>--- conflicted
+++ resolved
@@ -33,10 +33,10 @@
 #include <linux/module.h>
 
 #include "sched.h"
+#include "tune.h"
 #include <trace/events/sched.h>
 
-<<<<<<< HEAD
-/* QHMP forward declarations */
+/* QHMP/Zone forward declarations */
 
 struct lb_env;
 struct sd_lb_stats;
@@ -104,6 +104,7 @@
 static inline void init_cfs_rq_hmp_stats(struct cfs_rq *cfs_rq) { }
 
 #ifdef CONFIG_SMP
+
 static inline int
 bail_inter_cluster_balance(struct lb_env *env, struct sd_lb_stats *sds)
 {
@@ -118,12 +119,8 @@
 	return false;
 }
 #endif /* CONFIG_SMP */
+
 #endif /* CONFIG_SCHED_HMP */
-=======
-#include "sched.h"
-#include "tune.h"
-#include "walt.h"
->>>>>>> dcb61100
 
 /*
  * Targeted preemption latency for CPU-bound tasks:
@@ -4741,11 +4738,7 @@
 		if (cfs_rq_throttled(cfs_rq))
 			break;
 		cfs_rq->h_nr_running++;
-<<<<<<< HEAD
 		inc_cfs_rq_hmp_stats(cfs_rq, p, 1);
-=======
-		walt_inc_cfs_cumulative_runnable_avg(cfs_rq, p);
->>>>>>> dcb61100
 
 		flags = ENQUEUE_WAKEUP;
 	}
@@ -4753,11 +4746,7 @@
 	for_each_sched_entity(se) {
 		cfs_rq = cfs_rq_of(se);
 		cfs_rq->h_nr_running++;
-<<<<<<< HEAD
 		inc_cfs_rq_hmp_stats(cfs_rq, p, 1);
-=======
-		walt_inc_cfs_cumulative_runnable_avg(cfs_rq, p);
->>>>>>> dcb61100
 
 		if (cfs_rq_throttled(cfs_rq))
 			break;
@@ -4774,7 +4763,6 @@
 #ifdef CONFIG_SMP
 
 	if (!se) {
-		walt_inc_cumulative_runnable_avg(rq, p);
 		if (!task_new && !rq->rd->overutilized &&
 		    cpu_overutilized(rq->cpu)) {
 			rq->rd->overutilized = true;
@@ -4825,11 +4813,7 @@
 		if (cfs_rq_throttled(cfs_rq))
 			break;
 		cfs_rq->h_nr_running--;
-<<<<<<< HEAD
 		dec_cfs_rq_hmp_stats(cfs_rq, p, 1);
-=======
-		walt_dec_cfs_cumulative_runnable_avg(cfs_rq, p);
->>>>>>> dcb61100
 
 		/* Don't dequeue parent if it has other entities besides us */
 		if (cfs_rq->load.weight) {
@@ -4849,11 +4833,7 @@
 	for_each_sched_entity(se) {
 		cfs_rq = cfs_rq_of(se);
 		cfs_rq->h_nr_running--;
-<<<<<<< HEAD
 		dec_cfs_rq_hmp_stats(cfs_rq, p, 1);
-=======
-		walt_dec_cfs_cumulative_runnable_avg(cfs_rq, p);
->>>>>>> dcb61100
 
 		if (cfs_rq_throttled(cfs_rq))
 			break;
@@ -4870,8 +4850,6 @@
 #ifdef CONFIG_SMP
 
 	if (!se) {
-		walt_dec_cumulative_runnable_avg(rq, p);
-
 		/*
 		 * We want to potentially trigger a freq switch
 		 * request only for tasks that are going to sleep;
@@ -8081,18 +8059,14 @@
 
 		group = child->groups;
 		do {
-<<<<<<< HEAD
+			struct sched_group_capacity *sgc = group->sgc;
 			cpumask_t *cpus = sched_group_cpus(group);
 
 			/* Revisit this later. This won't work for MT domain */
-			if (!cpu_isolated(cpumask_first(cpus)))
-				capacity += group->sgc->capacity;
-=======
-			struct sched_group_capacity *sgc = group->sgc;
-
-			capacity += sgc->capacity;
-			max_capacity = max(sgc->max_capacity, max_capacity);
->>>>>>> dcb61100
+			if (!cpu_isolated(cpumask_first(cpus))) {
+				capacity += sgc->capacity;
+				max_capacity = max(sgc->max_capacity, max_capacity);
+			}
 			group = group->next;
 		} while (group != child->groups);
 	}
@@ -8893,28 +8867,24 @@
 			return 1;
 	}
 
-<<<<<<< HEAD
-	return unlikely(sd->nr_balance_failed >
-			sd->cache_nice_tries + NEED_ACTIVE_BALANCE_THRESHOLD);
-}
-
-static int group_balance_cpu_not_isolated(struct sched_group *sg)
-{
-	cpumask_t cpus;
-
-	cpumask_and(&cpus, sched_group_cpus(sg), sched_group_mask(sg));
-	cpumask_andnot(&cpus, &cpus, cpu_isolated_mask);
-	return cpumask_first(&cpus);
-=======
-	if ((capacity_of(env->src_cpu) < capacity_of(env->dst_cpu)) &&
+	if (energy_aware() && (capacity_of(env->src_cpu) < capacity_of(env->dst_cpu)) &&
 				env->src_rq->cfs.h_nr_running == 1 &&
 				cpu_overutilized(env->src_cpu) &&
 				!cpu_overutilized(env->dst_cpu)) {
 			return 1;
 	}
 
-	return unlikely(sd->nr_balance_failed > sd->cache_nice_tries+2);
->>>>>>> dcb61100
+	return unlikely(sd->nr_balance_failed >
+			sd->cache_nice_tries + NEED_ACTIVE_BALANCE_THRESHOLD);
+}
+
+static int group_balance_cpu_not_isolated(struct sched_group *sg)
+{
+	cpumask_t cpus;
+
+	cpumask_and(&cpus, sched_group_cpus(sg), sched_group_mask(sg));
+	cpumask_andnot(&cpus, &cpus, cpu_isolated_mask);
+	return cpumask_first(&cpus);
 }
 
 static int active_load_balance_cpu_stop(void *data);
@@ -9146,15 +9116,11 @@
 		 * frequent, pollute the failure counter causing
 		 * excessive cache_hot migrations and active balances.
 		 */
-<<<<<<< HEAD
 		if (idle != CPU_NEWLY_IDLE &&
-		    !(env.flags & LBF_BIG_TASK_ACTIVE_BALANCE))
-			sd->nr_balance_failed++;
-=======
-		if (idle != CPU_NEWLY_IDLE)
+		    !(env.flags & LBF_BIG_TASK_ACTIVE_BALANCE)) {
 			if (env.src_grp_nr_running > 1)
 				sd->nr_balance_failed++;
->>>>>>> dcb61100
+		}
 
 		if (need_active_balance(&env)) {
 			raw_spin_lock_irqsave(&busiest->lock, flags);
@@ -9871,27 +9837,6 @@
 	clear_bit(NOHZ_BALANCE_KICK, nohz_flags(this_cpu));
 }
 
-static inline int _nohz_kick_needed(struct rq *rq, int cpu, int *type)
-{
-	unsigned long now = jiffies;
-
-	/*
-	 * None are in tickless mode and hence no need for NOHZ idle load
-	 * balancing.
-	 */
-	if (likely(!atomic_read(&nohz.nr_cpus)))
-		return 0;
-
-#ifdef CONFIG_SCHED_HMP
-	return _nohz_kick_needed_hmp(rq, cpu, type);
-#endif
-
-	if (time_before(now, nohz.next_balance))
-		return 0;
-
-	return (rq->nr_running >= 2);
-}
-
 /*
  * Current heuristic for kicking the idle load balancer in the presence
  * of an idle cpu in the system.
@@ -9905,6 +9850,7 @@
  */
 static inline bool nohz_kick_needed(struct rq *rq, int *type)
 {
+	unsigned long now = jiffies;
 #ifndef CONFIG_SCHED_HMP
 	struct sched_domain_shared *sds;
 	struct sched_domain *sd;
@@ -9923,9 +9869,6 @@
 	set_cpu_sd_state_busy();
 	nohz_balance_exit_idle(cpu);
 
-<<<<<<< HEAD
-	if (_nohz_kick_needed(rq, cpu, type))
-=======
 	/*
 	 * None are in tickless mode and hence no need for NOHZ idle load
 	 * balancing.
@@ -9933,12 +9876,15 @@
 	if (likely(!atomic_read(&nohz.nr_cpus)))
 		return false;
 
+#ifdef CONFIG_SCHED_HMP
+	return _nohz_kick_needed_hmp(rq, cpu, type);
+#endif
+
 	if (time_before(now, nohz.next_balance))
 		return false;
 
 	if (rq->nr_running >= 2 &&
 	    (!energy_aware() || cpu_overutilized(cpu)))
->>>>>>> dcb61100
 		return true;
 
 #ifndef CONFIG_SCHED_HMP
@@ -10576,7 +10522,7 @@
 
 }
 
-/* QHMP sched implementation begins here */
+/* QHMP/Zone sched implementation begins here */
 
 #ifdef CONFIG_SCHED_HMP
 #ifdef CONFIG_SMP
