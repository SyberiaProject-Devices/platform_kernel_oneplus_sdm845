/* audit.c -- Auditing support
 * Gateway between the kernel (e.g., selinux) and the user-space audit daemon.
 * System-call specific features have moved to auditsc.c
 *
 * Copyright 2003-2007 Red Hat Inc., Durham, North Carolina.
 * All Rights Reserved.
 *
 * This program is free software; you can redistribute it and/or modify
 * it under the terms of the GNU General Public License as published by
 * the Free Software Foundation; either version 2 of the License, or
 * (at your option) any later version.
 *
 * This program is distributed in the hope that it will be useful,
 * but WITHOUT ANY WARRANTY; without even the implied warranty of
 * MERCHANTABILITY or FITNESS FOR A PARTICULAR PURPOSE.  See the
 * GNU General Public License for more details.
 *
 * You should have received a copy of the GNU General Public License
 * along with this program; if not, write to the Free Software
 * Foundation, Inc., 59 Temple Place, Suite 330, Boston, MA  02111-1307  USA
 *
 * Written by Rickard E. (Rik) Faith <faith@redhat.com>
 *
 * Goals: 1) Integrate fully with Security Modules.
 *	  2) Minimal run-time overhead:
 *	     a) Minimal when syscall auditing is disabled (audit_enable=0).
 *	     b) Small when syscall auditing is enabled and no audit record
 *		is generated (defer as much work as possible to record
 *		generation time):
 *		i) context is allocated,
 *		ii) names from getname are stored without a copy, and
 *		iii) inode information stored from path_lookup.
 *	  3) Ability to disable syscall auditing at boot time (audit=0).
 *	  4) Usable by other parts of the kernel (if audit_log* is called,
 *	     then a syscall record will be generated automatically for the
 *	     current syscall).
 *	  5) Netlink interface to user-space.
 *	  6) Support low-overhead kernel-based filtering to minimize the
 *	     information that must be passed to user-space.
 *
 * Example user-space utilities: http://people.redhat.com/sgrubb/audit/
 */

#define pr_fmt(fmt) KBUILD_MODNAME ": " fmt

#include <linux/init.h>
#include <asm/types.h>
#include <linux/atomic.h>
#include <linux/mm.h>
#include <linux/export.h>
#include <linux/slab.h>
#include <linux/err.h>
#include <linux/kthread.h>
#include <linux/kernel.h>
#include <linux/syscalls.h>

#include <linux/audit.h>

#include <net/sock.h>
#include <net/netlink.h>
#include <linux/skbuff.h>
#ifdef CONFIG_SECURITY
#include <linux/security.h>
#endif
#include <linux/freezer.h>
#include <linux/tty.h>
#include <linux/pid_namespace.h>
#include <net/netns/generic.h>

#include "audit.h"

/* No auditing will take place until audit_initialized == AUDIT_INITIALIZED.
 * (Initialization happens after skb_init is called.) */
#define AUDIT_DISABLED		-1
#define AUDIT_UNINITIALIZED	0
#define AUDIT_INITIALIZED	1
static int	audit_initialized;

#define AUDIT_OFF	0
#define AUDIT_ON	1
#define AUDIT_LOCKED	2
u32		audit_enabled;
u32		audit_ever_enabled;

EXPORT_SYMBOL_GPL(audit_enabled);

/* Default state when kernel boots without any parameters. */
static u32	audit_default;

/* If auditing cannot proceed, audit_failure selects what happens. */
static u32	audit_failure = AUDIT_FAIL_PRINTK;

/*
 * If audit records are to be written to the netlink socket, audit_pid
 * contains the pid of the auditd process and audit_nlk_portid contains
 * the portid to use to send netlink messages to that process.
 */
int		audit_pid;
static __u32	audit_nlk_portid;

/* If audit_rate_limit is non-zero, limit the rate of sending audit records
 * to that number per second.  This prevents DoS attacks, but results in
 * audit records being dropped. */
static u32	audit_rate_limit;

/* Number of outstanding audit_buffers allowed.
 * When set to zero, this means unlimited. */
static u32	audit_backlog_limit = 64;
#define AUDIT_BACKLOG_WAIT_TIME (60 * HZ)
static u32	audit_backlog_wait_time = AUDIT_BACKLOG_WAIT_TIME;
static u32	audit_backlog_wait_overflow = 0;

/* The identity of the user shutting down the audit system. */
kuid_t		audit_sig_uid = INVALID_UID;
pid_t		audit_sig_pid = -1;
u32		audit_sig_sid = 0;

/* Records can be lost in several ways:
   0) [suppressed in audit_alloc]
   1) out of memory in audit_log_start [kmalloc of struct audit_buffer]
   2) out of memory in audit_log_move [alloc_skb]
   3) suppressed due to audit_rate_limit
   4) suppressed due to audit_backlog_limit
*/
static atomic_t    audit_lost = ATOMIC_INIT(0);

/* The netlink socket. */
static struct sock *audit_sock;
int audit_net_id;

/* Hash for inode-based rules */
struct list_head audit_inode_hash[AUDIT_INODE_BUCKETS];

/* The audit_freelist is a list of pre-allocated audit buffers (if more
 * than AUDIT_MAXFREE are in use, the audit buffer is freed instead of
 * being placed on the freelist). */
static DEFINE_SPINLOCK(audit_freelist_lock);
static int	   audit_freelist_count;
static LIST_HEAD(audit_freelist);

static struct sk_buff_head audit_skb_queue;
/* queue of skbs to send to auditd when/if it comes back */
static struct sk_buff_head audit_skb_hold_queue;
static struct task_struct *kauditd_task;
static DECLARE_WAIT_QUEUE_HEAD(kauditd_wait);
static DECLARE_WAIT_QUEUE_HEAD(audit_backlog_wait);

static struct audit_features af = {.vers = AUDIT_FEATURE_VERSION,
				   .mask = -1,
				   .features = 0,
				   .lock = 0,};

static char *audit_feature_names[2] = {
	"only_unset_loginuid",
	"loginuid_immutable",
};


/* Serialize requests from userspace. */
DEFINE_MUTEX(audit_cmd_mutex);

/* AUDIT_BUFSIZ is the size of the temporary buffer used for formatting
 * audit records.  Since printk uses a 1024 byte buffer, this buffer
 * should be at least that large. */
#define AUDIT_BUFSIZ 1024

/* AUDIT_MAXFREE is the number of empty audit_buffers we keep on the
 * audit_freelist.  Doing so eliminates many kmalloc/kfree calls. */
#define AUDIT_MAXFREE  (2*NR_CPUS)

/* The audit_buffer is used when formatting an audit record.  The caller
 * locks briefly to get the record off the freelist or to allocate the
 * buffer, and locks briefly to send the buffer to the netlink layer or
 * to place it on a transmit queue.  Multiple audit_buffers can be in
 * use simultaneously. */
struct audit_buffer {
	struct list_head     list;
	struct sk_buff       *skb;	/* formatted skb ready to send */
	struct audit_context *ctx;	/* NULL or associated context */
	gfp_t		     gfp_mask;
};

struct audit_reply {
	__u32 portid;
<<<<<<< HEAD
	struct net *net;	
=======
	struct net *net;
>>>>>>> 312103d6
	struct sk_buff *skb;
};

static void audit_set_portid(struct audit_buffer *ab, __u32 portid)
{
	if (ab) {
		struct nlmsghdr *nlh = nlmsg_hdr(ab->skb);
		nlh->nlmsg_pid = portid;
	}
}

void audit_panic(const char *message)
{
	switch (audit_failure) {
	case AUDIT_FAIL_SILENT:
		break;
	case AUDIT_FAIL_PRINTK:
		if (printk_ratelimit())
			pr_err("%s\n", message);
		break;
	case AUDIT_FAIL_PANIC:
		/* test audit_pid since printk is always losey, why bother? */
		if (audit_pid)
			panic("audit: %s\n", message);
		break;
	}
}

static inline int audit_rate_check(void)
{
	static unsigned long	last_check = 0;
	static int		messages   = 0;
	static DEFINE_SPINLOCK(lock);
	unsigned long		flags;
	unsigned long		now;
	unsigned long		elapsed;
	int			retval	   = 0;

	if (!audit_rate_limit) return 1;

	spin_lock_irqsave(&lock, flags);
	if (++messages < audit_rate_limit) {
		retval = 1;
	} else {
		now     = jiffies;
		elapsed = now - last_check;
		if (elapsed > HZ) {
			last_check = now;
			messages   = 0;
			retval     = 1;
		}
	}
	spin_unlock_irqrestore(&lock, flags);

	return retval;
}

/**
 * audit_log_lost - conditionally log lost audit message event
 * @message: the message stating reason for lost audit message
 *
 * Emit at least 1 message per second, even if audit_rate_check is
 * throttling.
 * Always increment the lost messages counter.
*/
void audit_log_lost(const char *message)
{
	static unsigned long	last_msg = 0;
	static DEFINE_SPINLOCK(lock);
	unsigned long		flags;
	unsigned long		now;
	int			print;

	atomic_inc(&audit_lost);

	print = (audit_failure == AUDIT_FAIL_PANIC || !audit_rate_limit);

	if (!print) {
		spin_lock_irqsave(&lock, flags);
		now = jiffies;
		if (now - last_msg > HZ) {
			print = 1;
			last_msg = now;
		}
		spin_unlock_irqrestore(&lock, flags);
	}

	if (print) {
		if (printk_ratelimit())
			pr_warn("audit_lost=%u audit_rate_limit=%u audit_backlog_limit=%u\n",
				atomic_read(&audit_lost),
				audit_rate_limit,
				audit_backlog_limit);
		audit_panic(message);
	}
}

static int audit_log_config_change(char *function_name, u32 new, u32 old,
				   int allow_changes)
{
	struct audit_buffer *ab;
	int rc = 0;

	ab = audit_log_start(NULL, GFP_KERNEL, AUDIT_CONFIG_CHANGE);
	if (unlikely(!ab))
		return rc;
	audit_log_format(ab, "%s=%u old=%u", function_name, new, old);
	audit_log_session_info(ab);
	rc = audit_log_task_context(ab);
	if (rc)
		allow_changes = 0; /* Something weird, deny request */
	audit_log_format(ab, " res=%d", allow_changes);
	audit_log_end(ab);
	return rc;
}

static int audit_do_config_change(char *function_name, u32 *to_change, u32 new)
{
	int allow_changes, rc = 0;
	u32 old = *to_change;

	/* check if we are locked */
	if (audit_enabled == AUDIT_LOCKED)
		allow_changes = 0;
	else
		allow_changes = 1;

	if (audit_enabled != AUDIT_OFF) {
		rc = audit_log_config_change(function_name, new, old, allow_changes);
		if (rc)
			allow_changes = 0;
	}

	/* If we are allowed, make the change */
	if (allow_changes == 1)
		*to_change = new;
	/* Not allowed, update reason */
	else if (rc == 0)
		rc = -EPERM;
	return rc;
}

static int audit_set_rate_limit(u32 limit)
{
	return audit_do_config_change("audit_rate_limit", &audit_rate_limit, limit);
}

static int audit_set_backlog_limit(u32 limit)
{
	return audit_do_config_change("audit_backlog_limit", &audit_backlog_limit, limit);
}

static int audit_set_backlog_wait_time(u32 timeout)
{
	return audit_do_config_change("audit_backlog_wait_time",
				      &audit_backlog_wait_time, timeout);
}

static int audit_set_enabled(u32 state)
{
	int rc;
	if (state < AUDIT_OFF || state > AUDIT_LOCKED)
		return -EINVAL;

	rc =  audit_do_config_change("audit_enabled", &audit_enabled, state);
	if (!rc)
		audit_ever_enabled |= !!state;

	return rc;
}

static int audit_set_failure(u32 state)
{
	if (state != AUDIT_FAIL_SILENT
	    && state != AUDIT_FAIL_PRINTK
	    && state != AUDIT_FAIL_PANIC)
		return -EINVAL;

	return audit_do_config_change("audit_failure", &audit_failure, state);
}

/*
 * Queue skbs to be sent to auditd when/if it comes back.  These skbs should
 * already have been sent via prink/syslog and so if these messages are dropped
 * it is not a huge concern since we already passed the audit_log_lost()
 * notification and stuff.  This is just nice to get audit messages during
 * boot before auditd is running or messages generated while auditd is stopped.
 * This only holds messages is audit_default is set, aka booting with audit=1
 * or building your kernel that way.
 */
static void audit_hold_skb(struct sk_buff *skb)
{
	if (audit_default &&
	    (!audit_backlog_limit ||
	     skb_queue_len(&audit_skb_hold_queue) < audit_backlog_limit))
		skb_queue_tail(&audit_skb_hold_queue, skb);
	else
		kfree_skb(skb);
}

/*
 * For one reason or another this nlh isn't getting delivered to the userspace
 * audit daemon, just send it to printk.
 */
static void audit_printk_skb(struct sk_buff *skb)
{
	struct nlmsghdr *nlh = nlmsg_hdr(skb);
	char *data = nlmsg_data(nlh);

	if (nlh->nlmsg_type != AUDIT_EOE) {
		if (printk_ratelimit())
			pr_notice("type=%d %s\n", nlh->nlmsg_type, data);
		else
			audit_log_lost("printk limit exceeded");
	}

	audit_hold_skb(skb);
}

static void kauditd_send_skb(struct sk_buff *skb)
{
	int err;
	/* take a reference in case we can't send it and we want to hold it */
	skb_get(skb);
	err = netlink_unicast(audit_sock, skb, audit_nlk_portid, 0);
	if (err < 0) {
		BUG_ON(err != -ECONNREFUSED); /* Shouldn't happen */
		if (audit_pid) {
			pr_err("*NO* daemon at audit_pid=%d\n", audit_pid);
<<<<<<< HEAD
			audit_log_lost("auditd disappeared\n");
=======
			audit_log_lost("auditd disappeared");
>>>>>>> 312103d6
			audit_pid = 0;
			audit_sock = NULL;
		}
		/* we might get lucky and get this in the next auditd */
		audit_hold_skb(skb);
	} else
		/* drop the extra reference if sent ok */
		consume_skb(skb);
}

/*
 * flush_hold_queue - empty the hold queue if auditd appears
 *
 * If auditd just started, drain the queue of messages already
 * sent to syslog/printk.  Remember loss here is ok.  We already
 * called audit_log_lost() if it didn't go out normally.  so the
 * race between the skb_dequeue and the next check for audit_pid
 * doesn't matter.
 *
 * If you ever find kauditd to be too slow we can get a perf win
 * by doing our own locking and keeping better track if there
 * are messages in this queue.  I don't see the need now, but
 * in 5 years when I want to play with this again I'll see this
 * note and still have no friggin idea what i'm thinking today.
 */
static void flush_hold_queue(void)
{
	struct sk_buff *skb;

	if (!audit_default || !audit_pid)
		return;

	skb = skb_dequeue(&audit_skb_hold_queue);
	if (likely(!skb))
		return;

	while (skb && audit_pid) {
		kauditd_send_skb(skb);
		skb = skb_dequeue(&audit_skb_hold_queue);
	}

	/*
	 * if auditd just disappeared but we
	 * dequeued an skb we need to drop ref
	 */
	if (skb)
		consume_skb(skb);
}

static int kauditd_thread(void *dummy)
{
	set_freezable();
	while (!kthread_should_stop()) {
		struct sk_buff *skb;
		DECLARE_WAITQUEUE(wait, current);

		flush_hold_queue();

		skb = skb_dequeue(&audit_skb_queue);

		if (skb) {
			if (skb_queue_len(&audit_skb_queue) <= audit_backlog_limit)
				wake_up(&audit_backlog_wait);
			if (audit_pid)
				kauditd_send_skb(skb);
			else
				audit_printk_skb(skb);
			continue;
		}
		set_current_state(TASK_INTERRUPTIBLE);
		add_wait_queue(&kauditd_wait, &wait);

		if (!skb_queue_len(&audit_skb_queue)) {
			try_to_freeze();
			schedule();
		}

		__set_current_state(TASK_RUNNING);
		remove_wait_queue(&kauditd_wait, &wait);
	}
	return 0;
}

int audit_send_list(void *_dest)
{
	struct audit_netlink_list *dest = _dest;
	struct sk_buff *skb;
	struct net *net = dest->net;
	struct audit_net *aunet = net_generic(net, audit_net_id);

	/* wait for parent to finish and send an ACK */
	mutex_lock(&audit_cmd_mutex);
	mutex_unlock(&audit_cmd_mutex);

	while ((skb = __skb_dequeue(&dest->q)) != NULL)
		netlink_unicast(aunet->nlsk, skb, dest->portid, 0);

	put_net(net);
	kfree(dest);

	return 0;
}

struct sk_buff *audit_make_reply(__u32 portid, int seq, int type, int done,
				 int multi, const void *payload, int size)
{
	struct sk_buff	*skb;
	struct nlmsghdr	*nlh;
	void		*data;
	int		flags = multi ? NLM_F_MULTI : 0;
	int		t     = done  ? NLMSG_DONE  : type;

	skb = nlmsg_new(size, GFP_KERNEL);
	if (!skb)
		return NULL;

	nlh	= nlmsg_put(skb, portid, seq, t, size, flags);
	if (!nlh)
		goto out_kfree_skb;
	data = nlmsg_data(nlh);
	memcpy(data, payload, size);
	return skb;

out_kfree_skb:
	kfree_skb(skb);
	return NULL;
}

static int audit_send_reply_thread(void *arg)
{
	struct audit_reply *reply = (struct audit_reply *)arg;
	struct net *net = reply->net;
	struct audit_net *aunet = net_generic(net, audit_net_id);

	mutex_lock(&audit_cmd_mutex);
	mutex_unlock(&audit_cmd_mutex);

	/* Ignore failure. It'll only happen if the sender goes away,
	   because our timeout is set to infinite. */
	netlink_unicast(aunet->nlsk , reply->skb, reply->portid, 0);
	put_net(net);
	kfree(reply);
	return 0;
}
/**
 * audit_send_reply - send an audit reply message via netlink
<<<<<<< HEAD
 * @request_skb: skb of request we are replying to (used to target the reply)
=======
 * @portid: netlink port to which to send reply
>>>>>>> 312103d6
 * @seq: sequence number
 * @type: audit message type
 * @done: done (last) flag
 * @multi: multi-part message flag
 * @payload: payload data
 * @size: payload size
 *
 * Allocates an skb, builds the netlink message, and sends it to the port id.
 * No failure notifications.
 */
static void audit_send_reply(struct sk_buff *request_skb, int seq, int type, int done,
			     int multi, const void *payload, int size)
{
	u32 portid = NETLINK_CB(request_skb).portid;
	struct net *net = sock_net(NETLINK_CB(request_skb).sk);
	struct sk_buff *skb;
	struct task_struct *tsk;
	struct audit_reply *reply = kmalloc(sizeof(struct audit_reply),
					    GFP_KERNEL);

	if (!reply)
		return;

	skb = audit_make_reply(portid, seq, type, done, multi, payload, size);
	if (!skb)
		goto out;

	reply->net = get_net(net);
	reply->portid = portid;
	reply->skb = skb;

	tsk = kthread_run(audit_send_reply_thread, reply, "audit_send_reply");
	if (!IS_ERR(tsk))
		return;
	kfree_skb(skb);
out:
	kfree(reply);
}

/*
 * Check for appropriate CAP_AUDIT_ capabilities on incoming audit
 * control messages.
 */
static int audit_netlink_ok(struct sk_buff *skb, u16 msg_type)
{
	int err = 0;

<<<<<<< HEAD
	/* Only support the initial namespaces for now. */
=======
	/* Only support initial user namespace for now. */
>>>>>>> 312103d6
	/*
	 * We return ECONNREFUSED because it tricks userspace into thinking
	 * that audit was not configured into the kernel.  Lots of users
	 * configure their PAM stack (because that's what the distro does)
	 * to reject login if unable to send messages to audit.  If we return
	 * ECONNREFUSED the PAM stack thinks the kernel does not have audit
	 * configured in and will let login proceed.  If we return EPERM
	 * userspace will reject all logins.  This should be removed when we
	 * support non init namespaces!!
	 */
<<<<<<< HEAD
	if ((current_user_ns() != &init_user_ns) ||
	    (task_active_pid_ns(current) != &init_pid_ns))
=======
	if ((current_user_ns() != &init_user_ns))
>>>>>>> 312103d6
		return -ECONNREFUSED;

	switch (msg_type) {
	case AUDIT_LIST:
	case AUDIT_ADD:
	case AUDIT_DEL:
		return -EOPNOTSUPP;
	case AUDIT_GET:
	case AUDIT_SET:
	case AUDIT_GET_FEATURE:
	case AUDIT_SET_FEATURE:
	case AUDIT_LIST_RULES:
	case AUDIT_ADD_RULE:
	case AUDIT_DEL_RULE:
	case AUDIT_SIGNAL_INFO:
	case AUDIT_TTY_GET:
	case AUDIT_TTY_SET:
	case AUDIT_TRIM:
	case AUDIT_MAKE_EQUIV:
		/* Only support auditd and auditctl in initial pid namespace
		 * for now. */
		if ((task_active_pid_ns(current) != &init_pid_ns))
			return -EPERM;

		if (!capable(CAP_AUDIT_CONTROL))
			err = -EPERM;
		break;
	case AUDIT_USER:
	case AUDIT_FIRST_USER_MSG ... AUDIT_LAST_USER_MSG:
	case AUDIT_FIRST_USER_MSG2 ... AUDIT_LAST_USER_MSG2:
		if (!capable(CAP_AUDIT_WRITE))
			err = -EPERM;
		break;
	default:  /* bad msg */
		err = -EINVAL;
	}

	return err;
}

static int audit_log_common_recv_msg(struct audit_buffer **ab, u16 msg_type)
{
	int rc = 0;
	uid_t uid = from_kuid(&init_user_ns, current_uid());
	pid_t pid = task_tgid_nr(current);

	if (!audit_enabled && msg_type != AUDIT_USER_AVC) {
		*ab = NULL;
		return rc;
	}

	*ab = audit_log_start(NULL, GFP_KERNEL, msg_type);
	if (unlikely(!*ab))
		return rc;
	audit_log_format(*ab, "pid=%d uid=%u", pid, uid);
	audit_log_session_info(*ab);
	audit_log_task_context(*ab);

	return rc;
}

int is_audit_feature_set(int i)
{
	return af.features & AUDIT_FEATURE_TO_MASK(i);
}


static int audit_get_feature(struct sk_buff *skb)
{
	u32 seq;

	seq = nlmsg_hdr(skb)->nlmsg_seq;

	audit_send_reply(skb, seq, AUDIT_GET, 0, 0, &af, sizeof(af));

	return 0;
}

static void audit_log_feature_change(int which, u32 old_feature, u32 new_feature,
				     u32 old_lock, u32 new_lock, int res)
{
	struct audit_buffer *ab;

	if (audit_enabled == AUDIT_OFF)
		return;

	ab = audit_log_start(NULL, GFP_KERNEL, AUDIT_FEATURE_CHANGE);
	audit_log_task_info(ab, current);
	audit_log_format(ab, "feature=%s old=%u new=%u old_lock=%u new_lock=%u res=%d",
			 audit_feature_names[which], !!old_feature, !!new_feature,
			 !!old_lock, !!new_lock, res);
	audit_log_end(ab);
}

static int audit_set_feature(struct sk_buff *skb)
{
	struct audit_features *uaf;
	int i;

	BUILD_BUG_ON(AUDIT_LAST_FEATURE + 1 > sizeof(audit_feature_names)/sizeof(audit_feature_names[0]));
	uaf = nlmsg_data(nlmsg_hdr(skb));

	/* if there is ever a version 2 we should handle that here */

	for (i = 0; i <= AUDIT_LAST_FEATURE; i++) {
		u32 feature = AUDIT_FEATURE_TO_MASK(i);
		u32 old_feature, new_feature, old_lock, new_lock;

		/* if we are not changing this feature, move along */
		if (!(feature & uaf->mask))
			continue;

		old_feature = af.features & feature;
		new_feature = uaf->features & feature;
		new_lock = (uaf->lock | af.lock) & feature;
		old_lock = af.lock & feature;

		/* are we changing a locked feature? */
		if (old_lock && (new_feature != old_feature)) {
			audit_log_feature_change(i, old_feature, new_feature,
						 old_lock, new_lock, 0);
			return -EPERM;
		}
	}
	/* nothing invalid, do the changes */
	for (i = 0; i <= AUDIT_LAST_FEATURE; i++) {
		u32 feature = AUDIT_FEATURE_TO_MASK(i);
		u32 old_feature, new_feature, old_lock, new_lock;

		/* if we are not changing this feature, move along */
		if (!(feature & uaf->mask))
			continue;

		old_feature = af.features & feature;
		new_feature = uaf->features & feature;
		old_lock = af.lock & feature;
		new_lock = (uaf->lock | af.lock) & feature;

		if (new_feature != old_feature)
			audit_log_feature_change(i, old_feature, new_feature,
						 old_lock, new_lock, 1);

		if (new_feature)
			af.features |= feature;
		else
			af.features &= ~feature;
		af.lock |= new_lock;
	}

	return 0;
}

static int audit_receive_msg(struct sk_buff *skb, struct nlmsghdr *nlh)
{
	u32			seq;
	void			*data;
	int			err;
	struct audit_buffer	*ab;
	u16			msg_type = nlh->nlmsg_type;
	struct audit_sig_info   *sig_data;
	char			*ctx = NULL;
	u32			len;

	err = audit_netlink_ok(skb, msg_type);
	if (err)
		return err;

	/* As soon as there's any sign of userspace auditd,
	 * start kauditd to talk to it */
	if (!kauditd_task) {
		kauditd_task = kthread_run(kauditd_thread, NULL, "kauditd");
		if (IS_ERR(kauditd_task)) {
			err = PTR_ERR(kauditd_task);
			kauditd_task = NULL;
			return err;
		}
	}
	seq  = nlh->nlmsg_seq;
	data = nlmsg_data(nlh);

	switch (msg_type) {
	case AUDIT_GET: {
		struct audit_status	s;
		memset(&s, 0, sizeof(s));
		s.enabled		= audit_enabled;
		s.failure		= audit_failure;
		s.pid			= audit_pid;
		s.rate_limit		= audit_rate_limit;
		s.backlog_limit		= audit_backlog_limit;
		s.lost			= atomic_read(&audit_lost);
		s.backlog		= skb_queue_len(&audit_skb_queue);
		s.version		= AUDIT_VERSION_LATEST;
		s.backlog_wait_time	= audit_backlog_wait_time;
		audit_send_reply(skb, seq, AUDIT_GET, 0, 0, &s, sizeof(s));
		break;
	}
	case AUDIT_SET: {
		struct audit_status	s;
		memset(&s, 0, sizeof(s));
		/* guard against past and future API changes */
		memcpy(&s, data, min_t(size_t, sizeof(s), nlmsg_len(nlh)));
		if (s.mask & AUDIT_STATUS_ENABLED) {
			err = audit_set_enabled(s.enabled);
			if (err < 0)
				return err;
		}
		if (s.mask & AUDIT_STATUS_FAILURE) {
			err = audit_set_failure(s.failure);
			if (err < 0)
				return err;
		}
		if (s.mask & AUDIT_STATUS_PID) {
			int new_pid = s.pid;

			if ((!new_pid) && (task_tgid_vnr(current) != audit_pid))
				return -EACCES;
			if (audit_enabled != AUDIT_OFF)
				audit_log_config_change("audit_pid", new_pid, audit_pid, 1);
			audit_pid = new_pid;
			audit_nlk_portid = NETLINK_CB(skb).portid;
			audit_sock = skb->sk;
		}
		if (s.mask & AUDIT_STATUS_RATE_LIMIT) {
			err = audit_set_rate_limit(s.rate_limit);
			if (err < 0)
				return err;
		}
		if (s.mask & AUDIT_STATUS_BACKLOG_LIMIT) {
			err = audit_set_backlog_limit(s.backlog_limit);
			if (err < 0)
				return err;
		}
		if (s.mask & AUDIT_STATUS_BACKLOG_WAIT_TIME) {
			if (sizeof(s) > (size_t)nlh->nlmsg_len)
				return -EINVAL;
			if (s.backlog_wait_time < 0 ||
			    s.backlog_wait_time > 10*AUDIT_BACKLOG_WAIT_TIME)
				return -EINVAL;
			err = audit_set_backlog_wait_time(s.backlog_wait_time);
			if (err < 0)
				return err;
		}
		break;
	}
	case AUDIT_GET_FEATURE:
		err = audit_get_feature(skb);
		if (err)
			return err;
		break;
	case AUDIT_SET_FEATURE:
		err = audit_set_feature(skb);
		if (err)
			return err;
		break;
	case AUDIT_USER:
	case AUDIT_FIRST_USER_MSG ... AUDIT_LAST_USER_MSG:
	case AUDIT_FIRST_USER_MSG2 ... AUDIT_LAST_USER_MSG2:
		if (!audit_enabled && msg_type != AUDIT_USER_AVC)
			return 0;

		err = audit_filter_user(msg_type);
		if (err == 1) { /* match or error */
			err = 0;
			if (msg_type == AUDIT_USER_TTY) {
				err = tty_audit_push_current();
				if (err)
					break;
			}
			mutex_unlock(&audit_cmd_mutex);
			audit_log_common_recv_msg(&ab, msg_type);
			if (msg_type != AUDIT_USER_TTY)
				audit_log_format(ab, " msg='%.*s'",
						 AUDIT_MESSAGE_TEXT_MAX,
						 (char *)data);
			else {
				int size;

				audit_log_format(ab, " data=");
				size = nlmsg_len(nlh);
				if (size > 0 &&
				    ((unsigned char *)data)[size - 1] == '\0')
					size--;
				audit_log_n_untrustedstring(ab, data, size);
			}
			audit_set_portid(ab, NETLINK_CB(skb).portid);
			audit_log_end(ab);
			mutex_lock(&audit_cmd_mutex);
		}
		break;
	case AUDIT_ADD_RULE:
	case AUDIT_DEL_RULE:
		if (nlmsg_len(nlh) < sizeof(struct audit_rule_data))
			return -EINVAL;
		if (audit_enabled == AUDIT_LOCKED) {
			audit_log_common_recv_msg(&ab, AUDIT_CONFIG_CHANGE);
			audit_log_format(ab, " audit_enabled=%d res=0", audit_enabled);
			audit_log_end(ab);
			return -EPERM;
		}
		err = audit_rule_change(msg_type, NETLINK_CB(skb).portid,
					   seq, data, nlmsg_len(nlh));
		break;
	case AUDIT_LIST_RULES:
		err = audit_list_rules_send(skb, seq);
		break;
	case AUDIT_TRIM:
		audit_trim_trees();
		audit_log_common_recv_msg(&ab, AUDIT_CONFIG_CHANGE);
		audit_log_format(ab, " op=trim res=1");
		audit_log_end(ab);
		break;
	case AUDIT_MAKE_EQUIV: {
		void *bufp = data;
		u32 sizes[2];
		size_t msglen = nlmsg_len(nlh);
		char *old, *new;

		err = -EINVAL;
		if (msglen < 2 * sizeof(u32))
			break;
		memcpy(sizes, bufp, 2 * sizeof(u32));
		bufp += 2 * sizeof(u32);
		msglen -= 2 * sizeof(u32);
		old = audit_unpack_string(&bufp, &msglen, sizes[0]);
		if (IS_ERR(old)) {
			err = PTR_ERR(old);
			break;
		}
		new = audit_unpack_string(&bufp, &msglen, sizes[1]);
		if (IS_ERR(new)) {
			err = PTR_ERR(new);
			kfree(old);
			break;
		}
		/* OK, here comes... */
		err = audit_tag_tree(old, new);

		audit_log_common_recv_msg(&ab, AUDIT_CONFIG_CHANGE);

		audit_log_format(ab, " op=make_equiv old=");
		audit_log_untrustedstring(ab, old);
		audit_log_format(ab, " new=");
		audit_log_untrustedstring(ab, new);
		audit_log_format(ab, " res=%d", !err);
		audit_log_end(ab);
		kfree(old);
		kfree(new);
		break;
	}
	case AUDIT_SIGNAL_INFO:
		len = 0;
		if (audit_sig_sid) {
			err = security_secid_to_secctx(audit_sig_sid, &ctx, &len);
			if (err)
				return err;
		}
		sig_data = kmalloc(sizeof(*sig_data) + len, GFP_KERNEL);
		if (!sig_data) {
			if (audit_sig_sid)
				security_release_secctx(ctx, len);
			return -ENOMEM;
		}
		sig_data->uid = from_kuid(&init_user_ns, audit_sig_uid);
		sig_data->pid = audit_sig_pid;
		if (audit_sig_sid) {
			memcpy(sig_data->ctx, ctx, len);
			security_release_secctx(ctx, len);
		}
		audit_send_reply(skb, seq, AUDIT_SIGNAL_INFO, 0, 0,
				 sig_data, sizeof(*sig_data) + len);
		kfree(sig_data);
		break;
	case AUDIT_TTY_GET: {
		struct audit_tty_status s;
		struct task_struct *tsk = current;

		spin_lock(&tsk->sighand->siglock);
		s.enabled = tsk->signal->audit_tty;
		s.log_passwd = tsk->signal->audit_tty_log_passwd;
		spin_unlock(&tsk->sighand->siglock);

		audit_send_reply(skb, seq, AUDIT_TTY_GET, 0, 0, &s, sizeof(s));
		break;
	}
	case AUDIT_TTY_SET: {
		struct audit_tty_status s, old;
		struct task_struct *tsk = current;
		struct audit_buffer	*ab;

		memset(&s, 0, sizeof(s));
		/* guard against past and future API changes */
		memcpy(&s, data, min_t(size_t, sizeof(s), nlmsg_len(nlh)));
		/* check if new data is valid */
		if ((s.enabled != 0 && s.enabled != 1) ||
		    (s.log_passwd != 0 && s.log_passwd != 1))
			err = -EINVAL;

		spin_lock(&tsk->sighand->siglock);
		old.enabled = tsk->signal->audit_tty;
		old.log_passwd = tsk->signal->audit_tty_log_passwd;
		if (!err) {
			tsk->signal->audit_tty = s.enabled;
			tsk->signal->audit_tty_log_passwd = s.log_passwd;
		}
		spin_unlock(&tsk->sighand->siglock);

		audit_log_common_recv_msg(&ab, AUDIT_CONFIG_CHANGE);
		audit_log_format(ab, " op=tty_set old-enabled=%d new-enabled=%d"
				 " old-log_passwd=%d new-log_passwd=%d res=%d",
				 old.enabled, s.enabled, old.log_passwd,
				 s.log_passwd, !err);
		audit_log_end(ab);
		break;
	}
	default:
		err = -EINVAL;
		break;
	}

	return err < 0 ? err : 0;
}

/*
 * Get message from skb.  Each message is processed by audit_receive_msg.
 * Malformed skbs with wrong length are discarded silently.
 */
static void audit_receive_skb(struct sk_buff *skb)
{
	struct nlmsghdr *nlh;
	/*
	 * len MUST be signed for nlmsg_next to be able to dec it below 0
	 * if the nlmsg_len was not aligned
	 */
	int len;
	int err;

	nlh = nlmsg_hdr(skb);
	len = skb->len;

	while (nlmsg_ok(nlh, len)) {
		err = audit_receive_msg(skb, nlh);
		/* if err or if this message says it wants a response */
		if (err || (nlh->nlmsg_flags & NLM_F_ACK))
			netlink_ack(skb, nlh, err);

		nlh = nlmsg_next(nlh, &len);
	}
}

/* Receive messages from netlink socket. */
static void audit_receive(struct sk_buff  *skb)
{
	mutex_lock(&audit_cmd_mutex);
	audit_receive_skb(skb);
	mutex_unlock(&audit_cmd_mutex);
}

static int __net_init audit_net_init(struct net *net)
{
	struct netlink_kernel_cfg cfg = {
		.input	= audit_receive,
	};

	struct audit_net *aunet = net_generic(net, audit_net_id);

	aunet->nlsk = netlink_kernel_create(net, NETLINK_AUDIT, &cfg);
	if (aunet->nlsk == NULL) {
		audit_panic("cannot initialize netlink socket in namespace");
		return -ENOMEM;
	}
	aunet->nlsk->sk_sndtimeo = MAX_SCHEDULE_TIMEOUT;
	return 0;
}

static void __net_exit audit_net_exit(struct net *net)
{
	struct audit_net *aunet = net_generic(net, audit_net_id);
	struct sock *sock = aunet->nlsk;
	if (sock == audit_sock) {
		audit_pid = 0;
		audit_sock = NULL;
	}

<<<<<<< HEAD
	rcu_assign_pointer(aunet->nlsk, NULL);
=======
	RCU_INIT_POINTER(aunet->nlsk, NULL);
>>>>>>> 312103d6
	synchronize_net();
	netlink_kernel_release(sock);
}

static struct pernet_operations audit_net_ops __net_initdata = {
	.init = audit_net_init,
	.exit = audit_net_exit,
	.id = &audit_net_id,
	.size = sizeof(struct audit_net),
};

/* Initialize audit support at boot time. */
static int __init audit_init(void)
{
	int i;

	if (audit_initialized == AUDIT_DISABLED)
		return 0;

	pr_info("initializing netlink subsys (%s)\n",
		audit_default ? "enabled" : "disabled");
	register_pernet_subsys(&audit_net_ops);

	skb_queue_head_init(&audit_skb_queue);
	skb_queue_head_init(&audit_skb_hold_queue);
	audit_initialized = AUDIT_INITIALIZED;
	audit_enabled = audit_default;
	audit_ever_enabled |= !!audit_default;

	audit_log(NULL, GFP_KERNEL, AUDIT_KERNEL, "initialized");

	for (i = 0; i < AUDIT_INODE_BUCKETS; i++)
		INIT_LIST_HEAD(&audit_inode_hash[i]);

	return 0;
}
__initcall(audit_init);

/* Process kernel command-line parameter at boot time.  audit=0 or audit=1. */
static int __init audit_enable(char *str)
{
	audit_default = !!simple_strtol(str, NULL, 0);
	if (!audit_default)
		audit_initialized = AUDIT_DISABLED;

	pr_info("%s\n", audit_default ?
		"enabled (after initialization)" : "disabled (until reboot)");

	return 1;
}
__setup("audit=", audit_enable);

/* Process kernel command-line parameter at boot time.
 * audit_backlog_limit=<n> */
static int __init audit_backlog_limit_set(char *str)
{
	u32 audit_backlog_limit_arg;

	pr_info("audit_backlog_limit: ");
	if (kstrtouint(str, 0, &audit_backlog_limit_arg)) {
		pr_cont("using default of %u, unable to parse %s\n",
			audit_backlog_limit, str);
		return 1;
	}

	audit_backlog_limit = audit_backlog_limit_arg;
	pr_cont("%d\n", audit_backlog_limit);

	return 1;
}
__setup("audit_backlog_limit=", audit_backlog_limit_set);

static void audit_buffer_free(struct audit_buffer *ab)
{
	unsigned long flags;

	if (!ab)
		return;

	if (ab->skb)
		kfree_skb(ab->skb);

	spin_lock_irqsave(&audit_freelist_lock, flags);
	if (audit_freelist_count > AUDIT_MAXFREE)
		kfree(ab);
	else {
		audit_freelist_count++;
		list_add(&ab->list, &audit_freelist);
	}
	spin_unlock_irqrestore(&audit_freelist_lock, flags);
}

static struct audit_buffer * audit_buffer_alloc(struct audit_context *ctx,
						gfp_t gfp_mask, int type)
{
	unsigned long flags;
	struct audit_buffer *ab = NULL;
	struct nlmsghdr *nlh;

	spin_lock_irqsave(&audit_freelist_lock, flags);
	if (!list_empty(&audit_freelist)) {
		ab = list_entry(audit_freelist.next,
				struct audit_buffer, list);
		list_del(&ab->list);
		--audit_freelist_count;
	}
	spin_unlock_irqrestore(&audit_freelist_lock, flags);

	if (!ab) {
		ab = kmalloc(sizeof(*ab), gfp_mask);
		if (!ab)
			goto err;
	}

	ab->ctx = ctx;
	ab->gfp_mask = gfp_mask;

	ab->skb = nlmsg_new(AUDIT_BUFSIZ, gfp_mask);
	if (!ab->skb)
		goto err;

	nlh = nlmsg_put(ab->skb, 0, 0, type, 0, 0);
	if (!nlh)
		goto out_kfree_skb;

	return ab;

out_kfree_skb:
	kfree_skb(ab->skb);
	ab->skb = NULL;
err:
	audit_buffer_free(ab);
	return NULL;
}

/**
 * audit_serial - compute a serial number for the audit record
 *
 * Compute a serial number for the audit record.  Audit records are
 * written to user-space as soon as they are generated, so a complete
 * audit record may be written in several pieces.  The timestamp of the
 * record and this serial number are used by the user-space tools to
 * determine which pieces belong to the same audit record.  The
 * (timestamp,serial) tuple is unique for each syscall and is live from
 * syscall entry to syscall exit.
 *
 * NOTE: Another possibility is to store the formatted records off the
 * audit context (for those records that have a context), and emit them
 * all at syscall exit.  However, this could delay the reporting of
 * significant errors until syscall exit (or never, if the system
 * halts).
 */
unsigned int audit_serial(void)
{
	static DEFINE_SPINLOCK(serial_lock);
	static unsigned int serial = 0;

	unsigned long flags;
	unsigned int ret;

	spin_lock_irqsave(&serial_lock, flags);
	do {
		ret = ++serial;
	} while (unlikely(!ret));
	spin_unlock_irqrestore(&serial_lock, flags);

	return ret;
}

static inline void audit_get_stamp(struct audit_context *ctx,
				   struct timespec *t, unsigned int *serial)
{
	if (!ctx || !auditsc_get_stamp(ctx, t, serial)) {
		*t = CURRENT_TIME;
		*serial = audit_serial();
	}
}

/*
 * Wait for auditd to drain the queue a little
 */
static long wait_for_auditd(long sleep_time)
{
	DECLARE_WAITQUEUE(wait, current);
	set_current_state(TASK_UNINTERRUPTIBLE);
	add_wait_queue_exclusive(&audit_backlog_wait, &wait);

	if (audit_backlog_limit &&
	    skb_queue_len(&audit_skb_queue) > audit_backlog_limit)
		sleep_time = schedule_timeout(sleep_time);

	__set_current_state(TASK_RUNNING);
	remove_wait_queue(&audit_backlog_wait, &wait);

	return sleep_time;
}

/**
 * audit_log_start - obtain an audit buffer
 * @ctx: audit_context (may be NULL)
 * @gfp_mask: type of allocation
 * @type: audit message type
 *
 * Returns audit_buffer pointer on success or NULL on error.
 *
 * Obtain an audit buffer.  This routine does locking to obtain the
 * audit buffer, but then no locking is required for calls to
 * audit_log_*format.  If the task (ctx) is a task that is currently in a
 * syscall, then the syscall is marked as auditable and an audit record
 * will be written at syscall exit.  If there is no associated task, then
 * task context (ctx) should be NULL.
 */
struct audit_buffer *audit_log_start(struct audit_context *ctx, gfp_t gfp_mask,
				     int type)
{
	struct audit_buffer	*ab	= NULL;
	struct timespec		t;
	unsigned int		uninitialized_var(serial);
	int reserve = 5; /* Allow atomic callers to go up to five
			    entries over the normal backlog limit */
	unsigned long timeout_start = jiffies;

	if (audit_initialized != AUDIT_INITIALIZED)
		return NULL;

	if (unlikely(audit_filter_type(type)))
		return NULL;

	if (gfp_mask & __GFP_WAIT) {
		if (audit_pid && audit_pid == current->pid)
			gfp_mask &= ~__GFP_WAIT;
		else
			reserve = 0;
	}

	while (audit_backlog_limit
	       && skb_queue_len(&audit_skb_queue) > audit_backlog_limit + reserve) {
		if (gfp_mask & __GFP_WAIT && audit_backlog_wait_time) {
			long sleep_time;

			sleep_time = timeout_start + audit_backlog_wait_time - jiffies;
			if (sleep_time > 0) {
				sleep_time = wait_for_auditd(sleep_time);
				if (sleep_time > 0)
					continue;
			}
		}
		if (audit_rate_check() && printk_ratelimit())
			pr_warn("audit_backlog=%d > audit_backlog_limit=%d\n",
				skb_queue_len(&audit_skb_queue),
				audit_backlog_limit);
		audit_log_lost("backlog limit exceeded");
		audit_backlog_wait_time = audit_backlog_wait_overflow;
		wake_up(&audit_backlog_wait);
		return NULL;
	}

	audit_backlog_wait_time = AUDIT_BACKLOG_WAIT_TIME;

	ab = audit_buffer_alloc(ctx, gfp_mask, type);
	if (!ab) {
		audit_log_lost("out of memory in audit_log_start");
		return NULL;
	}

	audit_get_stamp(ab->ctx, &t, &serial);

	audit_log_format(ab, "audit(%lu.%03lu:%u): ",
			 t.tv_sec, t.tv_nsec/1000000, serial);
	return ab;
}

/**
 * audit_expand - expand skb in the audit buffer
 * @ab: audit_buffer
 * @extra: space to add at tail of the skb
 *
 * Returns 0 (no space) on failed expansion, or available space if
 * successful.
 */
static inline int audit_expand(struct audit_buffer *ab, int extra)
{
	struct sk_buff *skb = ab->skb;
	int oldtail = skb_tailroom(skb);
	int ret = pskb_expand_head(skb, 0, extra, ab->gfp_mask);
	int newtail = skb_tailroom(skb);

	if (ret < 0) {
		audit_log_lost("out of memory in audit_expand");
		return 0;
	}

	skb->truesize += newtail - oldtail;
	return newtail;
}

/*
 * Format an audit message into the audit buffer.  If there isn't enough
 * room in the audit buffer, more room will be allocated and vsnprint
 * will be called a second time.  Currently, we assume that a printk
 * can't format message larger than 1024 bytes, so we don't either.
 */
static void audit_log_vformat(struct audit_buffer *ab, const char *fmt,
			      va_list args)
{
	int len, avail;
	struct sk_buff *skb;
	va_list args2;

	if (!ab)
		return;

	BUG_ON(!ab->skb);
	skb = ab->skb;
	avail = skb_tailroom(skb);
	if (avail == 0) {
		avail = audit_expand(ab, AUDIT_BUFSIZ);
		if (!avail)
			goto out;
	}
	va_copy(args2, args);
	len = vsnprintf(skb_tail_pointer(skb), avail, fmt, args);
	if (len >= avail) {
		/* The printk buffer is 1024 bytes long, so if we get
		 * here and AUDIT_BUFSIZ is at least 1024, then we can
		 * log everything that printk could have logged. */
		avail = audit_expand(ab,
			max_t(unsigned, AUDIT_BUFSIZ, 1+len-avail));
		if (!avail)
			goto out_va_end;
		len = vsnprintf(skb_tail_pointer(skb), avail, fmt, args2);
	}
	if (len > 0)
		skb_put(skb, len);
out_va_end:
	va_end(args2);
out:
	return;
}

/**
 * audit_log_format - format a message into the audit buffer.
 * @ab: audit_buffer
 * @fmt: format string
 * @...: optional parameters matching @fmt string
 *
 * All the work is done in audit_log_vformat.
 */
void audit_log_format(struct audit_buffer *ab, const char *fmt, ...)
{
	va_list args;

	if (!ab)
		return;
	va_start(args, fmt);
	audit_log_vformat(ab, fmt, args);
	va_end(args);
}

/**
 * audit_log_hex - convert a buffer to hex and append it to the audit skb
 * @ab: the audit_buffer
 * @buf: buffer to convert to hex
 * @len: length of @buf to be converted
 *
 * No return value; failure to expand is silently ignored.
 *
 * This function will take the passed buf and convert it into a string of
 * ascii hex digits. The new string is placed onto the skb.
 */
void audit_log_n_hex(struct audit_buffer *ab, const unsigned char *buf,
		size_t len)
{
	int i, avail, new_len;
	unsigned char *ptr;
	struct sk_buff *skb;

	if (!ab)
		return;

	BUG_ON(!ab->skb);
	skb = ab->skb;
	avail = skb_tailroom(skb);
	new_len = len<<1;
	if (new_len >= avail) {
		/* Round the buffer request up to the next multiple */
		new_len = AUDIT_BUFSIZ*(((new_len-avail)/AUDIT_BUFSIZ) + 1);
		avail = audit_expand(ab, new_len);
		if (!avail)
			return;
	}

	ptr = skb_tail_pointer(skb);
	for (i = 0; i < len; i++)
		ptr = hex_byte_pack_upper(ptr, buf[i]);
	*ptr = 0;
	skb_put(skb, len << 1); /* new string is twice the old string */
}

/*
 * Format a string of no more than slen characters into the audit buffer,
 * enclosed in quote marks.
 */
void audit_log_n_string(struct audit_buffer *ab, const char *string,
			size_t slen)
{
	int avail, new_len;
	unsigned char *ptr;
	struct sk_buff *skb;

	if (!ab)
		return;

	BUG_ON(!ab->skb);
	skb = ab->skb;
	avail = skb_tailroom(skb);
	new_len = slen + 3;	/* enclosing quotes + null terminator */
	if (new_len > avail) {
		avail = audit_expand(ab, new_len);
		if (!avail)
			return;
	}
	ptr = skb_tail_pointer(skb);
	*ptr++ = '"';
	memcpy(ptr, string, slen);
	ptr += slen;
	*ptr++ = '"';
	*ptr = 0;
	skb_put(skb, slen + 2);	/* don't include null terminator */
}

/**
 * audit_string_contains_control - does a string need to be logged in hex
 * @string: string to be checked
 * @len: max length of the string to check
 */
int audit_string_contains_control(const char *string, size_t len)
{
	const unsigned char *p;
	for (p = string; p < (const unsigned char *)string + len; p++) {
		if (*p == '"' || *p < 0x21 || *p > 0x7e)
			return 1;
	}
	return 0;
}

/**
 * audit_log_n_untrustedstring - log a string that may contain random characters
 * @ab: audit_buffer
 * @len: length of string (not including trailing null)
 * @string: string to be logged
 *
 * This code will escape a string that is passed to it if the string
 * contains a control character, unprintable character, double quote mark,
 * or a space. Unescaped strings will start and end with a double quote mark.
 * Strings that are escaped are printed in hex (2 digits per char).
 *
 * The caller specifies the number of characters in the string to log, which may
 * or may not be the entire string.
 */
void audit_log_n_untrustedstring(struct audit_buffer *ab, const char *string,
				 size_t len)
{
	if (audit_string_contains_control(string, len))
		audit_log_n_hex(ab, string, len);
	else
		audit_log_n_string(ab, string, len);
}

/**
 * audit_log_untrustedstring - log a string that may contain random characters
 * @ab: audit_buffer
 * @string: string to be logged
 *
 * Same as audit_log_n_untrustedstring(), except that strlen is used to
 * determine string length.
 */
void audit_log_untrustedstring(struct audit_buffer *ab, const char *string)
{
	audit_log_n_untrustedstring(ab, string, strlen(string));
}

/* This is a helper-function to print the escaped d_path */
void audit_log_d_path(struct audit_buffer *ab, const char *prefix,
		      const struct path *path)
{
	char *p, *pathname;

	if (prefix)
		audit_log_format(ab, "%s", prefix);

	/* We will allow 11 spaces for ' (deleted)' to be appended */
	pathname = kmalloc(PATH_MAX+11, ab->gfp_mask);
	if (!pathname) {
		audit_log_string(ab, "<no_memory>");
		return;
	}
	p = d_path(path, pathname, PATH_MAX+11);
	if (IS_ERR(p)) { /* Should never happen since we send PATH_MAX */
		/* FIXME: can we save some information here? */
		audit_log_string(ab, "<too_long>");
	} else
		audit_log_untrustedstring(ab, p);
	kfree(pathname);
}

void audit_log_session_info(struct audit_buffer *ab)
{
	unsigned int sessionid = audit_get_sessionid(current);
	uid_t auid = from_kuid(&init_user_ns, audit_get_loginuid(current));

	audit_log_format(ab, " auid=%u ses=%u", auid, sessionid);
}

void audit_log_key(struct audit_buffer *ab, char *key)
{
	audit_log_format(ab, " key=");
	if (key)
		audit_log_untrustedstring(ab, key);
	else
		audit_log_format(ab, "(null)");
}

void audit_log_cap(struct audit_buffer *ab, char *prefix, kernel_cap_t *cap)
{
	int i;

	audit_log_format(ab, " %s=", prefix);
	CAP_FOR_EACH_U32(i) {
		audit_log_format(ab, "%08x",
				 cap->cap[(_KERNEL_CAPABILITY_U32S-1) - i]);
	}
}

void audit_log_fcaps(struct audit_buffer *ab, struct audit_names *name)
{
	kernel_cap_t *perm = &name->fcap.permitted;
	kernel_cap_t *inh = &name->fcap.inheritable;
	int log = 0;

	if (!cap_isclear(*perm)) {
		audit_log_cap(ab, "cap_fp", perm);
		log = 1;
	}
	if (!cap_isclear(*inh)) {
		audit_log_cap(ab, "cap_fi", inh);
		log = 1;
	}

	if (log)
		audit_log_format(ab, " cap_fe=%d cap_fver=%x",
				 name->fcap.fE, name->fcap_ver);
}

static inline int audit_copy_fcaps(struct audit_names *name,
				   const struct dentry *dentry)
{
	struct cpu_vfs_cap_data caps;
	int rc;

	if (!dentry)
		return 0;

	rc = get_vfs_caps_from_disk(dentry, &caps);
	if (rc)
		return rc;

	name->fcap.permitted = caps.permitted;
	name->fcap.inheritable = caps.inheritable;
	name->fcap.fE = !!(caps.magic_etc & VFS_CAP_FLAGS_EFFECTIVE);
	name->fcap_ver = (caps.magic_etc & VFS_CAP_REVISION_MASK) >>
				VFS_CAP_REVISION_SHIFT;

	return 0;
}

/* Copy inode data into an audit_names. */
void audit_copy_inode(struct audit_names *name, const struct dentry *dentry,
		      const struct inode *inode)
{
	name->ino   = inode->i_ino;
	name->dev   = inode->i_sb->s_dev;
	name->mode  = inode->i_mode;
	name->uid   = inode->i_uid;
	name->gid   = inode->i_gid;
	name->rdev  = inode->i_rdev;
	security_inode_getsecid(inode, &name->osid);
	audit_copy_fcaps(name, dentry);
}

/**
 * audit_log_name - produce AUDIT_PATH record from struct audit_names
 * @context: audit_context for the task
 * @n: audit_names structure with reportable details
 * @path: optional path to report instead of audit_names->name
 * @record_num: record number to report when handling a list of names
 * @call_panic: optional pointer to int that will be updated if secid fails
 */
void audit_log_name(struct audit_context *context, struct audit_names *n,
		    struct path *path, int record_num, int *call_panic)
{
	struct audit_buffer *ab;
	ab = audit_log_start(context, GFP_KERNEL, AUDIT_PATH);
	if (!ab)
		return;

	audit_log_format(ab, "item=%d", record_num);

	if (path)
		audit_log_d_path(ab, " name=", path);
	else if (n->name) {
		switch (n->name_len) {
		case AUDIT_NAME_FULL:
			/* log the full path */
			audit_log_format(ab, " name=");
			audit_log_untrustedstring(ab, n->name->name);
			break;
		case 0:
			/* name was specified as a relative path and the
			 * directory component is the cwd */
			audit_log_d_path(ab, " name=", &context->pwd);
			break;
		default:
			/* log the name's directory component */
			audit_log_format(ab, " name=");
			audit_log_n_untrustedstring(ab, n->name->name,
						    n->name_len);
		}
	} else
		audit_log_format(ab, " name=(null)");

	if (n->ino != (unsigned long)-1) {
		audit_log_format(ab, " inode=%lu"
				 " dev=%02x:%02x mode=%#ho"
				 " ouid=%u ogid=%u rdev=%02x:%02x",
				 n->ino,
				 MAJOR(n->dev),
				 MINOR(n->dev),
				 n->mode,
				 from_kuid(&init_user_ns, n->uid),
				 from_kgid(&init_user_ns, n->gid),
				 MAJOR(n->rdev),
				 MINOR(n->rdev));
	}
	if (n->osid != 0) {
		char *ctx = NULL;
		u32 len;
		if (security_secid_to_secctx(
			n->osid, &ctx, &len)) {
			audit_log_format(ab, " osid=%u", n->osid);
			if (call_panic)
				*call_panic = 2;
		} else {
			audit_log_format(ab, " obj=%s", ctx);
			security_release_secctx(ctx, len);
		}
	}

	/* log the audit_names record type */
	audit_log_format(ab, " nametype=");
	switch(n->type) {
	case AUDIT_TYPE_NORMAL:
		audit_log_format(ab, "NORMAL");
		break;
	case AUDIT_TYPE_PARENT:
		audit_log_format(ab, "PARENT");
		break;
	case AUDIT_TYPE_CHILD_DELETE:
		audit_log_format(ab, "DELETE");
		break;
	case AUDIT_TYPE_CHILD_CREATE:
		audit_log_format(ab, "CREATE");
		break;
	default:
		audit_log_format(ab, "UNKNOWN");
		break;
	}

	audit_log_fcaps(ab, n);
	audit_log_end(ab);
}

int audit_log_task_context(struct audit_buffer *ab)
{
	char *ctx = NULL;
	unsigned len;
	int error;
	u32 sid;

	security_task_getsecid(current, &sid);
	if (!sid)
		return 0;

	error = security_secid_to_secctx(sid, &ctx, &len);
	if (error) {
		if (error != -EINVAL)
			goto error_path;
		return 0;
	}

	audit_log_format(ab, " subj=%s", ctx);
	security_release_secctx(ctx, len);
	return 0;

error_path:
	audit_panic("error in audit_log_task_context");
	return error;
}
EXPORT_SYMBOL(audit_log_task_context);

void audit_log_task_info(struct audit_buffer *ab, struct task_struct *tsk)
{
	const struct cred *cred;
	char name[sizeof(tsk->comm)];
	struct mm_struct *mm = tsk->mm;
	char *tty;

	if (!ab)
		return;

	/* tsk == current */
	cred = current_cred();

	spin_lock_irq(&tsk->sighand->siglock);
	if (tsk->signal && tsk->signal->tty && tsk->signal->tty->name)
		tty = tsk->signal->tty->name;
	else
		tty = "(none)";
	spin_unlock_irq(&tsk->sighand->siglock);

	audit_log_format(ab,
			 " ppid=%d pid=%d auid=%u uid=%u gid=%u"
			 " euid=%u suid=%u fsuid=%u"
			 " egid=%u sgid=%u fsgid=%u tty=%s ses=%u",
<<<<<<< HEAD
			 sys_getppid(),
			 tsk->pid,
=======
			 task_ppid_nr(tsk),
			 task_pid_nr(tsk),
>>>>>>> 312103d6
			 from_kuid(&init_user_ns, audit_get_loginuid(tsk)),
			 from_kuid(&init_user_ns, cred->uid),
			 from_kgid(&init_user_ns, cred->gid),
			 from_kuid(&init_user_ns, cred->euid),
			 from_kuid(&init_user_ns, cred->suid),
			 from_kuid(&init_user_ns, cred->fsuid),
			 from_kgid(&init_user_ns, cred->egid),
			 from_kgid(&init_user_ns, cred->sgid),
			 from_kgid(&init_user_ns, cred->fsgid),
			 tty, audit_get_sessionid(tsk));

	get_task_comm(name, tsk);
	audit_log_format(ab, " comm=");
	audit_log_untrustedstring(ab, name);

	if (mm) {
		down_read(&mm->mmap_sem);
		if (mm->exe_file)
			audit_log_d_path(ab, " exe=", &mm->exe_file->f_path);
		up_read(&mm->mmap_sem);
	} else
		audit_log_format(ab, " exe=(null)");
	audit_log_task_context(ab);
}
EXPORT_SYMBOL(audit_log_task_info);

/**
 * audit_log_link_denied - report a link restriction denial
 * @operation: specific link opreation
 * @link: the path that triggered the restriction
 */
void audit_log_link_denied(const char *operation, struct path *link)
{
	struct audit_buffer *ab;
	struct audit_names *name;

	name = kzalloc(sizeof(*name), GFP_NOFS);
	if (!name)
		return;

	/* Generate AUDIT_ANOM_LINK with subject, operation, outcome. */
	ab = audit_log_start(current->audit_context, GFP_KERNEL,
			     AUDIT_ANOM_LINK);
	if (!ab)
		goto out;
	audit_log_format(ab, "op=%s", operation);
	audit_log_task_info(ab, current);
	audit_log_format(ab, " res=0");
	audit_log_end(ab);

	/* Generate AUDIT_PATH record with object. */
	name->type = AUDIT_TYPE_NORMAL;
	audit_copy_inode(name, link->dentry, link->dentry->d_inode);
	audit_log_name(current->audit_context, name, link, 0, NULL);
out:
	kfree(name);
}

/**
 * audit_log_end - end one audit record
 * @ab: the audit_buffer
 *
 * The netlink_* functions cannot be called inside an irq context, so
 * the audit buffer is placed on a queue and a tasklet is scheduled to
 * remove them from the queue outside the irq context.  May be called in
 * any context.
 */
void audit_log_end(struct audit_buffer *ab)
{
	if (!ab)
		return;
	if (!audit_rate_check()) {
		audit_log_lost("rate limit exceeded");
	} else {
		struct nlmsghdr *nlh = nlmsg_hdr(ab->skb);
		nlh->nlmsg_len = ab->skb->len - NLMSG_HDRLEN;

		if (audit_pid) {
			skb_queue_tail(&audit_skb_queue, ab->skb);
			wake_up_interruptible(&kauditd_wait);
		} else {
			audit_printk_skb(ab->skb);
		}
		ab->skb = NULL;
	}
	audit_buffer_free(ab);
}

/**
 * audit_log - Log an audit record
 * @ctx: audit context
 * @gfp_mask: type of allocation
 * @type: audit message type
 * @fmt: format string to use
 * @...: variable parameters matching the format string
 *
 * This is a convenience function that calls audit_log_start,
 * audit_log_vformat, and audit_log_end.  It may be called
 * in any context.
 */
void audit_log(struct audit_context *ctx, gfp_t gfp_mask, int type,
	       const char *fmt, ...)
{
	struct audit_buffer *ab;
	va_list args;

	ab = audit_log_start(ctx, gfp_mask, type);
	if (ab) {
		va_start(args, fmt);
		audit_log_vformat(ab, fmt, args);
		va_end(args);
		audit_log_end(ab);
	}
}

#ifdef CONFIG_SECURITY
/**
 * audit_log_secctx - Converts and logs SELinux context
 * @ab: audit_buffer
 * @secid: security number
 *
 * This is a helper function that calls security_secid_to_secctx to convert
 * secid to secctx and then adds the (converted) SELinux context to the audit
 * log by calling audit_log_format, thus also preventing leak of internal secid
 * to userspace. If secid cannot be converted audit_panic is called.
 */
void audit_log_secctx(struct audit_buffer *ab, u32 secid)
{
	u32 len;
	char *secctx;

	if (security_secid_to_secctx(secid, &secctx, &len)) {
		audit_panic("Cannot convert secid to context");
	} else {
		audit_log_format(ab, " obj=%s", secctx);
		security_release_secctx(secctx, len);
	}
}
EXPORT_SYMBOL(audit_log_secctx);
#endif

EXPORT_SYMBOL(audit_log_start);
EXPORT_SYMBOL(audit_log_end);
EXPORT_SYMBOL(audit_log_format);
EXPORT_SYMBOL(audit_log);<|MERGE_RESOLUTION|>--- conflicted
+++ resolved
@@ -182,11 +182,7 @@
 
 struct audit_reply {
 	__u32 portid;
-<<<<<<< HEAD
-	struct net *net;	
-=======
 	struct net *net;
->>>>>>> 312103d6
 	struct sk_buff *skb;
 };
 
@@ -416,11 +412,7 @@
 		BUG_ON(err != -ECONNREFUSED); /* Shouldn't happen */
 		if (audit_pid) {
 			pr_err("*NO* daemon at audit_pid=%d\n", audit_pid);
-<<<<<<< HEAD
-			audit_log_lost("auditd disappeared\n");
-=======
 			audit_log_lost("auditd disappeared");
->>>>>>> 312103d6
 			audit_pid = 0;
 			audit_sock = NULL;
 		}
@@ -567,11 +559,7 @@
 }
 /**
  * audit_send_reply - send an audit reply message via netlink
-<<<<<<< HEAD
  * @request_skb: skb of request we are replying to (used to target the reply)
-=======
- * @portid: netlink port to which to send reply
->>>>>>> 312103d6
  * @seq: sequence number
  * @type: audit message type
  * @done: done (last) flag
@@ -619,11 +607,7 @@
 {
 	int err = 0;
 
-<<<<<<< HEAD
-	/* Only support the initial namespaces for now. */
-=======
 	/* Only support initial user namespace for now. */
->>>>>>> 312103d6
 	/*
 	 * We return ECONNREFUSED because it tricks userspace into thinking
 	 * that audit was not configured into the kernel.  Lots of users
@@ -634,12 +618,7 @@
 	 * userspace will reject all logins.  This should be removed when we
 	 * support non init namespaces!!
 	 */
-<<<<<<< HEAD
-	if ((current_user_ns() != &init_user_ns) ||
-	    (task_active_pid_ns(current) != &init_pid_ns))
-=======
-	if ((current_user_ns() != &init_user_ns))
->>>>>>> 312103d6
+	if (current_user_ns() != &init_user_ns)
 		return -ECONNREFUSED;
 
 	switch (msg_type) {
@@ -1123,11 +1102,7 @@
 		audit_sock = NULL;
 	}
 
-<<<<<<< HEAD
-	rcu_assign_pointer(aunet->nlsk, NULL);
-=======
 	RCU_INIT_POINTER(aunet->nlsk, NULL);
->>>>>>> 312103d6
 	synchronize_net();
 	netlink_kernel_release(sock);
 }
@@ -1862,13 +1837,8 @@
 			 " ppid=%d pid=%d auid=%u uid=%u gid=%u"
 			 " euid=%u suid=%u fsuid=%u"
 			 " egid=%u sgid=%u fsgid=%u tty=%s ses=%u",
-<<<<<<< HEAD
-			 sys_getppid(),
-			 tsk->pid,
-=======
 			 task_ppid_nr(tsk),
 			 task_pid_nr(tsk),
->>>>>>> 312103d6
 			 from_kuid(&init_user_ns, audit_get_loginuid(tsk)),
 			 from_kuid(&init_user_ns, cred->uid),
 			 from_kgid(&init_user_ns, cred->gid),
