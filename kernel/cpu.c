/* CPU control.
 * (C) 2001, 2002, 2003, 2004 Rusty Russell
 *
 * This code is licenced under the GPL.
 */
#include <linux/proc_fs.h>
#include <linux/smp.h>
#include <linux/init.h>
#include <linux/notifier.h>
#include <linux/sched.h>
#include <linux/unistd.h>
#include <linux/cpu.h>
#include <linux/oom.h>
#include <linux/rcupdate.h>
#include <linux/export.h>
#include <linux/bug.h>
#include <linux/kthread.h>
#include <linux/stop_machine.h>
#include <linux/mutex.h>
#include <linux/gfp.h>
#include <linux/suspend.h>
#include <linux/lockdep.h>
#include <linux/tick.h>
#include <linux/irq.h>
#include <linux/smpboot.h>
#include <linux/relay.h>
#include <linux/slab.h>
#include <linux/highmem.h>

#include <trace/events/power.h>
#define CREATE_TRACE_POINTS
#include <trace/events/cpuhp.h>

#include "smpboot.h"

/**
 * cpuhp_cpu_state - Per cpu hotplug state storage
 * @state:	The current cpu state
 * @target:	The target state
 * @thread:	Pointer to the hotplug thread
 * @should_run:	Thread should execute
 * @rollback:	Perform a rollback
 * @single:	Single callback invocation
 * @bringup:	Single callback bringup or teardown selector
 * @cb_state:	The state for a single callback (install/uninstall)
 * @result:	Result of the operation
 * @done:	Signal completion to the issuer of the task
 */
struct cpuhp_cpu_state {
	enum cpuhp_state	state;
	enum cpuhp_state	target;
#ifdef CONFIG_SMP
	struct task_struct	*thread;
	bool			should_run;
	bool			rollback;
	bool			single;
	bool			bringup;
	bool			booted_once;
	struct hlist_node	*node;
	enum cpuhp_state	cb_state;
	int			result;
	struct completion	done;
#endif
};

static DEFINE_PER_CPU(struct cpuhp_cpu_state, cpuhp_state);

#if defined(CONFIG_LOCKDEP) && defined(CONFIG_SMP)
static struct lock_class_key cpuhp_state_key;
static struct lockdep_map cpuhp_state_lock_map =
	STATIC_LOCKDEP_MAP_INIT("cpuhp_state", &cpuhp_state_key);
#endif

/**
 * cpuhp_step - Hotplug state machine step
 * @name:	Name of the step
 * @startup:	Startup function of the step
 * @teardown:	Teardown function of the step
 * @skip_onerr:	Do not invoke the functions on error rollback
 *		Will go away once the notifiers	are gone
 * @cant_stop:	Bringup/teardown can't be stopped at this step
 */
struct cpuhp_step {
	const char		*name;
	union {
		int		(*single)(unsigned int cpu);
		int		(*multi)(unsigned int cpu,
					 struct hlist_node *node);
	} startup;
	union {
		int		(*single)(unsigned int cpu);
		int		(*multi)(unsigned int cpu,
					 struct hlist_node *node);
	} teardown;
	struct hlist_head	list;
	bool			skip_onerr;
	bool			cant_stop;
	bool			multi_instance;
};

static DEFINE_MUTEX(cpuhp_state_mutex);
static struct cpuhp_step cpuhp_bp_states[];
static struct cpuhp_step cpuhp_ap_states[];

static bool cpuhp_is_ap_state(enum cpuhp_state state)
{
	/*
	 * The extra check for CPUHP_TEARDOWN_CPU is only for documentation
	 * purposes as that state is handled explicitly in cpu_down.
	 */
	return state > CPUHP_BRINGUP_CPU && state != CPUHP_TEARDOWN_CPU;
}

static struct cpuhp_step *cpuhp_get_step(enum cpuhp_state state)
{
	struct cpuhp_step *sp;

	sp = cpuhp_is_ap_state(state) ? cpuhp_ap_states : cpuhp_bp_states;
	return sp + state;
}

/**
 * cpuhp_invoke_callback _ Invoke the callbacks for a given state
 * @cpu:	The cpu for which the callback should be invoked
 * @step:	The step in the state machine
 * @bringup:	True if the bringup callback should be invoked
 *
 * Called from cpu hotplug and from the state register machinery.
 */
static int cpuhp_invoke_callback(unsigned int cpu, enum cpuhp_state state,
				 bool bringup, struct hlist_node *node)
{
	struct cpuhp_cpu_state *st = per_cpu_ptr(&cpuhp_state, cpu);
	struct cpuhp_step *step = cpuhp_get_step(state);
	int (*cbm)(unsigned int cpu, struct hlist_node *node);
	int (*cb)(unsigned int cpu);
	int ret, cnt;

	if (!step->multi_instance) {
		cb = bringup ? step->startup.single : step->teardown.single;
		if (!cb)
			return 0;
		trace_cpuhp_enter(cpu, st->target, state, cb);
		ret = cb(cpu);
		trace_cpuhp_exit(cpu, st->state, state, ret);
		return ret;
	}
	cbm = bringup ? step->startup.multi : step->teardown.multi;
	if (!cbm)
		return 0;

	/* Single invocation for instance add/remove */
	if (node) {
		trace_cpuhp_multi_enter(cpu, st->target, state, cbm, node);
		ret = cbm(cpu, node);
		trace_cpuhp_exit(cpu, st->state, state, ret);
		return ret;
	}

	/* State transition. Invoke on all instances */
	cnt = 0;
	hlist_for_each(node, &step->list) {
		trace_cpuhp_multi_enter(cpu, st->target, state, cbm, node);
		ret = cbm(cpu, node);
		trace_cpuhp_exit(cpu, st->state, state, ret);
		if (ret)
			goto err;
		cnt++;
	}
	return 0;
err:
	/* Rollback the instances if one failed */
	cbm = !bringup ? step->startup.multi : step->teardown.multi;
	if (!cbm)
		return ret;

	hlist_for_each(node, &step->list) {
		if (!cnt--)
			break;
		cbm(cpu, node);
	}
	return ret;
}

#ifdef CONFIG_SMP
/* Serializes the updates to cpu_online_mask, cpu_present_mask */
static DEFINE_MUTEX(cpu_add_remove_lock);
bool cpuhp_tasks_frozen;
EXPORT_SYMBOL_GPL(cpuhp_tasks_frozen);

/*
 * The following two APIs (cpu_maps_update_begin/done) must be used when
 * attempting to serialize the updates to cpu_online_mask & cpu_present_mask.
 * The APIs cpu_notifier_register_begin/done() must be used to protect CPU
 * hotplug callback (un)registration performed using __register_cpu_notifier()
 * or __unregister_cpu_notifier().
 */
void cpu_maps_update_begin(void)
{
	mutex_lock(&cpu_add_remove_lock);
}
EXPORT_SYMBOL(cpu_notifier_register_begin);

void cpu_maps_update_done(void)
{
	mutex_unlock(&cpu_add_remove_lock);
}
EXPORT_SYMBOL(cpu_notifier_register_done);

static RAW_NOTIFIER_HEAD(cpu_chain);

/* If set, cpu_up and cpu_down will return -EBUSY and do nothing.
 * Should always be manipulated under cpu_add_remove_lock
 */
static int cpu_hotplug_disabled;

#ifdef CONFIG_HOTPLUG_CPU

static struct {
	struct task_struct *active_writer;
	/* wait queue to wake up the active_writer */
	wait_queue_head_t wq;
	/* verifies that no writer will get active while readers are active */
	struct mutex lock;
	/*
	 * Also blocks the new readers during
	 * an ongoing cpu hotplug operation.
	 */
	atomic_t refcount;

#ifdef CONFIG_DEBUG_LOCK_ALLOC
	struct lockdep_map dep_map;
#endif
} cpu_hotplug = {
	.active_writer = NULL,
	.wq = __WAIT_QUEUE_HEAD_INITIALIZER(cpu_hotplug.wq),
	.lock = __MUTEX_INITIALIZER(cpu_hotplug.lock),
#ifdef CONFIG_DEBUG_LOCK_ALLOC
	.dep_map = STATIC_LOCKDEP_MAP_INIT("cpu_hotplug.dep_map", &cpu_hotplug.dep_map),
#endif
};

/* Lockdep annotations for get/put_online_cpus() and cpu_hotplug_begin/end() */
#define cpuhp_lock_acquire_read() lock_map_acquire_read(&cpu_hotplug.dep_map)
#define cpuhp_lock_acquire_tryread() \
				  lock_map_acquire_tryread(&cpu_hotplug.dep_map)
#define cpuhp_lock_acquire()      lock_map_acquire(&cpu_hotplug.dep_map)
#define cpuhp_lock_release()      lock_map_release(&cpu_hotplug.dep_map)

void get_online_cpus(void)
{
	might_sleep();
	if (cpu_hotplug.active_writer == current)
		return;
	cpuhp_lock_acquire_read();
	mutex_lock(&cpu_hotplug.lock);
	atomic_inc(&cpu_hotplug.refcount);
	mutex_unlock(&cpu_hotplug.lock);
}
EXPORT_SYMBOL_GPL(get_online_cpus);

void put_online_cpus(void)
{
	int refcount;

	if (cpu_hotplug.active_writer == current)
		return;

	refcount = atomic_dec_return(&cpu_hotplug.refcount);
	if (WARN_ON(refcount < 0)) /* try to fix things up */
		atomic_inc(&cpu_hotplug.refcount);

	if (refcount <= 0 && waitqueue_active(&cpu_hotplug.wq))
		wake_up(&cpu_hotplug.wq);

	cpuhp_lock_release();

}
EXPORT_SYMBOL_GPL(put_online_cpus);

/*
 * This ensures that the hotplug operation can begin only when the
 * refcount goes to zero.
 *
 * Note that during a cpu-hotplug operation, the new readers, if any,
 * will be blocked by the cpu_hotplug.lock
 *
 * Since cpu_hotplug_begin() is always called after invoking
 * cpu_maps_update_begin(), we can be sure that only one writer is active.
 *
 * Note that theoretically, there is a possibility of a livelock:
 * - Refcount goes to zero, last reader wakes up the sleeping
 *   writer.
 * - Last reader unlocks the cpu_hotplug.lock.
 * - A new reader arrives at this moment, bumps up the refcount.
 * - The writer acquires the cpu_hotplug.lock finds the refcount
 *   non zero and goes to sleep again.
 *
 * However, this is very difficult to achieve in practice since
 * get_online_cpus() not an api which is called all that often.
 *
 */
void cpu_hotplug_begin(void)
{
	DEFINE_WAIT(wait);

	cpu_hotplug.active_writer = current;
	cpuhp_lock_acquire();

	for (;;) {
		mutex_lock(&cpu_hotplug.lock);
		prepare_to_wait(&cpu_hotplug.wq, &wait, TASK_UNINTERRUPTIBLE);
		if (likely(!atomic_read(&cpu_hotplug.refcount)))
				break;
		mutex_unlock(&cpu_hotplug.lock);
		schedule();
	}
	finish_wait(&cpu_hotplug.wq, &wait);
}

void cpu_hotplug_done(void)
{
	cpu_hotplug.active_writer = NULL;
	mutex_unlock(&cpu_hotplug.lock);
	cpuhp_lock_release();
}

/*
 * Wait for currently running CPU hotplug operations to complete (if any) and
 * disable future CPU hotplug (from sysfs). The 'cpu_add_remove_lock' protects
 * the 'cpu_hotplug_disabled' flag. The same lock is also acquired by the
 * hotplug path before performing hotplug operations. So acquiring that lock
 * guarantees mutual exclusion from any currently running hotplug operations.
 */
void cpu_hotplug_disable(void)
{
	cpu_maps_update_begin();
	cpu_hotplug_disabled++;
	cpu_maps_update_done();
}
EXPORT_SYMBOL_GPL(cpu_hotplug_disable);

static void __cpu_hotplug_enable(void)
{
	if (WARN_ONCE(!cpu_hotplug_disabled, "Unbalanced cpu hotplug enable\n"))
		return;
	cpu_hotplug_disabled--;
}

void cpu_hotplug_enable(void)
{
	cpu_maps_update_begin();
	__cpu_hotplug_enable();
	cpu_maps_update_done();
}
EXPORT_SYMBOL_GPL(cpu_hotplug_enable);
#endif	/* CONFIG_HOTPLUG_CPU */

#ifdef CONFIG_HOTPLUG_SMT
enum cpuhp_smt_control cpu_smt_control __read_mostly = CPU_SMT_ENABLED;
EXPORT_SYMBOL_GPL(cpu_smt_control);

static bool cpu_smt_available __read_mostly;

void __init cpu_smt_disable(bool force)
{
	if (cpu_smt_control == CPU_SMT_FORCE_DISABLED ||
		cpu_smt_control == CPU_SMT_NOT_SUPPORTED)
		return;

	if (force) {
		pr_info("SMT: Force disabled\n");
		cpu_smt_control = CPU_SMT_FORCE_DISABLED;
	} else {
		cpu_smt_control = CPU_SMT_DISABLED;
	}
}

/*
 * The decision whether SMT is supported can only be done after the full
 * CPU identification. Called from architecture code before non boot CPUs
 * are brought up.
 */
void __init cpu_smt_check_topology_early(void)
{
	if (!topology_smt_supported())
		cpu_smt_control = CPU_SMT_NOT_SUPPORTED;
}

/*
 * If SMT was disabled by BIOS, detect it here, after the CPUs have been
 * brought online. This ensures the smt/l1tf sysfs entries are consistent
 * with reality. cpu_smt_available is set to true during the bringup of non
 * boot CPUs when a SMT sibling is detected. Note, this may overwrite
 * cpu_smt_control's previous setting.
 */
void __init cpu_smt_check_topology(void)
{
	if (!cpu_smt_available)
		cpu_smt_control = CPU_SMT_NOT_SUPPORTED;
}

static int __init smt_cmdline_disable(char *str)
{
	cpu_smt_disable(str && !strcmp(str, "force"));
	return 0;
}
early_param("nosmt", smt_cmdline_disable);

static inline bool cpu_smt_allowed(unsigned int cpu)
{
	if (topology_is_primary_thread(cpu))
		return true;

	/*
	 * If the CPU is not a 'primary' thread and the booted_once bit is
	 * set then the processor has SMT support. Store this information
	 * for the late check of SMT support in cpu_smt_check_topology().
	 */
	if (per_cpu(cpuhp_state, cpu).booted_once)
		cpu_smt_available = true;

	if (cpu_smt_control == CPU_SMT_ENABLED)
		return true;

	/*
	 * On x86 it's required to boot all logical CPUs at least once so
	 * that the init code can get a chance to set CR4.MCE on each
	 * CPU. Otherwise, a broadacasted MCE observing CR4.MCE=0b on any
	 * core will shutdown the machine.
	 */
	return !per_cpu(cpuhp_state, cpu).booted_once;
}
#else
static inline bool cpu_smt_allowed(unsigned int cpu) { return true; }
#endif

/* Need to know about CPUs going up/down? */
int register_cpu_notifier(struct notifier_block *nb)
{
	int ret;
	cpu_maps_update_begin();
	ret = raw_notifier_chain_register(&cpu_chain, nb);
	cpu_maps_update_done();
	return ret;
}

int __register_cpu_notifier(struct notifier_block *nb)
{
	return raw_notifier_chain_register(&cpu_chain, nb);
}

static int __cpu_notify(unsigned long val, unsigned int cpu, int nr_to_call,
			int *nr_calls)
{
	unsigned long mod = cpuhp_tasks_frozen ? CPU_TASKS_FROZEN : 0;
	void *hcpu = (void *)(long)cpu;

	int ret;

	ret = __raw_notifier_call_chain(&cpu_chain, val | mod, hcpu, nr_to_call,
					nr_calls);

	return notifier_to_errno(ret);
}

static int cpu_notify(unsigned long val, unsigned int cpu)
{
	return __cpu_notify(val, cpu, -1, NULL);
}

static void cpu_notify_nofail(unsigned long val, unsigned int cpu)
{
	BUG_ON(cpu_notify(val, cpu));
}

/* Notifier wrappers for transitioning to state machine */
static int notify_prepare(unsigned int cpu)
{
	int nr_calls = 0;
	int ret;

	ret = __cpu_notify(CPU_UP_PREPARE, cpu, -1, &nr_calls);
	if (ret) {
		nr_calls--;
		printk(KERN_WARNING "%s: attempt to bring up CPU %u failed\n",
				__func__, cpu);
		__cpu_notify(CPU_UP_CANCELED, cpu, nr_calls, NULL);
	}
	return ret;
}

static int notify_online(unsigned int cpu)
{
	cpu_notify(CPU_ONLINE, cpu);
	return 0;
}
static void __cpuhp_kick_ap_work(struct cpuhp_cpu_state *st);

static void __cpuhp_kick_ap_work(struct cpuhp_cpu_state *st);

static int bringup_wait_for_ap(unsigned int cpu)
{
	struct cpuhp_cpu_state *st = per_cpu_ptr(&cpuhp_state, cpu);

	/* Wait for the CPU to reach CPUHP_AP_ONLINE_IDLE */
	wait_for_completion(&st->done);
	if (WARN_ON_ONCE((!cpu_online(cpu))))
		return -ECANCELED;

	/* Unpark the stopper thread and the hotplug thread of the target cpu */
	stop_machine_unpark(cpu);
	kthread_unpark(st->thread);

	/*
	 * SMT soft disabling on X86 requires to bring the CPU out of the
	 * BIOS 'wait for SIPI' state in order to set the CR4.MCE bit.  The
	 * CPU marked itself as booted_once in cpu_notify_starting() so the
	 * cpu_smt_allowed() check will now return false if this is not the
	 * primary sibling.
	 */
	if (!cpu_smt_allowed(cpu))
		return -ECANCELED;

	/* Should we go further up ? */
	if (st->target > CPUHP_AP_ONLINE_IDLE) {
		__cpuhp_kick_ap_work(st);
		wait_for_completion(&st->done);
	}
	return st->result;
}

static int bringup_cpu(unsigned int cpu)
{
	struct task_struct *idle = idle_thread_get(cpu);
	int ret;

	/*
	 * Some architectures have to walk the irq descriptors to
	 * setup the vector space for the cpu which comes online.
	 * Prevent irq alloc/free across the bringup.
	 */
	irq_lock_sparse();

	/* Arch-specific enabling code. */
	ret = __cpu_up(cpu, idle);
	irq_unlock_sparse();
	if (ret) {
		cpu_notify(CPU_UP_CANCELED, cpu);
		return ret;
	}
	return bringup_wait_for_ap(cpu);
}

/*
 * Hotplug state machine related functions
 */
static void undo_cpu_down(unsigned int cpu, struct cpuhp_cpu_state *st)
{
	for (st->state++; st->state < st->target; st->state++) {
		struct cpuhp_step *step = cpuhp_get_step(st->state);

		if (!step->skip_onerr)
			cpuhp_invoke_callback(cpu, st->state, true, NULL);
	}
}

static int cpuhp_down_callbacks(unsigned int cpu, struct cpuhp_cpu_state *st,
				enum cpuhp_state target)
{
	enum cpuhp_state prev_state = st->state;
	int ret = 0;

	for (; st->state > target; st->state--) {
		ret = cpuhp_invoke_callback(cpu, st->state, false, NULL);
		BUG_ON(ret && st->state < CPUHP_AP_IDLE_DEAD);
		if (ret) {
			st->target = prev_state;
			undo_cpu_down(cpu, st);
			break;
		}
	}
	return ret;
}

static void undo_cpu_up(unsigned int cpu, struct cpuhp_cpu_state *st)
{
	for (st->state--; st->state > st->target; st->state--) {
		struct cpuhp_step *step = cpuhp_get_step(st->state);

		if (!step->skip_onerr)
			cpuhp_invoke_callback(cpu, st->state, false, NULL);
	}
}

static inline bool can_rollback_cpu(struct cpuhp_cpu_state *st)
{
	if (IS_ENABLED(CONFIG_HOTPLUG_CPU))
		return true;
	/*
	 * When CPU hotplug is disabled, then taking the CPU down is not
	 * possible because takedown_cpu() and the architecture and
	 * subsystem specific mechanisms are not available. So the CPU
	 * which would be completely unplugged again needs to stay around
	 * in the current state.
	 */
	return st->state <= CPUHP_BRINGUP_CPU;
}

static int cpuhp_up_callbacks(unsigned int cpu, struct cpuhp_cpu_state *st,
			      enum cpuhp_state target)
{
	enum cpuhp_state prev_state = st->state;
	int ret = 0;

	while (st->state < target) {
		st->state++;
		ret = cpuhp_invoke_callback(cpu, st->state, true, NULL);
		if (ret) {
<<<<<<< HEAD
			st->target = prev_state;
			undo_cpu_up(cpu, st);
			/* delete by xcb cpu_notify(CPU_UP_CANCELED, cpu); */
=======
			if (can_rollback_cpu(st)) {
				st->target = prev_state;
				undo_cpu_up(cpu, st);
			}
>>>>>>> 7ba328e4
			break;
		}
	}
	return ret;
}

/*
 * The cpu hotplug threads manage the bringup and teardown of the cpus
 */
static void cpuhp_create(unsigned int cpu)
{
	struct cpuhp_cpu_state *st = per_cpu_ptr(&cpuhp_state, cpu);

	init_completion(&st->done);
}

static int cpuhp_should_run(unsigned int cpu)
{
	struct cpuhp_cpu_state *st = this_cpu_ptr(&cpuhp_state);

	return st->should_run;
}

/* Execute the teardown callbacks. Used to be CPU_DOWN_PREPARE */
static int cpuhp_ap_offline(unsigned int cpu, struct cpuhp_cpu_state *st)
{
	enum cpuhp_state target = max((int)st->target, CPUHP_TEARDOWN_CPU);

	return cpuhp_down_callbacks(cpu, st, target);
}

/* Execute the online startup callbacks. Used to be CPU_ONLINE */
static int cpuhp_ap_online(unsigned int cpu, struct cpuhp_cpu_state *st)
{
	return cpuhp_up_callbacks(cpu, st, st->target);
}

/*
 * Execute teardown/startup callbacks on the plugged cpu. Also used to invoke
 * callbacks when a state gets [un]installed at runtime.
 */
static void cpuhp_thread_fun(unsigned int cpu)
{
	struct cpuhp_cpu_state *st = this_cpu_ptr(&cpuhp_state);
	int ret = 0;

	/*
	 * Paired with the mb() in cpuhp_kick_ap_work and
	 * cpuhp_invoke_ap_callback, so the work set is consistent visible.
	 */
	smp_mb();
	if (!st->should_run)
		return;

	st->should_run = false;

	lock_map_acquire(&cpuhp_state_lock_map);
	/* Single callback invocation for [un]install ? */
	if (st->single) {
		if (st->cb_state < CPUHP_AP_ONLINE) {
			local_irq_disable();
			ret = cpuhp_invoke_callback(cpu, st->cb_state,
						    st->bringup, st->node);
			local_irq_enable();
		} else {
			ret = cpuhp_invoke_callback(cpu, st->cb_state,
						    st->bringup, st->node);
		}
	} else if (st->rollback) {
		BUG_ON(st->state < CPUHP_AP_ONLINE_IDLE);

		undo_cpu_down(cpu, st);
		/*
		 * This is a momentary workaround to keep the notifier users
		 * happy. Will go away once we got rid of the notifiers.
		 */
		cpu_notify_nofail(CPU_DOWN_FAILED, cpu);
		st->rollback = false;
	} else {
		/* Cannot happen .... */
		BUG_ON(st->state < CPUHP_AP_ONLINE_IDLE);

		/* Regular hotplug work */
		if (st->state < st->target)
			ret = cpuhp_ap_online(cpu, st);
		else if (st->state > st->target)
			ret = cpuhp_ap_offline(cpu, st);
	}
	lock_map_release(&cpuhp_state_lock_map);
	st->result = ret;
	complete(&st->done);
}

/* Invoke a single callback on a remote cpu */
static int
cpuhp_invoke_ap_callback(int cpu, enum cpuhp_state state, bool bringup,
			 struct hlist_node *node)
{
	struct cpuhp_cpu_state *st = per_cpu_ptr(&cpuhp_state, cpu);

	if (!cpu_online(cpu))
		return 0;

	lock_map_acquire(&cpuhp_state_lock_map);
	lock_map_release(&cpuhp_state_lock_map);

	/*
	 * If we are up and running, use the hotplug thread. For early calls
	 * we invoke the thread function directly.
	 */
	if (!st->thread)
		return cpuhp_invoke_callback(cpu, state, bringup, node);

	st->cb_state = state;
	st->single = true;
	st->bringup = bringup;
	st->node = node;

	/*
	 * Make sure the above stores are visible before should_run becomes
	 * true. Paired with the mb() above in cpuhp_thread_fun()
	 */
	smp_mb();
	st->should_run = true;
	wake_up_process(st->thread);
	wait_for_completion(&st->done);
	return st->result;
}

/* Regular hotplug invocation of the AP hotplug thread */
static void __cpuhp_kick_ap_work(struct cpuhp_cpu_state *st)
{
	st->result = 0;
	st->single = false;
	/*
	 * Make sure the above stores are visible before should_run becomes
	 * true. Paired with the mb() above in cpuhp_thread_fun()
	 */
	smp_mb();
	st->should_run = true;
	wake_up_process(st->thread);
}

static int cpuhp_kick_ap_work(unsigned int cpu)
{
	struct cpuhp_cpu_state *st = per_cpu_ptr(&cpuhp_state, cpu);
	enum cpuhp_state state = st->state;

	trace_cpuhp_enter(cpu, st->target, state, cpuhp_kick_ap_work);
	lock_map_acquire(&cpuhp_state_lock_map);
	lock_map_release(&cpuhp_state_lock_map);
	__cpuhp_kick_ap_work(st);
	wait_for_completion(&st->done);
	trace_cpuhp_exit(cpu, st->state, state, st->result);
	return st->result;
}

static struct smp_hotplug_thread cpuhp_threads = {
	.store			= &cpuhp_state.thread,
	.create			= &cpuhp_create,
	.thread_should_run	= cpuhp_should_run,
	.thread_fn		= cpuhp_thread_fun,
	.thread_comm		= "cpuhp/%u",
	.selfparking		= true,
};

void __init cpuhp_threads_init(void)
{
	BUG_ON(smpboot_register_percpu_thread(&cpuhp_threads));
	kthread_unpark(this_cpu_read(cpuhp_state.thread));
}

EXPORT_SYMBOL(register_cpu_notifier);
EXPORT_SYMBOL(__register_cpu_notifier);
void unregister_cpu_notifier(struct notifier_block *nb)
{
	cpu_maps_update_begin();
	raw_notifier_chain_unregister(&cpu_chain, nb);
	cpu_maps_update_done();
}
EXPORT_SYMBOL(unregister_cpu_notifier);

void __unregister_cpu_notifier(struct notifier_block *nb)
{
	raw_notifier_chain_unregister(&cpu_chain, nb);
}
EXPORT_SYMBOL(__unregister_cpu_notifier);

#ifdef CONFIG_HOTPLUG_CPU
/**
 * clear_tasks_mm_cpumask - Safely clear tasks' mm_cpumask for a CPU
 * @cpu: a CPU id
 *
 * This function walks all processes, finds a valid mm struct for each one and
 * then clears a corresponding bit in mm's cpumask.  While this all sounds
 * trivial, there are various non-obvious corner cases, which this function
 * tries to solve in a safe manner.
 *
 * Also note that the function uses a somewhat relaxed locking scheme, so it may
 * be called only for an already offlined CPU.
 */
void clear_tasks_mm_cpumask(int cpu)
{
	struct task_struct *p;

	/*
	 * This function is called after the cpu is taken down and marked
	 * offline, so its not like new tasks will ever get this cpu set in
	 * their mm mask. -- Peter Zijlstra
	 * Thus, we may use rcu_read_lock() here, instead of grabbing
	 * full-fledged tasklist_lock.
	 */
	WARN_ON(cpu_online(cpu));
	rcu_read_lock();
	for_each_process(p) {
		struct task_struct *t;

		/*
		 * Main thread might exit, but other threads may still have
		 * a valid mm. Find one.
		 */
		t = find_lock_task_mm(p);
		if (!t)
			continue;
		cpumask_clear_cpu(cpu, mm_cpumask(t->mm));
		task_unlock(t);
	}
	rcu_read_unlock();
}

static inline void check_for_tasks(int dead_cpu)
{
	struct task_struct *g, *p;

	read_lock(&tasklist_lock);
	for_each_process_thread(g, p) {
		if (!p->on_rq)
			continue;
		/*
		 * We do the check with unlocked task_rq(p)->lock.
		 * Order the reading to do not warn about a task,
		 * which was running on this cpu in the past, and
		 * it's just been woken on another cpu.
		 */
		rmb();
		if (task_cpu(p) != dead_cpu)
			continue;

		pr_warn("Task %s (pid=%d) is on cpu %d (state=%ld, flags=%x)\n",
			p->comm, task_pid_nr(p), dead_cpu, p->state, p->flags);
	}
	read_unlock(&tasklist_lock);
}

static int notify_down_prepare(unsigned int cpu)
{
	int err, nr_calls = 0;

	err = __cpu_notify(CPU_DOWN_PREPARE, cpu, -1, &nr_calls);
	if (err) {
		nr_calls--;
		__cpu_notify(CPU_DOWN_FAILED, cpu, nr_calls, NULL);
		pr_warn("%s: attempt to take down CPU %u failed\n",
				__func__, cpu);
	}
	return err;
}

/* Take this CPU down. */
static int take_cpu_down(void *_param)
{
	struct cpuhp_cpu_state *st = this_cpu_ptr(&cpuhp_state);
	enum cpuhp_state target = max((int)st->target, CPUHP_AP_OFFLINE);
	int err, cpu = smp_processor_id();

	/* Ensure this CPU doesn't handle any more interrupts. */
	err = __cpu_disable();
	if (err < 0)
		return err;

	/*
	 * We get here while we are in CPUHP_TEARDOWN_CPU state and we must not
	 * do this step again.
	 */
	WARN_ON(st->state != CPUHP_TEARDOWN_CPU);
	st->state--;
	/* Invoke the former CPU_DYING callbacks */
	for (; st->state > target; st->state--)
		cpuhp_invoke_callback(cpu, st->state, false, NULL);

	/* Give up timekeeping duties */
	tick_handover_do_timer();
	/* Park the stopper thread */
	stop_machine_park(cpu);
	return 0;
}

static int takedown_cpu(unsigned int cpu)
{
	struct cpuhp_cpu_state *st = per_cpu_ptr(&cpuhp_state, cpu);
	int err;

	/* Park the smpboot threads */
	kthread_park(per_cpu_ptr(&cpuhp_state, cpu)->thread);

	/*
	 * Prevent irq alloc/free while the dying cpu reorganizes the
	 * interrupt affinities.
	 */
	irq_lock_sparse();

	/*
	 * So now all preempt/rcu users must observe !cpu_active().
	 */
	err = stop_machine(take_cpu_down, NULL, cpumask_of(cpu));
	if (err) {
		/* CPU refused to die */
		irq_unlock_sparse();
		/* Unpark the hotplug thread so we can rollback there */
		kthread_unpark(per_cpu_ptr(&cpuhp_state, cpu)->thread);
		return err;
	}
	BUG_ON(cpu_online(cpu));

	/*
	 * The CPUHP_AP_SCHED_MIGRATE_DYING callback will have removed all
	 * runnable tasks from the cpu, there's only the idle task left now
	 * that the migration thread is done doing the stop_machine thing.
	 *
	 * Wait for the stop thread to go away.
	 */
	wait_for_completion(&st->done);
	BUG_ON(st->state != CPUHP_AP_IDLE_DEAD);

	/* Interrupts are moved away from the dying cpu, reenable alloc/free */
	irq_unlock_sparse();

	hotplug_cpu__broadcast_tick_pull(cpu);
	/* This actually kills the CPU. */
	__cpu_die(cpu);

	tick_cleanup_dead_cpu(cpu);
	return 0;
}

static int notify_dead(unsigned int cpu)
{
	cpu_notify_nofail(CPU_DEAD, cpu);
	check_for_tasks(cpu);
	return 0;
}

static void cpuhp_complete_idle_dead(void *arg)
{
	struct cpuhp_cpu_state *st = arg;

	complete(&st->done);
}

void cpuhp_report_idle_dead(void)
{
	struct cpuhp_cpu_state *st = this_cpu_ptr(&cpuhp_state);

	BUG_ON(st->state != CPUHP_AP_OFFLINE);
	rcu_report_dead(smp_processor_id());
	st->state = CPUHP_AP_IDLE_DEAD;
	/*
	 * We cannot call complete after rcu_report_dead() so we delegate it
	 * to an online cpu.
	 */
	smp_call_function_single(cpumask_first(cpu_online_mask),
				 cpuhp_complete_idle_dead, st, 0);
}

#else
#define notify_down_prepare	NULL
#define takedown_cpu		NULL
#define notify_dead		NULL
#endif

#ifdef CONFIG_HOTPLUG_CPU

/* Requires cpu_add_remove_lock to be held */
static int __ref _cpu_down(unsigned int cpu, int tasks_frozen,
			   enum cpuhp_state target)
{
	struct cpuhp_cpu_state *st = per_cpu_ptr(&cpuhp_state, cpu);
	int prev_state, ret = 0;
	bool hasdied = false;
	u64 start_time = 0;

	if (num_online_cpus() == 1)
		return -EBUSY;

	if (!cpu_present(cpu))
		return -EINVAL;

	if (!tasks_frozen && !cpu_isolated(cpu) && num_online_uniso_cpus() == 1)
		return -EBUSY;

	cpu_hotplug_begin();
	if (trace_cpuhp_latency_enabled())
		start_time = sched_clock();

	cpuhp_tasks_frozen = tasks_frozen;

	prev_state = st->state;
	st->target = target;
	/*
	 * If the current CPU state is in the range of the AP hotplug thread,
	 * then we need to kick the thread.
	 */
	if (st->state > CPUHP_TEARDOWN_CPU) {
		ret = cpuhp_kick_ap_work(cpu);
		/*
		 * The AP side has done the error rollback already. Just
		 * return the error code..
		 */
		if (ret)
			goto out;

		/*
		 * We might have stopped still in the range of the AP hotplug
		 * thread. Nothing to do anymore.
		 */
		if (st->state > CPUHP_TEARDOWN_CPU)
			goto out;
	}
	/*
	 * The AP brought itself down to CPUHP_TEARDOWN_CPU. So we need
	 * to do the further cleanups.
	 */
	ret = cpuhp_down_callbacks(cpu, st, target);
	if (ret && st->state > CPUHP_TEARDOWN_CPU && st->state < prev_state) {
		st->target = prev_state;
		st->rollback = true;
		cpuhp_kick_ap_work(cpu);
	}

	hasdied = prev_state != st->state && st->state == CPUHP_OFFLINE;
out:
	trace_cpuhp_latency(cpu, 0, start_time, ret);
	cpu_hotplug_done();
	/* This post dead nonsense must die */
	if (!ret && hasdied)
		cpu_notify_nofail(CPU_POST_DEAD, cpu);
	return ret;
}

static int cpu_down_maps_locked(unsigned int cpu, enum cpuhp_state target)
{
	if (cpu_hotplug_disabled)
		return -EBUSY;
	return _cpu_down(cpu, 0, target);
}

static int do_cpu_down(unsigned int cpu, enum cpuhp_state target)
{
	struct cpumask newmask;
	int err;

	cpumask_andnot(&newmask, cpu_online_mask, cpumask_of(cpu));
	/* One big cluster CPU and one little cluster CPU must remain online */
	if (!cpumask_intersects(&newmask, cpu_perf_mask) ||
		!cpumask_intersects(&newmask, cpu_lp_mask))
		return -EINVAL;

	cpu_maps_update_begin();
	err = cpu_down_maps_locked(cpu, target);
	cpu_maps_update_done();
	return err;
}
int cpu_down(unsigned int cpu)
{
	return do_cpu_down(cpu, CPUHP_OFFLINE);
}
EXPORT_SYMBOL(cpu_down);
#endif /*CONFIG_HOTPLUG_CPU*/

/**
 * notify_cpu_starting(cpu) - Invoke the callbacks on the starting CPU
 * @cpu: cpu that just started
 *
 * It must be called by the arch code on the new cpu, before the new cpu
 * enables interrupts and before the "boot" cpu returns from __cpu_up().
 */
void notify_cpu_starting(unsigned int cpu)
{
	struct cpuhp_cpu_state *st = per_cpu_ptr(&cpuhp_state, cpu);
	enum cpuhp_state target = min((int)st->target, CPUHP_AP_ONLINE);

	rcu_cpu_starting(cpu);	/* Enables RCU usage on this CPU. */
	st->booted_once = true;
	while (st->state < target) {
		st->state++;
		cpuhp_invoke_callback(cpu, st->state, true, NULL);
	}
}

/*
 * Called from the idle task. Wake up the controlling task which brings the
 * stopper and the hotplug thread of the upcoming CPU up and then delegates
 * the rest of the online bringup to the hotplug thread.
 */
void cpuhp_online_idle(enum cpuhp_state state)
{
	struct cpuhp_cpu_state *st = this_cpu_ptr(&cpuhp_state);

	/* Happens for the boot cpu */
	if (state != CPUHP_AP_ONLINE_IDLE)
		return;

	st->state = CPUHP_AP_ONLINE_IDLE;
	complete(&st->done);
}

/* Requires cpu_add_remove_lock to be held */
static int _cpu_up(unsigned int cpu, int tasks_frozen, enum cpuhp_state target)
{
	struct cpuhp_cpu_state *st = per_cpu_ptr(&cpuhp_state, cpu);
	struct task_struct *idle;
	int ret = 0;
	u64 start_time = 0;

	cpu_hotplug_begin();
	if (trace_cpuhp_latency_enabled())
		start_time = sched_clock();

	if (!cpu_present(cpu)) {
		ret = -EINVAL;
		goto out;
	}

	/*
	 * The caller of do_cpu_up might have raced with another
	 * caller. Ignore it for now.
	 */
	if (st->state >= target)
		goto out;

	if (st->state == CPUHP_OFFLINE) {
		/* Let it fail before we try to bring the cpu up */
		idle = idle_thread_get(cpu);
		if (IS_ERR(idle)) {
			ret = PTR_ERR(idle);
			goto out;
		}
	}

	cpuhp_tasks_frozen = tasks_frozen;

	st->target = target;
	/*
	 * If the current CPU state is in the range of the AP hotplug thread,
	 * then we need to kick the thread once more.
	 */
	if (st->state > CPUHP_BRINGUP_CPU) {
		ret = cpuhp_kick_ap_work(cpu);
		/*
		 * The AP side has done the error rollback already. Just
		 * return the error code..
		 */
		if (ret)
			goto out;
	}

	/*
	 * Try to reach the target state. We max out on the BP at
	 * CPUHP_BRINGUP_CPU. After that the AP hotplug thread is
	 * responsible for bringing it up to the target state.
	 */
	target = min((int)target, CPUHP_BRINGUP_CPU);
	ret = cpuhp_up_callbacks(cpu, st, target);
out:
	trace_cpuhp_latency(cpu, 1, start_time, ret);
	cpu_hotplug_done();
	return ret;
}

static int switch_to_rt_policy(void)
{
	struct sched_param param = { .sched_priority = MAX_RT_PRIO - 1 };
	unsigned int policy = current->policy;
	int err;

	/* Nobody should be attempting hotplug from these policy contexts. */
	if (policy == SCHED_BATCH || policy == SCHED_IDLE ||
					policy == SCHED_DEADLINE)
		return -EPERM;

	if (policy == SCHED_FIFO || policy == SCHED_RR)
		return 1;

	/* Only SCHED_NORMAL left. */
	err = sched_setscheduler_nocheck(current, SCHED_FIFO, &param);
	return err;

}

static int switch_to_fair_policy(void)
{
	struct sched_param param = { .sched_priority = 0 };

	return sched_setscheduler_nocheck(current, SCHED_NORMAL, &param);
}

static int do_cpu_up(unsigned int cpu, enum cpuhp_state target)
{
	int err = 0;
	int switch_err = 0;

	if (!cpu_possible(cpu)) {
		pr_err("can't online cpu %d because it is not configured as may-hotadd at boot time\n",
		       cpu);
#if defined(CONFIG_IA64)
		pr_err("please check additional_cpus= boot parameter\n");
#endif
		return -EINVAL;
	}

	switch_err = switch_to_rt_policy();
	if (switch_err < 0)
		return switch_err;

	err = try_online_node(cpu_to_node(cpu));
	if (err)
		return err;

	cpu_maps_update_begin();

	if (cpu_hotplug_disabled) {
		err = -EBUSY;
		goto out;
	}
	if (!cpu_smt_allowed(cpu)) {
		err = -EPERM;
		goto out;
	}

	err = _cpu_up(cpu, 0, target);
out:
	cpu_maps_update_done();

	if (!switch_err) {
		switch_err = switch_to_fair_policy();
		if (switch_err)
			pr_err("Hotplug policy switch err=%d Task %s pid=%d\n",
				switch_err, current->comm, current->pid);
	}

	return err;
}

int cpu_up(unsigned int cpu)
{
	return do_cpu_up(cpu, CPUHP_ONLINE);
}
EXPORT_SYMBOL_GPL(cpu_up);

#ifdef CONFIG_PM_SLEEP_SMP
static cpumask_var_t frozen_cpus;

int freeze_secondary_cpus(int primary)
{
	int cpu, error = 0;

	unaffine_perf_irqs();
	cpu_maps_update_begin();
	if (!cpu_online(primary))
		primary = cpumask_first(cpu_online_mask);
	/*
	 * We take down all of the non-boot CPUs in one shot to avoid races
	 * with the userspace trying to use the CPU hotplug at the same time
	 */
	cpumask_clear(frozen_cpus);

	pr_debug("Disabling non-boot CPUs ...\n");
	for_each_online_cpu(cpu) {
		if (cpu == primary)
			continue;
		trace_suspend_resume(TPS("CPU_OFF"), cpu, true);
		error = _cpu_down(cpu, 1, CPUHP_OFFLINE);
		trace_suspend_resume(TPS("CPU_OFF"), cpu, false);
		if (!error)
			cpumask_set_cpu(cpu, frozen_cpus);
		else {
			pr_err("Error taking CPU%d down: %d\n", cpu, error);
			break;
		}
	}

	if (!error)
		BUG_ON(num_online_cpus() > 1);
	else
		pr_err("Non-boot CPUs are not disabled\n");

	/*
	 * Make sure the CPUs won't be enabled by someone else. We need to do
	 * this even in case of failure as all disable_nonboot_cpus() users are
	 * supposed to do enable_nonboot_cpus() on the failure path.
	 */
	cpu_hotplug_disabled++;

	cpu_maps_update_done();
	return error;
}

void __weak arch_enable_nonboot_cpus_begin(void)
{
}

void __weak arch_enable_nonboot_cpus_end(void)
{
}

void enable_nonboot_cpus(void)
{
	int cpu, error;
	struct device *cpu_device;

	/* Allow everyone to use the CPU hotplug again */
	cpu_maps_update_begin();
	__cpu_hotplug_enable();
	if (cpumask_empty(frozen_cpus))
		goto out;

	pr_debug("Enabling non-boot CPUs ...\n");

	arch_enable_nonboot_cpus_begin();

	for_each_cpu(cpu, frozen_cpus) {
		trace_suspend_resume(TPS("CPU_ON"), cpu, true);
		error = _cpu_up(cpu, 1, CPUHP_ONLINE);
		trace_suspend_resume(TPS("CPU_ON"), cpu, false);
		if (!error) {
			pr_debug("CPU%d is up\n", cpu);
			cpu_device = get_cpu_device(cpu);
			if (!cpu_device)
				pr_err("%s: failed to get cpu%d device\n",
				       __func__, cpu);
			else
				kobject_uevent(&cpu_device->kobj, KOBJ_ONLINE);
			continue;
		}
		pr_warn("Error taking CPU%d up: %d\n", cpu, error);
	}

	arch_enable_nonboot_cpus_end();

	cpumask_clear(frozen_cpus);
out:
	cpu_maps_update_done();
	reaffine_perf_irqs();
}

static int __init alloc_frozen_cpus(void)
{
	if (!alloc_cpumask_var(&frozen_cpus, GFP_KERNEL|__GFP_ZERO))
		return -ENOMEM;
	return 0;
}
core_initcall(alloc_frozen_cpus);

/*
 * When callbacks for CPU hotplug notifications are being executed, we must
 * ensure that the state of the system with respect to the tasks being frozen
 * or not, as reported by the notification, remains unchanged *throughout the
 * duration* of the execution of the callbacks.
 * Hence we need to prevent the freezer from racing with regular CPU hotplug.
 *
 * This synchronization is implemented by mutually excluding regular CPU
 * hotplug and Suspend/Hibernate call paths by hooking onto the Suspend/
 * Hibernate notifications.
 */
static int
cpu_hotplug_pm_callback(struct notifier_block *nb,
			unsigned long action, void *ptr)
{
	switch (action) {

	case PM_SUSPEND_PREPARE:
	case PM_HIBERNATION_PREPARE:
		cpu_hotplug_disable();
		break;

	case PM_POST_SUSPEND:
	case PM_POST_HIBERNATION:
		cpu_hotplug_enable();
		break;

	default:
		return NOTIFY_DONE;
	}

	return NOTIFY_OK;
}


static int __init cpu_hotplug_pm_sync_init(void)
{
	/*
	 * cpu_hotplug_pm_callback has higher priority than x86
	 * bsp_pm_callback which depends on cpu_hotplug_pm_callback
	 * to disable cpu hotplug to avoid cpu hotplug race.
	 */
	pm_notifier(cpu_hotplug_pm_callback, 0);
	return 0;
}
core_initcall(cpu_hotplug_pm_sync_init);

#endif /* CONFIG_PM_SLEEP_SMP */

#endif /* CONFIG_SMP */

/* Boot processor state steps */
static struct cpuhp_step cpuhp_bp_states[] = {
	[CPUHP_OFFLINE] = {
		.name			= "offline",
		.startup.single		= NULL,
		.teardown.single	= NULL,
	},
#ifdef CONFIG_SMP
	[CPUHP_CREATE_THREADS]= {
		.name			= "threads:prepare",
		.startup.single		= smpboot_create_threads,
		.teardown.single	= NULL,
		.cant_stop		= true,
	},
	[CPUHP_PERF_PREPARE] = {
		.name			= "perf:prepare",
		.startup.single		= perf_event_init_cpu,
		.teardown.single	= perf_event_exit_cpu,
	},
	[CPUHP_WORKQUEUE_PREP] = {
		.name			= "workqueue:prepare",
		.startup.single		= workqueue_prepare_cpu,
		.teardown.single	= NULL,
	},
	[CPUHP_HRTIMERS_PREPARE] = {
		.name			= "hrtimers:prepare",
		.startup.single		= hrtimers_prepare_cpu,
		.teardown.single	= hrtimers_dead_cpu,
	},
	[CPUHP_SMPCFD_PREPARE] = {
		.name			= "smpcfd:prepare",
		.startup.single		= smpcfd_prepare_cpu,
		.teardown.single	= smpcfd_dead_cpu,
	},
	[CPUHP_RELAY_PREPARE] = {
		.name			= "relay:prepare",
		.startup.single		= relay_prepare_cpu,
		.teardown.single	= NULL,
	},
	[CPUHP_SLAB_PREPARE] = {
		.name			= "slab:prepare",
		.startup.single		= slab_prepare_cpu,
		.teardown.single	= slab_dead_cpu,
	},
	[CPUHP_RCUTREE_PREP] = {
		.name			= "RCU/tree:prepare",
		.startup.single		= rcutree_prepare_cpu,
		.teardown.single	= rcutree_dead_cpu,
	},
	/*
	 * Preparatory and dead notifiers. Will be replaced once the notifiers
	 * are converted to states.
	 */
	[CPUHP_NOTIFY_PREPARE] = {
		.name			= "notify:prepare",
		.startup.single		= notify_prepare,
		.teardown.single	= notify_dead,
		/* delete byxcb .skip_onerr		= true, */
		.cant_stop		= true,
	},
	/*
	 * On the tear-down path, timers_dead_cpu() must be invoked
	 * before blk_mq_queue_reinit_notify() from notify_dead(),
	 * otherwise a RCU stall occurs.
	 */
	[CPUHP_TIMERS_PREPARE] = {
		.name			= "timers:dead",
		.startup.single		= timers_prepare_cpu,
		.teardown.single	= timers_dead_cpu,
	},
	/* Kicks the plugged cpu into life */
	[CPUHP_BRINGUP_CPU] = {
		.name			= "cpu:bringup",
		.startup.single		= bringup_cpu,
		.teardown.single	= NULL,
		.cant_stop		= true,
	},
	/*
	 * Handled on controll processor until the plugged processor manages
	 * this itself.
	 */
	[CPUHP_TEARDOWN_CPU] = {
		.name			= "cpu:teardown",
		.startup.single		= NULL,
		.teardown.single	= takedown_cpu,
		.cant_stop		= true,
	},
#else
	[CPUHP_BRINGUP_CPU] = { },
#endif
};

/* Application processor state steps */
static struct cpuhp_step cpuhp_ap_states[] = {
#ifdef CONFIG_SMP
	/* Final state before CPU kills itself */
	[CPUHP_AP_IDLE_DEAD] = {
		.name			= "idle:dead",
	},
	/*
	 * Last state before CPU enters the idle loop to die. Transient state
	 * for synchronization.
	 */
	[CPUHP_AP_OFFLINE] = {
		.name			= "ap:offline",
		.cant_stop		= true,
	},
	/* First state is scheduler control. Interrupts are disabled */
	[CPUHP_AP_SCHED_STARTING] = {
		.name			= "sched:starting",
		.startup.single		= sched_cpu_starting,
		.teardown.single	= sched_cpu_dying,
	},
	[CPUHP_AP_RCUTREE_DYING] = {
		.name			= "RCU/tree:dying",
		.startup.single		= NULL,
		.teardown.single	= rcutree_dying_cpu,
	},
	[CPUHP_AP_KMAP_DYING] = {
		.name			= "KMAP:dying",
		.startup.single		= NULL,
		.teardown.single	= kmap_remove_unused_cpu,
	},
	[CPUHP_AP_SMPCFD_DYING] = {
		.name			= "smpcfd:dying",
		.startup.single		= NULL,
		.teardown.single	= smpcfd_dying_cpu,
	},
	/* Entry state on starting. Interrupts enabled from here on. Transient
	 * state for synchronsization */
	[CPUHP_AP_ONLINE] = {
		.name			= "ap:online",
	},
	/* Handle smpboot threads park/unpark */
	[CPUHP_AP_SMPBOOT_THREADS] = {
		.name			= "smpboot/threads:online",
		.startup.single		= smpboot_unpark_threads,
		.teardown.single	= smpboot_park_threads,
	},
	[CPUHP_AP_PERF_ONLINE] = {
		.name			= "perf:online",
		.startup.single		= perf_event_restart_events,
		.teardown.single	= perf_event_exit_cpu,
	},
	[CPUHP_AP_WORKQUEUE_ONLINE] = {
		.name			= "workqueue:online",
		.startup.single		= workqueue_online_cpu,
		.teardown.single	= workqueue_offline_cpu,
	},
	[CPUHP_AP_RCUTREE_ONLINE] = {
		.name			= "RCU/tree:online",
		.startup.single		= rcutree_online_cpu,
		.teardown.single	= rcutree_offline_cpu,
	},

	/*
	 * Online/down_prepare notifiers. Will be removed once the notifiers
	 * are converted to states.
	 */
	[CPUHP_AP_NOTIFY_ONLINE] = {
		.name			= "notify:online",
		.startup.single		= notify_online,
		.teardown.single	= notify_down_prepare,
		/* delete by xcb .skip_onerr		= true, */
	},
#endif
	/*
	 * The dynamically registered state space is here
	 */

#ifdef CONFIG_SMP
	/* Last state is scheduler control setting the cpu active */
	[CPUHP_AP_ACTIVE] = {
		.name			= "sched:active",
		.startup.single		= sched_cpu_activate,
		.teardown.single	= sched_cpu_deactivate,
	},
#endif

	/* CPU is fully up and running. */
	[CPUHP_ONLINE] = {
		.name			= "online",
		.startup.single		= NULL,
		.teardown.single	= NULL,
	},
};

/* Sanity check for callbacks */
static int cpuhp_cb_check(enum cpuhp_state state)
{
	if (state <= CPUHP_OFFLINE || state >= CPUHP_ONLINE)
		return -EINVAL;
	return 0;
}

static void cpuhp_store_callbacks(enum cpuhp_state state,
				  const char *name,
				  int (*startup)(unsigned int cpu),
				  int (*teardown)(unsigned int cpu),
				  bool multi_instance)
{
	/* (Un)Install the callbacks for further cpu hotplug operations */
	struct cpuhp_step *sp;

	sp = cpuhp_get_step(state);
	sp->startup.single = startup;
	sp->teardown.single = teardown;
	sp->name = name;
	sp->multi_instance = multi_instance;
	INIT_HLIST_HEAD(&sp->list);
}

static void *cpuhp_get_teardown_cb(enum cpuhp_state state)
{
	return cpuhp_get_step(state)->teardown.single;
}

/*
 * Call the startup/teardown function for a step either on the AP or
 * on the current CPU.
 */
static int cpuhp_issue_call(int cpu, enum cpuhp_state state, bool bringup,
			    struct hlist_node *node)
{
	struct cpuhp_step *sp = cpuhp_get_step(state);
	int ret;

	if ((bringup && !sp->startup.single) ||
	    (!bringup && !sp->teardown.single))
		return 0;
	/*
	 * The non AP bound callbacks can fail on bringup. On teardown
	 * e.g. module removal we crash for now.
	 */
#ifdef CONFIG_SMP
	if (cpuhp_is_ap_state(state))
		ret = cpuhp_invoke_ap_callback(cpu, state, bringup, node);
	else
		ret = cpuhp_invoke_callback(cpu, state, bringup, node);
#else
	ret = cpuhp_invoke_callback(cpu, state, bringup, node);
#endif
	BUG_ON(ret && !bringup);
	return ret;
}

/*
 * Called from __cpuhp_setup_state on a recoverable failure.
 *
 * Note: The teardown callbacks for rollback are not allowed to fail!
 */
static void cpuhp_rollback_install(int failedcpu, enum cpuhp_state state,
				   struct hlist_node *node)
{
	int cpu;

	/* Roll back the already executed steps on the other cpus */
	for_each_present_cpu(cpu) {
		struct cpuhp_cpu_state *st = per_cpu_ptr(&cpuhp_state, cpu);
		int cpustate = st->state;

		if (cpu >= failedcpu)
			break;

		/* Did we invoke the startup call on that cpu ? */
		if (cpustate >= state)
			cpuhp_issue_call(cpu, state, false, node);
	}
}

/*
 * Returns a free for dynamic slot assignment of the Online state. The states
 * are protected by the cpuhp_slot_states mutex and an empty slot is identified
 * by having no name assigned.
 */
static int cpuhp_reserve_state(enum cpuhp_state state)
{
	enum cpuhp_state i;

	for (i = CPUHP_AP_ONLINE_DYN; i <= CPUHP_AP_ONLINE_DYN_END; i++) {
		if (cpuhp_ap_states[i].name)
			continue;

		cpuhp_ap_states[i].name = "Reserved";
		return i;
	}
	WARN(1, "No more dynamic states available for CPU hotplug\n");
	return -ENOSPC;
}

int __cpuhp_state_add_instance(enum cpuhp_state state, struct hlist_node *node,
			       bool invoke)
{
	struct cpuhp_step *sp;
	int cpu;
	int ret;

	sp = cpuhp_get_step(state);
	if (sp->multi_instance == false)
		return -EINVAL;

	get_online_cpus();
	mutex_lock(&cpuhp_state_mutex);

	if (!invoke || !sp->startup.multi)
		goto add_node;

	/*
	 * Try to call the startup callback for each present cpu
	 * depending on the hotplug state of the cpu.
	 */
	for_each_present_cpu(cpu) {
		struct cpuhp_cpu_state *st = per_cpu_ptr(&cpuhp_state, cpu);
		int cpustate = st->state;

		if (cpustate < state)
			continue;

		ret = cpuhp_issue_call(cpu, state, true, node);
		if (ret) {
			if (sp->teardown.multi)
				cpuhp_rollback_install(cpu, state, node);
			goto err;
		}
	}
add_node:
	ret = 0;
	hlist_add_head(node, &sp->list);

err:
	mutex_unlock(&cpuhp_state_mutex);
	put_online_cpus();
	return ret;
}
EXPORT_SYMBOL_GPL(__cpuhp_state_add_instance);

/**
 * __cpuhp_setup_state - Setup the callbacks for an hotplug machine state
 * @state:	The state to setup
 * @invoke:	If true, the startup function is invoked for cpus where
 *		cpu state >= @state
 * @startup:	startup callback function
 * @teardown:	teardown callback function
 *
 * Returns 0 if successful, otherwise a proper error code
 */
int __cpuhp_setup_state(enum cpuhp_state state,
			const char *name, bool invoke,
			int (*startup)(unsigned int cpu),
			int (*teardown)(unsigned int cpu),
			bool multi_instance)
{
	int cpu, ret = 0;
	int dyn_state = 0;

	if (cpuhp_cb_check(state) || !name)
		return -EINVAL;

	get_online_cpus();
	mutex_lock(&cpuhp_state_mutex);

	/* currently assignments for the ONLINE state are possible */
	if (state == CPUHP_AP_ONLINE_DYN) {
		dyn_state = 1;
		ret = cpuhp_reserve_state(state);
		if (ret < 0)
			goto out;
		state = ret;
	}

	cpuhp_store_callbacks(state, name, startup, teardown, multi_instance);

	if (!invoke || !startup)
		goto out;

	/*
	 * Try to call the startup callback for each present cpu
	 * depending on the hotplug state of the cpu.
	 */
	for_each_present_cpu(cpu) {
		struct cpuhp_cpu_state *st = per_cpu_ptr(&cpuhp_state, cpu);
		int cpustate = st->state;

		if (cpustate < state)
			continue;

		ret = cpuhp_issue_call(cpu, state, true, NULL);
		if (ret) {
			if (teardown)
				cpuhp_rollback_install(cpu, state, NULL);
			cpuhp_store_callbacks(state, NULL, NULL, NULL, false);
			goto out;
		}
	}
out:
	mutex_unlock(&cpuhp_state_mutex);

	put_online_cpus();
	if (!ret && dyn_state)
		return state;
	return ret;
}
EXPORT_SYMBOL(__cpuhp_setup_state);

int __cpuhp_state_remove_instance(enum cpuhp_state state,
				  struct hlist_node *node, bool invoke)
{
	struct cpuhp_step *sp = cpuhp_get_step(state);
	int cpu;

	BUG_ON(cpuhp_cb_check(state));

	if (!sp->multi_instance)
		return -EINVAL;

	get_online_cpus();
	mutex_lock(&cpuhp_state_mutex);

	if (!invoke || !cpuhp_get_teardown_cb(state))
		goto remove;
	/*
	 * Call the teardown callback for each present cpu depending
	 * on the hotplug state of the cpu. This function is not
	 * allowed to fail currently!
	 */
	for_each_present_cpu(cpu) {
		struct cpuhp_cpu_state *st = per_cpu_ptr(&cpuhp_state, cpu);
		int cpustate = st->state;

		if (cpustate >= state)
			cpuhp_issue_call(cpu, state, false, node);
	}

remove:
	hlist_del(node);
	mutex_unlock(&cpuhp_state_mutex);
	put_online_cpus();

	return 0;
}
EXPORT_SYMBOL_GPL(__cpuhp_state_remove_instance);
/**
 * __cpuhp_remove_state - Remove the callbacks for an hotplug machine state
 * @state:	The state to remove
 * @invoke:	If true, the teardown function is invoked for cpus where
 *		cpu state >= @state
 *
 * The teardown callback is currently not allowed to fail. Think
 * about module removal!
 */
void __cpuhp_remove_state(enum cpuhp_state state, bool invoke)
{
	struct cpuhp_step *sp = cpuhp_get_step(state);
	int cpu;

	BUG_ON(cpuhp_cb_check(state));

	get_online_cpus();
	mutex_lock(&cpuhp_state_mutex);

	if (sp->multi_instance) {
		WARN(!hlist_empty(&sp->list),
		     "Error: Removing state %d which has instances left.\n",
		     state);
		goto remove;
	}

	if (!invoke || !cpuhp_get_teardown_cb(state))
		goto remove;

	/*
	 * Call the teardown callback for each present cpu depending
	 * on the hotplug state of the cpu. This function is not
	 * allowed to fail currently!
	 */
	for_each_present_cpu(cpu) {
		struct cpuhp_cpu_state *st = per_cpu_ptr(&cpuhp_state, cpu);
		int cpustate = st->state;

		if (cpustate >= state)
			cpuhp_issue_call(cpu, state, false, NULL);
	}
remove:
	cpuhp_store_callbacks(state, NULL, NULL, NULL, false);
	mutex_unlock(&cpuhp_state_mutex);
	put_online_cpus();
}
EXPORT_SYMBOL(__cpuhp_remove_state);

#if defined(CONFIG_SYSFS) && defined(CONFIG_HOTPLUG_CPU)
static ssize_t show_cpuhp_state(struct device *dev,
				struct device_attribute *attr, char *buf)
{
	struct cpuhp_cpu_state *st = per_cpu_ptr(&cpuhp_state, dev->id);

	return sprintf(buf, "%d\n", st->state);
}
static DEVICE_ATTR(state, 0444, show_cpuhp_state, NULL);

static ssize_t write_cpuhp_target(struct device *dev,
				  struct device_attribute *attr,
				  const char *buf, size_t count)
{
	struct cpuhp_cpu_state *st = per_cpu_ptr(&cpuhp_state, dev->id);
	struct cpuhp_step *sp;
	int target, ret;

	ret = kstrtoint(buf, 10, &target);
	if (ret)
		return ret;

#ifdef CONFIG_CPU_HOTPLUG_STATE_CONTROL
	if (target < CPUHP_OFFLINE || target > CPUHP_ONLINE)
		return -EINVAL;
#else
	if (target != CPUHP_OFFLINE && target != CPUHP_ONLINE)
		return -EINVAL;
#endif

	ret = lock_device_hotplug_sysfs();
	if (ret)
		return ret;

	mutex_lock(&cpuhp_state_mutex);
	sp = cpuhp_get_step(target);
	ret = !sp->name || sp->cant_stop ? -EINVAL : 0;
	mutex_unlock(&cpuhp_state_mutex);
	if (ret)
		goto out;

	if (st->state < target)
		ret = do_cpu_up(dev->id, target);
	else
		ret = do_cpu_down(dev->id, target);
out:
	unlock_device_hotplug();
	return ret ? ret : count;
}

static ssize_t show_cpuhp_target(struct device *dev,
				 struct device_attribute *attr, char *buf)
{
	struct cpuhp_cpu_state *st = per_cpu_ptr(&cpuhp_state, dev->id);

	return sprintf(buf, "%d\n", st->target);
}
static DEVICE_ATTR(target, 0644, show_cpuhp_target, write_cpuhp_target);

static struct attribute *cpuhp_cpu_attrs[] = {
	&dev_attr_state.attr,
	&dev_attr_target.attr,
	NULL
};

static struct attribute_group cpuhp_cpu_attr_group = {
	.attrs = cpuhp_cpu_attrs,
	.name = "hotplug",
	NULL
};

static ssize_t show_cpuhp_states(struct device *dev,
				 struct device_attribute *attr, char *buf)
{
	ssize_t cur, res = 0;
	int i;

	mutex_lock(&cpuhp_state_mutex);
	for (i = CPUHP_OFFLINE; i <= CPUHP_ONLINE; i++) {
		struct cpuhp_step *sp = cpuhp_get_step(i);

		if (sp->name) {
			cur = sprintf(buf, "%3d: %s\n", i, sp->name);
			buf += cur;
			res += cur;
		}
	}
	mutex_unlock(&cpuhp_state_mutex);
	return res;
}
static DEVICE_ATTR(states, 0444, show_cpuhp_states, NULL);

static struct attribute *cpuhp_cpu_root_attrs[] = {
	&dev_attr_states.attr,
	NULL
};

static struct attribute_group cpuhp_cpu_root_attr_group = {
	.attrs = cpuhp_cpu_root_attrs,
	.name = "hotplug",
	NULL
};

#ifdef CONFIG_HOTPLUG_SMT

static const char *smt_states[] = {
	[CPU_SMT_ENABLED]		= "on",
	[CPU_SMT_DISABLED]		= "off",
	[CPU_SMT_FORCE_DISABLED]	= "forceoff",
	[CPU_SMT_NOT_SUPPORTED]		= "notsupported",
};

static ssize_t
show_smt_control(struct device *dev, struct device_attribute *attr, char *buf)
{
	return snprintf(buf, PAGE_SIZE - 2, "%s\n", smt_states[cpu_smt_control]);
}

static void cpuhp_offline_cpu_device(unsigned int cpu)
{
	struct device *dev = get_cpu_device(cpu);

	dev->offline = true;
	/* Tell user space about the state change */
	kobject_uevent(&dev->kobj, KOBJ_OFFLINE);
}

static void cpuhp_online_cpu_device(unsigned int cpu)
{
	struct device *dev = get_cpu_device(cpu);

	dev->offline = false;
	/* Tell user space about the state change */
	kobject_uevent(&dev->kobj, KOBJ_ONLINE);
}

static int cpuhp_smt_disable(enum cpuhp_smt_control ctrlval)
{
	int cpu, ret = 0;

	cpu_maps_update_begin();
	for_each_online_cpu(cpu) {
		if (topology_is_primary_thread(cpu))
			continue;
		ret = cpu_down_maps_locked(cpu, CPUHP_OFFLINE);
		if (ret)
			break;
		/*
		 * As this needs to hold the cpu maps lock it's impossible
		 * to call device_offline() because that ends up calling
		 * cpu_down() which takes cpu maps lock. cpu maps lock
		 * needs to be held as this might race against in kernel
		 * abusers of the hotplug machinery (thermal management).
		 *
		 * So nothing would update device:offline state. That would
		 * leave the sysfs entry stale and prevent onlining after
		 * smt control has been changed to 'off' again. This is
		 * called under the sysfs hotplug lock, so it is properly
		 * serialized against the regular offline usage.
		 */
		cpuhp_offline_cpu_device(cpu);
	}
	if (!ret)
		cpu_smt_control = ctrlval;
	cpu_maps_update_done();
	return ret;
}

static int cpuhp_smt_enable(void)
{
	int cpu, ret = 0;

	cpu_maps_update_begin();
	cpu_smt_control = CPU_SMT_ENABLED;
	for_each_present_cpu(cpu) {
		/* Skip online CPUs and CPUs on offline nodes */
		if (cpu_online(cpu) || !node_online(cpu_to_node(cpu)))
			continue;
		ret = _cpu_up(cpu, 0, CPUHP_ONLINE);
		if (ret)
			break;
		/* See comment in cpuhp_smt_disable() */
		cpuhp_online_cpu_device(cpu);
	}
	cpu_maps_update_done();
	return ret;
}

static ssize_t
store_smt_control(struct device *dev, struct device_attribute *attr,
		  const char *buf, size_t count)
{
	int ctrlval, ret;

	if (sysfs_streq(buf, "on"))
		ctrlval = CPU_SMT_ENABLED;
	else if (sysfs_streq(buf, "off"))
		ctrlval = CPU_SMT_DISABLED;
	else if (sysfs_streq(buf, "forceoff"))
		ctrlval = CPU_SMT_FORCE_DISABLED;
	else
		return -EINVAL;

	if (cpu_smt_control == CPU_SMT_FORCE_DISABLED)
		return -EPERM;

	if (cpu_smt_control == CPU_SMT_NOT_SUPPORTED)
		return -ENODEV;

	ret = lock_device_hotplug_sysfs();
	if (ret)
		return ret;

	if (ctrlval != cpu_smt_control) {
		switch (ctrlval) {
		case CPU_SMT_ENABLED:
			ret = cpuhp_smt_enable();
			break;
		case CPU_SMT_DISABLED:
		case CPU_SMT_FORCE_DISABLED:
			ret = cpuhp_smt_disable(ctrlval);
			break;
		}
	}

	unlock_device_hotplug();
	return ret ? ret : count;
}
static DEVICE_ATTR(control, 0644, show_smt_control, store_smt_control);

static ssize_t
show_smt_active(struct device *dev, struct device_attribute *attr, char *buf)
{
	bool active = topology_max_smt_threads() > 1;

	return snprintf(buf, PAGE_SIZE - 2, "%d\n", active);
}
static DEVICE_ATTR(active, 0444, show_smt_active, NULL);

static struct attribute *cpuhp_smt_attrs[] = {
	&dev_attr_control.attr,
	&dev_attr_active.attr,
	NULL
};

static const struct attribute_group cpuhp_smt_attr_group = {
	.attrs = cpuhp_smt_attrs,
	.name = "smt",
	NULL
};

static int __init cpu_smt_state_init(void)
{
	return sysfs_create_group(&cpu_subsys.dev_root->kobj,
				  &cpuhp_smt_attr_group);
}

#else
static inline int cpu_smt_state_init(void) { return 0; }
#endif

static int __init cpuhp_sysfs_init(void)
{
	int cpu, ret;

	ret = cpu_smt_state_init();
	if (ret)
		return ret;

	ret = sysfs_create_group(&cpu_subsys.dev_root->kobj,
				 &cpuhp_cpu_root_attr_group);
	if (ret)
		return ret;

	for_each_possible_cpu(cpu) {
		struct device *dev = get_cpu_device(cpu);

		if (!dev)
			continue;
		ret = sysfs_create_group(&dev->kobj, &cpuhp_cpu_attr_group);
		if (ret)
			return ret;
	}
	return 0;
}
device_initcall(cpuhp_sysfs_init);
#endif

/*
 * cpu_bit_bitmap[] is a special, "compressed" data structure that
 * represents all NR_CPUS bits binary values of 1<<nr.
 *
 * It is used by cpumask_of() to get a constant address to a CPU
 * mask value that has a single bit set only.
 */

/* cpu_bit_bitmap[0] is empty - so we can back into it */
#define MASK_DECLARE_1(x)	[x+1][0] = (1UL << (x))
#define MASK_DECLARE_2(x)	MASK_DECLARE_1(x), MASK_DECLARE_1(x+1)
#define MASK_DECLARE_4(x)	MASK_DECLARE_2(x), MASK_DECLARE_2(x+2)
#define MASK_DECLARE_8(x)	MASK_DECLARE_4(x), MASK_DECLARE_4(x+4)

const unsigned long cpu_bit_bitmap[BITS_PER_LONG+1][BITS_TO_LONGS(NR_CPUS)] = {

	MASK_DECLARE_8(0),	MASK_DECLARE_8(8),
	MASK_DECLARE_8(16),	MASK_DECLARE_8(24),
#if BITS_PER_LONG > 32
	MASK_DECLARE_8(32),	MASK_DECLARE_8(40),
	MASK_DECLARE_8(48),	MASK_DECLARE_8(56),
#endif
};
EXPORT_SYMBOL_GPL(cpu_bit_bitmap);

const DECLARE_BITMAP(cpu_all_bits, NR_CPUS) = CPU_BITS_ALL;
EXPORT_SYMBOL(cpu_all_bits);

#ifdef CONFIG_INIT_ALL_POSSIBLE
struct cpumask __cpu_possible_mask __read_mostly
	= {CPU_BITS_ALL};
#else
struct cpumask __cpu_possible_mask __read_mostly;
#endif
EXPORT_SYMBOL(__cpu_possible_mask);

struct cpumask __cpu_online_mask __read_mostly;
EXPORT_SYMBOL(__cpu_online_mask);

struct cpumask __cpu_present_mask __read_mostly;
EXPORT_SYMBOL(__cpu_present_mask);

struct cpumask __cpu_active_mask __read_mostly;
EXPORT_SYMBOL(__cpu_active_mask);

struct cpumask __cpu_isolated_mask __read_mostly;
EXPORT_SYMBOL(__cpu_isolated_mask);

/*
 * This assumes that half of the CPUs are little and that they have lower
 * CPU numbers than the big CPUs (e.g., on an 8-core system, CPUs 0-3 would be
 * little and CPUs 4-7 would be big).
 */
#define LITTLE_CPU_MASK ((1UL << (NR_CPUS / 2)) - 1)
#define BIG_CPU_MASK    (((1UL << NR_CPUS) - 1) & ~LITTLE_CPU_MASK)
static const unsigned long little_cluster_cpus = LITTLE_CPU_MASK;
const struct cpumask *const cpu_lp_mask = to_cpumask(&little_cluster_cpus);
EXPORT_SYMBOL(cpu_lp_mask);

static const unsigned long big_cluster_cpus = BIG_CPU_MASK;
const struct cpumask *const cpu_perf_mask = to_cpumask(&big_cluster_cpus);
EXPORT_SYMBOL(cpu_perf_mask);

void init_cpu_present(const struct cpumask *src)
{
	cpumask_copy(&__cpu_present_mask, src);
}

void init_cpu_possible(const struct cpumask *src)
{
	cpumask_copy(&__cpu_possible_mask, src);
}

void init_cpu_online(const struct cpumask *src)
{
	cpumask_copy(&__cpu_online_mask, src);
}

void init_cpu_isolated(const struct cpumask *src)
{
	cpumask_copy(&__cpu_isolated_mask, src);
}

/*
 * Activate the first processor.
 */
void __init boot_cpu_init(void)
{
	int cpu = smp_processor_id();

	/* Mark the boot cpu "present", "online" etc for SMP and UP case */
	set_cpu_online(cpu, true);
	set_cpu_active(cpu, true);
	set_cpu_present(cpu, true);
	set_cpu_possible(cpu, true);
}

/*
 * Must be called _AFTER_ setting up the per_cpu areas
 */
void __init boot_cpu_hotplug_init(void)
{
#ifdef CONFIG_SMP
	this_cpu_write(cpuhp_state.booted_once, true);
#endif
	this_cpu_write(cpuhp_state.state, CPUHP_ONLINE);
}

static ATOMIC_NOTIFIER_HEAD(idle_notifier);

void idle_notifier_register(struct notifier_block *n)
{
	atomic_notifier_chain_register(&idle_notifier, n);
}
EXPORT_SYMBOL_GPL(idle_notifier_register);

void idle_notifier_unregister(struct notifier_block *n)
{
	atomic_notifier_chain_unregister(&idle_notifier, n);
}
EXPORT_SYMBOL_GPL(idle_notifier_unregister);

void idle_notifier_call_chain(unsigned long val)
{
	atomic_notifier_call_chain(&idle_notifier, val, NULL);
}
EXPORT_SYMBOL_GPL(idle_notifier_call_chain);<|MERGE_RESOLUTION|>--- conflicted
+++ resolved
@@ -617,16 +617,10 @@
 		st->state++;
 		ret = cpuhp_invoke_callback(cpu, st->state, true, NULL);
 		if (ret) {
-<<<<<<< HEAD
-			st->target = prev_state;
-			undo_cpu_up(cpu, st);
-			/* delete by xcb cpu_notify(CPU_UP_CANCELED, cpu); */
-=======
 			if (can_rollback_cpu(st)) {
 				st->target = prev_state;
 				undo_cpu_up(cpu, st);
 			}
->>>>>>> 7ba328e4
 			break;
 		}
 	}
