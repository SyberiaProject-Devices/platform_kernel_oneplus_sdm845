--- conflicted
+++ resolved
@@ -248,15 +248,6 @@
 #define cpuhp_lock_acquire()      lock_map_acquire(&cpu_hotplug.dep_map)
 #define cpuhp_lock_release()      lock_map_release(&cpu_hotplug.dep_map)
 
-<<<<<<< HEAD
-=======
-void cpu_hotplug_mutex_held(void)
-{
-	lockdep_assert_held(&cpu_hotplug.lock);
-}
-EXPORT_SYMBOL(cpu_hotplug_mutex_held);
-
->>>>>>> 120acfa5
 void get_online_cpus(void)
 {
 	might_sleep();
@@ -1374,11 +1365,7 @@
 		error = _cpu_up(cpu, 1, CPUHP_ONLINE);
 		trace_suspend_resume(TPS("CPU_ON"), cpu, false);
 		if (!error) {
-<<<<<<< HEAD
 			pr_debug("CPU%d is up\n", cpu);
-=======
-			pr_info("CPU%d is up\n", cpu);
->>>>>>> 120acfa5
 			cpu_device = get_cpu_device(cpu);
 			if (!cpu_device)
 				pr_err("%s: failed to get cpu%d device\n",
@@ -1514,10 +1501,7 @@
 		.name			= "notify:prepare",
 		.startup.single		= notify_prepare,
 		.teardown.single	= notify_dead,
-<<<<<<< HEAD
 		/* delete byxcb .skip_onerr		= true, */
-=======
->>>>>>> 120acfa5
 		.cant_stop		= true,
 	},
 	/*
@@ -1623,10 +1607,7 @@
 		.name			= "notify:online",
 		.startup.single		= notify_online,
 		.teardown.single	= notify_down_prepare,
-<<<<<<< HEAD
 		/* delete by xcb .skip_onerr		= true, */
-=======
->>>>>>> 120acfa5
 	},
 #endif
 	/*
@@ -2291,7 +2272,6 @@
 struct cpumask __cpu_isolated_mask __read_mostly;
 EXPORT_SYMBOL(__cpu_isolated_mask);
 
-<<<<<<< HEAD
 #if CONFIG_LITTLE_CPU_MASK
 static const unsigned long lp_cpu_bits = CONFIG_LITTLE_CPU_MASK;
 const struct cpumask *const cpu_lp_mask = to_cpumask(&lp_cpu_bits);
@@ -2308,8 +2288,6 @@
 #endif
 EXPORT_SYMBOL(cpu_perf_mask);
 
-=======
->>>>>>> 120acfa5
 void init_cpu_present(const struct cpumask *src)
 {
 	cpumask_copy(&__cpu_present_mask, src);
@@ -2355,8 +2333,6 @@
 	this_cpu_write(cpuhp_state.state, CPUHP_ONLINE);
 }
 
-<<<<<<< HEAD
-=======
 enum cpu_mitigations cpu_mitigations __ro_after_init = CPU_MITIGATIONS_AUTO;
 
 static int __init mitigations_parse_cmdline(char *arg)
@@ -2372,7 +2348,6 @@
 }
 early_param("mitigations", mitigations_parse_cmdline);
 
->>>>>>> 120acfa5
 static ATOMIC_NOTIFIER_HEAD(idle_notifier);
 
 void idle_notifier_register(struct notifier_block *n)
