/*
 * xhci-plat.c - xHCI host controller driver platform Bus Glue.
 *
 * Copyright (C) 2012 Texas Instruments Incorporated - http://www.ti.com
 * Author: Sebastian Andrzej Siewior <bigeasy@linutronix.de>
 *
 * A lot of code borrowed from the Linux xHCI driver.
 *
 * This program is free software; you can redistribute it and/or
 * modify it under the terms of the GNU General Public License
 * version 2 as published by the Free Software Foundation.
 */

#include <linux/clk.h>
#include <linux/dma-mapping.h>
#include <linux/module.h>
#include <linux/pci.h>
#include <linux/of.h>
#include <linux/platform_device.h>
#include <linux/usb/phy.h>
#include <linux/slab.h>
#include <linux/acpi.h>

#include "xhci.h"
#include "xhci-plat.h"
#include "xhci-mvebu.h"
#include "xhci-rcar.h"

static struct hc_driver __read_mostly xhci_plat_hc_driver;

static int xhci_plat_setup(struct usb_hcd *hcd);
static int xhci_plat_start(struct usb_hcd *hcd);

static const struct xhci_driver_overrides xhci_plat_overrides __initconst = {
	.extra_priv_size = sizeof(struct xhci_plat_priv),
	.reset = xhci_plat_setup,
	.start = xhci_plat_start,
};

static void xhci_priv_plat_start(struct usb_hcd *hcd)
{
	struct xhci_plat_priv *priv = hcd_to_xhci_priv(hcd);

	if (priv->plat_start)
		priv->plat_start(hcd);
}

static int xhci_priv_init_quirk(struct usb_hcd *hcd)
{
	struct xhci_plat_priv *priv = hcd_to_xhci_priv(hcd);

	if (!priv->init_quirk)
		return 0;

	return priv->init_quirk(hcd);
}

static void xhci_plat_quirks(struct device *dev, struct xhci_hcd *xhci)
{
	/*
	 * As of now platform drivers don't provide MSI support so we ensure
	 * here that the generic code does not try to make a pci_dev from our
	 * dev struct in order to setup MSI
	 */
	xhci->quirks |= XHCI_PLAT;
}

/* called during probe() after chip reset completes */
static int xhci_plat_setup(struct usb_hcd *hcd)
{
	int ret;


	ret = xhci_priv_init_quirk(hcd);
	if (ret)
		return ret;

	return xhci_gen_setup(hcd, xhci_plat_quirks);
}

static int xhci_plat_start(struct usb_hcd *hcd)
{
	xhci_priv_plat_start(hcd);
	return xhci_run(hcd);
}

#ifdef CONFIG_OF
static const struct xhci_plat_priv xhci_plat_marvell_armada = {
	.init_quirk = xhci_mvebu_mbus_init_quirk,
};

static const struct xhci_plat_priv xhci_plat_renesas_rcar_gen2 = {
	.firmware_name = XHCI_RCAR_FIRMWARE_NAME_V1,
	.init_quirk = xhci_rcar_init_quirk,
	.plat_start = xhci_rcar_start,
};

static const struct xhci_plat_priv xhci_plat_renesas_rcar_gen3 = {
	.firmware_name = XHCI_RCAR_FIRMWARE_NAME_V2,
	.init_quirk = xhci_rcar_init_quirk,
	.plat_start = xhci_rcar_start,
};

static const struct of_device_id usb_xhci_of_match[] = {
	{
		.compatible = "generic-xhci",
	}, {
		.compatible = "xhci-platform",
	}, {
		.compatible = "marvell,armada-375-xhci",
		.data = &xhci_plat_marvell_armada,
	}, {
		.compatible = "marvell,armada-380-xhci",
		.data = &xhci_plat_marvell_armada,
	}, {
		.compatible = "renesas,xhci-r8a7790",
		.data = &xhci_plat_renesas_rcar_gen2,
	}, {
		.compatible = "renesas,xhci-r8a7791",
		.data = &xhci_plat_renesas_rcar_gen2,
	}, {
		.compatible = "renesas,xhci-r8a7793",
		.data = &xhci_plat_renesas_rcar_gen2,
	}, {
		.compatible = "renesas,xhci-r8a7795",
		.data = &xhci_plat_renesas_rcar_gen3,
	}, {
		.compatible = "renesas,rcar-gen2-xhci",
		.data = &xhci_plat_renesas_rcar_gen2,
	}, {
		.compatible = "renesas,rcar-gen3-xhci",
		.data = &xhci_plat_renesas_rcar_gen3,
	},
	{},
};
MODULE_DEVICE_TABLE(of, usb_xhci_of_match);
#endif

static ssize_t config_imod_store(struct device *pdev,
		struct device_attribute *attr, const char *buff, size_t size)
{
	struct usb_hcd *hcd = dev_get_drvdata(pdev);
	struct xhci_hcd *xhci;
	u32 temp;
	u32 imod;
	unsigned long flags;

	if (kstrtouint(buff, 10, &imod) != 1)
		return 0;

	imod &= ER_IRQ_INTERVAL_MASK;
	xhci = hcd_to_xhci(hcd);

	if (xhci->shared_hcd->state == HC_STATE_SUSPENDED
		&& hcd->state == HC_STATE_SUSPENDED)
		return -EACCES;

	spin_lock_irqsave(&xhci->lock, flags);
	temp = readl_relaxed(&xhci->ir_set->irq_control);
	temp &= ~ER_IRQ_INTERVAL_MASK;
	temp |= imod;
	writel_relaxed(temp, &xhci->ir_set->irq_control);
	spin_unlock_irqrestore(&xhci->lock, flags);

	return size;
}

static ssize_t config_imod_show(struct device *pdev,
		struct device_attribute *attr, char *buff)
{
	struct usb_hcd *hcd = dev_get_drvdata(pdev);
	struct xhci_hcd *xhci;
	u32 temp;
	unsigned long flags;

	xhci = hcd_to_xhci(hcd);

	if (xhci->shared_hcd->state == HC_STATE_SUSPENDED
		&& hcd->state == HC_STATE_SUSPENDED)
		return -EACCES;

	spin_lock_irqsave(&xhci->lock, flags);
	temp = readl_relaxed(&xhci->ir_set->irq_control) &
			ER_IRQ_INTERVAL_MASK;
	spin_unlock_irqrestore(&xhci->lock, flags);

	return snprintf(buff, PAGE_SIZE, "%08u\n", temp);
}

static DEVICE_ATTR(config_imod, 0644, config_imod_show, config_imod_store);

static int xhci_plat_probe(struct platform_device *pdev)
{
	const struct of_device_id *match;
	const struct hc_driver	*driver;
	struct device		*sysdev;
	struct xhci_hcd		*xhci;
	struct resource         *res;
	struct usb_hcd		*hcd;
	struct clk              *clk;
	int			ret;
	int			irq;
	u32			temp, imod;
	unsigned long		flags;

	if (usb_disabled())
		return -ENODEV;

	driver = &xhci_plat_hc_driver;

	irq = platform_get_irq(pdev, 0);
	if (irq < 0)
		return -ENODEV;

	/*
	 * sysdev must point to a device that is known to the system firmware
	 * or PCI hardware. We handle these three cases here:
	 * 1. xhci_plat comes from firmware
	 * 2. xhci_plat is child of a device from firmware (dwc3-plat)
	 * 3. xhci_plat is grandchild of a pci device (dwc3-pci)
	 */
	sysdev = &pdev->dev;
	if (sysdev->parent && !sysdev->of_node && sysdev->parent->of_node)
		sysdev = sysdev->parent;
#ifdef CONFIG_PCI
	else if (sysdev->parent && sysdev->parent->parent &&
		 sysdev->parent->parent->bus == &pci_bus_type)
		sysdev = sysdev->parent->parent;
#endif

	/* Try to set 64-bit DMA first */
	if (WARN_ON(!sysdev->dma_mask))
		/* Platform did not initialize dma_mask */
		ret = dma_coerce_mask_and_coherent(sysdev,
						   DMA_BIT_MASK(64));
	else
		ret = dma_set_mask_and_coherent(sysdev, DMA_BIT_MASK(64));

	/* If seting 64-bit DMA mask fails, fall back to 32-bit DMA mask */
	if (ret) {
		ret = dma_set_mask_and_coherent(sysdev, DMA_BIT_MASK(32));
		if (ret)
			return ret;
	}

	hcd = __usb_create_hcd(driver, sysdev, &pdev->dev,
			       dev_name(&pdev->dev), NULL);
	if (!hcd)
		return -ENOMEM;

	hcd_to_bus(hcd)->skip_resume = true;

	res = platform_get_resource(pdev, IORESOURCE_MEM, 0);
	hcd->regs = devm_ioremap_resource(&pdev->dev, res);
	if (IS_ERR(hcd->regs)) {
		ret = PTR_ERR(hcd->regs);
		goto put_hcd;
	}

	hcd->rsrc_start = res->start;
	hcd->rsrc_len = resource_size(res);

	/*
	 * Not all platforms have a clk so it is not an error if the
	 * clock does not exists.
	 */
	clk = devm_clk_get(&pdev->dev, NULL);
	if (!IS_ERR(clk)) {
		ret = clk_prepare_enable(clk);
		if (ret)
			goto put_hcd;
	} else if (PTR_ERR(clk) == -EPROBE_DEFER) {
		ret = -EPROBE_DEFER;
		goto put_hcd;
	}

	if (pdev->dev.parent)
		pm_runtime_resume(pdev->dev.parent);

	pm_runtime_use_autosuspend(&pdev->dev);
	pm_runtime_set_autosuspend_delay(&pdev->dev, 1000);
	pm_runtime_set_active(&pdev->dev);
	pm_runtime_enable(&pdev->dev);
	pm_runtime_get_sync(&pdev->dev);

	xhci = hcd_to_xhci(hcd);
	match = of_match_node(usb_xhci_of_match, pdev->dev.of_node);
	if (match) {
		const struct xhci_plat_priv *priv_match = match->data;
		struct xhci_plat_priv *priv = hcd_to_xhci_priv(hcd);

		/* Just copy data for now */
		if (priv_match)
			*priv = *priv_match;
	}

	device_wakeup_enable(hcd->self.controller);

	xhci->clk = clk;
	xhci->main_hcd = hcd;
	xhci->shared_hcd = __usb_create_hcd(driver, sysdev, &pdev->dev,
			dev_name(&pdev->dev), hcd);
	if (!xhci->shared_hcd) {
		ret = -ENOMEM;
		goto disable_clk;
	}

	hcd_to_bus(xhci->shared_hcd)->skip_resume = true;

	if (device_property_read_bool(sysdev, "usb3-lpm-capable"))
		xhci->quirks |= XHCI_LPM_SUPPORT;

<<<<<<< HEAD
	if (device_property_read_u32(sysdev, "snps,xhci-imod-value", &imod))
		imod = 0;

	hcd->usb_phy = devm_usb_get_phy_by_phandle(sysdev, "usb-phy", 0);
=======
	if (device_property_read_bool(&pdev->dev, "quirk-broken-port-ped"))
		xhci->quirks |= XHCI_BROKEN_PORT_PED;

	hcd->usb_phy = devm_usb_get_phy_by_phandle(&pdev->dev, "usb-phy", 0);
>>>>>>> 44e63be6
	if (IS_ERR(hcd->usb_phy)) {
		ret = PTR_ERR(hcd->usb_phy);
		if (ret == -EPROBE_DEFER)
			goto put_usb3_hcd;
		hcd->usb_phy = NULL;
	} else {
		ret = usb_phy_init(hcd->usb_phy);
		if (ret)
			goto put_usb3_hcd;
	}

	ret = usb_add_hcd(hcd, irq, IRQF_SHARED);
	if (ret)
		goto disable_usb_phy;

	device_wakeup_enable(&hcd->self.root_hub->dev);

	if (HCC_MAX_PSA(xhci->hcc_params) >= 4)
		xhci->shared_hcd->can_do_streams = 1;

	ret = usb_add_hcd(xhci->shared_hcd, irq, IRQF_SHARED);
	if (ret)
		goto dealloc_usb2_hcd;

	device_wakeup_enable(&xhci->shared_hcd->self.root_hub->dev);

	/* override imod interval if specified */
	if (imod) {
		imod &= ER_IRQ_INTERVAL_MASK;
		spin_lock_irqsave(&xhci->lock, flags);
		temp = readl_relaxed(&xhci->ir_set->irq_control);
		temp &= ~ER_IRQ_INTERVAL_MASK;
		temp |= imod;
		writel_relaxed(temp, &xhci->ir_set->irq_control);
		spin_unlock_irqrestore(&xhci->lock, flags);
		dev_dbg(&pdev->dev, "%s: imod set to %u\n", __func__, imod);
	}

	ret = device_create_file(&pdev->dev, &dev_attr_config_imod);
	if (ret)
		dev_err(&pdev->dev, "%s: unable to create imod sysfs entry\n",
					__func__);

	pm_runtime_mark_last_busy(&pdev->dev);
	pm_runtime_put_autosuspend(&pdev->dev);

	return 0;


dealloc_usb2_hcd:
	usb_remove_hcd(hcd);

disable_usb_phy:
	usb_phy_shutdown(hcd->usb_phy);

put_usb3_hcd:
	usb_put_hcd(xhci->shared_hcd);

disable_clk:
	if (!IS_ERR(clk))
		clk_disable_unprepare(clk);

put_hcd:
	usb_put_hcd(hcd);

	return ret;
}

static int xhci_plat_remove(struct platform_device *dev)
{
	struct usb_hcd	*hcd = platform_get_drvdata(dev);
	struct xhci_hcd	*xhci = hcd_to_xhci(hcd);
	struct clk *clk = xhci->clk;

	pm_runtime_disable(&dev->dev);
	xhci->xhc_state |= XHCI_STATE_REMOVING;

	device_remove_file(&dev->dev, &dev_attr_config_imod);
	usb_remove_hcd(xhci->shared_hcd);
	usb_phy_shutdown(hcd->usb_phy);

	usb_remove_hcd(hcd);
	usb_put_hcd(xhci->shared_hcd);

	if (!IS_ERR(clk))
		clk_disable_unprepare(clk);
	usb_put_hcd(hcd);

	return 0;
}

#ifdef CONFIG_PM
static int xhci_plat_runtime_idle(struct device *dev)
{
	/*
	 * When pm_runtime_put_autosuspend() is called on this device,
	 * after this idle callback returns the PM core will schedule the
	 * autosuspend if there is any remaining time until expiry. However,
	 * when reaching this point because the child_count becomes 0, the
	 * core does not honor autosuspend in that case and results in
	 * idle/suspend happening immediately. In order to have a delay
	 * before suspend we have to call pm_runtime_autosuspend() manually.
	 */
	pm_runtime_mark_last_busy(dev);
	pm_runtime_autosuspend(dev);
	return -EBUSY;
}

static int xhci_plat_runtime_suspend(struct device *dev)
{
	struct usb_hcd *hcd = dev_get_drvdata(dev);
	struct xhci_hcd *xhci = hcd_to_xhci(hcd);

	if (!xhci)
		return 0;

	dev_dbg(dev, "xhci-plat runtime suspend\n");

	return 0;
}

static int xhci_plat_runtime_resume(struct device *dev)
{
	struct usb_hcd *hcd = dev_get_drvdata(dev);
	struct xhci_hcd *xhci = hcd_to_xhci(hcd);
	int ret;

	if (!xhci)
		return 0;

	dev_dbg(dev, "xhci-plat runtime resume\n");

	ret = 0;
	pm_runtime_mark_last_busy(dev);

	return ret;
}

static const struct dev_pm_ops xhci_plat_pm_ops = {
	SET_SYSTEM_SLEEP_PM_OPS(NULL, NULL)
	SET_RUNTIME_PM_OPS(xhci_plat_runtime_suspend, xhci_plat_runtime_resume,
			   xhci_plat_runtime_idle)
};
#define DEV_PM_OPS	(&xhci_plat_pm_ops)
#else
#define DEV_PM_OPS	NULL
#endif /* CONFIG_PM */

static const struct acpi_device_id usb_xhci_acpi_match[] = {
	/* XHCI-compliant USB Controller */
	{ "PNP0D10", },
	{ }
};
MODULE_DEVICE_TABLE(acpi, usb_xhci_acpi_match);

static struct platform_driver usb_xhci_driver = {
	.probe	= xhci_plat_probe,
	.remove	= xhci_plat_remove,
	.driver	= {
		.name = "xhci-hcd",
		.pm = DEV_PM_OPS,
		.of_match_table = of_match_ptr(usb_xhci_of_match),
		.acpi_match_table = ACPI_PTR(usb_xhci_acpi_match),
	},
};
MODULE_ALIAS("platform:xhci-hcd");

static int __init xhci_plat_init(void)
{
	xhci_init_driver(&xhci_plat_hc_driver, &xhci_plat_overrides);
	return platform_driver_register(&usb_xhci_driver);
}
module_init(xhci_plat_init);

static void __exit xhci_plat_exit(void)
{
	platform_driver_unregister(&usb_xhci_driver);
}
module_exit(xhci_plat_exit);

MODULE_DESCRIPTION("xHCI Platform Host Controller Driver");
MODULE_LICENSE("GPL");<|MERGE_RESOLUTION|>--- conflicted
+++ resolved
@@ -310,17 +310,13 @@
 	if (device_property_read_bool(sysdev, "usb3-lpm-capable"))
 		xhci->quirks |= XHCI_LPM_SUPPORT;
 
-<<<<<<< HEAD
+	if (device_property_read_bool(&pdev->dev, "quirk-broken-port-ped"))
+		xhci->quirks |= XHCI_BROKEN_PORT_PED;
+
 	if (device_property_read_u32(sysdev, "snps,xhci-imod-value", &imod))
 		imod = 0;
 
 	hcd->usb_phy = devm_usb_get_phy_by_phandle(sysdev, "usb-phy", 0);
-=======
-	if (device_property_read_bool(&pdev->dev, "quirk-broken-port-ped"))
-		xhci->quirks |= XHCI_BROKEN_PORT_PED;
-
-	hcd->usb_phy = devm_usb_get_phy_by_phandle(&pdev->dev, "usb-phy", 0);
->>>>>>> 44e63be6
 	if (IS_ERR(hcd->usb_phy)) {
 		ret = PTR_ERR(hcd->usb_phy);
 		if (ret == -EPROBE_DEFER)
