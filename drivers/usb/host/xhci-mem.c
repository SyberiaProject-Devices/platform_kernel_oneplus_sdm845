--- conflicted
+++ resolved
@@ -1952,7 +1952,6 @@
 			intr_num);
 		return -EINVAL;
 	}
-<<<<<<< HEAD
 
 	size =
 	sizeof(struct xhci_erst_entry)*(xhci->sec_erst[intr_num].num_entries);
@@ -1974,29 +1973,6 @@
 	return 0;
 }
 
-=======
-
-	size =
-	sizeof(struct xhci_erst_entry)*(xhci->sec_erst[intr_num].num_entries);
-	if (xhci->sec_erst[intr_num].entries) {
-		xhci_handle_sec_intr_events(xhci, intr_num);
-		dma_free_coherent(dev, size, xhci->sec_erst[intr_num].entries,
-				xhci->sec_erst[intr_num].erst_dma_addr);
-		xhci->sec_erst[intr_num].entries = NULL;
-	}
-	xhci_dbg_trace(xhci, trace_xhci_dbg_init, "Freed SEC ERST#%d",
-		intr_num);
-	if (xhci->sec_event_ring[intr_num])
-		xhci_ring_free(xhci, xhci->sec_event_ring[intr_num]);
-
-	xhci->sec_event_ring[intr_num] = NULL;
-	xhci_dbg_trace(xhci, trace_xhci_dbg_init,
-		"Freed sec event ring");
-
-	return 0;
-}
-
->>>>>>> d6d7f6f8
 void xhci_event_ring_cleanup(struct xhci_hcd *xhci)
 {
 	int size;
