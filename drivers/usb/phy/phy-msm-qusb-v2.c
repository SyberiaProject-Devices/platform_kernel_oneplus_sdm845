/*
 * Copyright (c) 2014-2018, 2020, The Linux Foundation. All rights reserved.
 *
 * This program is free software; you can redistribute it and/or modify
 * it under the terms of the GNU General Public License version 2 and
 * only version 2 as published by the Free Software Foundation.
 *
 * This program is distributed in the hope that it will be useful,
 * but WITHOUT ANY WARRANTY; without even the implied warranty of
 * MERCHANTABILITY or FITNESS FOR A PARTICULAR PURPOSE.  See the
 * GNU General Public License for more details.
 */

#include <linux/module.h>
#include <linux/kernel.h>
#include <linux/err.h>
#include <linux/slab.h>
#include <linux/clk.h>
#include <linux/delay.h>
#include <linux/io.h>
#include <linux/of.h>
#include <linux/platform_device.h>
#include <linux/power_supply.h>
#include <linux/regulator/consumer.h>
#include <linux/regulator/driver.h>
#include <linux/regulator/machine.h>
#include <linux/usb/phy.h>
#include <linux/reset.h>
#include <linux/nvmem-consumer.h>
#include <linux/debugfs.h>
#include <linux/hrtimer.h>

/* QUSB2PHY_PWR_CTRL1 register related bits */
#define PWR_CTRL1_POWR_DOWN		BIT(0)
#define CLAMP_N_EN			BIT(1)

/* QUSB2PHY_PLL_COMMON_STATUS_ONE register related bits */
#define CORE_READY_STATUS		BIT(0)

/* Get TUNE value from efuse bit-mask */
#define TUNE_VAL_MASK(val, pos, mask)	((val >> pos) & mask)

/* QUSB2PHY_INTR_CTRL register related bits */
#define DMSE_INTR_HIGH_SEL              BIT(4)
#define DPSE_INTR_HIGH_SEL              BIT(3)
#define CHG_DET_INTR_EN                 BIT(2)
#define DMSE_INTR_EN                    BIT(1)
#define DPSE_INTR_EN                    BIT(0)

/* QUSB2PHY_PLL_CORE_INPUT_OVERRIDE register related bits */
#define CORE_PLL_RATE			BIT(0)
#define CORE_PLL_RATE_MUX		BIT(1)
#define CORE_PLL_EN			BIT(2)
#define CORE_PLL_EN_MUX			BIT(3)
#define CORE_PLL_EN_FROM_RESET		BIT(4)
#define CORE_RESET			BIT(5)
#define CORE_RESET_MUX			BIT(6)

#define QUSB2PHY_PORT_TUNE1		0x240
#define QUSB2PHY_PORT_TUNE2		0x244
#define QUSB2PHY_PORT_TUNE3		0x248
#define QUSB2PHY_PORT_TUNE4		0x24c
#define QUSB2PHY_PORT_TUNE5		0x250
#define QUSB2PHY_PORT_BIAS1		0x194
#define QUSB2PHY_PORT_BIAS2		0x198

#define QUSB2PHY_1P8_VOL_MIN           1800000 /* uV */
#define QUSB2PHY_1P8_VOL_MAX           1800000 /* uV */
#define QUSB2PHY_1P8_HPM_LOAD          30000   /* uA */

#define QUSB2PHY_3P3_VOL_MIN		3075000 /* uV */
#define QUSB2PHY_3P3_VOL_MAX		3200000 /* uV */
#define QUSB2PHY_3P3_HPM_LOAD		30000	/* uA */

#define LINESTATE_DP			BIT(0)
#define LINESTATE_DM			BIT(1)

#define BIAS_CTRL_2_OVERRIDE_VAL	0x28

#define SQ_CTRL1_CHIRP_DISABLE		0x20
#define SQ_CTRL2_CHIRP_DISABLE		0x80

#define DEBUG_CTRL1_OVERRIDE_VAL	0x09

/* PERIPH_SS_PHY_REFGEN_NORTH_BG_CTRL register bits */
#define BANDGAP_BYPASS			BIT(0)

/* DEBUG_CTRL2 register value to program VSTATUS MUX for PHY status */
#define DEBUG_CTRL2_MUX_PLL_LOCK_STATUS	0x4

/* STAT5 register bits */
#define VSTATUS_PLL_LOCK_STATUS_MASK	BIT(0)
unsigned int phy_tune1;
module_param(phy_tune1, uint, S_IRUGO | S_IWUSR);
MODULE_PARM_DESC(phy_tune1, "QUSB PHY v2 TUNE1");
unsigned int phy_tune2;
module_param(phy_tune2, uint, S_IRUGO | S_IWUSR);
MODULE_PARM_DESC(phy_tune2, "QUSB PHY v2 TUNE2");
unsigned int phy_tune3;
module_param(phy_tune3, uint, S_IRUGO | S_IWUSR);
MODULE_PARM_DESC(phy_tune3, "QUSB PHY v2 TUNE3");
unsigned int phy_tune4;
module_param(phy_tune4, uint, S_IRUGO | S_IWUSR);
MODULE_PARM_DESC(phy_tune4, "QUSB PHY v2 TUNE4");
unsigned int phy_tune5;
module_param(phy_tune5, uint, S_IRUGO | S_IWUSR);
MODULE_PARM_DESC(phy_tune5, "QUSB PHY v2 TUNE5");
unsigned int phy_bias1;
module_param(phy_bias1, uint, S_IRUGO | S_IWUSR);
MODULE_PARM_DESC(phy_bias1, "QUSB PHY v2 BIAS1");
unsigned int phy_bias2;
module_param(phy_bias2, uint, S_IRUGO | S_IWUSR);
MODULE_PARM_DESC(phy_bias2, "QUSB PHY v2 BIAS2");

/* DEBUG_CTRL4 register bits  */
#define FORCED_UTMI_DPPULLDOWN	BIT(2)
#define FORCED_UTMI_DMPULLDOWN	BIT(3)

enum qusb_phy_reg {
	PORT_TUNE1,
	PLL_COMMON_STATUS_ONE,
	PWR_CTRL1,
	INTR_CTRL,
	PLL_CORE_INPUT_OVERRIDE,
	TEST1,
	BIAS_CTRL_2,
	SQ_CTRL1,
	SQ_CTRL2,
	DEBUG_CTRL1,
	DEBUG_CTRL2,
	DEBUG_CTRL3,
	DEBUG_CTRL4,
	STAT5,
	USB2_PHY_REG_MAX,
};

struct qusb_phy {
	struct usb_phy		phy;
	struct mutex		lock;
	void __iomem		*base;
	void __iomem		*efuse_reg;
	void __iomem		*refgen_north_bg_reg;

	struct clk		*ref_clk_src;
	struct clk		*ref_clk;
	struct clk		*cfg_ahb_clk;
	struct reset_control	*phy_reset;

	struct regulator	*vdd;
	struct regulator	*vdda33;
	struct regulator	*vdda18;
	int			vdd_levels[3]; /* none, low, high */
	int			init_seq_len;
	int			*qusb_phy_init_seq;
/*2018/03/31 @BSP add host mode phy init parameters*/
	int			ophost_init_seq_len;
	int			*qusb_phy_ophost_init_seq;
	int			host_init_seq_len;
	int			*qusb_phy_host_init_seq;

	unsigned int		*phy_reg;
	int			qusb_phy_reg_offset_cnt;

	u32			tune_val;
/*2018/02/21 BSP@Infi do not need override the bias2 value*/
	bool		overwrite_bias2_disable;
	int			efuse_bit_pos;
	int			efuse_num_of_bits;

	int			power_enabled_ref;
	bool			cable_connected;
	bool			suspended;
	bool			dpdm_enable;

	struct regulator_desc	dpdm_rdesc;
	struct regulator_dev	*dpdm_rdev;

	u32			sq_ctrl1_default;
	u32			sq_ctrl2_default;
	bool			chirp_disable;

	struct pinctrl		*pinctrl;
	struct pinctrl_state	*atest_usb_suspend;
	struct pinctrl_state	*atest_usb_active;

/*2018/06/28 @BSP Add HW-SW WR to optimize the usb diagram*/
	struct pinctrl_state	*usb_oe_active;
	struct pinctrl_state	*usb_oe_suspend;
	bool			usb_oe_exist;
	/* emulation targets specific */
	void __iomem		*emu_phy_base;
	bool			emulation;
	int			*emu_init_seq;
	int			emu_init_seq_len;
	int			*phy_pll_reset_seq;
	int			phy_pll_reset_seq_len;
	int			*emu_dcm_reset_seq;
	int			emu_dcm_reset_seq_len;

	/* override TUNEX registers value */
	struct dentry		*root;
	u8			tune[5];
	u8                      bias_ctrl2;

	struct hrtimer		timer;
	int			soc_min_rev;
	bool			host_chirp_erratum;
	bool			override_bias_ctrl2;
};

#ifdef CONFIG_NVMEM
/* Parse qfprom data for deciding on errata work-arounds */
static long qfprom_read(struct device *dev, const char *name)
{
	struct nvmem_cell *cell;
	ssize_t len = 0;
	u32 *buf, val = 0;
	long err = 0;

	cell = nvmem_cell_get(dev, name);
	if (IS_ERR(cell)) {
		err = PTR_ERR(cell);
		dev_err(dev, "failed opening nvmem cell err : %ld\n", err);
		/* If entry does not exist, then that is not an error */
		if (err == -ENOENT)
			err = 0;
		return err;
	}

	buf = (u32 *)nvmem_cell_read(cell, &len);
	if (IS_ERR(buf) || !len) {
		dev_err(dev, "Failed reading nvmem cell, err: %u, bytes fetched: %zd\n",
				*buf, len);
		if (!IS_ERR(buf)) {
			kfree(buf);
			err = -EINVAL;
		} else {
			err = PTR_ERR(buf);
		}
	} else {
		/*
		 * The bits are read from bit-0 to bit-29
		 * We're interested in bits 28:29
		 */
		val = (*buf >> 28) & 0x3;
		kfree(buf);
	}

	nvmem_cell_put(cell);
	return err ? err : (long) val;
}

/* Reads the SoC version */
static int qusb_phy_get_socrev(struct device *dev, struct qusb_phy *qphy)
{
	if (!qphy->host_chirp_erratum)
		return 0;

	qphy->soc_min_rev  = qfprom_read(dev, "minor_rev");
	if (qphy->soc_min_rev < 0)
		dev_err(dev, "failed getting soc_min_rev, err : %d\n",
				qphy->soc_min_rev);

	return qphy->soc_min_rev;
};
#else
/* Reads the SoC version */
static int qusb_phy_get_socrev(struct device *dev, struct qusb_phy *qphy)
{
	return 0;
}
#endif

static void qusb_phy_enable_clocks(struct qusb_phy *qphy, bool on)
{
	dev_dbg(qphy->phy.dev, "%s(): on:%d\n", __func__, on);

	if (on) {
		clk_prepare_enable(qphy->ref_clk_src);
		if (qphy->ref_clk)
			clk_prepare_enable(qphy->ref_clk);

		if (qphy->cfg_ahb_clk)
			clk_prepare_enable(qphy->cfg_ahb_clk);

	} else {
		if (qphy->cfg_ahb_clk)
			clk_disable_unprepare(qphy->cfg_ahb_clk);

		if (qphy->ref_clk)
			clk_disable_unprepare(qphy->ref_clk);

		clk_disable_unprepare(qphy->ref_clk_src);
	}
}

static int qusb_phy_config_vdd(struct qusb_phy *qphy, int high)
{
	int min, ret;

	min = high ? 1 : 0; /* low or none? */
	ret = regulator_set_voltage(qphy->vdd, qphy->vdd_levels[min],
						qphy->vdd_levels[2]);
	if (ret) {
		dev_err(qphy->phy.dev, "unable to set voltage for qusb vdd\n");
		return ret;
	}

	dev_dbg(qphy->phy.dev, "min_vol:%d max_vol:%d\n",
			qphy->vdd_levels[min], qphy->vdd_levels[2]);
	return ret;
}

static int qusb_phy_enable_power(struct qusb_phy *qphy, bool on)
{
	int ret = 0;

	mutex_lock(&qphy->lock);

	dev_dbg(qphy->phy.dev,
		"%s:req to turn %s regulators. power_enabled_ref:%d\n",
			__func__, on ? "on" : "off", qphy->power_enabled_ref);

	if (on && ++qphy->power_enabled_ref > 1) {
		dev_dbg(qphy->phy.dev, "PHYs' regulators are already on\n");
		goto done;
	}

	if (!on) {
		if (on == qphy->power_enabled_ref) {
			dev_dbg(qphy->phy.dev,
				"PHYs' regulators are already off\n");
			goto done;
		}

		qphy->power_enabled_ref--;
		if (!qphy->power_enabled_ref)
			goto disable_vdda33;

		dev_dbg(qphy->phy.dev, "Skip turning off PHYs' regulators\n");
		goto done;
	}

	ret = qusb_phy_config_vdd(qphy, true);
	if (ret) {
		dev_err(qphy->phy.dev, "Unable to config VDD:%d\n",
							ret);
		goto err_vdd;
	}

	ret = regulator_enable(qphy->vdd);
	if (ret) {
		dev_err(qphy->phy.dev, "Unable to enable VDD\n");
		goto unconfig_vdd;
	}

	ret = regulator_set_load(qphy->vdda18, QUSB2PHY_1P8_HPM_LOAD);
	if (ret < 0) {
		dev_err(qphy->phy.dev, "Unable to set HPM of vdda18:%d\n", ret);
		goto disable_vdd;
	}

	ret = regulator_set_voltage(qphy->vdda18, QUSB2PHY_1P8_VOL_MIN,
						QUSB2PHY_1P8_VOL_MAX);
	if (ret) {
		dev_err(qphy->phy.dev,
				"Unable to set voltage for vdda18:%d\n", ret);
		goto put_vdda18_lpm;
	}

	ret = regulator_enable(qphy->vdda18);
	if (ret) {
		dev_err(qphy->phy.dev, "Unable to enable vdda18:%d\n", ret);
		goto unset_vdda18;
	}

	ret = regulator_set_load(qphy->vdda33, QUSB2PHY_3P3_HPM_LOAD);
	if (ret < 0) {
		dev_err(qphy->phy.dev, "Unable to set HPM of vdda33:%d\n", ret);
		goto disable_vdda18;
	}

	ret = regulator_set_voltage(qphy->vdda33, QUSB2PHY_3P3_VOL_MIN,
						QUSB2PHY_3P3_VOL_MAX);
	if (ret) {
		dev_err(qphy->phy.dev,
				"Unable to set voltage for vdda33:%d\n", ret);
		goto put_vdda33_lpm;
	}

	ret = regulator_enable(qphy->vdda33);
	if (ret) {
		dev_err(qphy->phy.dev, "Unable to enable vdda33:%d\n", ret);
		goto unset_vdd33;
	}

	pr_debug("%s(): QUSB PHY's regulators are turned ON.\n", __func__);

	mutex_unlock(&qphy->lock);
	return ret;

disable_vdda33:
	ret = regulator_disable(qphy->vdda33);
	if (ret)
		dev_err(qphy->phy.dev, "Unable to disable vdda33:%d\n", ret);

unset_vdd33:
	ret = regulator_set_voltage(qphy->vdda33, 0, QUSB2PHY_3P3_VOL_MAX);
	if (ret)
		dev_err(qphy->phy.dev,
			"Unable to set (0) voltage for vdda33:%d\n", ret);

put_vdda33_lpm:
	ret = regulator_set_load(qphy->vdda33, 0);
	if (ret < 0)
		dev_err(qphy->phy.dev, "Unable to set (0) HPM of vdda33\n");

disable_vdda18:
	ret = regulator_disable(qphy->vdda18);
	if (ret)
		dev_err(qphy->phy.dev, "Unable to disable vdda18:%d\n", ret);

unset_vdda18:
	ret = regulator_set_voltage(qphy->vdda18, 0, QUSB2PHY_1P8_VOL_MAX);
	if (ret)
		dev_err(qphy->phy.dev,
			"Unable to set (0) voltage for vdda18:%d\n", ret);

put_vdda18_lpm:
	ret = regulator_set_load(qphy->vdda18, 0);
	if (ret < 0)
		dev_err(qphy->phy.dev, "Unable to set LPM of vdda18\n");

disable_vdd:
	ret = regulator_disable(qphy->vdd);
	if (ret)
		dev_err(qphy->phy.dev, "Unable to disable vdd:%d\n",
							ret);

unconfig_vdd:
	ret = qusb_phy_config_vdd(qphy, false);
	if (ret)
		dev_err(qphy->phy.dev, "Unable unconfig VDD:%d\n",
							ret);
err_vdd:
	dev_dbg(qphy->phy.dev, "QUSB PHY's regulators are turned OFF.\n");

	/* in case of error in turning on regulators */
	if (qphy->power_enabled_ref)
		qphy->power_enabled_ref--;
done:
	mutex_unlock(&qphy->lock);
	return ret;
}

static void qusb_phy_get_tune1_param(struct qusb_phy *qphy)
{
	u8 reg;
	u32 bit_mask = 1;

	pr_debug("%s(): num_of_bits:%d bit_pos:%d\n", __func__,
				qphy->efuse_num_of_bits,
				qphy->efuse_bit_pos);

	/* get bit mask based on number of bits to use with efuse reg */
	bit_mask = (bit_mask << qphy->efuse_num_of_bits) - 1;

	/*
	 * if efuse reg is updated (i.e non-zero) then use it to program
	 * tune parameters
	 */
	qphy->tune_val = readl_relaxed(qphy->efuse_reg);
	pr_debug("%s(): bit_mask:%d efuse based tune1 value:%d\n",
				__func__, bit_mask, qphy->tune_val);

	qphy->tune_val = TUNE_VAL_MASK(qphy->tune_val,
				qphy->efuse_bit_pos, bit_mask);
	reg = readb_relaxed(qphy->base + qphy->phy_reg[PORT_TUNE1]);
	pr_debug("%s(): tune1 value:0x%x before change\n",__func__, reg);
	if (qphy->tune_val) {
		reg = reg & 0x0f;
		reg |= (qphy->tune_val << 4);
	}

	qphy->tune_val = reg;
}

static void qusb_phy_write_seq(void __iomem *base, u32 *seq, int cnt,
		unsigned long delay)
{
	int i;

	pr_debug("Seq count:%d\n", cnt);
	for (i = 0; i < cnt; i = i+2) {
		pr_debug("write 0x%02x to 0x%02x\n", seq[i], seq[i+1]);
		writel_relaxed(seq[i], base + seq[i+1]);
		if (delay)
			usleep_range(delay, (delay + 2000));
	}
}
static void msm_usb_write_readback(void __iomem *base, u32 offset,
					const u32 mask, u32 val)
{
	u32 write_val, tmp = readl_relaxed(base + offset);

	tmp &= ~mask;		/* retain other bits */
	write_val = tmp | val;

	writel_relaxed(write_val, base + offset);

	/* Read back to see if val was written */
	tmp = readl_relaxed(base + offset);
	tmp &= mask;		/* clear other bits */

	if (tmp != val)
		pr_err("%s: write: %x to QSCRATCH: %x FAILED\n",
			__func__, val, offset);
}

static void qusb_phy_reset(struct qusb_phy *qphy)
{
	int ret;

	ret = reset_control_assert(qphy->phy_reset);
	if (ret)
		dev_err(qphy->phy.dev, "%s: phy_reset assert failed\n",
								__func__);
	usleep_range(100, 150);

	ret = reset_control_deassert(qphy->phy_reset);
	if (ret)
		dev_err(qphy->phy.dev, "%s: phy_reset deassert failed\n",
							__func__);
}

static bool qusb_phy_pll_locked(struct qusb_phy *qphy)
{
	u32 val;

	writel_relaxed(DEBUG_CTRL2_MUX_PLL_LOCK_STATUS,
		       qphy->base + qphy->phy_reg[DEBUG_CTRL2]);

	val = readl_relaxed(qphy->base + qphy->phy_reg[STAT5]);

	return (val & VSTATUS_PLL_LOCK_STATUS_MASK);
}

static void qusb_phy_host_init(struct usb_phy *phy)
{
	u8 reg;
	int p_index;
	struct qusb_phy *qphy = container_of(phy, struct qusb_phy, phy);

	dev_dbg(phy->dev, "%s\n", __func__);

	qusb_phy_write_seq(qphy->base, qphy->qusb_phy_host_init_seq,
			qphy->host_init_seq_len, 0);

	if (qphy->efuse_reg) {
		if (!qphy->tune_val)
			qusb_phy_get_tune1_param(qphy);
	} else {
		/* For non fused chips we need to write the TUNE1 param as
		 * specified in DT otherwise we will end up writing 0 to
		 * to TUNE1
		 */
		qphy->tune_val = readb_relaxed(qphy->base +
					qphy->phy_reg[PORT_TUNE1]);
	}

	/* If soc revision is mentioned and host_chirp_erratum flag is set
	 * then override TUNE1 and DEBUG_CTRL1 while honouring efuse values
	 */
	if (qphy->soc_min_rev && qphy->host_chirp_erratum) {
		writel_relaxed(qphy->tune_val | BIT(7),
			qphy->base + qphy->phy_reg[PORT_TUNE1]);
		pr_debug("%s(): Programming TUNE1 parameter as:%x\n",
			__func__, readb_relaxed(qphy->base +
					qphy->phy_reg[PORT_TUNE1]));
		writel_relaxed(DEBUG_CTRL1_OVERRIDE_VAL,
			qphy->base + qphy->phy_reg[DEBUG_CTRL1]);
	} else {
		writel_relaxed(qphy->tune_val,
			qphy->base + qphy->phy_reg[PORT_TUNE1]);
	}

	/* if debugfs based tunex params are set, use that value. */
	for (p_index = 0; p_index < 5; p_index++) {
		if (qphy->tune[p_index])
			writel_relaxed(qphy->tune[p_index],
				qphy->base + qphy->phy_reg[PORT_TUNE1] +
							(4 * p_index));
	}

	if (qphy->refgen_north_bg_reg && qphy->override_bias_ctrl2)
		if (readl_relaxed(qphy->refgen_north_bg_reg) & BANDGAP_BYPASS)
			writel_relaxed(BIAS_CTRL_2_OVERRIDE_VAL,
				qphy->base + qphy->phy_reg[BIAS_CTRL_2]);

	if (qphy->bias_ctrl2)
		writel_relaxed(qphy->bias_ctrl2,
				qphy->base + qphy->phy_reg[BIAS_CTRL_2]);

	/* Ensure above write is completed before turning ON ref clk */
	wmb();

	/* Require to get phy pll lock successfully */
	usleep_range(150, 160);

	reg = readb_relaxed(qphy->base + qphy->phy_reg[PLL_COMMON_STATUS_ONE]);
	dev_dbg(phy->dev, "QUSB2PHY_PLL_COMMON_STATUS_ONE:%x\n", reg);
	if (!(reg & CORE_READY_STATUS)) {
		dev_err(phy->dev, "QUSB PHY PLL LOCK fails:%x\n", reg);
		WARN_ON(1);
	}
}

static int qusb_phy_init(struct usb_phy *phy)
{
	struct qusb_phy *qphy = container_of(phy, struct qusb_phy, phy);
	int ret, p_index;
	u8 reg;

	dev_dbg(phy->dev, "%s\n", __func__);

	ret = qusb_phy_enable_power(qphy, true);
	if (ret)
		return ret;

	qusb_phy_reset(qphy);

	if (qphy->qusb_phy_host_init_seq && qphy->phy.flags & PHY_HOST_MODE) {
		qusb_phy_host_init(phy);
		return 0;
	}

	if (qphy->emulation) {
		if (qphy->emu_init_seq)
			qusb_phy_write_seq(qphy->emu_phy_base + 0x8000,
				qphy->emu_init_seq,
					qphy->emu_init_seq_len, 10000);

		if (qphy->qusb_phy_init_seq)
			qusb_phy_write_seq(qphy->base, qphy->qusb_phy_init_seq,
					qphy->init_seq_len, 0);

		/* Wait for 5ms as per QUSB2 RUMI sequence */
		usleep_range(5000, 7000);

		if (qphy->phy_pll_reset_seq)
			qusb_phy_write_seq(qphy->base, qphy->phy_pll_reset_seq,
					qphy->phy_pll_reset_seq_len, 10000);

		if (qphy->emu_dcm_reset_seq)
			qusb_phy_write_seq(qphy->emu_phy_base,
					qphy->emu_dcm_reset_seq,
					qphy->emu_dcm_reset_seq_len, 10000);

		return 0;
	}

	/* Disable the PHY */
	writel_relaxed(readl_relaxed(qphy->base + qphy->phy_reg[PWR_CTRL1]) |
			PWR_CTRL1_POWR_DOWN,
			qphy->base + qphy->phy_reg[PWR_CTRL1]);

/*2018/03/31 @BSP add host mode phy init parameters*/
	if (qphy->qusb_phy_init_seq || qphy->qusb_phy_ophost_init_seq){
		if ((qphy->phy.flags & PHY_HOST_MODE) && qphy->qusb_phy_ophost_init_seq){
			dev_info(phy->dev, "%s PHY_HOST_MODE!\n", __func__);
			qusb_phy_write_seq(qphy->base, qphy->qusb_phy_ophost_init_seq,
					qphy->init_seq_len, 0);
		}
		else
			qusb_phy_write_seq(qphy->base, qphy->qusb_phy_init_seq,
					qphy->init_seq_len, 0);
	}

	if (qphy->efuse_reg) {
		if (!qphy->tune_val)
			qusb_phy_get_tune1_param(qphy);

		pr_debug("%s(): Programming TUNE1 parameter as:%x\n", __func__,
				qphy->tune_val);
		writel_relaxed(qphy->tune_val,
				qphy->base + qphy->phy_reg[PORT_TUNE1]);
	}

	/* if debugfs based tunex params are set, use that value. */
	for (p_index = 0; p_index < 5; p_index++) {
		if (qphy->tune[p_index]){
			pr_debug("%s(): Programming TUNE%d parameter as:%x\n", __func__,p_index+1,
					qphy->tune_val);
			writel_relaxed(qphy->tune[p_index],
				qphy->base + qphy->phy_reg[PORT_TUNE1] +
							(4 * p_index));
		}
	}

	if (qphy->bias_ctrl2)
		writel_relaxed(qphy->bias_ctrl2,
				qphy->base + qphy->phy_reg[BIAS_CTRL_2]);
/*2018/02/21 BSP@Infi do not need override the bias2 value*/
	if (qphy->refgen_north_bg_reg && !qphy->overwrite_bias2_disable)
		if (readl_relaxed(qphy->refgen_north_bg_reg) & BANDGAP_BYPASS){
			pr_debug("%s(): overwrite bias2\n", __func__);
			writel_relaxed(BIAS_CTRL_2_OVERRIDE_VAL,
				qphy->base + qphy->phy_reg[BIAS_CTRL_2]);
		}
	/* if soc revision is mentioned override DEBUG_CTRL1 value */
	if (qphy->soc_min_rev)
		writel_relaxed(DEBUG_CTRL1_OVERRIDE_VAL,
				qphy->base + qphy->phy_reg[DEBUG_CTRL1]);
	/* If phy_tune1 modparam set, override tune1 value */
	if (phy_tune1) {
		pr_err("%s(): (modparam) TUNE1 val:0x%02x\n",
						__func__, phy_tune1);
		writel_relaxed(phy_tune1,
				qphy->base + qphy->phy_reg[PORT_TUNE1]);
	}
	/* If phy_tune2 modparam set, override tune2 value */
	if (phy_tune2) {
		pr_err("%s(): (modparam) TUNE2 val:0x%02x\n",
						__func__, phy_tune2);
		writel_relaxed(phy_tune2,
				qphy->base + qphy->phy_reg[PORT_TUNE1]+4);
	}
	/* If phy_tune3 modparam set, override tune3 value */
	if (phy_tune3) {
		pr_err("%s(): (modparam) TUNE3 val:0x%02x\n",
						__func__, phy_tune3);
		writel_relaxed(phy_tune3,
				qphy->base + qphy->phy_reg[PORT_TUNE1]+8);
	}
	/* If phy_tune4 modparam set, override tune4 value */
	if (phy_tune4) {
		pr_err("%s(): (modparam) TUNE4 val:0x%02x\n",
						__func__, phy_tune4);
		writel_relaxed(phy_tune4,
				qphy->base + qphy->phy_reg[PORT_TUNE1]+0xc);
	}
	/* If phy_tune5 modparam set, override tune5 value */
	if (phy_tune5) {
		pr_err("%s(): (modparam) TUNE5 val:0x%02x\n",
						__func__, phy_tune5);
		writel_relaxed(phy_tune5,
				qphy->base + qphy->phy_reg[PORT_TUNE1]+0x10);
	}
	/* If phy_BIAS1 modparam set, override bias1 value */
	if (phy_bias1) {
		pr_err("%s(): (modparam) bias1 val:0x%02x\n",
						__func__, phy_bias1);
		writel_relaxed(phy_bias1,
				qphy->base + qphy->phy_reg[BIAS_CTRL_2]-4);
	}
	/* If phy_BIAS2 modparam set, override bias2 value */
	if (phy_bias2) {
		pr_err("%s(): (modparam) bias2 val:0x%02x\n",
						__func__, phy_bias2);
		writel_relaxed(phy_bias2,
				qphy->base + qphy->phy_reg[BIAS_CTRL_2]);
	}

	/* ensure above writes are completed before re-enabling PHY */
	wmb();

	/* Enable the PHY */
	writel_relaxed(readl_relaxed(qphy->base + qphy->phy_reg[PWR_CTRL1]) &
			~PWR_CTRL1_POWR_DOWN,
			qphy->base + qphy->phy_reg[PWR_CTRL1]);

	/* Ensure above write is completed before turning ON ref clk */
	wmb();

	/* Require to get phy pll lock successfully */
	usleep_range(150, 160);

	reg = readb_relaxed(qphy->base + qphy->phy_reg[PLL_COMMON_STATUS_ONE]);
	dev_dbg(phy->dev, "QUSB2PHY_PLL_COMMON_STATUS_ONE:%x\n", reg);
	if (!(reg & CORE_READY_STATUS)) {
		dev_err(phy->dev, "QUSB PHY PLL LOCK fails:%x\n", reg);
		WARN_ON(1);
	}
	return 0;
}

static enum hrtimer_restart qusb_dis_ext_pulldown_timer(struct hrtimer *timer)
{
	struct qusb_phy *qphy = container_of(timer, struct qusb_phy, timer);
	int ret = 0;

	if (qphy->pinctrl && qphy->atest_usb_suspend) {
		ret = pinctrl_select_state(qphy->pinctrl,
				qphy->atest_usb_suspend);
		if (ret < 0)
			dev_err(qphy->phy.dev,
				"pinctrl state suspend select failed\n");
/*2018/06/28 @BSP Add HW-SW WR to optimize the usb diagram*/
		if (qphy->usb_oe_exist && qphy->usb_oe_active) {
			ret = pinctrl_select_state(qphy->pinctrl,
					qphy->usb_oe_active);
			if (ret < 0)
				dev_err(qphy->phy.dev,
					"pinctrl state usb_oe_active select failed\n");
		}
	}

	return HRTIMER_NORESTART;
}

static void qusb_phy_enable_ext_pulldown(struct usb_phy *phy)
{
	struct qusb_phy *qphy = container_of(phy, struct qusb_phy, phy);
	int ret = 0;

	dev_dbg(phy->dev, "%s\n", __func__);

	if (qphy->pinctrl && qphy->atest_usb_active) {
		ret = pinctrl_select_state(qphy->pinctrl,
				qphy->atest_usb_active);
		if (ret < 0) {
			dev_err(phy->dev,
					"pinctrl state active select failed\n");
			return;
		}
/*2018/06/28 @BSP Add HW-SW WR to optimize the usb diagram*/
		if (qphy->usb_oe_exist && qphy->usb_oe_suspend) {
			ret = pinctrl_select_state(qphy->pinctrl,
					qphy->usb_oe_suspend);
			if (ret < 0)
				dev_err(phy->dev,
					"pinctrl state usb_oe_suspend select failed\n");
		}
		hrtimer_start(&qphy->timer, ms_to_ktime(10), HRTIMER_MODE_REL);
	}
}

/*2018/06/28 @BSP Add HW-SW WR to optimize the usb diagram*/
static void qusb_phy_enable_usb_oe(struct usb_phy *phy)
{
	struct qusb_phy *qphy = container_of(phy, struct qusb_phy, phy);
	int ret = 0;

	dev_dbg(phy->dev, "%s\n", __func__);

	if (qphy->pinctrl && qphy->usb_oe_active) {
		ret = pinctrl_select_state(qphy->pinctrl,
				qphy->usb_oe_active);
		if (ret < 0)
			dev_err(phy->dev,
				"pinctrl state usb_oe_active select failed\n");
	}
}


static void qusb_phy_shutdown(struct usb_phy *phy)
{
	struct qusb_phy *qphy = container_of(phy, struct qusb_phy, phy);

	dev_dbg(phy->dev, "%s\n", __func__);

	qusb_phy_enable_power(qphy, false);

}

static u32 qusb_phy_get_linestate(struct qusb_phy *qphy)
{
	u32 linestate = 0;

	if (qphy->cable_connected) {
		if (qphy->phy.flags & PHY_HSFS_MODE)
			linestate |= LINESTATE_DP;
		else if (qphy->phy.flags & PHY_LS_MODE)
			linestate |= LINESTATE_DM;
	}
	return linestate;
}

/**
 * Performs QUSB2 PHY suspend/resume functionality.
 *
 * @uphy - usb phy pointer.
 * @suspend - to enable suspend or not. 1 - suspend, 0 - resume
 *
 */
static int qusb_phy_set_suspend(struct usb_phy *phy, int suspend)
{
	struct qusb_phy *qphy = container_of(phy, struct qusb_phy, phy);
	u32 linestate = 0, intr_mask = 0;

	if (qphy->suspended == suspend) {
		dev_dbg(phy->dev, "%s: USB PHY is already suspended\n",
			__func__);
		return 0;
	}

	if (suspend) {
		/* Bus suspend case */
		if (qphy->cable_connected ||
			(qphy->phy.flags & PHY_HOST_MODE)) {
			/* Disable all interrupts */
			writel_relaxed(0x00,
				qphy->base + qphy->phy_reg[INTR_CTRL]);

			linestate = qusb_phy_get_linestate(qphy);
			/*
			 * D+/D- interrupts are level-triggered, but we are
			 * only interested if the line state changes, so enable
			 * the high/low trigger based on current state. In
			 * other words, enable the triggers _opposite_ of what
			 * the current D+/D- levels are.
			 * e.g. if currently D+ high, D- low (HS 'J'/Suspend),
			 * configure the mask to trigger on D+ low OR D- high
			 */
			intr_mask = DPSE_INTR_EN | DMSE_INTR_EN;
			if (!(linestate & LINESTATE_DP)) /* D+ low */
				intr_mask |= DPSE_INTR_HIGH_SEL;
			if (!(linestate & LINESTATE_DM)) /* D- low */
				intr_mask |= DMSE_INTR_HIGH_SEL;

			writel_relaxed(intr_mask,
				qphy->base + qphy->phy_reg[INTR_CTRL]);

			if (linestate & (LINESTATE_DP | LINESTATE_DM)) {
				/* enable phy auto-resume */
				writel_relaxed(0x91,
					qphy->base + qphy->phy_reg[TEST1]);
				/* Delay recommended between TEST1 writes */
				usleep_range(10, 20);
				writel_relaxed(0x90,
					qphy->base + qphy->phy_reg[TEST1]);
			}

			dev_dbg(phy->dev, "%s: intr_mask = %x\n",
			__func__, intr_mask);

			/* Makes sure that above write goes through */
			wmb();
			qusb_phy_enable_clocks(qphy, false);
		} else { /* Cable disconnect case */
			/* Disable all interrupts */
			writel_relaxed(0x00,
				qphy->base + qphy->phy_reg[INTR_CTRL]);
			qusb_phy_reset(qphy);
			qusb_phy_enable_clocks(qphy, false);
			qusb_phy_enable_power(qphy, false);
		}
		qphy->suspended = true;
	} else {
		/* Bus resume case */
		if (qphy->cable_connected ||
			(qphy->phy.flags & PHY_HOST_MODE)) {
			qusb_phy_enable_clocks(qphy, true);
			/* Clear all interrupts on resume */
			writel_relaxed(0x00,
				qphy->base + qphy->phy_reg[INTR_CTRL]);

			/* Reset PLL if needed */
			if (!qusb_phy_pll_locked(qphy)) {
				dev_dbg(phy->dev, "%s: reset PLL\n", __func__);
				/* hold core PLL into reset */
				writel_relaxed(CORE_PLL_EN_FROM_RESET |
					CORE_RESET | CORE_RESET_MUX,
					qphy->base +
					qphy->phy_reg[PLL_CORE_INPUT_OVERRIDE]);

				/* Wait for PLL to get reset */
				usleep_range(10, 20);

				/* bring core PLL out of reset */
				writel_relaxed(CORE_PLL_EN_FROM_RESET,
					qphy->base +
					qphy->phy_reg[PLL_CORE_INPUT_OVERRIDE]);

				/* Makes sure that above write goes through */
				wmb();
			}
		} else { /* Cable connect case */
			qusb_phy_enable_clocks(qphy, true);
		}
		qphy->suspended = false;
	}

	return 0;
}

static int qusb_phy_notify_connect(struct usb_phy *phy,
					enum usb_device_speed speed)
{
	struct qusb_phy *qphy = container_of(phy, struct qusb_phy, phy);

	qphy->cable_connected = true;

	dev_dbg(phy->dev, "QUSB PHY: connect notification cable_connected=%d\n",
							qphy->cable_connected);
	return 0;
}

static int qusb_phy_notify_disconnect(struct usb_phy *phy,
					enum usb_device_speed speed)
{
	struct qusb_phy *qphy = container_of(phy, struct qusb_phy, phy);

	qphy->cable_connected = false;

	dev_dbg(phy->dev, "QUSB PHY: connect notification cable_connected=%d\n",
							qphy->cable_connected);
	return 0;
}

static int qusb_phy_disable_chirp(struct usb_phy *phy, bool disable)
{
	struct qusb_phy *qphy = container_of(phy, struct qusb_phy, phy);
	int ret = 0;

	dev_dbg(phy->dev, "%s qphy chirp disable %d disable %d\n", __func__,
			qphy->chirp_disable, disable);

	mutex_lock(&qphy->lock);

	if (qphy->chirp_disable == disable) {
		ret = -EALREADY;
		goto done;
	}

	qphy->chirp_disable = disable;

	if (disable) {
		qphy->sq_ctrl1_default =
			readl_relaxed(qphy->base + qphy->phy_reg[SQ_CTRL1]);
		qphy->sq_ctrl2_default =
			readl_relaxed(qphy->base + qphy->phy_reg[SQ_CTRL2]);

		writel_relaxed(SQ_CTRL1_CHIRP_DISABLE,
				qphy->base + qphy->phy_reg[SQ_CTRL1]);
		readl_relaxed(qphy->base + qphy->phy_reg[SQ_CTRL1]);

		writel_relaxed(SQ_CTRL1_CHIRP_DISABLE,
				qphy->base + qphy->phy_reg[SQ_CTRL2]);
		readl_relaxed(qphy->base + qphy->phy_reg[SQ_CTRL2]);

		goto done;
	}

	writel_relaxed(qphy->sq_ctrl1_default,
			qphy->base + qphy->phy_reg[SQ_CTRL1]);
	readl_relaxed(qphy->base + qphy->phy_reg[SQ_CTRL1]);

	writel_relaxed(qphy->sq_ctrl2_default,
			qphy->base + qphy->phy_reg[SQ_CTRL2]);
	readl_relaxed(qphy->base + qphy->phy_reg[SQ_CTRL2]);
done:
	mutex_unlock(&qphy->lock);
	return ret;
}
static int msm_qusb_phy_drive_dp_pulse(struct usb_phy *phy,
					unsigned int interval_ms)
{
	struct qusb_phy *qphy = container_of(phy, struct qusb_phy, phy);

	qusb_phy_enable_clocks(qphy, true);

	msm_usb_write_readback(qphy->base, qphy->phy_reg[PWR_CTRL1],
				PWR_CTRL1_POWR_DOWN, 0x00);
	msm_usb_write_readback(qphy->base, qphy->phy_reg[DEBUG_CTRL4],
				FORCED_UTMI_DPPULLDOWN, 0x00);
	msm_usb_write_readback(qphy->base, qphy->phy_reg[DEBUG_CTRL4],
				FORCED_UTMI_DMPULLDOWN,
				FORCED_UTMI_DMPULLDOWN);
	msm_usb_write_readback(qphy->base, qphy->phy_reg[DEBUG_CTRL3],
				0xd1, 0xd1);
	msm_usb_write_readback(qphy->base, qphy->phy_reg[PWR_CTRL1],
				CLAMP_N_EN, CLAMP_N_EN);
	msm_usb_write_readback(qphy->base, qphy->phy_reg[INTR_CTRL],
				DPSE_INTR_HIGH_SEL, 0x00);
	msm_usb_write_readback(qphy->base, qphy->phy_reg[INTR_CTRL],
				DPSE_INTR_EN, DPSE_INTR_EN);

	msleep(interval_ms);

	msm_usb_write_readback(qphy->base, qphy->phy_reg[INTR_CTRL],
				DPSE_INTR_HIGH_SEL |
				DPSE_INTR_EN, 0x00);
	msm_usb_write_readback(qphy->base, qphy->phy_reg[DEBUG_CTRL3],
				0xd1, 0x00);
	msm_usb_write_readback(qphy->base, qphy->phy_reg[DEBUG_CTRL4],
				FORCED_UTMI_DPPULLDOWN |
				FORCED_UTMI_DMPULLDOWN, 0x00);
	msm_usb_write_readback(qphy->base, qphy->phy_reg[PWR_CTRL1],
				PWR_CTRL1_POWR_DOWN |
				CLAMP_N_EN, 0x00);

	msleep(20);

	qusb_phy_enable_clocks(qphy, false);
	return 0;
}

static int qusb_phy_dpdm_regulator_enable(struct regulator_dev *rdev)
{
	int ret = 0;
	struct qusb_phy *qphy = rdev_get_drvdata(rdev);

	dev_dbg(qphy->phy.dev, "%s dpdm_enable:%d\n",
				__func__, qphy->dpdm_enable);

	if (!qphy->dpdm_enable) {
		ret = qusb_phy_enable_power(qphy, true);
		if (ret < 0) {
			dev_dbg(qphy->phy.dev,
				"dpdm regulator enable failed:%d\n", ret);
			return ret;
		}
		qphy->dpdm_enable = true;
		qusb_phy_reset(qphy);
	}

	return ret;
}

static int qusb_phy_dpdm_regulator_disable(struct regulator_dev *rdev)
{
	int ret = 0;
	struct qusb_phy *qphy = rdev_get_drvdata(rdev);

	dev_dbg(qphy->phy.dev, "%s dpdm_enable:%d\n",
				__func__, qphy->dpdm_enable);

	if (qphy->dpdm_enable) {
		ret = qusb_phy_enable_power(qphy, false);
		if (ret < 0) {
			dev_dbg(qphy->phy.dev,
				"dpdm regulator disable failed:%d\n", ret);
			return ret;
		}
		qphy->dpdm_enable = false;
	}

	return ret;
}

static int qusb_phy_dpdm_regulator_is_enabled(struct regulator_dev *rdev)
{
	struct qusb_phy *qphy = rdev_get_drvdata(rdev);

	dev_dbg(qphy->phy.dev, "%s qphy->dpdm_enable = %d\n", __func__,
					qphy->dpdm_enable);
	return qphy->dpdm_enable;
}

static struct regulator_ops qusb_phy_dpdm_regulator_ops = {
	.enable		= qusb_phy_dpdm_regulator_enable,
	.disable	= qusb_phy_dpdm_regulator_disable,
	.is_enabled	= qusb_phy_dpdm_regulator_is_enabled,
};

static int qusb_phy_regulator_init(struct qusb_phy *qphy)
{
	struct device *dev = qphy->phy.dev;
	struct regulator_config cfg = {};
	struct regulator_init_data *init_data;

	init_data = devm_kzalloc(dev, sizeof(*init_data), GFP_KERNEL);
	if (!init_data)
		return -ENOMEM;

	init_data->constraints.valid_ops_mask |= REGULATOR_CHANGE_STATUS;
	qphy->dpdm_rdesc.owner = THIS_MODULE;
	qphy->dpdm_rdesc.type = REGULATOR_VOLTAGE;
	qphy->dpdm_rdesc.ops = &qusb_phy_dpdm_regulator_ops;
	qphy->dpdm_rdesc.name = kbasename(dev->of_node->full_name);

	cfg.dev = dev;
	cfg.init_data = init_data;
	cfg.driver_data = qphy;
	cfg.of_node = dev->of_node;

	qphy->dpdm_rdev = devm_regulator_register(dev, &qphy->dpdm_rdesc, &cfg);
	if (IS_ERR(qphy->dpdm_rdev))
		return PTR_ERR(qphy->dpdm_rdev);

	return 0;
}

static int qusb_phy_create_debugfs(struct qusb_phy *qphy)
{
	struct dentry *file;
	int ret = 0, i;
	char name[6];

	qphy->root = debugfs_create_dir(dev_name(qphy->phy.dev), NULL);
	if (IS_ERR_OR_NULL(qphy->root)) {
#ifdef CONFIG_DEBUG_FS
		dev_err(qphy->phy.dev,
			"can't create debugfs root for %s\n",
					dev_name(qphy->phy.dev));
#endif
		ret = -ENOMEM;
		goto create_err;
	}

	for (i = 0; i < 5; i++) {
		snprintf(name, sizeof(name), "tune%d", (i + 1));
		file = debugfs_create_x8(name, 0644, qphy->root,
						&qphy->tune[i]);
		if (IS_ERR_OR_NULL(file)) {
			dev_err(qphy->phy.dev,
				"can't create debugfs entry for %s\n", name);
			debugfs_remove_recursive(qphy->root);
			ret = -ENOMEM;
			goto create_err;
		}
	}

	file = debugfs_create_x8("bias_ctrl2", 0644, qphy->root,
						&qphy->bias_ctrl2);
	if (IS_ERR_OR_NULL(file)) {
		dev_err(qphy->phy.dev,
			"can't create debugfs entry for bias_ctrl2\n");
		debugfs_remove_recursive(qphy->root);
		ret = -ENOMEM;
		goto create_err;
	}

create_err:
	return ret;
}

static int qusb_phy_probe(struct platform_device *pdev)
{
	struct qusb_phy *qphy;
	struct device *dev = &pdev->dev;
	struct resource *res;
	int ret = 0, size = 0;

	qphy = devm_kzalloc(dev, sizeof(*qphy), GFP_KERNEL);
	if (!qphy)
		return -ENOMEM;

	qphy->phy.dev = dev;
	res = platform_get_resource_byname(pdev, IORESOURCE_MEM,
							"qusb_phy_base");
	qphy->base = devm_ioremap_resource(dev, res);
	if (IS_ERR(qphy->base))
		return PTR_ERR(qphy->base);

	res = platform_get_resource_byname(pdev, IORESOURCE_MEM,
							"emu_phy_base");
	if (res) {
		qphy->emu_phy_base = devm_ioremap_resource(dev, res);
		if (IS_ERR(qphy->emu_phy_base)) {
			dev_dbg(dev, "couldn't ioremap emu_phy_base\n");
			qphy->emu_phy_base = NULL;
		}
	}

	res = platform_get_resource_byname(pdev, IORESOURCE_MEM,
							"efuse_addr");
	if (res) {
		qphy->efuse_reg = devm_ioremap_nocache(dev, res->start,
							resource_size(res));
		if (!IS_ERR_OR_NULL(qphy->efuse_reg)) {
/*2018/02/21 BSP@Infi do not need override the bias2 value*/
			qphy->overwrite_bias2_disable = of_property_read_bool(dev->of_node,
					"qcom,overwrite-bias2-disable");
			ret = of_property_read_u32(dev->of_node,
					"qcom,efuse-bit-pos",
					&qphy->efuse_bit_pos);
			if (!ret) {
				ret = of_property_read_u32(dev->of_node,
						"qcom,efuse-num-bits",
						&qphy->efuse_num_of_bits);
			}

			if (ret) {
				dev_err(dev,
				"DT Value for efuse is invalid.\n");
				return -EINVAL;
			}
		}
	}

	res = platform_get_resource_byname(pdev, IORESOURCE_MEM,
					"refgen_north_bg_reg_addr");
	if (res)
		qphy->refgen_north_bg_reg = devm_ioremap(dev, res->start,
						resource_size(res));

	/* ref_clk_src is needed irrespective of SE_CLK or DIFF_CLK usage */
	qphy->ref_clk_src = devm_clk_get(dev, "ref_clk_src");
	if (IS_ERR(qphy->ref_clk_src)) {
		dev_dbg(dev, "clk get failed for ref_clk_src\n");
		ret = PTR_ERR(qphy->ref_clk_src);
		return ret;
	}

	/* ref_clk is needed only for DIFF_CLK case, hence make it optional. */
	if (of_property_match_string(pdev->dev.of_node,
				"clock-names", "ref_clk") >= 0) {
		qphy->ref_clk = devm_clk_get(dev, "ref_clk");
		if (IS_ERR(qphy->ref_clk)) {
			ret = PTR_ERR(qphy->ref_clk);
			if (ret != -EPROBE_DEFER)
				dev_dbg(dev,
					"clk get failed for ref_clk\n");
			return ret;
		}

		clk_set_rate(qphy->ref_clk, 19200000);
	}

	if (of_property_match_string(pdev->dev.of_node,
				"clock-names", "cfg_ahb_clk") >= 0) {
		qphy->cfg_ahb_clk = devm_clk_get(dev, "cfg_ahb_clk");
		if (IS_ERR(qphy->cfg_ahb_clk)) {
			ret = PTR_ERR(qphy->cfg_ahb_clk);
			if (ret != -EPROBE_DEFER)
				dev_err(dev,
				"clk get failed for cfg_ahb_clk ret %d\n", ret);
			return ret;
		}
	}

	qphy->phy_reset = devm_reset_control_get(dev, "phy_reset");
	if (IS_ERR(qphy->phy_reset))
		return PTR_ERR(qphy->phy_reset);

	qphy->emulation = of_property_read_bool(dev->of_node,
					"qcom,emulation");

	of_get_property(dev->of_node, "qcom,emu-init-seq", &size);
	if (size) {
		qphy->emu_init_seq = devm_kzalloc(dev,
						size, GFP_KERNEL);
		if (qphy->emu_init_seq) {
			qphy->emu_init_seq_len =
				(size / sizeof(*qphy->emu_init_seq));
			if (qphy->emu_init_seq_len % 2) {
				dev_err(dev, "invalid emu_init_seq_len\n");
				return -EINVAL;
			}

			of_property_read_u32_array(dev->of_node,
				"qcom,emu-init-seq",
				qphy->emu_init_seq,
				qphy->emu_init_seq_len);
		} else {
			dev_dbg(dev,
			"error allocating memory for emu_init_seq\n");
		}
	}

	size = 0;
	of_get_property(dev->of_node, "qcom,phy-pll-reset-seq", &size);
	if (size) {
		qphy->phy_pll_reset_seq = devm_kzalloc(dev,
						size, GFP_KERNEL);
		if (qphy->phy_pll_reset_seq) {
			qphy->phy_pll_reset_seq_len =
				(size / sizeof(*qphy->phy_pll_reset_seq));
			if (qphy->phy_pll_reset_seq_len % 2) {
				dev_err(dev, "invalid phy_pll_reset_seq_len\n");
				return -EINVAL;
			}

			of_property_read_u32_array(dev->of_node,
				"qcom,phy-pll-reset-seq",
				qphy->phy_pll_reset_seq,
				qphy->phy_pll_reset_seq_len);
		} else {
			dev_dbg(dev,
			"error allocating memory for phy_pll_reset_seq\n");
		}
	}

	size = 0;
	of_get_property(dev->of_node, "qcom,emu-dcm-reset-seq", &size);
	if (size) {
		qphy->emu_dcm_reset_seq = devm_kzalloc(dev,
						size, GFP_KERNEL);
		if (qphy->emu_dcm_reset_seq) {
			qphy->emu_dcm_reset_seq_len =
				(size / sizeof(*qphy->emu_dcm_reset_seq));
			if (qphy->emu_dcm_reset_seq_len % 2) {
				dev_err(dev, "invalid emu_dcm_reset_seq_len\n");
				return -EINVAL;
			}

			of_property_read_u32_array(dev->of_node,
				"qcom,emu-dcm-reset-seq",
				qphy->emu_dcm_reset_seq,
				qphy->emu_dcm_reset_seq_len);
		} else {
			dev_dbg(dev,
			"error allocating memory for emu_dcm_reset_seq\n");
		}
	}

	size = 0;
	of_get_property(dev->of_node, "qcom,qusb-phy-reg-offset", &size);
	if (size) {
		qphy->phy_reg = devm_kzalloc(dev, size, GFP_KERNEL);
		if (qphy->phy_reg) {
			qphy->qusb_phy_reg_offset_cnt =
				size / sizeof(*qphy->phy_reg);
			if (qphy->qusb_phy_reg_offset_cnt != USB2_PHY_REG_MAX) {
				dev_err(dev, "invalid reg offset count\n");
				return -EINVAL;
			}

			of_property_read_u32_array(dev->of_node,
					"qcom,qusb-phy-reg-offset",
					qphy->phy_reg,
					qphy->qusb_phy_reg_offset_cnt);
		} else {
			dev_err(dev, "err mem alloc for qusb_phy_reg_offset\n");
			return -ENOMEM;
		}
	} else {
		dev_err(dev, "err provide qcom,qmp-phy-reg-offset\n");
		return -EINVAL;
	}

	size = 0;
	of_get_property(dev->of_node, "qcom,qusb-phy-init-seq", &size);
	if (size) {
		qphy->qusb_phy_init_seq = devm_kzalloc(dev,
						size, GFP_KERNEL);
		if (qphy->qusb_phy_init_seq) {
			qphy->init_seq_len =
				(size / sizeof(*qphy->qusb_phy_init_seq));
			if (qphy->init_seq_len % 2) {
				dev_err(dev, "invalid init_seq_len\n");
				return -EINVAL;
			}

			of_property_read_u32_array(dev->of_node,
				"qcom,qusb-phy-init-seq",
				qphy->qusb_phy_init_seq,
				qphy->init_seq_len);
		} else {
			dev_err(dev,
			"error allocating memory for phy_init_seq\n");
		}
	}

/*2018/03/31 @BSP add host mode phy init parameters*/
	size = 0;
	of_get_property(dev->of_node, "qcom,qusb-phy-ophost-init-seq", &size);
	if (size) {
		dev_info(dev,"%s:qusb-phy-ophost-init-seq got!",__func__);
		qphy->qusb_phy_ophost_init_seq = devm_kzalloc(dev,
						size, GFP_KERNEL);
		if (qphy->qusb_phy_ophost_init_seq) {
			qphy->ophost_init_seq_len =
				(size / sizeof(*qphy->qusb_phy_ophost_init_seq));
			if (qphy->ophost_init_seq_len % 2) {
				dev_err(dev, "invalid ophost_init_seq_len\n");
				return -EINVAL;
			}

			of_property_read_u32_array(dev->of_node,
				"qcom,qusb-phy-ophost-init-seq",
				qphy->qusb_phy_ophost_init_seq,
				qphy->ophost_init_seq_len);
		} else {
			dev_err(dev,
			"error allocating memory for phy_ophost_init_seq\n");
		}
	}

	qphy->host_init_seq_len = of_property_count_elems_of_size(dev->of_node,
				"qcom,qusb-phy-host-init-seq",
				sizeof(*qphy->qusb_phy_host_init_seq));
	if (qphy->host_init_seq_len > 0) {
		qphy->qusb_phy_host_init_seq = devm_kcalloc(dev,
					qphy->host_init_seq_len,
					sizeof(*qphy->qusb_phy_host_init_seq),
					GFP_KERNEL);
		if (qphy->qusb_phy_host_init_seq)
			of_property_read_u32_array(dev->of_node,
				"qcom,qusb-phy-host-init-seq",
				qphy->qusb_phy_host_init_seq,
				qphy->host_init_seq_len);
		else
			return -ENOMEM;
	}

	qphy->host_chirp_erratum = of_property_read_bool(dev->of_node,
					"qcom,host-chirp-erratum");

	qphy->override_bias_ctrl2 = of_property_read_bool(dev->of_node,
					"qcom,override-bias-ctrl2");

	ret = of_property_read_u32_array(dev->of_node, "qcom,vdd-voltage-level",
					 (u32 *) qphy->vdd_levels,
					 ARRAY_SIZE(qphy->vdd_levels));
	if (ret) {
		dev_err(dev, "error reading qcom,vdd-voltage-level property\n");
		return ret;
	}

	qphy->vdd = devm_regulator_get(dev, "vdd");
	if (IS_ERR(qphy->vdd)) {
		dev_err(dev, "unable to get vdd supply\n");
		return PTR_ERR(qphy->vdd);
	}

	qphy->vdda33 = devm_regulator_get(dev, "vdda33");
	if (IS_ERR(qphy->vdda33)) {
		dev_err(dev, "unable to get vdda33 supply\n");
		return PTR_ERR(qphy->vdda33);
	}

	qphy->vdda18 = devm_regulator_get(dev, "vdda18");
	if (IS_ERR(qphy->vdda18)) {
		dev_err(dev, "unable to get vdda18 supply\n");
		return PTR_ERR(qphy->vdda18);
	}

	ret = qusb_phy_get_socrev(&pdev->dev, qphy);
	if (ret == -EPROBE_DEFER) {
		dev_err(&pdev->dev, "SoC version rd: fail: defer for now\n");
		return ret;
	}
	qphy->pinctrl = devm_pinctrl_get(dev);
	if (IS_ERR(qphy->pinctrl)) {
		ret = PTR_ERR(qphy->pinctrl);
		if (ret == -EPROBE_DEFER)
			return ret;
		dev_err(dev, "pinctrl not available\n");
		goto skip_pinctrl_config;
	}
	qphy->atest_usb_suspend = pinctrl_lookup_state(qphy->pinctrl,
							"atest_usb13_suspend");

	if (IS_ERR(qphy->atest_usb_suspend) &&
			PTR_ERR(qphy->atest_usb_suspend) == -ENODEV) {
		qphy->atest_usb_suspend = pinctrl_lookup_state(qphy->pinctrl,
								"suspend");
		if (IS_ERR(qphy->atest_usb_suspend)) {
			dev_err(dev, "pinctrl lookup suspend failed\n");
			goto skip_pinctrl_config;
		}
	}

	qphy->atest_usb_active = pinctrl_lookup_state(qphy->pinctrl,
							"atest_usb13_active");
	if (IS_ERR(qphy->atest_usb_active) &&
			PTR_ERR(qphy->atest_usb_active) == -ENODEV) {
		qphy->atest_usb_active = pinctrl_lookup_state(qphy->pinctrl,
							"active");
		if (IS_ERR(qphy->atest_usb_active))
			dev_err(dev, "pinctrl lookup active failed\n");
	}

/*2018/06/28 @BSP Add HW-SW WR to optimize the usb diagram*/
	qphy->usb_oe_exist = of_property_read_bool(dev->of_node,
							"qcom,usb-oe-exist");
	dev_info(dev, "usb_oe_exist=%d\n", qphy->usb_oe_exist);
	if (qphy->usb_oe_exist) {
		qphy->usb_oe_suspend = pinctrl_lookup_state(qphy->pinctrl,
								"usb_oe_suspend");
		if (IS_ERR(qphy->usb_oe_suspend))
			dev_err(dev, "pinctrl lookup usb_oe_suspend failed\n");

		qphy->usb_oe_active = pinctrl_lookup_state(qphy->pinctrl,
								"usb_oe_active");
		if (IS_ERR(qphy->usb_oe_active))
			dev_err(dev, "pinctrl lookup usb_oe_active failed\n");
	}

	hrtimer_init(&qphy->timer, CLOCK_MONOTONIC, HRTIMER_MODE_REL);
	qphy->timer.function = qusb_dis_ext_pulldown_timer;

skip_pinctrl_config:
	mutex_init(&qphy->lock);
	platform_set_drvdata(pdev, qphy);

	qphy->phy.label			= "msm-qusb-phy-v2";
	qphy->phy.init			= qusb_phy_init;
	qphy->phy.set_suspend           = qusb_phy_set_suspend;
	qphy->phy.shutdown		= qusb_phy_shutdown;
	qphy->phy.type			= USB_PHY_TYPE_USB2;
	qphy->phy.notify_connect        = qusb_phy_notify_connect;
	qphy->phy.notify_disconnect     = qusb_phy_notify_disconnect;
	qphy->phy.drive_dp_pulse	= msm_qusb_phy_drive_dp_pulse;

	/*
	 * qusb_phy_disable_chirp is not required if soc version is
	 * mentioned and is not base version.
	 */
	if (!qphy->soc_min_rev)
		qphy->phy.disable_chirp	= qusb_phy_disable_chirp;

	qphy->phy.start_port_reset	= qusb_phy_enable_ext_pulldown;

	ret = usb_add_phy_dev(&qphy->phy);
	if (ret)
		return ret;

	ret = qusb_phy_regulator_init(qphy);
	if (ret)
		usb_remove_phy(&qphy->phy);
<<<<<<< HEAD
/*2018/06/28 @BSP Add HW-SW WR to optimize the usb diagram*/
	if (qphy->usb_oe_exist)
		qusb_phy_enable_usb_oe(&qphy->phy);
=======

	qphy->suspended = true;
>>>>>>> e276e60d
	qusb_phy_create_debugfs(qphy);

	return ret;
}

static int qusb_phy_remove(struct platform_device *pdev)
{
	struct qusb_phy *qphy = platform_get_drvdata(pdev);

	usb_remove_phy(&qphy->phy);
	qphy->cable_connected = false;
	qusb_phy_set_suspend(&qphy->phy, true);
	debugfs_remove_recursive(qphy->root);

	return 0;
}

static const struct of_device_id qusb_phy_id_table[] = {
	{ .compatible = "qcom,qusb2phy-v2", },
	{ },
};
MODULE_DEVICE_TABLE(of, qusb_phy_id_table);

static struct platform_driver qusb_phy_driver = {
	.probe		= qusb_phy_probe,
	.remove		= qusb_phy_remove,
	.driver = {
		.name	= "msm-qusb-phy-v2",
		.of_match_table = of_match_ptr(qusb_phy_id_table),
	},
};

module_platform_driver(qusb_phy_driver);

MODULE_DESCRIPTION("MSM QUSB2 PHY v2 driver");
MODULE_LICENSE("GPL v2");<|MERGE_RESOLUTION|>--- conflicted
+++ resolved
@@ -1602,14 +1602,11 @@
 	ret = qusb_phy_regulator_init(qphy);
 	if (ret)
 		usb_remove_phy(&qphy->phy);
-<<<<<<< HEAD
 /*2018/06/28 @BSP Add HW-SW WR to optimize the usb diagram*/
 	if (qphy->usb_oe_exist)
 		qusb_phy_enable_usb_oe(&qphy->phy);
-=======
 
 	qphy->suspended = true;
->>>>>>> e276e60d
 	qusb_phy_create_debugfs(qphy);
 
 	return ret;
