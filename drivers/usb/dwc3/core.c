/**
 * core.c - DesignWare USB3 DRD Controller Core file
 *
 * Copyright (C) 2010-2011 Texas Instruments Incorporated - http://www.ti.com
 *
 * Authors: Felipe Balbi <balbi@ti.com>,
 *	    Sebastian Andrzej Siewior <bigeasy@linutronix.de>
 *
 * This program is free software: you can redistribute it and/or modify
 * it under the terms of the GNU General Public License version 2  of
 * the License as published by the Free Software Foundation.
 *
 * This program is distributed in the hope that it will be useful,
 * but WITHOUT ANY WARRANTY; without even the implied warranty of
 * MERCHANTABILITY or FITNESS FOR A PARTICULAR PURPOSE.  See the
 * GNU General Public License for more details.
 *
 * You should have received a copy of the GNU General Public License
 * along with this program.  If not, see <http://www.gnu.org/licenses/>.
 */

#include <linux/version.h>
#include <linux/module.h>
#include <linux/kernel.h>
#include <linux/slab.h>
#include <linux/spinlock.h>
#include <linux/platform_device.h>
#include <linux/pm_runtime.h>
#include <linux/interrupt.h>
#include <linux/ioport.h>
#include <linux/io.h>
#include <linux/list.h>
#include <linux/delay.h>
#include <linux/dma-mapping.h>
#include <linux/of.h>
#include <linux/acpi.h>
#include <linux/pinctrl/consumer.h>
#include <linux/irq.h>

#include <linux/usb/ch9.h>
#include <linux/usb/gadget.h>
#include <linux/usb/of.h>
#include <linux/usb/otg.h>

#include "core.h"
#include "gadget.h"
#include "io.h"

#include "debug.h"

#define DWC3_DEFAULT_AUTOSUSPEND_DELAY	5000 /* ms */

static int count;
static struct dwc3 *dwc3_instance[DWC_CTRL_COUNT];

void dwc3_usb3_phy_suspend(struct dwc3 *dwc, int suspend)
{
	u32			reg;

	reg = dwc3_readl(dwc->regs, DWC3_GUSB3PIPECTL(0));

	if (suspend)
		reg |= DWC3_GUSB3PIPECTL_SUSPHY;
	else
		reg &= ~DWC3_GUSB3PIPECTL_SUSPHY;

	dwc3_writel(dwc->regs, DWC3_GUSB3PIPECTL(0), reg);
}

/**
 * dwc3_get_dr_mode - Validates and sets dr_mode
 * @dwc: pointer to our context structure
 */
static int dwc3_get_dr_mode(struct dwc3 *dwc)
{
	enum usb_dr_mode mode;
	struct device *dev = dwc->dev;
	unsigned int hw_mode;


	dwc->is_drd = 0;
	mode = dwc->dr_mode;
	hw_mode = DWC3_GHWPARAMS0_MODE(dwc->hwparams.hwparams0);

	switch (hw_mode) {
	case DWC3_GHWPARAMS0_MODE_GADGET:
		if (IS_ENABLED(CONFIG_USB_DWC3_HOST)) {
			dev_err(dev,
				"Controller does not support host mode.\n");
			return -EINVAL;
		}
		mode = USB_DR_MODE_PERIPHERAL;
		break;
	case DWC3_GHWPARAMS0_MODE_HOST:
		if (IS_ENABLED(CONFIG_USB_DWC3_GADGET)) {
			dev_err(dev,
				"Controller does not support device mode.\n");
			return -EINVAL;
		}
		mode = USB_DR_MODE_HOST;
		break;
	default:
		if (IS_ENABLED(CONFIG_USB_DWC3_HOST))
			mode = USB_DR_MODE_HOST;
		else if (IS_ENABLED(CONFIG_USB_DWC3_GADGET))
			mode = USB_DR_MODE_PERIPHERAL;
	}

	if (mode != dwc->dr_mode) {
		dev_warn(dev,
			 "Configuration mismatch. dr_mode forced to %s\n",
			 mode == USB_DR_MODE_HOST ? "host" : "gadget");

		dwc->dr_mode = mode;
	}

	if (dwc->dr_mode == USB_DR_MODE_OTG)
		dwc->is_drd = 1;

	return 0;
}

void dwc3_set_mode(struct dwc3 *dwc, u32 mode)
{
	u32 reg;

	reg = dwc3_readl(dwc->regs, DWC3_GCTL);
	reg &= ~(DWC3_GCTL_PRTCAPDIR(DWC3_GCTL_PRTCAP_OTG));
	reg |= DWC3_GCTL_PRTCAPDIR(mode);
	dwc3_writel(dwc->regs, DWC3_GCTL, reg);

	/*
	 * Set this bit so that device attempts three more times at SS, even
	 * if it failed previously to operate in SS mode.
	 */
	reg |= DWC3_GCTL_U2RSTECN;
	reg &= ~(DWC3_GCTL_SOFITPSYNC);
	reg &= ~(DWC3_GCTL_PWRDNSCALEMASK);
	reg |= DWC3_GCTL_PWRDNSCALE(2);
	reg |= DWC3_GCTL_U2EXIT_LFPS;
	dwc3_writel(dwc->regs, DWC3_GCTL, reg);

	if (mode == DWC3_GCTL_PRTCAP_OTG || mode == DWC3_GCTL_PRTCAP_HOST) {
		/*
		 * Allow ITP generated off of ref clk based counter instead
		 * of UTMI/ULPI clk based counter, when superspeed only is
		 * active so that UTMI/ULPI PHY can be suspened.
		 *
		 * Starting with revision 2.50A, GFLADJ_REFCLK_LPM_SEL is used
		 * instead.
		 */
		if (dwc->revision < DWC3_REVISION_250A) {
			reg = dwc3_readl(dwc->regs, DWC3_GCTL);
			reg |= DWC3_GCTL_SOFITPSYNC;
			dwc3_writel(dwc->regs, DWC3_GCTL, reg);
		} else {
			reg = dwc3_readl(dwc->regs, DWC3_GFLADJ);
			reg |= DWC3_GFLADJ_REFCLK_LPM_SEL;
			dwc3_writel(dwc->regs, DWC3_GFLADJ, reg);
		}
	}
}

u32 dwc3_core_fifo_space(struct dwc3_ep *dep, u8 type)
{
	struct dwc3		*dwc = dep->dwc;
	u32			reg;

	dwc3_writel(dwc->regs, DWC3_GDBGFIFOSPACE,
			DWC3_GDBGFIFOSPACE_NUM(dep->number) |
			DWC3_GDBGFIFOSPACE_TYPE(type));

	reg = dwc3_readl(dwc->regs, DWC3_GDBGFIFOSPACE);

	return DWC3_GDBGFIFOSPACE_SPACE_AVAILABLE(reg);
}

/**
 * Peforms initialization of HS and SS PHYs.
 * If used as a part of POR or init sequence it is recommended
 * that we should perform hard reset of the PHYs prior to invoking
 * this function.
 * @dwc: pointer to our context structure
*/
static int dwc3_init_usb_phys(struct dwc3 *dwc)
{
	int		ret;

	/* Bring up PHYs */
	ret = usb_phy_init(dwc->usb2_phy);
	if (ret) {
		pr_err("%s: usb_phy_init(dwc->usb2_phy) returned %d\n",
				__func__, ret);
		return ret;
	}

	if (dwc->maximum_speed == USB_SPEED_HIGH)
		goto generic_phy_init;

	ret = usb_phy_init(dwc->usb3_phy);
	if (ret == -EBUSY) {
		/*
		 * Setting Max speed as high when USB3 PHY initialiation
		 * is failing and USB superspeed can't be supported.
		 */
		dwc->maximum_speed = USB_SPEED_HIGH;
	} else if (ret) {
		pr_err("%s: usb_phy_init(dwc->usb3_phy) returned %d\n",
				__func__, ret);
		return ret;
	}

generic_phy_init:
	ret = phy_init(dwc->usb2_generic_phy);
	if (ret < 0)
		return ret;

	ret = phy_init(dwc->usb3_generic_phy);
	if (ret < 0) {
		phy_exit(dwc->usb2_generic_phy);
		return ret;
	}

	return 0;
}

/**
 * dwc3_core_reset - Issues core soft reset and PHY reset
 * @dwc: pointer to our context structure
 */
static int dwc3_core_reset(struct dwc3 *dwc)
{
	int		ret;
	u32	reg;

	/* Reset PHYs */
	usb_phy_reset(dwc->usb2_phy);

	if (dwc->maximum_speed == USB_SPEED_SUPER)
		usb_phy_reset(dwc->usb3_phy);

	/* Initialize PHYs */
	ret = dwc3_init_usb_phys(dwc);
	if (ret) {
		pr_err("%s: dwc3_init_phys returned %d\n",
				__func__, ret);
		return ret;
	}

	reg = dwc3_readl(dwc->regs, DWC3_GUSB3PIPECTL(0));
	reg &= ~DWC3_GUSB3PIPECTL_DELAYP1TRANS;

	/* core exits U1/U2/U3 only in PHY power state P1/P2/P3 respectively */
	if (dwc->revision <= DWC3_REVISION_310A)
		reg |= DWC3_GUSB3PIPECTL_UX_EXIT_PX;

	dwc3_writel(dwc->regs, DWC3_GUSB3PIPECTL(0), reg);

	dwc3_notify_event(dwc, DWC3_CONTROLLER_RESET_EVENT, 0);

	dwc3_notify_event(dwc, DWC3_CONTROLLER_POST_RESET_EVENT, 0);

	return 0;
}

/**
 * dwc3_soft_reset - Issue soft reset
 * @dwc: Pointer to our controller context structure
 */
static int dwc3_soft_reset(struct dwc3 *dwc)
{
	unsigned long timeout;
	u32 reg;

	timeout = jiffies + msecs_to_jiffies(500);
	dwc3_writel(dwc->regs, DWC3_DCTL, DWC3_DCTL_CSFTRST);
	do {
		reg = dwc3_readl(dwc->regs, DWC3_DCTL);
		if (!(reg & DWC3_DCTL_CSFTRST))
			break;

		if (time_after(jiffies, timeout)) {
			dev_err(dwc->dev, "Reset Timed Out\n");
			return -ETIMEDOUT;
		}

		cpu_relax();
	} while (true);

	return 0;
}

/*
 * dwc3_frame_length_adjustment - Adjusts frame length if required
 * @dwc3: Pointer to our controller context structure
 */
static void dwc3_frame_length_adjustment(struct dwc3 *dwc)
{
	u32 reg;
	u32 dft;

	if (dwc->revision < DWC3_REVISION_250A)
		return;

	if (dwc->fladj == 0)
		return;

	reg = dwc3_readl(dwc->regs, DWC3_GFLADJ);
	dft = reg & DWC3_GFLADJ_30MHZ_MASK;
	if (!dev_WARN_ONCE(dwc->dev, dft == dwc->fladj,
	    "request value same as default, ignoring\n")) {
		reg &= ~DWC3_GFLADJ_30MHZ_MASK;
		reg |= DWC3_GFLADJ_30MHZ_SDBND_SEL | dwc->fladj;
		dwc3_writel(dwc->regs, DWC3_GFLADJ, reg);
	}
}

/**
 * dwc3_free_one_event_buffer - Frees one event buffer
 * @dwc: Pointer to our controller context structure
 * @evt: Pointer to event buffer to be freed
 */
static void dwc3_free_one_event_buffer(struct dwc3 *dwc,
		struct dwc3_event_buffer *evt)
{
	dma_free_coherent(dwc->sysdev, evt->length, evt->buf, evt->dma);
}

/**
 * dwc3_alloc_one_event_buffer - Allocates one event buffer structure
 * @dwc: Pointer to our controller context structure
 * @length: size of the event buffer
 *
 * Returns a pointer to the allocated event buffer structure on success
 * otherwise ERR_PTR(errno).
 */
static struct dwc3_event_buffer *dwc3_alloc_one_event_buffer(struct dwc3 *dwc,
		unsigned length)
{
	struct dwc3_event_buffer	*evt;

	evt = devm_kzalloc(dwc->dev, sizeof(*evt), GFP_KERNEL);
	if (!evt)
		return ERR_PTR(-ENOMEM);

	evt->dwc	= dwc;
	evt->length	= length;
	evt->buf	= dma_alloc_coherent(dwc->sysdev, length,
			&evt->dma, GFP_KERNEL);
	if (!evt->buf)
		return ERR_PTR(-ENOMEM);

	return evt;
}

/**
 * dwc3_free_event_buffers - frees all allocated event buffers
 * @dwc: Pointer to our controller context structure
 */
static void dwc3_free_event_buffers(struct dwc3 *dwc)
{
	struct dwc3_event_buffer	*evt;

	evt = dwc->ev_buf;
	if (evt)
		dwc3_free_one_event_buffer(dwc, evt);

	/* free GSI related event buffers */
	dwc3_notify_event(dwc, DWC3_GSI_EVT_BUF_FREE, 0);
}

/**
 * dwc3_alloc_event_buffers - Allocates @num event buffers of size @length
 * @dwc: pointer to our controller context structure
 * @length: size of event buffer
 *
 * Returns 0 on success otherwise negative errno. In the error case, dwc
 * may contain some buffers allocated but not all which were requested.
 */
static int dwc3_alloc_event_buffers(struct dwc3 *dwc, unsigned length)
{
	struct dwc3_event_buffer *evt;

	evt = dwc3_alloc_one_event_buffer(dwc, length);
	if (IS_ERR(evt)) {
		dev_err(dwc->dev, "can't allocate event buffer\n");
		return PTR_ERR(evt);
	}
	dwc->ev_buf = evt;

	/* alloc GSI related event buffers */
	dwc3_notify_event(dwc, DWC3_GSI_EVT_BUF_ALLOC, 0);
	return 0;
}

/**
 * dwc3_event_buffers_setup - setup our allocated event buffers
 * @dwc: pointer to our controller context structure
 *
 * Returns 0 on success otherwise negative errno.
 */
int dwc3_event_buffers_setup(struct dwc3 *dwc)
{
	struct dwc3_event_buffer	*evt;

	evt = dwc->ev_buf;
	dwc3_trace(trace_dwc3_core,
			"Event buf %pK dma %08llx length %d\n",
			evt->buf, (unsigned long long) evt->dma,
			evt->length);

	evt->lpos = 0;

	dwc3_writel(dwc->regs, DWC3_GEVNTADRLO(0),
			lower_32_bits(evt->dma));
	dwc3_writel(dwc->regs, DWC3_GEVNTADRHI(0),
			upper_32_bits(evt->dma));
	dwc3_writel(dwc->regs, DWC3_GEVNTSIZ(0),
			DWC3_GEVNTSIZ_SIZE(evt->length));
	dwc3_writel(dwc->regs, DWC3_GEVNTCOUNT(0), 0);

	/* setup GSI related event buffers */
	dwc3_notify_event(dwc, DWC3_GSI_EVT_BUF_SETUP, 0);
	return 0;
}

static void dwc3_event_buffers_cleanup(struct dwc3 *dwc)
{
	struct dwc3_event_buffer	*evt;

	if (!dwc->ev_buf)
		return;

	evt = dwc->ev_buf;

	evt->lpos = 0;

	dwc3_writel(dwc->regs, DWC3_GEVNTADRLO(0), 0);
	dwc3_writel(dwc->regs, DWC3_GEVNTADRHI(0), 0);
	dwc3_writel(dwc->regs, DWC3_GEVNTSIZ(0), DWC3_GEVNTSIZ_INTMASK
			| DWC3_GEVNTSIZ_SIZE(0));
	dwc3_writel(dwc->regs, DWC3_GEVNTCOUNT(0), 0);

	/* cleanup GSI related event buffers */
	dwc3_notify_event(dwc, DWC3_GSI_EVT_BUF_CLEANUP, 0);
}

static int dwc3_alloc_scratch_buffers(struct dwc3 *dwc)
{
	if (!dwc->has_hibernation)
		return 0;

	if (!dwc->nr_scratch)
		return 0;

	dwc->scratchbuf = kmalloc_array(dwc->nr_scratch,
			DWC3_SCRATCHBUF_SIZE, GFP_KERNEL);
	if (!dwc->scratchbuf)
		return -ENOMEM;

	return 0;
}

static int dwc3_setup_scratch_buffers(struct dwc3 *dwc)
{
	dma_addr_t scratch_addr;
	u32 param;
	int ret;

	if (!dwc->has_hibernation)
		return 0;

	if (!dwc->nr_scratch)
		return 0;

	 /* should never fall here */
	if (!WARN_ON(dwc->scratchbuf))
		return 0;

	scratch_addr = dma_map_single(dwc->sysdev, dwc->scratchbuf,
			dwc->nr_scratch * DWC3_SCRATCHBUF_SIZE,
			DMA_BIDIRECTIONAL);
	if (dma_mapping_error(dwc->sysdev, scratch_addr)) {
		dev_err(dwc->sysdev, "failed to map scratch buffer\n");
		ret = -EFAULT;
		goto err0;
	}

	dwc->scratch_addr = scratch_addr;

	param = lower_32_bits(scratch_addr);

	ret = dwc3_send_gadget_generic_command(dwc,
			DWC3_DGCMD_SET_SCRATCHPAD_ADDR_LO, param);
	if (ret < 0)
		goto err1;

	param = upper_32_bits(scratch_addr);

	ret = dwc3_send_gadget_generic_command(dwc,
			DWC3_DGCMD_SET_SCRATCHPAD_ADDR_HI, param);
	if (ret < 0)
		goto err1;

	return 0;

err1:
	dma_unmap_single(dwc->sysdev, dwc->scratch_addr, dwc->nr_scratch *
			DWC3_SCRATCHBUF_SIZE, DMA_BIDIRECTIONAL);

err0:
	return ret;
}

static void dwc3_free_scratch_buffers(struct dwc3 *dwc)
{
	if (!dwc->has_hibernation)
		return;

	if (!dwc->nr_scratch)
		return;

	 /* should never fall here */
	if (!WARN_ON(dwc->scratchbuf))
		return;

	dma_unmap_single(dwc->sysdev, dwc->scratch_addr, dwc->nr_scratch *
			DWC3_SCRATCHBUF_SIZE, DMA_BIDIRECTIONAL);
	kfree(dwc->scratchbuf);
}

static void dwc3_core_num_eps(struct dwc3 *dwc)
{
	struct dwc3_hwparams	*parms = &dwc->hwparams;

	dwc->num_in_eps = DWC3_NUM_IN_EPS(parms);
	dwc->num_out_eps = DWC3_NUM_EPS(parms) - dwc->num_in_eps;

	dwc3_trace(trace_dwc3_core, "found %d IN and %d OUT endpoints",
			dwc->num_in_eps, dwc->num_out_eps);
}

static void dwc3_cache_hwparams(struct dwc3 *dwc)
{
	struct dwc3_hwparams	*parms = &dwc->hwparams;

	parms->hwparams0 = dwc3_readl(dwc->regs, DWC3_GHWPARAMS0);
	parms->hwparams1 = dwc3_readl(dwc->regs, DWC3_GHWPARAMS1);
	parms->hwparams2 = dwc3_readl(dwc->regs, DWC3_GHWPARAMS2);
	parms->hwparams3 = dwc3_readl(dwc->regs, DWC3_GHWPARAMS3);
	parms->hwparams4 = dwc3_readl(dwc->regs, DWC3_GHWPARAMS4);
	parms->hwparams5 = dwc3_readl(dwc->regs, DWC3_GHWPARAMS5);
	parms->hwparams6 = dwc3_readl(dwc->regs, DWC3_GHWPARAMS6);
	parms->hwparams7 = dwc3_readl(dwc->regs, DWC3_GHWPARAMS7);
	parms->hwparams8 = dwc3_readl(dwc->regs, DWC3_GHWPARAMS8);
}

/**
 * dwc3_phy_setup - Configure USB PHY Interface of DWC3 Core
 * @dwc: Pointer to our controller context structure
 *
 * Returns 0 on success. The USB PHY interfaces are configured but not
 * initialized. The PHY interfaces and the PHYs get initialized together with
 * the core in dwc3_core_init.
 */
static int dwc3_phy_setup(struct dwc3 *dwc)
{
	u32 reg;
	int ret;

	reg = dwc3_readl(dwc->regs, DWC3_GUSB3PIPECTL(0));

	/*
	 * Make sure UX_EXIT_PX is cleared as that causes issues with some
	 * PHYs. Also, this bit is not supposed to be used in normal operation.
	 */
	reg &= ~DWC3_GUSB3PIPECTL_UX_EXIT_PX;

	/*
	 * Above 1.94a, it is recommended to set DWC3_GUSB3PIPECTL_SUSPHY
	 * to '0' during coreConsultant configuration. So default value
	 * will be '0' when the core is reset. Application needs to set it
	 * to '1' after the core initialization is completed.
	 */
	if (dwc->revision > DWC3_REVISION_194A)
		reg |= DWC3_GUSB3PIPECTL_SUSPHY;

	if (dwc->u2ss_inp3_quirk)
		reg |= DWC3_GUSB3PIPECTL_U2SSINP3OK;

	if (dwc->dis_rxdet_inp3_quirk)
		reg |= DWC3_GUSB3PIPECTL_DISRXDETINP3;

	if (dwc->req_p1p2p3_quirk)
		reg |= DWC3_GUSB3PIPECTL_REQP1P2P3;

	if (dwc->del_p1p2p3_quirk)
		reg |= DWC3_GUSB3PIPECTL_DEP1P2P3_EN;

	if (dwc->del_phy_power_chg_quirk)
		reg |= DWC3_GUSB3PIPECTL_DEPOCHANGE;

	if (dwc->lfps_filter_quirk)
		reg |= DWC3_GUSB3PIPECTL_LFPSFILT;

	if (dwc->rx_detect_poll_quirk)
		reg |= DWC3_GUSB3PIPECTL_RX_DETOPOLL;

	if (dwc->tx_de_emphasis_quirk)
		reg |= DWC3_GUSB3PIPECTL_TX_DEEPH(dwc->tx_de_emphasis);

	if (dwc->dis_u3_susphy_quirk)
		reg &= ~DWC3_GUSB3PIPECTL_SUSPHY;

	if (dwc->dis_del_phy_power_chg_quirk)
		reg &= ~DWC3_GUSB3PIPECTL_DEPOCHANGE;

	dwc3_writel(dwc->regs, DWC3_GUSB3PIPECTL(0), reg);

	reg = dwc3_readl(dwc->regs, DWC3_GUSB2PHYCFG(0));

	/* Select the HS PHY interface */
	switch (DWC3_GHWPARAMS3_HSPHY_IFC(dwc->hwparams.hwparams3)) {
	case DWC3_GHWPARAMS3_HSPHY_IFC_UTMI_ULPI:
		if (dwc->hsphy_interface &&
				!strncmp(dwc->hsphy_interface, "utmi", 4)) {
			reg &= ~DWC3_GUSB2PHYCFG_ULPI_UTMI;
			break;
		} else if (dwc->hsphy_interface &&
				!strncmp(dwc->hsphy_interface, "ulpi", 4)) {
			reg |= DWC3_GUSB2PHYCFG_ULPI_UTMI;
			dwc3_writel(dwc->regs, DWC3_GUSB2PHYCFG(0), reg);
		} else {
			/* Relying on default value. */
			if (!(reg & DWC3_GUSB2PHYCFG_ULPI_UTMI))
				break;
		}
		/* FALLTHROUGH */
	case DWC3_GHWPARAMS3_HSPHY_IFC_ULPI:
		/* Making sure the interface and PHY are operational */
		ret = dwc3_soft_reset(dwc);
		if (ret)
			return ret;

		udelay(1);

		ret = dwc3_ulpi_init(dwc);
		if (ret)
			return ret;
		/* FALLTHROUGH */
	default:
		break;
	}

	switch (dwc->hsphy_mode) {
	case USBPHY_INTERFACE_MODE_UTMI:
		reg &= ~(DWC3_GUSB2PHYCFG_PHYIF_MASK |
		       DWC3_GUSB2PHYCFG_USBTRDTIM_MASK);
		reg |= DWC3_GUSB2PHYCFG_PHYIF(UTMI_PHYIF_8_BIT) |
		       DWC3_GUSB2PHYCFG_USBTRDTIM(USBTRDTIM_UTMI_8_BIT);
		break;
	case USBPHY_INTERFACE_MODE_UTMIW:
		reg &= ~(DWC3_GUSB2PHYCFG_PHYIF_MASK |
		       DWC3_GUSB2PHYCFG_USBTRDTIM_MASK);
		reg |= DWC3_GUSB2PHYCFG_PHYIF(UTMI_PHYIF_16_BIT) |
		       DWC3_GUSB2PHYCFG_USBTRDTIM(USBTRDTIM_UTMI_16_BIT);
		break;
	default:
		break;
	}

	/*
	 * Above 1.94a, it is recommended to set DWC3_GUSB2PHYCFG_SUSPHY to
	 * '0' during coreConsultant configuration. So default value will
	 * be '0' when the core is reset. Application needs to set it to
	 * '1' after the core initialization is completed.
	 */
	if (dwc->revision > DWC3_REVISION_194A)
		reg |= DWC3_GUSB2PHYCFG_SUSPHY;

	if (dwc->dis_u2_susphy_quirk)
		reg &= ~DWC3_GUSB2PHYCFG_SUSPHY;

	if (dwc->dis_enblslpm_quirk)
		reg &= ~DWC3_GUSB2PHYCFG_ENBLSLPM;

	if (dwc->dis_u2_freeclk_exists_quirk)
		reg &= ~DWC3_GUSB2PHYCFG_U2_FREECLK_EXISTS;

	dwc3_writel(dwc->regs, DWC3_GUSB2PHYCFG(0), reg);

	return 0;
}

static void dwc3_core_exit(struct dwc3 *dwc)
{
	dwc3_event_buffers_cleanup(dwc);

	phy_exit(dwc->usb2_generic_phy);
	phy_exit(dwc->usb3_generic_phy);

	phy_power_off(dwc->usb2_generic_phy);
	phy_power_off(dwc->usb3_generic_phy);
}

/**
 * dwc3_core_init - Low-level initialization of DWC3 Core
 * @dwc: Pointer to our controller context structure
 *
 * Returns 0 on success otherwise negative errno.
 */
int dwc3_core_init(struct dwc3 *dwc)
{
	u32			hwparams4 = dwc->hwparams.hwparams4;
	u32			reg;
	int			ret;

	reg = dwc3_readl(dwc->regs, DWC3_GSNPSID);
	/* This should read as U3 followed by revision number */
	if ((reg & DWC3_GSNPSID_MASK) == 0x55330000) {
		/* Detected DWC_usb3 IP */
		dwc->revision = reg;
	} else if ((reg & DWC3_GSNPSID_MASK) == 0x33310000) {
		/* Detected DWC_usb31 IP */
		dwc->revision = dwc3_readl(dwc->regs, DWC3_VER_NUMBER);
		dwc->revision |= DWC3_REVISION_IS_DWC31;
	} else {
		dev_err(dwc->dev, "this is not a DesignWare USB3 DRD Core\n");
		ret = -ENODEV;
		goto err0;
	}

	/*
	 * Write Linux Version Code to our GUID register so it's easy to figure
	 * out which kernel version a bug was found.
	 */
	dwc3_writel(dwc->regs, DWC3_GUID, LINUX_VERSION_CODE);

	/* Handle USB2.0-only core configuration */
	if (DWC3_GHWPARAMS3_SSPHY_IFC(dwc->hwparams.hwparams3) ==
			DWC3_GHWPARAMS3_SSPHY_IFC_DIS) {
		if (dwc->max_hw_supp_speed == USB_SPEED_SUPER) {
			dwc->max_hw_supp_speed = USB_SPEED_HIGH;
			dwc->maximum_speed = dwc->max_hw_supp_speed;
		}
	}

	/*
	 * Workaround for STAR 9000961433 which affects only version
	 * 3.00a of the DWC_usb3 core. This prevents the controller
	 * interrupt from being masked while handling events. IMOD
	 * allows us to work around this issue. Enable it for the
	 * affected version.
	 */
	 if (!dwc->imod_interval && (dwc->revision == DWC3_REVISION_300A))
		dwc->imod_interval = 1;

	/* issue device SoftReset too */
	ret = dwc3_core_reset(dwc);
	if (ret)
		goto err0;

	/* issue device SoftReset too */
	ret = dwc3_soft_reset(dwc);
	if (ret)
		goto err0;

	ret = dwc3_phy_setup(dwc);
	if (ret)
		goto err0;

	reg = dwc3_readl(dwc->regs, DWC3_GCTL);
	reg &= ~DWC3_GCTL_SCALEDOWN_MASK;

	switch (DWC3_GHWPARAMS1_EN_PWROPT(dwc->hwparams.hwparams1)) {
	case DWC3_GHWPARAMS1_EN_PWROPT_CLK:
		/**
		 * WORKAROUND: DWC3 revisions between 2.10a and 2.50a have an
		 * issue which would cause xHCI compliance tests to fail.
		 *
		 * Because of that we cannot enable clock gating on such
		 * configurations.
		 *
		 * Refers to:
		 *
		 * STAR#9000588375: Clock Gating, SOF Issues when ref_clk-Based
		 * SOF/ITP Mode Used
		 */
		if ((dwc->dr_mode == USB_DR_MODE_HOST ||
				dwc->dr_mode == USB_DR_MODE_OTG) &&
				(dwc->revision >= DWC3_REVISION_210A &&
				dwc->revision <= DWC3_REVISION_250A))
			reg |= DWC3_GCTL_DSBLCLKGTNG | DWC3_GCTL_SOFITPSYNC;
		else
			reg &= ~DWC3_GCTL_DSBLCLKGTNG;
		break;
	case DWC3_GHWPARAMS1_EN_PWROPT_HIB:
		/* enable hibernation here */
		dwc->nr_scratch = DWC3_GHWPARAMS4_HIBER_SCRATCHBUFS(hwparams4);

		/*
		 * REVISIT Enabling this bit so that host-mode hibernation
		 * will work. Device-mode hibernation is not yet implemented.
		 */
		reg |= DWC3_GCTL_GBLHIBERNATIONEN;
		break;
	default:
		dwc3_trace(trace_dwc3_core, "No power optimization available\n");
	}

	/* check if current dwc3 is on simulation board */
	if (dwc->hwparams.hwparams6 & DWC3_GHWPARAMS6_EN_FPGA) {
		dwc3_trace(trace_dwc3_core,
				"running on FPGA platform\n");
		dwc->is_fpga = true;
	}

	WARN_ONCE(dwc->disable_scramble_quirk && !dwc->is_fpga,
			"disable_scramble cannot be used on non-FPGA builds\n");

	if (dwc->disable_scramble_quirk && dwc->is_fpga)
		reg |= DWC3_GCTL_DISSCRAMBLE;
	else
		reg &= ~DWC3_GCTL_DISSCRAMBLE;

	if (dwc->u2exit_lfps_quirk)
		reg |= DWC3_GCTL_U2EXIT_LFPS;

	/*
	 * WORKAROUND: DWC3 revisions <1.90a have a bug
	 * where the device can fail to connect at SuperSpeed
	 * and falls back to high-speed mode which causes
	 * the device to enter a Connect/Disconnect loop
	 */
	if (dwc->revision < DWC3_REVISION_190A)
		reg |= DWC3_GCTL_U2RSTECN;

	ret = dwc3_get_dr_mode(dwc);
	if (ret)
		goto err0;

	dwc3_core_num_eps(dwc);

	/*
	 * Disable clock gating to work around a known HW bug that causes the
	 * internal RAM clock to get stuck when entering low power modes.
	 */
	if (dwc->disable_clk_gating) {
		dev_dbg(dwc->dev, "Disabling controller clock gating.\n");
		reg |= DWC3_GCTL_DSBLCLKGTNG;
	}

	dwc3_writel(dwc->regs, DWC3_GCTL, reg);

	ret = dwc3_alloc_scratch_buffers(dwc);
	if (ret)
		goto err1;

	ret = dwc3_setup_scratch_buffers(dwc);
	if (ret)
		goto err2;

	/* Adjust Frame Length */
	dwc3_frame_length_adjustment(dwc);

	usb_phy_set_suspend(dwc->usb2_phy, 0);
	if (dwc->maximum_speed >= USB_SPEED_SUPER)
		usb_phy_set_suspend(dwc->usb3_phy, 0);
	ret = phy_power_on(dwc->usb2_generic_phy);
	if (ret < 0)
		goto err2;

	switch (dwc->dr_mode) {
	case USB_DR_MODE_PERIPHERAL:
		dwc3_set_mode(dwc, DWC3_GCTL_PRTCAP_DEVICE);
		break;
	case USB_DR_MODE_HOST:
		dwc3_set_mode(dwc, DWC3_GCTL_PRTCAP_HOST);
		break;
	case USB_DR_MODE_OTG:
		dwc3_set_mode(dwc, DWC3_GCTL_PRTCAP_OTG);
		break;
	default:
		dev_warn(dwc->dev, "Unsupported mode %d\n", dwc->dr_mode);
		break;
	}

	/*
	 * ENDXFER polling is available on version 3.10a and later of
	 * the DWC_usb3 controller. It is NOT available in the
	 * DWC_usb31 controller.
	 */
	if (!dwc3_is_usb31(dwc) && dwc->revision >= DWC3_REVISION_310A) {
		reg = dwc3_readl(dwc->regs, DWC3_GUCTL2);
		reg |= DWC3_GUCTL2_RST_ACTBITLATER;
		dwc3_writel(dwc->regs, DWC3_GUCTL2, reg);
	}

	/*
	 * Workaround for STAR 9001198391 which affects dwc3 core
	 * version 3.20a only. Default HP timer value is incorrectly
	 * set to 3us. Reprogram HP timer value to support USB 3.1
	 * HP timer ECN.
	 */
	if (!dwc3_is_usb31(dwc) &&  dwc->revision == DWC3_REVISION_320A) {
		reg = dwc3_readl(dwc->regs, DWC3_GUCTL2);
		reg &= ~DWC3_GUCTL2_HP_TIMER_MASK;
		reg |= DWC3_GUCTL2_HP_TIMER(11);
		dwc3_writel(dwc->regs, DWC3_GUCTL2, reg);
	}

	/*
	 * Workaround for STAR 9001285599 which affects dwc3 core version 3.20a
	 * only. If the PM TIMER ECN is enabled thru GUCTL2[19], then link
	 * compliance test (TD7.21) may fail. If the ECN is not enabled
	 * GUCTL2[19] = 0), the controller will use the old timer value (5us),
	 * which is still fine for Link Compliance test. Hence Do not enable
	 * PM TIMER ECN in V3.20a by setting GUCTL2[19] by default,
	 * instead use GUCTL2[19] = 0.
	 */
	if (dwc->revision == DWC3_REVISION_320A) {
		reg = dwc3_readl(dwc->regs, DWC3_GUCTL2);
		reg &= ~DWC3_GUCTL2_LC_TIMER;
		dwc3_writel(dwc->regs, DWC3_GUCTL2, reg);
	}

	/*
	 * Enable hardware control of sending remote wakeup in HS when
	 * the device is in the L1 state.
	 */
	if (dwc->revision >= DWC3_REVISION_290A) {
		reg = dwc3_readl(dwc->regs, DWC3_GUCTL1);
		reg |= DWC3_GUCTL1_DEV_L1_EXIT_BY_HW;
		dwc3_writel(dwc->regs, DWC3_GUCTL1, reg);
	}

	/*
	 * Enable evicting endpoint cache after flow control for bulk
	 * endpoints for dwc3 core version 3.00a and 3.20a
	 */
	if (dwc->revision == DWC3_REVISION_300A ||
			dwc->revision == DWC3_REVISION_320A) {
		reg = dwc3_readl(dwc->regs, DWC3_GUCTL2);
		reg |= DWC3_GUCTL2_ENABLE_EP_CACHE_EVICT;
		dwc3_writel(dwc->regs, DWC3_GUCTL2, reg);
	}

	return 0;

err2:
	dwc3_free_scratch_buffers(dwc);
err1:
	usb_phy_shutdown(dwc->usb2_phy);
	usb_phy_shutdown(dwc->usb3_phy);
	phy_exit(dwc->usb2_generic_phy);
	phy_exit(dwc->usb3_generic_phy);

err0:
	return ret;
}

static int dwc3_core_get_phy(struct dwc3 *dwc)
{
	struct device		*dev = dwc->dev;
	struct device_node	*node = dev->of_node;
	int ret;

	if (node) {
		dwc->usb2_phy = devm_usb_get_phy_by_phandle(dev, "usb-phy", 0);
		dwc->usb3_phy = devm_usb_get_phy_by_phandle(dev, "usb-phy", 1);
	} else {
		dwc->usb2_phy = devm_usb_get_phy(dev, USB_PHY_TYPE_USB2);
		dwc->usb3_phy = devm_usb_get_phy(dev, USB_PHY_TYPE_USB3);
	}

	if (IS_ERR(dwc->usb2_phy)) {
		ret = PTR_ERR(dwc->usb2_phy);
		if (ret == -ENXIO || ret == -ENODEV) {
			dwc->usb2_phy = NULL;
		} else if (ret == -EPROBE_DEFER) {
			return ret;
		} else {
			dev_err(dev, "no usb2 phy configured\n");
			return ret;
		}
	}

	if (IS_ERR(dwc->usb3_phy)) {
		ret = PTR_ERR(dwc->usb3_phy);
		if (ret == -ENXIO || ret == -ENODEV) {
			dwc->usb3_phy = NULL;
		} else if (ret == -EPROBE_DEFER) {
			return ret;
		} else {
			dev_err(dev, "no usb3 phy configured\n");
			return ret;
		}
	}

	dwc->usb2_generic_phy = devm_phy_get(dev, "usb2-phy");
	if (IS_ERR(dwc->usb2_generic_phy)) {
		ret = PTR_ERR(dwc->usb2_generic_phy);
		if (ret == -ENOSYS || ret == -ENODEV) {
			dwc->usb2_generic_phy = NULL;
		} else if (ret == -EPROBE_DEFER) {
			return ret;
		} else {
			dev_err(dev, "no usb2 phy configured\n");
			return ret;
		}
	}

	dwc->usb3_generic_phy = devm_phy_get(dev, "usb3-phy");
	if (IS_ERR(dwc->usb3_generic_phy)) {
		ret = PTR_ERR(dwc->usb3_generic_phy);
		if (ret == -ENOSYS || ret == -ENODEV) {
			dwc->usb3_generic_phy = NULL;
		} else if (ret == -EPROBE_DEFER) {
			return ret;
		} else {
			dev_err(dev, "no usb3 phy configured\n");
			return ret;
		}
	}

	return 0;
}

static int dwc3_core_init_mode(struct dwc3 *dwc)
{
	struct device *dev = dwc->dev;
	int ret;

	if (dwc->dr_mode == USB_DR_MODE_OTG ||
			dwc->dr_mode == USB_DR_MODE_PERIPHERAL) {
		ret = dwc3_gadget_init(dwc);
		if (ret) {
			if (ret != -EPROBE_DEFER)
				dev_err(dev, "failed to initialize gadget\n");
			return ret;
		}
	}

	return 0;
}

static void dwc3_core_exit_mode(struct dwc3 *dwc)
{
	if (dwc->dr_mode == USB_DR_MODE_PERIPHERAL ||
			dwc->dr_mode == USB_DR_MODE_OTG)
		dwc3_gadget_exit(dwc);
}

/* XHCI reset, resets other CORE registers as well, re-init those */
void dwc3_post_host_reset_core_init(struct dwc3 *dwc)
{
	dwc3_core_init(dwc);
	dwc3_gadget_restart(dwc);
}

static void (*notify_event)(struct dwc3 *, unsigned int, unsigned int);
void dwc3_set_notifier(void (*notify)(struct dwc3 *, unsigned int,
							unsigned int))
{
	notify_event = notify;
}
EXPORT_SYMBOL(dwc3_set_notifier);

int dwc3_notify_event(struct dwc3 *dwc, unsigned int event, unsigned int value)
{
	int ret = 0;

	if (dwc->notify_event)
		dwc->notify_event(dwc, event, value);
	else
		ret = -ENODEV;

	return ret;
}
EXPORT_SYMBOL(dwc3_notify_event);

int dwc3_core_pre_init(struct dwc3 *dwc)
{
	int ret = 0;

	dwc3_cache_hwparams(dwc);
	if (!dwc->ev_buf) {
		ret = dwc3_alloc_event_buffers(dwc, DWC3_EVENT_BUFFERS_SIZE);
		if (ret) {
			dev_err(dwc->dev, "failed to allocate event buffers\n");
			ret = -ENOMEM;
		}
	}

	return ret;
}

#define DWC3_ALIGN_MASK		(16 - 1)

/* check whether the core supports IMOD */
bool dwc3_has_imod(struct dwc3 *dwc)
{
	return ((dwc3_is_usb3(dwc) &&
		dwc->revision >= DWC3_REVISION_300A) ||
		(dwc3_is_usb31(dwc) &&
		dwc->revision >= DWC3_USB31_REVISION_120A));
}

static int dwc3_probe(struct platform_device *pdev)
{
	struct device		*dev = &pdev->dev;
	struct resource		*res;
	struct dwc3		*dwc;
	u8			lpm_nyet_threshold;
	u8			tx_de_emphasis;
	u8			hird_threshold;
	int			irq;

	int			ret;

	void __iomem		*regs;
	void			*mem;

	if (count >= DWC_CTRL_COUNT) {
		dev_err(dev, "Err dwc instance %d >= %d available\n",
				count, DWC_CTRL_COUNT);
		ret = -EINVAL;
		return ret;
	}

	mem = devm_kzalloc(dev, sizeof(*dwc) + DWC3_ALIGN_MASK, GFP_KERNEL);
	if (!mem)
		return -ENOMEM;

	dwc = PTR_ALIGN(mem, DWC3_ALIGN_MASK + 1);
	dwc->mem = mem;
	dwc->dev = dev;

	dwc->notify_event = notify_event;
	res = platform_get_resource(pdev, IORESOURCE_IRQ, 0);
	if (!res) {
		dev_err(dev, "missing IRQ\n");
		return -ENODEV;
	}
	dwc->xhci_resources[1].start = res->start;
	dwc->xhci_resources[1].end = res->end;
	dwc->xhci_resources[1].flags = res->flags;
	dwc->xhci_resources[1].name = res->name;

	irq = platform_get_irq(to_platform_device(dwc->dev), 0);

	/* will be enabled in dwc3_msm_resume() */
	irq_set_status_flags(irq, IRQ_NOAUTOEN);
	ret = devm_request_irq(dev, irq, dwc3_interrupt, IRQF_SHARED, "dwc3",
			dwc);
	if (ret) {
		dev_err(dwc->dev, "failed to request irq #%d --> %d\n",
				irq, ret);
		return -ENODEV;
	}

	dwc->irq = irq;
	res = platform_get_resource(pdev, IORESOURCE_MEM, 0);
	if (!res) {
		dev_err(dev, "missing memory resource\n");
		return -ENODEV;
	}

	dwc->reg_phys = res->start;
	dwc->xhci_resources[0].start = res->start;
	dwc->xhci_resources[0].end = dwc->xhci_resources[0].start +
					DWC3_XHCI_REGS_END;
	dwc->xhci_resources[0].flags = res->flags;
	dwc->xhci_resources[0].name = res->name;

	res->start += DWC3_GLOBALS_REGS_START;

	/*
	 * Request memory region but exclude xHCI regs,
	 * since it will be requested by the xhci-plat driver.
	 */
	regs = devm_ioremap_resource(dev, res);
	if (IS_ERR(regs)) {
		ret = PTR_ERR(regs);
		goto err0;
	}

	dwc->regs	= regs;
	dwc->regs_size	= resource_size(res);

	/* default to highest possible threshold */
	lpm_nyet_threshold = 0xf;

	/* default to -3.5dB de-emphasis */
	tx_de_emphasis = 1;

	/*
	 * default to assert utmi_sleep_n and use maximum allowed HIRD
	 * threshold value of 0b1100
	 */
	hird_threshold = 12;

	dwc->maximum_speed = usb_get_maximum_speed(dev);
	dwc->max_hw_supp_speed = dwc->maximum_speed;
	dwc->dr_mode = usb_get_dr_mode(dev);

	if (dwc->dr_mode == USB_DR_MODE_UNKNOWN) {
		dwc->dr_mode = USB_DR_MODE_OTG;
		dwc->is_drd = 1;
	}

	dwc->hsphy_mode = of_usb_get_phy_mode(dev->of_node);

	dwc->sysdev_is_parent = device_property_read_bool(dev,
				"linux,sysdev_is_parent");
	if (dwc->sysdev_is_parent)
		dwc->sysdev = dwc->dev->parent;
	else
		dwc->sysdev = dwc->dev;

	dwc->has_lpm_erratum = device_property_read_bool(dev,
				"snps,has-lpm-erratum");
	device_property_read_u8(dev, "snps,lpm-nyet-threshold",
				&lpm_nyet_threshold);
	dwc->is_utmi_l1_suspend = device_property_read_bool(dev,
				"snps,is-utmi-l1-suspend");
	device_property_read_u8(dev, "snps,hird-threshold",
				&hird_threshold);

	device_property_read_u32(dev, "snps,xhci-imod-value",
			&dwc->xhci_imod_value);

	dwc->core_id = -1;
	device_property_read_u32(dev, "usb-core-id", &dwc->core_id);

	dwc->usb3_lpm_capable = device_property_read_bool(dev,
				"snps,usb3_lpm_capable");

	dwc->needs_fifo_resize = device_property_read_bool(dev,
				"tx-fifo-resize");

	dwc->disable_scramble_quirk = device_property_read_bool(dev,
				"snps,disable_scramble_quirk");
	dwc->u2exit_lfps_quirk = device_property_read_bool(dev,
				"snps,u2exit_lfps_quirk");
	dwc->u2ss_inp3_quirk = device_property_read_bool(dev,
				"snps,u2ss_inp3_quirk");
	dwc->req_p1p2p3_quirk = device_property_read_bool(dev,
				"snps,req_p1p2p3_quirk");
	dwc->del_p1p2p3_quirk = device_property_read_bool(dev,
				"snps,del_p1p2p3_quirk");
	dwc->del_phy_power_chg_quirk = device_property_read_bool(dev,
				"snps,del_phy_power_chg_quirk");
	dwc->lfps_filter_quirk = device_property_read_bool(dev,
				"snps,lfps_filter_quirk");
	dwc->rx_detect_poll_quirk = device_property_read_bool(dev,
				"snps,rx_detect_poll_quirk");
	dwc->dis_u3_susphy_quirk = device_property_read_bool(dev,
				"snps,dis_u3_susphy_quirk");
	dwc->dis_u2_susphy_quirk = device_property_read_bool(dev,
				"snps,dis_u2_susphy_quirk");
	dwc->dis_enblslpm_quirk = device_property_read_bool(dev,
				"snps,dis_enblslpm_quirk");
	dwc->dis_rxdet_inp3_quirk = device_property_read_bool(dev,
				"snps,dis_rxdet_inp3_quirk");
	dwc->dis_u2_freeclk_exists_quirk = device_property_read_bool(dev,
				"snps,dis-u2-freeclk-exists-quirk");
	dwc->dis_del_phy_power_chg_quirk = device_property_read_bool(dev,
				"snps,dis-del-phy-power-chg-quirk");

	dwc->tx_de_emphasis_quirk = device_property_read_bool(dev,
				"snps,tx_de_emphasis_quirk");
	device_property_read_u8(dev, "snps,tx_de_emphasis",
				&tx_de_emphasis);
	device_property_read_string(dev, "snps,hsphy_interface",
				    &dwc->hsphy_interface);
	device_property_read_u32(dev, "snps,quirk-frame-length-adjustment",
				 &dwc->fladj);
	dwc->disable_clk_gating = device_property_read_bool(dev,
				"snps,disable-clk-gating");
	dwc->enable_bus_suspend = device_property_read_bool(dev,
					"snps,bus-suspend-enable");
	dwc->usb3_u1u2_disable = device_property_read_bool(dev,
					"snps,usb3-u1u2-disable");
	dwc->usb2_l1_disable = device_property_read_bool(dev,
					"snps,usb2-l1-disable");
<<<<<<< HEAD
/*yangfb@bsp,20180228,enable usb3.1*/
	dwc->enable_super_speed = device_property_read_bool(dev,
					"op,enable_super_speed");
=======
	dwc->normal_eps_in_gsi_mode = device_property_read_bool(dev,
					"normal-eps-in-gsi-mode");
>>>>>>> 0c755962
	if (dwc->enable_bus_suspend) {
		pm_runtime_set_autosuspend_delay(dev, 500);
		pm_runtime_use_autosuspend(dev);
	}

/* david.liu@bsp, 20171113 USB patches porting */
	if (!dwc->enable_super_speed) {
		pr_info("Force USB running as High speed");
		dwc->max_hw_supp_speed = USB_SPEED_HIGH;
		dwc->maximum_speed = USB_SPEED_HIGH;
	}
	dwc->lpm_nyet_threshold = lpm_nyet_threshold;
	dwc->tx_de_emphasis = tx_de_emphasis;

	dwc->hird_threshold = hird_threshold
		| (dwc->is_utmi_l1_suspend << 4);

	init_waitqueue_head(&dwc->wait_linkstate);
	platform_set_drvdata(pdev, dwc);

	ret = dwc3_core_get_phy(dwc);
	if (ret)
		goto err0;

	spin_lock_init(&dwc->lock);

	dwc->dwc_wq = alloc_ordered_workqueue("dwc_wq", WQ_HIGHPRI);
	if (!dwc->dwc_wq) {
		pr_err("%s: Unable to create workqueue dwc_wq\n", __func__);
		goto err0;
	}

	INIT_WORK(&dwc->bh_work, dwc3_bh_work);

	pm_runtime_no_callbacks(dev);
	pm_runtime_set_active(dev);
	pm_runtime_enable(dev);
	pm_runtime_forbid(dev);

	/* Check the maximum_speed parameter */
	switch (dwc->maximum_speed) {
	case USB_SPEED_LOW:
	case USB_SPEED_FULL:
	case USB_SPEED_HIGH:
	case USB_SPEED_SUPER:
	case USB_SPEED_SUPER_PLUS:
		break;
	default:
		dev_err(dev, "invalid maximum_speed parameter %d\n",
			dwc->maximum_speed);
		/* fall through */
	case USB_SPEED_UNKNOWN:
		/* default to superspeed */
		dwc->maximum_speed = USB_SPEED_SUPER;

		/*
		 * default to superspeed plus if we are capable.
		 */
		if (dwc3_is_usb31(dwc) &&
		    (DWC3_GHWPARAMS3_SSPHY_IFC(dwc->hwparams.hwparams3) ==
		     DWC3_GHWPARAMS3_SSPHY_IFC_GEN2))
			dwc->maximum_speed = USB_SPEED_SUPER_PLUS;

		dwc->max_hw_supp_speed = dwc->maximum_speed;
		break;
	}

	/* Adjust Frame Length */
	dwc3_frame_length_adjustment(dwc);

	/* Hardcode number of eps */
	dwc->num_in_eps = 16;
	dwc->num_out_eps = 16;

	ret = dwc3_core_init_mode(dwc);
	if (ret)
		goto err1;

	ret = dwc3_debugfs_init(dwc);
	if (ret) {
		dev_err(dev, "failed to initialize debugfs\n");
		goto err_core_init;
	}

	dwc->dwc_ipc_log_ctxt = ipc_log_context_create(NUM_LOG_PAGES,
					dev_name(dwc->dev), 0);
	if (!dwc->dwc_ipc_log_ctxt)
		dev_err(dwc->dev, "Error getting ipc_log_ctxt\n");

	dwc3_instance[count] = dwc;
	dwc->index = count;
	count++;

	pm_runtime_allow(dev);
	return 0;

err_core_init:
	dwc3_core_exit_mode(dwc);

err1:
	destroy_workqueue(dwc->dwc_wq);
err0:
	/*
	 * restore res->start back to its original value so that, in case the
	 * probe is deferred, we don't end up getting error in request the
	 * memory region the next time probe is called.
	 */
	res->start -= DWC3_GLOBALS_REGS_START;

	return ret;
}

static int dwc3_remove(struct platform_device *pdev)
{
	struct dwc3	*dwc = platform_get_drvdata(pdev);
	struct resource *res = platform_get_resource(pdev, IORESOURCE_MEM, 0);

	pm_runtime_get_sync(&pdev->dev);
	/*
	 * restore res->start back to its original value so that, in case the
	 * probe is deferred, we don't end up getting error in request the
	 * memory region the next time probe is called.
	 */
	res->start -= DWC3_GLOBALS_REGS_START;

	dwc3_debugfs_exit(dwc);
	dwc3_core_exit_mode(dwc);

	dwc3_core_exit(dwc);
	dwc3_ulpi_exit(dwc);

	destroy_workqueue(dwc->dwc_wq);

	pm_runtime_put_sync(&pdev->dev);
	pm_runtime_allow(&pdev->dev);
	pm_runtime_disable(&pdev->dev);

	dwc3_free_event_buffers(dwc);
	dwc3_free_scratch_buffers(dwc);

	ipc_log_context_destroy(dwc->dwc_ipc_log_ctxt);
	dwc->dwc_ipc_log_ctxt = NULL;
	count--;
	dwc3_instance[dwc->index] = NULL;

	return 0;
}

#ifdef CONFIG_PM
static int dwc3_suspend_common(struct dwc3 *dwc)
{
	unsigned long	flags;

	switch (dwc->dr_mode) {
	case USB_DR_MODE_PERIPHERAL:
	case USB_DR_MODE_OTG:
		spin_lock_irqsave(&dwc->lock, flags);
		dwc3_gadget_suspend(dwc);
		spin_unlock_irqrestore(&dwc->lock, flags);
		break;
	case USB_DR_MODE_HOST:
	default:
		/* do nothing */
		break;
	}

	dwc3_core_exit(dwc);

	return 0;
}

static int dwc3_resume_common(struct dwc3 *dwc)
{
	unsigned long	flags;
	int		ret;

	ret = dwc3_core_init(dwc);
	if (ret)
		return ret;

	switch (dwc->dr_mode) {
	case USB_DR_MODE_PERIPHERAL:
	case USB_DR_MODE_OTG:
		spin_lock_irqsave(&dwc->lock, flags);
		dwc3_gadget_resume(dwc);
		spin_unlock_irqrestore(&dwc->lock, flags);
		/* FALLTHROUGH */
	case USB_DR_MODE_HOST:
	default:
		/* do nothing */
		break;
	}

	return 0;
}

static int dwc3_runtime_checks(struct dwc3 *dwc)
{
	switch (dwc->dr_mode) {
	case USB_DR_MODE_PERIPHERAL:
	case USB_DR_MODE_OTG:
		if (dwc->connected)
			return -EBUSY;
		break;
	case USB_DR_MODE_HOST:
	default:
		/* do nothing */
		break;
	}

	return 0;
}

static int dwc3_runtime_suspend(struct device *dev)
{
	struct dwc3     *dwc = dev_get_drvdata(dev);
	int		ret;

	/* Check if platform glue driver handling PM, if not then handle here */
	if (!dwc3_notify_event(dwc, DWC3_CORE_PM_RESUME_EVENT, 0))
		return 0;

	ret = dwc3_suspend_common(dwc);
	if (ret)
		return ret;

	device_init_wakeup(dev, true);

	return 0;
}

static int dwc3_runtime_resume(struct device *dev)
{
	struct dwc3     *dwc = dev_get_drvdata(dev);
	int		ret;

	/* Check if platform glue driver handling PM, if not then handle here */
	if (!dwc3_notify_event(dwc, DWC3_CORE_PM_RESUME_EVENT, 0))
		return 0;

	device_init_wakeup(dev, false);

	ret = dwc3_resume_common(dwc);
	if (ret)
		return ret;

	switch (dwc->dr_mode) {
	case USB_DR_MODE_PERIPHERAL:
	case USB_DR_MODE_OTG:
		dwc3_gadget_process_pending_events(dwc);
		break;
	case USB_DR_MODE_HOST:
	default:
		/* do nothing */
		break;
	}

	pm_runtime_mark_last_busy(dev);
	pm_runtime_put(dev);

	return 0;
}

static int dwc3_runtime_idle(struct device *dev)
{
	struct dwc3     *dwc = dev_get_drvdata(dev);

	switch (dwc->dr_mode) {
	case USB_DR_MODE_PERIPHERAL:
	case USB_DR_MODE_OTG:
		if (dwc3_runtime_checks(dwc))
			return -EBUSY;
		break;
	case USB_DR_MODE_HOST:
	default:
		/* do nothing */
		break;
	}

	pm_runtime_mark_last_busy(dev);
	pm_runtime_autosuspend(dev);

	return 0;
}
#endif /* CONFIG_PM */

#ifdef CONFIG_PM_SLEEP
static int dwc3_suspend(struct device *dev)
{
	struct dwc3	*dwc = dev_get_drvdata(dev);
	int		ret;

	/* Check if platform glue driver handling PM, if not then handle here */
	if (!dwc3_notify_event(dwc, DWC3_CORE_PM_SUSPEND_EVENT, 0))
		return 0;

	ret = dwc3_suspend_common(dwc);
	if (ret)
		return ret;

	pinctrl_pm_select_sleep_state(dev);

	return 0;
}

static int dwc3_pm_restore(struct device *dev)
{
	/*
	 * Set the core as runtime active to prevent the runtime
	 * PM ops being called before the PM restore is completed.
	 */
	pm_runtime_disable(dev);
	pm_runtime_set_active(dev);
	pm_runtime_enable(dev);

	return 0;
}

static int dwc3_resume(struct device *dev)
{
	struct dwc3	*dwc = dev_get_drvdata(dev);
	int		ret;

	/* Check if platform glue driver handling PM, if not then handle here */
	if (!dwc3_notify_event(dwc, DWC3_CORE_PM_RESUME_EVENT, 0))
		return 0;

	pinctrl_pm_select_default_state(dev);

	ret = dwc3_resume_common(dwc);
	if (ret)
		return ret;

	pm_runtime_disable(dev);
	pm_runtime_set_active(dev);
	pm_runtime_enable(dev);

	return 0;
}
#endif /* CONFIG_PM_SLEEP */

static const struct dev_pm_ops dwc3_dev_pm_ops = {
	.suspend	= dwc3_suspend,
	.resume		= dwc3_resume,
	.freeze		= dwc3_suspend,
	.thaw		= dwc3_pm_restore,
	.poweroff	= dwc3_suspend,
	.restore	= dwc3_pm_restore,
	SET_RUNTIME_PM_OPS(dwc3_runtime_suspend, dwc3_runtime_resume,
			dwc3_runtime_idle)
};

#ifdef CONFIG_OF
static const struct of_device_id of_dwc3_match[] = {
	{
		.compatible = "snps,dwc3"
	},
	{
		.compatible = "synopsys,dwc3"
	},
	{ },
};
MODULE_DEVICE_TABLE(of, of_dwc3_match);
#endif

#ifdef CONFIG_ACPI

#define ACPI_ID_INTEL_BSW	"808622B7"

static const struct acpi_device_id dwc3_acpi_match[] = {
	{ ACPI_ID_INTEL_BSW, 0 },
	{ },
};
MODULE_DEVICE_TABLE(acpi, dwc3_acpi_match);
#endif

static struct platform_driver dwc3_driver = {
	.probe		= dwc3_probe,
	.remove		= dwc3_remove,
	.driver		= {
		.name	= "dwc3",
		.of_match_table	= of_match_ptr(of_dwc3_match),
		.acpi_match_table = ACPI_PTR(dwc3_acpi_match),
		.pm	= &dwc3_dev_pm_ops,
	},
};

module_platform_driver(dwc3_driver);

MODULE_ALIAS("platform:dwc3");
MODULE_AUTHOR("Felipe Balbi <balbi@ti.com>");
MODULE_LICENSE("GPL v2");
MODULE_DESCRIPTION("DesignWare USB3 DRD Controller Driver");<|MERGE_RESOLUTION|>--- conflicted
+++ resolved
@@ -1284,14 +1284,11 @@
 					"snps,usb3-u1u2-disable");
 	dwc->usb2_l1_disable = device_property_read_bool(dev,
 					"snps,usb2-l1-disable");
-<<<<<<< HEAD
 /*yangfb@bsp,20180228,enable usb3.1*/
 	dwc->enable_super_speed = device_property_read_bool(dev,
 					"op,enable_super_speed");
-=======
 	dwc->normal_eps_in_gsi_mode = device_property_read_bool(dev,
 					"normal-eps-in-gsi-mode");
->>>>>>> 0c755962
 	if (dwc->enable_bus_suspend) {
 		pm_runtime_set_autosuspend_delay(dev, 500);
 		pm_runtime_use_autosuspend(dev);
