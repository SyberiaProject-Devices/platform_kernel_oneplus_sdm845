--- conflicted
+++ resolved
@@ -3484,12 +3484,9 @@
 		 * sequence.
 		 */
 		status = hub_port_status(hub, port1, &portstatus, &portchange);
-<<<<<<< HEAD
 
 		/* TRSMRCY = 10 msec */
 		usleep_range(10000, 10500);
-=======
->>>>>>> e7f15a9e
 	}
 
  SuspendCleared:
