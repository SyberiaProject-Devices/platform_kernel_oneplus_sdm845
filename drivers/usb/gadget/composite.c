--- conflicted
+++ resolved
@@ -20,27 +20,9 @@
 
 #include <linux/usb/composite.h>
 #include <linux/usb/otg.h>
-#include <linux/usb/msm_hsusb.h>
 #include <asm/unaligned.h>
 
 #include "u_os_desc.h"
-#define SSUSB_GADGET_VBUS_DRAW 900 /* in mA */
-#define SSUSB_GADGET_VBUS_DRAW_UNITS 8
-#define HSUSB_GADGET_VBUS_DRAW_UNITS 2
-
-/*
- * Based on enumerated USB speed, draw power with set_config and resume
- * HSUSB: 500mA, SSUSB: 900mA
- */
-#define USB_VBUS_DRAW(speed)\
-	(speed == USB_SPEED_SUPER ?\
-	 SSUSB_GADGET_VBUS_DRAW : CONFIG_USB_GADGET_VBUS_DRAW)
-
-/* disable LPM by default */
-static bool disable_l1_for_hs;
-module_param(disable_l1_for_hs, bool, 0644);
-MODULE_PARM_DESC(disable_l1_for_hs,
-	"Disable support for L1 LPM for HS devices");
 
 /**
  * struct usb_os_string - represents OS String to be reported by a gadget
@@ -279,7 +261,7 @@
 {
 	int	value = -EINVAL;
 
-	DBG(config->cdev, "adding '%s'/%pK to config '%s'/%pK\n",
+	DBG(config->cdev, "adding '%s'/%p to config '%s'/%p\n",
 			function->name, function,
 			config->label, config);
 
@@ -287,7 +269,6 @@
 		goto done;
 
 	function->config = config;
-	function->intf_id = -EINVAL;
 	list_add_tail(&function->list, &config->functions);
 
 	if (function->bind_deactivated) {
@@ -322,7 +303,7 @@
 
 done:
 	if (value)
-		DBG(config->cdev, "adding '%s'/%pK --> %d\n",
+		DBG(config->cdev, "adding '%s'/%p --> %d\n",
 				function->name, function, value);
 	return value;
 }
@@ -367,11 +348,8 @@
 
 	spin_lock_irqsave(&cdev->lock, flags);
 
-	if (cdev->deactivations == 0) {
-		spin_unlock_irqrestore(&cdev->lock, flags);
+	if (cdev->deactivations == 0)
 		status = usb_gadget_deactivate(cdev->gadget);
-		spin_lock_irqsave(&cdev->lock, flags);
-	}
 	if (status == 0)
 		cdev->deactivations++;
 
@@ -402,11 +380,8 @@
 		status = -EINVAL;
 	else {
 		cdev->deactivations--;
-		if (cdev->deactivations == 0) {
-			spin_unlock_irqrestore(&cdev->lock, flags);
+		if (cdev->deactivations == 0)
 			status = usb_gadget_activate(cdev->gadget);
-			spin_lock_irqsave(&cdev->lock, flags);
-		}
 	}
 
 	spin_unlock_irqrestore(&cdev->lock, flags);
@@ -444,8 +419,6 @@
 
 	if (id < MAX_CONFIG_INTERFACES) {
 		config->interface[id] = function;
-		if (function->intf_id < 0)
-			function->intf_id = id;
 		config->next_interface_id = id + 1;
 		return id;
 	}
@@ -453,130 +426,22 @@
 }
 EXPORT_SYMBOL_GPL(usb_interface_id);
 
-static int usb_func_wakeup_int(struct usb_function *func)
-{
-	int ret;
-	struct usb_gadget *gadget;
-
-	pr_debug("%s - %s function wakeup\n",
-		__func__, func->name ? func->name : "");
-
-	if (!func || !func->config || !func->config->cdev ||
-		!func->config->cdev->gadget)
-		return -EINVAL;
-
-	gadget = func->config->cdev->gadget;
-	if ((gadget->speed != USB_SPEED_SUPER) || !func->func_wakeup_allowed) {
-		DBG(func->config->cdev,
-			"Function Wakeup is not possible. speed=%u, func_wakeup_allowed=%u\n",
-			gadget->speed,
-			func->func_wakeup_allowed);
-
-		return -ENOTSUPP;
-	}
-
-	ret = usb_gadget_func_wakeup(gadget, func->intf_id);
-
-	return ret;
-}
-
-int usb_func_wakeup(struct usb_function *func)
-{
-	int ret;
-	unsigned long flags;
-
-	pr_debug("%s function wakeup\n",
-		func->name ? func->name : "");
-
-	spin_lock_irqsave(&func->config->cdev->lock, flags);
-	ret = usb_func_wakeup_int(func);
-	if (ret == -EACCES) {
-		DBG(func->config->cdev,
-			"Function wakeup for %s could not complete due to suspend state. Delayed until after bus resume.\n",
-			func->name ? func->name : "");
-		ret = 0;
-		func->func_wakeup_pending = 1;
-	} else if (ret == -EAGAIN) {
-		DBG(func->config->cdev,
-			"Function wakeup for %s sent.\n",
-			func->name ? func->name : "");
-		ret = 0;
-	} else if (ret < 0 && ret != -ENOTSUPP) {
-		ERROR(func->config->cdev,
-			"Failed to wake function %s from suspend state. ret=%d. Canceling USB request.\n",
-			func->name ? func->name : "", ret);
-	}
-
-	spin_unlock_irqrestore(&func->config->cdev->lock, flags);
-	return ret;
-}
-EXPORT_SYMBOL(usb_func_wakeup);
-
-int usb_func_ep_queue(struct usb_function *func, struct usb_ep *ep,
-			       struct usb_request *req, gfp_t gfp_flags)
-{
-	int ret;
-	struct usb_gadget *gadget;
-
-	if (!func || !func->config || !func->config->cdev ||
-			!func->config->cdev->gadget || !ep || !req) {
-		ret = -EINVAL;
-		goto done;
-	}
-
-	pr_debug("Function %s queueing new data into ep %u\n",
-		func->name ? func->name : "", ep->address);
-
-	gadget = func->config->cdev->gadget;
-	if (func->func_is_suspended && func->func_wakeup_allowed) {
-		ret = usb_gadget_func_wakeup(gadget, func->intf_id);
-		if (ret == -EACCES) {
-			pr_debug("bus suspended func wakeup for %s delayed until bus resume.\n",
-				func->name ? func->name : "");
-			func->func_wakeup_pending = 1;
-			ret = -EAGAIN;
-		} else if (ret == -EAGAIN) {
-			pr_debug("bus suspended func wakeup for %s delayed until bus resume.\n",
-				func->name ? func->name : "");
-		} else if (ret < 0 && ret != -ENOTSUPP) {
-			pr_err("Failed to wake function %s from suspend state. ret=%d.\n",
-				func->name ? func->name : "", ret);
-		} else {
-			/*
-			 * Return -EAGAIN to queue the request from
-			 * function driver wakeup function.
-			 */
-			ret = -EAGAIN;
-			goto done;
-		}
-	}
-
-	if (!func->func_is_suspended)
-		ret = 0;
-
-	if (func->func_is_suspended && !func->func_wakeup_allowed) {
-		ret = -ENOTSUPP;
-		goto done;
-	}
-
-	ret = usb_ep_queue(ep, req, gfp_flags);
-done:
-	return ret;
-}
-EXPORT_SYMBOL(usb_func_ep_queue);
-
 static u8 encode_bMaxPower(enum usb_device_speed speed,
 		struct usb_configuration *c)
 {
-	unsigned int val = CONFIG_USB_GADGET_VBUS_DRAW;
-
+	unsigned val;
+
+	if (c->MaxPower)
+		val = c->MaxPower;
+	else
+		val = CONFIG_USB_GADGET_VBUS_DRAW;
+	if (!val)
+		return 0;
 	switch (speed) {
 	case USB_SPEED_SUPER:
-		/* with super-speed report 900mA */
-		val = SSUSB_GADGET_VBUS_DRAW;
-		return (u8)(val / SSUSB_GADGET_VBUS_DRAW_UNITS);
+		return DIV_ROUND_UP(val, 8);
 	default:
-		return DIV_ROUND_UP(val, HSUSB_GADGET_VBUS_DRAW_UNITS);
+		return DIV_ROUND_UP(val, 2);
 	}
 }
 
@@ -600,10 +465,6 @@
 	c->iConfiguration = config->iConfiguration;
 	c->bmAttributes = USB_CONFIG_ATT_ONE | config->bmAttributes;
 	c->bMaxPower = encode_bMaxPower(speed, config);
-	if (config->cdev->gadget->self_powered) {
-		c->bmAttributes |= USB_CONFIG_ATT_SELFPOWER;
-		c->bMaxPower = 0;
-	}
 
 	/* There may be e.g. OTG descriptors */
 	if (config->descriptors) {
@@ -660,10 +521,18 @@
 	w_value &= 0xff;
 
 	pos = &cdev->configs;
+	c = cdev->os_desc_config;
+	if (c)
+		goto check_config;
 
 	while ((pos = pos->next) !=  &cdev->configs) {
 		c = list_entry(pos, typeof(*c), list);
 
+		/* skip OS Descriptors config which is handled separately */
+		if (c == cdev->os_desc_config)
+			continue;
+
+check_config:
 		/* ignore configs that won't work at this speed */
 		switch (speed) {
 		case USB_SPEED_SUPER_PLUS:
@@ -753,8 +622,7 @@
 
 	/*
 	 * A SuperSpeed device shall include the USB2.0 extension descriptor
-	 * and shall support LPM when operating in USB2.0 HS mode, as well as
-	 * a HS device when operating in USB2.1 HS mode.
+	 * and shall support LPM when operating in USB2.0 HS mode.
 	 */
 	usb_ext = cdev->req->buf + le16_to_cpu(bos->wTotalLength);
 	bos->bNumDeviceCaps++;
@@ -764,37 +632,33 @@
 	usb_ext->bDevCapabilityType = USB_CAP_TYPE_EXT;
 	usb_ext->bmAttributes = cpu_to_le32(USB_LPM_SUPPORT | USB_BESL_SUPPORT);
 
-	if (gadget_is_superspeed(cdev->gadget)) {
-		/*
-		 * The Superspeed USB Capability descriptor shall be
-		 * implemented by all SuperSpeed devices.
-		 */
-		ss_cap = cdev->req->buf + le16_to_cpu(bos->wTotalLength);
-		bos->bNumDeviceCaps++;
-		le16_add_cpu(&bos->wTotalLength, USB_DT_USB_SS_CAP_SIZE);
-		ss_cap->bLength = USB_DT_USB_SS_CAP_SIZE;
-		ss_cap->bDescriptorType = USB_DT_DEVICE_CAPABILITY;
-		ss_cap->bDevCapabilityType = USB_SS_CAP_TYPE;
-		ss_cap->bmAttributes = 0; /* LTM is not supported yet */
-		ss_cap->wSpeedSupported = cpu_to_le16(USB_LOW_SPEED_OPERATION |
-					USB_FULL_SPEED_OPERATION |
-					USB_HIGH_SPEED_OPERATION |
-					USB_5GBPS_OPERATION);
-		ss_cap->bFunctionalitySupport = USB_LOW_SPEED_OPERATION;
-
-		/* Get Controller configuration */
-		if (cdev->gadget->ops->get_config_params)
-			cdev->gadget->ops->get_config_params
-				(&dcd_config_params);
-		else {
-			dcd_config_params.bU1devExitLat =
-				USB_DEFAULT_U1_DEV_EXIT_LAT;
-			dcd_config_params.bU2DevExitLat =
-				cpu_to_le16(USB_DEFAULT_U2_DEV_EXIT_LAT);
-		}
-		ss_cap->bU1devExitLat = dcd_config_params.bU1devExitLat;
-		ss_cap->bU2DevExitLat = dcd_config_params.bU2DevExitLat;
-	}
+	/*
+	 * The Superspeed USB Capability descriptor shall be implemented by all
+	 * SuperSpeed devices.
+	 */
+	ss_cap = cdev->req->buf + le16_to_cpu(bos->wTotalLength);
+	bos->bNumDeviceCaps++;
+	le16_add_cpu(&bos->wTotalLength, USB_DT_USB_SS_CAP_SIZE);
+	ss_cap->bLength = USB_DT_USB_SS_CAP_SIZE;
+	ss_cap->bDescriptorType = USB_DT_DEVICE_CAPABILITY;
+	ss_cap->bDevCapabilityType = USB_SS_CAP_TYPE;
+	ss_cap->bmAttributes = 0; /* LTM is not supported yet */
+	ss_cap->wSpeedSupported = cpu_to_le16(USB_LOW_SPEED_OPERATION |
+				USB_FULL_SPEED_OPERATION |
+				USB_HIGH_SPEED_OPERATION |
+				USB_5GBPS_OPERATION);
+	ss_cap->bFunctionalitySupport = USB_LOW_SPEED_OPERATION;
+
+	/* Get Controller configuration */
+	if (cdev->gadget->ops->get_config_params)
+		cdev->gadget->ops->get_config_params(&dcd_config_params);
+	else {
+		dcd_config_params.bU1devExitLat = USB_DEFAULT_U1_DEV_EXIT_LAT;
+		dcd_config_params.bU2DevExitLat =
+			cpu_to_le16(USB_DEFAULT_U2_DEV_EXIT_LAT);
+	}
+	ss_cap->bU1devExitLat = dcd_config_params.bU1devExitLat;
+	ss_cap->bU2DevExitLat = dcd_config_params.bU2DevExitLat;
 
 	/* The SuperSpeedPlus USB Device Capability descriptor */
 	if (gadget_is_superspeed_plus(cdev->gadget)) {
@@ -870,20 +734,10 @@
 
 	DBG(cdev, "reset config\n");
 
-	if (!cdev->config) {
-		pr_err("%s:cdev->config is already NULL\n", __func__);
-		return;
-	}
-
 	list_for_each_entry(f, &cdev->config->functions, list) {
 		if (f->disable)
 			f->disable(f);
 
-		/* USB 3.0 addition */
-		f->func_is_suspended = false;
-		f->func_wakeup_allowed = false;
-		f->func_wakeup_pending = false;
-
 		bitmap_zero(f->endpoints, 32);
 	}
 	cdev->config = NULL;
@@ -896,6 +750,7 @@
 	struct usb_gadget	*gadget = cdev->gadget;
 	struct usb_configuration *c = NULL;
 	int			result = -EINVAL;
+	unsigned		power = gadget_is_otg(gadget) ? 8 : 100;
 	int			tmp;
 
 	if (number) {
@@ -929,8 +784,6 @@
 
 	usb_gadget_set_state(gadget, USB_STATE_CONFIGURED);
 	cdev->config = c;
-	c->num_ineps_used = 0;
-	c->num_outeps_used = 0;
 
 	/* Initialize all interfaces by setting them to altsetting zero. */
 	for (tmp = 0; tmp < MAX_CONFIG_INTERFACES; tmp++) {
@@ -959,15 +812,11 @@
 			addr = ((ep->bEndpointAddress & 0x80) >> 3)
 			     |  (ep->bEndpointAddress & 0x0f);
 			set_bit(addr, f->endpoints);
-			if (usb_endpoint_dir_in(ep))
-				c->num_ineps_used++;
-			else
-				c->num_outeps_used++;
 		}
 
 		result = f->set_alt(f, tmp, 0);
 		if (result < 0) {
-			DBG(cdev, "interface %d (%s/%pK) alt 0 --> %d\n",
+			DBG(cdev, "interface %d (%s/%p) alt 0 --> %d\n",
 					tmp, f->name, f, result);
 
 			reset_config(cdev);
@@ -984,8 +833,10 @@
 		}
 	}
 
+	/* when we return, be sure our power usage is valid */
+	power = c->MaxPower ? c->MaxPower : CONFIG_USB_GADGET_VBUS_DRAW;
 done:
-	usb_gadget_vbus_draw(gadget, USB_VBUS_DRAW(gadget->speed));
+	usb_gadget_vbus_draw(gadget, power);
 	if (result >= 0 && cdev->delayed_status)
 		result = USB_GADGET_DELAYED_STATUS;
 	return result;
@@ -1040,7 +891,7 @@
 	if (!bind)
 		goto done;
 
-	DBG(cdev, "adding config #%u '%s'/%pK\n",
+	DBG(cdev, "adding config #%u '%s'/%p\n",
 			config->bConfigurationValue,
 			config->label, config);
 
@@ -1057,7 +908,7 @@
 					struct usb_function, list);
 			list_del(&f->list);
 			if (f->unbind) {
-				DBG(cdev, "unbind function '%s'/%pK\n",
+				DBG(cdev, "unbind function '%s'/%p\n",
 					f->name, f);
 				f->unbind(config, f);
 				/* may free memory for "f" */
@@ -1068,7 +919,7 @@
 	} else {
 		unsigned	i;
 
-		DBG(cdev, "cfg %d/%pK speeds:%s%s%s%s\n",
+		DBG(cdev, "cfg %d/%p speeds:%s%s%s%s\n",
 			config->bConfigurationValue, config,
 			config->superspeed_plus ? " superplus" : "",
 			config->superspeed ? " super" : "",
@@ -1084,7 +935,7 @@
 
 			if (!f)
 				continue;
-			DBG(cdev, "  interface %d = %s/%pK\n",
+			DBG(cdev, "  interface %d = %s/%p\n",
 				i, f->name, f);
 		}
 	}
@@ -1110,14 +961,14 @@
 				struct usb_function, list);
 		list_del(&f->list);
 		if (f->unbind) {
-			DBG(cdev, "unbind function '%s'/%pK\n", f->name, f);
+			DBG(cdev, "unbind function '%s'/%p\n", f->name, f);
 			f->unbind(config, f);
 			/* may free memory for "f" */
 		}
 	}
 	list_del(&config->list);
 	if (config->unbind) {
-		DBG(cdev, "unbind config '%s'/%pK\n", config->label, config);
+		DBG(cdev, "unbind config '%s'/%p\n", config->label, config);
 		config->unbind(config);
 			/* may free memory for "c" */
 	}
@@ -1139,14 +990,8 @@
 
 	spin_lock_irqsave(&cdev->lock, flags);
 
-	if (cdev->config == config) {
-		if (cdev->gadget->is_chipidea && !cdev->suspended) {
-			spin_unlock_irqrestore(&cdev->lock, flags);
-			msm_do_bam_disable_enable(CI_CTRL);
-			spin_lock_irqsave(&cdev->lock, flags);
-		}
+	if (cdev->config == config)
 		reset_config(cdev);
-	}
 
 	spin_unlock_irqrestore(&cdev->lock, flags);
 
@@ -1531,7 +1376,7 @@
 	else if (cdev->os_desc_req == req)
 		cdev->os_desc_pending = false;
 	else
-		WARN(1, "unknown request %pK\n", req);
+		WARN(1, "unknown request %p\n", req);
 }
 
 static int composite_ep0_queue(struct usb_composite_dev *cdev,
@@ -1546,7 +1391,7 @@
 		else if (cdev->os_desc_req == req)
 			cdev->os_desc_pending = true;
 		else
-			WARN(1, "unknown request %pK\n", req);
+			WARN(1, "unknown request %p\n", req);
 	}
 
 	return ret;
@@ -1616,9 +1461,6 @@
 	struct usb_function *f;
 	int j;
 
-	if (interface >= c->next_interface_id)
-		return -EINVAL;
-
 	f = c->interface[interface];
 	for (j = 0; j < f->os_desc_n; ++j) {
 		struct usb_os_desc *d;
@@ -1637,9 +1479,6 @@
 	struct usb_function *f;
 	struct usb_os_desc *d;
 	int j, res;
-
-	if (interface >= c->next_interface_id)
-		return -EINVAL;
 
 	res = 10; /* header length */
 	f = c->interface[interface];
@@ -1757,19 +1596,15 @@
 				count_configs(cdev, USB_DT_DEVICE);
 			cdev->desc.bMaxPacketSize0 =
 				cdev->gadget->ep0->maxpacket;
-			cdev->desc.bcdUSB = cpu_to_le16(0x0200);
 			if (gadget_is_superspeed(gadget)) {
 				if (gadget->speed >= USB_SPEED_SUPER) {
-					cdev->desc.bcdUSB = cpu_to_le16(0x0320);
+					cdev->desc.bcdUSB = cpu_to_le16(0x0310);
 					cdev->desc.bMaxPacketSize0 = 9;
-				} else if (gadget->l1_supported
-						&& !disable_l1_for_hs) {
+				} else {
 					cdev->desc.bcdUSB = cpu_to_le16(0x0210);
 				}
-			} else if (gadget->l1_supported
-						&& !disable_l1_for_hs) {
-				cdev->desc.bcdUSB = cpu_to_le16(0x0210);
-				DBG(cdev, "Config HS device with LPM(L1)\n");
+			} else {
+				cdev->desc.bcdUSB = cpu_to_le16(0x0200);
 			}
 
 			value = min(w_length, (u16) sizeof cdev->desc);
@@ -1779,9 +1614,7 @@
 			if (!gadget_is_dualspeed(gadget) ||
 			    gadget->speed >= USB_SPEED_SUPER)
 				break;
-			spin_lock(&cdev->lock);
 			device_qual(cdev);
-			spin_unlock(&cdev->lock);
 			value = min_t(int, w_length,
 				sizeof(struct usb_qualifier_descriptor));
 			break;
@@ -1791,9 +1624,7 @@
 				break;
 			/* FALLTHROUGH */
 		case USB_DT_CONFIG:
-			spin_lock(&cdev->lock);
 			value = config_desc(cdev, w_value);
-			spin_unlock(&cdev->lock);
 			if (value >= 0)
 				value = min(w_length, (u16) value);
 			break;
@@ -1804,10 +1635,7 @@
 				value = min(w_length, (u16) value);
 			break;
 		case USB_DT_BOS:
-			if ((gadget_is_superspeed(gadget) &&
-				(gadget->speed >= USB_SPEED_SUPER)) ||
-				(gadget->l1_supported
-					&& !disable_l1_for_hs)) {
+			if (gadget_is_superspeed(gadget)) {
 				value = bos_desc(cdev);
 				value = min(w_length, (u16) value);
 			}
@@ -1965,13 +1793,8 @@
 			if (!f)
 				break;
 			value = 0;
-			if (f->func_suspend) {
-				const u8 suspend_opt = w_index >> 8;
-
-				value = f->func_suspend(f, suspend_opt);
-				DBG(cdev, "%s function: FUNCTION_SUSPEND(%u)",
-					f->name ? f->name : "", suspend_opt);
-			}
+			if (f->func_suspend)
+				value = f->func_suspend(f, w_index >> 8);
 			if (value < 0) {
 				ERROR(cdev,
 				      "func_suspend() returned error %d\n",
@@ -2036,8 +1859,6 @@
 				if (w_length == 0x0A) {
 					count = count_ext_prop(os_desc_cfg,
 						interface);
-					if (count < 0)
-						return count;
 					put_unaligned_le16(count, buf + 8);
 					count = len_ext_prop(os_desc_cfg,
 						interface);
@@ -2047,8 +1868,6 @@
 				} else {
 					count = count_ext_prop(os_desc_cfg,
 						interface);
-					if (count < 0)
-						return count;
 					put_unaligned_le16(count, buf + 8);
 					count = len_ext_prop(os_desc_cfg,
 						interface);
@@ -2072,9 +1891,8 @@
 				if (value < 0) {
 					DBG(cdev, "ep_queue --> %d\n", value);
 					req->status = 0;
-					if (value != -ESHUTDOWN)
-						composite_setup_complete(
-							gadget->ep0, req);
+					composite_setup_complete(gadget->ep0,
+								 req);
 				}
 			}
 			return value;
@@ -2147,14 +1965,6 @@
 			if (f->setup)
 				value = f->setup(f, ctrl);
 		}
-		if (value == USB_GADGET_DELAYED_STATUS) {
-			DBG(cdev,
-			 "%s: interface %d (%s) requested delayed status\n",
-					__func__, intf, f->name);
-			cdev->delayed_status++;
-			DBG(cdev, "delayed_status count %d\n",
-					cdev->delayed_status);
-		}
 
 		goto done;
 	}
@@ -2168,8 +1978,7 @@
 		if (value < 0) {
 			DBG(cdev, "ep_queue --> %d\n", value);
 			req->status = 0;
-			if (value != -ESHUTDOWN)
-				composite_setup_complete(gadget->ep0, req);
+			composite_setup_complete(gadget->ep0, req);
 		}
 	} else if (value == USB_GADGET_DELAYED_STATUS && w_length != 0) {
 		WARN(cdev,
@@ -2187,35 +1996,15 @@
 	struct usb_composite_dev	*cdev = get_gadget_data(gadget);
 	unsigned long			flags;
 
-	if (cdev == NULL) {
-		WARN(1, "%s: Calling disconnect on a Gadget that is \
-			 not connected\n", __func__);
-		return;
-	}
-
 	/* REVISIT:  should we have config and device level
 	 * disconnect callbacks?
 	 */
 	spin_lock_irqsave(&cdev->lock, flags);
-<<<<<<< HEAD
-	if (cdev->config) {
-		if (gadget->is_chipidea && !cdev->suspended) {
-			spin_unlock_irqrestore(&cdev->lock, flags);
-			msm_do_bam_disable_enable(CI_CTRL);
-			spin_lock_irqsave(&cdev->lock, flags);
-		}
-=======
 	cdev->suspended = 0;
 	if (cdev->config)
->>>>>>> bf489db0
 		reset_config(cdev);
-	}
 	if (cdev->driver->disconnect)
 		cdev->driver->disconnect(cdev);
-	if (cdev->delayed_status != 0) {
-		INFO(cdev, "delayed status mismatch..resetting\n");
-		cdev->delayed_status = 0;
-	}
 	spin_unlock_irqrestore(&cdev->lock, flags);
 }
 
@@ -2227,7 +2016,7 @@
 	struct usb_gadget *gadget = dev_to_usb_gadget(dev);
 	struct usb_composite_dev *cdev = get_gadget_data(gadget);
 
-	return snprintf(buf, PAGE_SIZE, "%d\n", cdev->suspended);
+	return sprintf(buf, "%d\n", cdev->suspended);
 }
 static DEVICE_ATTR_RO(suspended);
 
@@ -2317,8 +2106,7 @@
 	if (!cdev->req)
 		return -ENOMEM;
 
-	cdev->req->buf = kmalloc(USB_COMP_EP0_BUFSIZ +
-				(gadget->extra_buf_alloc), GFP_KERNEL);
+	cdev->req->buf = kmalloc(USB_COMP_EP0_BUFSIZ, GFP_KERNEL);
 	if (!cdev->req->buf)
 		goto fail;
 
@@ -2391,18 +2179,14 @@
 			usb_ep_dequeue(cdev->gadget->ep0, cdev->os_desc_req);
 
 		kfree(cdev->os_desc_req->buf);
-		cdev->os_desc_req->buf = NULL;
 		usb_ep_free_request(cdev->gadget->ep0, cdev->os_desc_req);
-		cdev->os_desc_req = NULL;
 	}
 	if (cdev->req) {
 		if (cdev->setup_pending)
 			usb_ep_dequeue(cdev->gadget->ep0, cdev->req);
 
 		kfree(cdev->req->buf);
-		cdev->req->buf = NULL;
 		usb_ep_free_request(cdev->gadget->ep0, cdev->req);
-		cdev->req = NULL;
 	}
 	cdev->next_string_id = 0;
 	device_remove_file(&cdev->gadget->dev, &dev_attr_suspended);
@@ -2463,13 +2247,11 @@
 {
 	struct usb_composite_dev	*cdev = get_gadget_data(gadget);
 	struct usb_function		*f;
-	unsigned long			flags;
 
 	/* REVISIT:  should we have config level
 	 * suspend/resume callbacks?
 	 */
 	DBG(cdev, "suspend\n");
-	spin_lock_irqsave(&cdev->lock, flags);
 	if (cdev->config) {
 		list_for_each_entry(f, &cdev->config->functions, list) {
 			if (f->suspend)
@@ -2480,16 +2262,15 @@
 		cdev->driver->suspend(cdev);
 
 	cdev->suspended = 1;
-	spin_unlock_irqrestore(&cdev->lock, flags);
-
+
+	usb_gadget_vbus_draw(gadget, 2);
 }
 
 void composite_resume(struct usb_gadget *gadget)
 {
 	struct usb_composite_dev	*cdev = get_gadget_data(gadget);
 	struct usb_function		*f;
-	int				ret;
-	unsigned long			flags;
+	u16				maxpower;
 
 	/* REVISIT:  should we have config level
 	 * suspend/resume callbacks?
@@ -2497,41 +2278,18 @@
 	DBG(cdev, "resume\n");
 	if (cdev->driver->resume)
 		cdev->driver->resume(cdev);
-
-	spin_lock_irqsave(&cdev->lock, flags);
 	if (cdev->config) {
 		list_for_each_entry(f, &cdev->config->functions, list) {
-			if (f->func_wakeup_pending) {
-				ret = usb_func_wakeup_int(f);
-				if (ret) {
-					if (ret == -EAGAIN) {
-						ERROR(f->config->cdev,
-							"Function wakeup for %s could not complete due to suspend state.\n",
-							f->name ? f->name : "");
-					} else if (ret != -ENOTSUPP) {
-						ERROR(f->config->cdev,
-							"Failed to wake function %s from suspend state. ret=%d. Canceling USB request.\n",
-							f->name ? f->name : "",
-							ret);
-					}
-				}
-				f->func_wakeup_pending = 0;
-			}
-
-			/*
-			 * Call function resume irrespective of the speed.
-			 * Individual function needs to retain the USB3 Function
-			 * suspend state through out the Device suspend entry
-			 * and exit process.
-			 */
 			if (f->resume)
 				f->resume(f);
 		}
 
-		usb_gadget_vbus_draw(gadget, USB_VBUS_DRAW(gadget->speed));
-	}
-
-	spin_unlock_irqrestore(&cdev->lock, flags);
+		maxpower = cdev->config->MaxPower;
+
+		usb_gadget_vbus_draw(gadget, maxpower ?
+			maxpower : CONFIG_USB_GADGET_VBUS_DRAW);
+	}
+
 	cdev->suspended = 0;
 }
 
@@ -2623,13 +2381,7 @@
 	spin_lock_irqsave(&cdev->lock, flags);
 
 	if (cdev->delayed_status == 0) {
-		if (!cdev->config) {
-			spin_unlock_irqrestore(&cdev->lock, flags);
-			return;
-		}
-		spin_unlock_irqrestore(&cdev->lock, flags);
 		WARN(cdev, "%s: Unexpected call\n", __func__);
-		return;
 
 	} else if (--cdev->delayed_status == 0) {
 		DBG(cdev, "%s: Completing delayed status\n", __func__);
