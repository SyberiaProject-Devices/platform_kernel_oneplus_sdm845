/*
 * f_fs.c -- user mode file system API for USB composite function controllers
 *
 * Copyright (C) 2010 Samsung Electronics
 * Author: Michal Nazarewicz <mina86@mina86.com>
 *
 * Based on inode.c (GadgetFS) which was:
 * Copyright (C) 2003-2004 David Brownell
 * Copyright (C) 2003 Agilent Technologies
 *
 * This program is free software; you can redistribute it and/or modify
 * it under the terms of the GNU General Public License as published by
 * the Free Software Foundation; either version 2 of the License, or
 * (at your option) any later version.
 */


/* #define DEBUG */
/* #define VERBOSE_DEBUG */

#include <linux/blkdev.h>
#include <linux/pagemap.h>
#include <linux/export.h>
#include <linux/hid.h>
#include <linux/module.h>
#include <linux/uio.h>
#include <linux/ipc_logging.h>
#include <asm/unaligned.h>

#include <linux/usb/composite.h>
#include <linux/usb/functionfs.h>

#include <linux/aio.h>
#include <linux/mmu_context.h>
#include <linux/poll.h>
#include <linux/eventfd.h>

#include "u_fs.h"
#include "u_f.h"
#include "u_os_desc.h"
#include "configfs.h"

#define FUNCTIONFS_MAGIC	0xa647361 /* Chosen by a honest dice roll ;) */

#define NUM_PAGES	10 /* # of pages for ipc logging */

static void *ffs_ipc_log;
#define ffs_log(fmt, ...) do { \
	ipc_log_string(ffs_ipc_log, "%s: " fmt,  __func__, \
			##__VA_ARGS__); \
	pr_debug(fmt, ##__VA_ARGS__); \
} while (0)

/* Reference counter handling */
static void ffs_data_get(struct ffs_data *ffs);
static void ffs_data_put(struct ffs_data *ffs);
/* Creates new ffs_data object. */
static struct ffs_data *__must_check ffs_data_new(void) __attribute__((malloc));

/* Opened counter handling. */
static void ffs_data_opened(struct ffs_data *ffs);
static void ffs_data_closed(struct ffs_data *ffs);

/* Called with ffs->mutex held; take over ownership of data. */
static int __must_check
__ffs_data_got_descs(struct ffs_data *ffs, char *data, size_t len);
static int __must_check
__ffs_data_got_strings(struct ffs_data *ffs, char *data, size_t len);


/* The function structure ***************************************************/

struct ffs_ep;

struct ffs_function {
	struct usb_configuration	*conf;
	struct usb_gadget		*gadget;
	struct ffs_data			*ffs;

	struct ffs_ep			*eps;
	u8				eps_revmap[16];
	short				*interfaces_nums;

	struct usb_function		function;
};


static struct ffs_function *ffs_func_from_usb(struct usb_function *f)
{
	return container_of(f, struct ffs_function, function);
}


static inline enum ffs_setup_state
ffs_setup_state_clear_cancelled(struct ffs_data *ffs)
{
	return (enum ffs_setup_state)
		cmpxchg(&ffs->setup_state, FFS_SETUP_CANCELLED, FFS_NO_SETUP);
}


static void ffs_func_eps_disable(struct ffs_function *func);
static int __must_check ffs_func_eps_enable(struct ffs_function *func);

static int ffs_func_bind(struct usb_configuration *,
			 struct usb_function *);
static int ffs_func_set_alt(struct usb_function *, unsigned, unsigned);
static void ffs_func_disable(struct usb_function *);
static int ffs_func_setup(struct usb_function *,
			  const struct usb_ctrlrequest *);
static bool ffs_func_req_match(struct usb_function *,
			       const struct usb_ctrlrequest *,
			       bool config0);
static void ffs_func_suspend(struct usb_function *);
static void ffs_func_resume(struct usb_function *);


static int ffs_func_revmap_ep(struct ffs_function *func, u8 num);
static int ffs_func_revmap_intf(struct ffs_function *func, u8 intf);


/* The endpoints structures *************************************************/

struct ffs_ep {
	struct usb_ep			*ep;	/* P: ffs->eps_lock */
	struct usb_request		*req;	/* P: epfile->mutex */

	/* [0]: full speed, [1]: high speed, [2]: super speed */
	struct usb_endpoint_descriptor	*descs[3];

	u8				num;

	int				status;	/* P: epfile->mutex */
	bool				is_busy;
};

struct ffs_epfile {
	/* Protects ep->ep and ep->req. */
	struct mutex			mutex;
	wait_queue_head_t		wait;
	atomic_t			error;

	struct ffs_data			*ffs;
	struct ffs_ep			*ep;	/* P: ffs->eps_lock */

	struct dentry			*dentry;

	/*
	 * Buffer for holding data from partial reads which may happen since
	 * we’re rounding user read requests to a multiple of a max packet size.
	 *
	 * The pointer is initialised with NULL value and may be set by
	 * __ffs_epfile_read_data function to point to a temporary buffer.
	 *
	 * In normal operation, calls to __ffs_epfile_read_buffered will consume
	 * data from said buffer and eventually free it.  Importantly, while the
	 * function is using the buffer, it sets the pointer to NULL.  This is
	 * all right since __ffs_epfile_read_data and __ffs_epfile_read_buffered
	 * can never run concurrently (they are synchronised by epfile->mutex)
	 * so the latter will not assign a new value to the pointer.
	 *
	 * Meanwhile ffs_func_eps_disable frees the buffer (if the pointer is
	 * valid) and sets the pointer to READ_BUFFER_DROP value.  This special
	 * value is crux of the synchronisation between ffs_func_eps_disable and
	 * __ffs_epfile_read_data.
	 *
	 * Once __ffs_epfile_read_data is about to finish it will try to set the
	 * pointer back to its old value (as described above), but seeing as the
	 * pointer is not-NULL (namely READ_BUFFER_DROP) it will instead free
	 * the buffer.
	 *
	 * == State transitions ==
	 *
	 * • ptr == NULL:  (initial state)
	 *   ◦ __ffs_epfile_read_buffer_free: go to ptr == DROP
	 *   ◦ __ffs_epfile_read_buffered:    nop
	 *   ◦ __ffs_epfile_read_data allocates temp buffer: go to ptr == buf
	 *   ◦ reading finishes:              n/a, not in ‘and reading’ state
	 * • ptr == DROP:
	 *   ◦ __ffs_epfile_read_buffer_free: nop
	 *   ◦ __ffs_epfile_read_buffered:    go to ptr == NULL
	 *   ◦ __ffs_epfile_read_data allocates temp buffer: free buf, nop
	 *   ◦ reading finishes:              n/a, not in ‘and reading’ state
	 * • ptr == buf:
	 *   ◦ __ffs_epfile_read_buffer_free: free buf, go to ptr == DROP
	 *   ◦ __ffs_epfile_read_buffered:    go to ptr == NULL and reading
	 *   ◦ __ffs_epfile_read_data:        n/a, __ffs_epfile_read_buffered
	 *                                    is always called first
	 *   ◦ reading finishes:              n/a, not in ‘and reading’ state
	 * • ptr == NULL and reading:
	 *   ◦ __ffs_epfile_read_buffer_free: go to ptr == DROP and reading
	 *   ◦ __ffs_epfile_read_buffered:    n/a, mutex is held
	 *   ◦ __ffs_epfile_read_data:        n/a, mutex is held
	 *   ◦ reading finishes and …
	 *     … all data read:               free buf, go to ptr == NULL
	 *     … otherwise:                   go to ptr == buf and reading
	 * • ptr == DROP and reading:
	 *   ◦ __ffs_epfile_read_buffer_free: nop
	 *   ◦ __ffs_epfile_read_buffered:    n/a, mutex is held
	 *   ◦ __ffs_epfile_read_data:        n/a, mutex is held
	 *   ◦ reading finishes:              free buf, go to ptr == DROP
	 */
	struct ffs_buffer		*read_buffer;
#define READ_BUFFER_DROP ((struct ffs_buffer *)ERR_PTR(-ESHUTDOWN))

	char				name[5];

	unsigned char			in;	/* P: ffs->eps_lock */
	unsigned char			isoc;	/* P: ffs->eps_lock */

	unsigned char			_pad;
	atomic_t			opened;
};

struct ffs_buffer {
	size_t length;
	char *data;
	char storage[];
};

/*  ffs_io_data structure ***************************************************/

struct ffs_io_data {
	bool aio;
	bool read;

	struct kiocb *kiocb;
	struct iov_iter data;
	const void *to_free;
	char *buf;

	struct mm_struct *mm;
	struct work_struct work;

	struct usb_ep *ep;
	struct usb_request *req;

	struct ffs_data *ffs;
};

struct ffs_desc_helper {
	struct ffs_data *ffs;
	unsigned interfaces_count;
	unsigned eps_count;
};

static int  __must_check ffs_epfiles_create(struct ffs_data *ffs);
static void ffs_epfiles_destroy(struct ffs_epfile *epfiles, unsigned count);

static struct dentry *
ffs_sb_create_file(struct super_block *sb, const char *name, void *data,
		   const struct file_operations *fops);

/* Devices management *******************************************************/

DEFINE_MUTEX(ffs_lock);
EXPORT_SYMBOL_GPL(ffs_lock);

static struct ffs_dev *_ffs_find_dev(const char *name);
static struct ffs_dev *_ffs_alloc_dev(void);
static int _ffs_name_dev(struct ffs_dev *dev, const char *name);
static void _ffs_free_dev(struct ffs_dev *dev);
static void *ffs_acquire_dev(const char *dev_name);
static void ffs_release_dev(struct ffs_data *ffs_data);
static int ffs_ready(struct ffs_data *ffs);
static void ffs_closed(struct ffs_data *ffs);

/* Misc helper functions ****************************************************/

static int ffs_mutex_lock(struct mutex *mutex, unsigned nonblock)
	__attribute__((warn_unused_result, nonnull));
static char *ffs_prepare_buffer(const char __user *buf, size_t len)
	__attribute__((warn_unused_result, nonnull));


/* Control file aka ep0 *****************************************************/

static void ffs_ep0_complete(struct usb_ep *ep, struct usb_request *req)
{
	struct ffs_data *ffs = req->context;

	complete_all(&ffs->ep0req_completion);
}

static int __ffs_ep0_queue_wait(struct ffs_data *ffs, char *data, size_t len)
{
	struct usb_request *req = ffs->ep0req;
	int ret;

	req->zero     = len < le16_to_cpu(ffs->ev.setup.wLength);

	spin_unlock_irq(&ffs->ev.waitq.lock);

	ffs_log("enter: state %d setup_state %d flags %lu", ffs->state,
		ffs->setup_state, ffs->flags);

	req->buf      = data;
	req->length   = len;

	/*
	 * UDC layer requires to provide a buffer even for ZLP, but should
	 * not use it at all. Let's provide some poisoned pointer to catch
	 * possible bug in the driver.
	 */
	if (req->buf == NULL)
		req->buf = (void *)0xDEADBABE;

	reinit_completion(&ffs->ep0req_completion);

	ret = usb_ep_queue(ffs->gadget->ep0, req, GFP_ATOMIC);
	if (unlikely(ret < 0))
		return ret;

	ret = wait_for_completion_interruptible(&ffs->ep0req_completion);
	if (unlikely(ret)) {
		usb_ep_dequeue(ffs->gadget->ep0, req);
		return -EINTR;
	}

	ffs->setup_state = FFS_NO_SETUP;

	ffs_log("exit: state %d setup_state %d flags %lu", ffs->state,
		ffs->setup_state, ffs->flags);

	return req->status ? req->status : req->actual;
}

static int __ffs_ep0_stall(struct ffs_data *ffs)
{
	ffs_log("state %d setup_state %d flags %lu can_stall %d", ffs->state,
		ffs->setup_state, ffs->flags, ffs->ev.can_stall);

	if (ffs->ev.can_stall) {
		pr_vdebug("ep0 stall\n");
		usb_ep_set_halt(ffs->gadget->ep0);
		ffs->setup_state = FFS_NO_SETUP;
		return -EL2HLT;
	} else {
		pr_debug("bogus ep0 stall!\n");
		return -ESRCH;
	}
}

static ssize_t ffs_ep0_write(struct file *file, const char __user *buf,
			     size_t len, loff_t *ptr)
{
	struct ffs_data *ffs = file->private_data;
	ssize_t ret;
	char *data;

	ENTER();

	ffs_log("enter:len %zu state %d setup_state %d flags %lu", len,
		ffs->state, ffs->setup_state, ffs->flags);

	/* Fast check if setup was canceled */
	if (ffs_setup_state_clear_cancelled(ffs) == FFS_SETUP_CANCELLED)
		return -EIDRM;

	/* Acquire mutex */
	ret = ffs_mutex_lock(&ffs->mutex, file->f_flags & O_NONBLOCK);
	if (unlikely(ret < 0))
		return ret;

	/* Check state */
	switch (ffs->state) {
	case FFS_READ_DESCRIPTORS:
	case FFS_READ_STRINGS:
		/* Copy data */
		if (unlikely(len < 16)) {
			ret = -EINVAL;
			break;
		}

		data = ffs_prepare_buffer(buf, len);
		if (IS_ERR(data)) {
			ret = PTR_ERR(data);
			break;
		}

		/* Handle data */
		if (ffs->state == FFS_READ_DESCRIPTORS) {
			pr_info("read descriptors\n");
			ret = __ffs_data_got_descs(ffs, data, len);
			if (unlikely(ret < 0))
				break;

			ffs->state = FFS_READ_STRINGS;
			ret = len;
		} else {
			pr_info("read strings\n");
			ret = __ffs_data_got_strings(ffs, data, len);
			if (unlikely(ret < 0))
				break;

			ret = ffs_epfiles_create(ffs);
			if (unlikely(ret)) {
				ffs->state = FFS_CLOSING;
				break;
			}

			ffs->state = FFS_ACTIVE;
			mutex_unlock(&ffs->mutex);

			ret = ffs_ready(ffs);
			if (unlikely(ret < 0)) {
				ffs->state = FFS_CLOSING;
				return ret;
			}

			return len;
		}
		break;

	case FFS_ACTIVE:
		data = NULL;
		/*
		 * We're called from user space, we can use _irq
		 * rather then _irqsave
		 */
		spin_lock_irq(&ffs->ev.waitq.lock);
		switch (ffs_setup_state_clear_cancelled(ffs)) {
		case FFS_SETUP_CANCELLED:
			ret = -EIDRM;
			goto done_spin;

		case FFS_NO_SETUP:
			ret = -ESRCH;
			goto done_spin;

		case FFS_SETUP_PENDING:
			break;
		}

		/* FFS_SETUP_PENDING */
		if (!(ffs->ev.setup.bRequestType & USB_DIR_IN)) {
			spin_unlock_irq(&ffs->ev.waitq.lock);
			ret = __ffs_ep0_stall(ffs);
			break;
		}

		/* FFS_SETUP_PENDING and not stall */
		len = min(len, (size_t)le16_to_cpu(ffs->ev.setup.wLength));

		spin_unlock_irq(&ffs->ev.waitq.lock);

		data = ffs_prepare_buffer(buf, len);
		if (IS_ERR(data)) {
			ret = PTR_ERR(data);
			break;
		}

		spin_lock_irq(&ffs->ev.waitq.lock);

		/*
		 * We are guaranteed to be still in FFS_ACTIVE state
		 * but the state of setup could have changed from
		 * FFS_SETUP_PENDING to FFS_SETUP_CANCELLED so we need
		 * to check for that.  If that happened we copied data
		 * from user space in vain but it's unlikely.
		 *
		 * For sure we are not in FFS_NO_SETUP since this is
		 * the only place FFS_SETUP_PENDING -> FFS_NO_SETUP
		 * transition can be performed and it's protected by
		 * mutex.
		 */
		if (ffs_setup_state_clear_cancelled(ffs) ==
		    FFS_SETUP_CANCELLED) {
			ret = -EIDRM;
done_spin:
			spin_unlock_irq(&ffs->ev.waitq.lock);
		} else {
			/* unlocks spinlock */
			ret = __ffs_ep0_queue_wait(ffs, data, len);
		}
		kfree(data);
		break;

	default:
		ret = -EBADFD;
		break;
	}

	ffs_log("exit:ret %zu state %d setup_state %d flags %lu", ret,
		ffs->state, ffs->setup_state, ffs->flags);

	mutex_unlock(&ffs->mutex);
	return ret;
}

/* Called with ffs->ev.waitq.lock and ffs->mutex held, both released on exit. */
static ssize_t __ffs_ep0_read_events(struct ffs_data *ffs, char __user *buf,
				     size_t n)
{
	/*
	 * n cannot be bigger than ffs->ev.count, which cannot be bigger than
	 * size of ffs->ev.types array (which is four) so that's how much space
	 * we reserve.
	 */
	struct usb_functionfs_event events[ARRAY_SIZE(ffs->ev.types)];
	const size_t size = n * sizeof *events;
	unsigned i = 0;

	memset(events, 0, size);

	do {
		events[i].type = ffs->ev.types[i];
		if (events[i].type == FUNCTIONFS_SETUP) {
			events[i].u.setup = ffs->ev.setup;
			ffs->setup_state = FFS_SETUP_PENDING;
		}
	} while (++i < n);

	ffs->ev.count -= n;
	if (ffs->ev.count)
		memmove(ffs->ev.types, ffs->ev.types + n,
			ffs->ev.count * sizeof *ffs->ev.types);

	spin_unlock_irq(&ffs->ev.waitq.lock);

	ffs_log("state %d setup_state %d flags %lu #evt %zu", ffs->state,
		ffs->setup_state, ffs->flags, n);

	mutex_unlock(&ffs->mutex);

	return unlikely(copy_to_user(buf, events, size)) ? -EFAULT : size;
}

static ssize_t ffs_ep0_read(struct file *file, char __user *buf,
			    size_t len, loff_t *ptr)
{
	struct ffs_data *ffs = file->private_data;
	char *data = NULL;
	size_t n;
	int ret;

	ENTER();

	ffs_log("enter:len %zu state %d setup_state %d flags %lu", len,
		ffs->state, ffs->setup_state, ffs->flags);

	/* Fast check if setup was canceled */
	if (ffs_setup_state_clear_cancelled(ffs) == FFS_SETUP_CANCELLED)
		return -EIDRM;

	/* Acquire mutex */
	ret = ffs_mutex_lock(&ffs->mutex, file->f_flags & O_NONBLOCK);
	if (unlikely(ret < 0))
		return ret;

	/* Check state */
	if (ffs->state != FFS_ACTIVE) {
		ret = -EBADFD;
		goto done_mutex;
	}

	/*
	 * We're called from user space, we can use _irq rather then
	 * _irqsave
	 */
	spin_lock_irq(&ffs->ev.waitq.lock);

	switch (ffs_setup_state_clear_cancelled(ffs)) {
	case FFS_SETUP_CANCELLED:
		ret = -EIDRM;
		break;

	case FFS_NO_SETUP:
		n = len / sizeof(struct usb_functionfs_event);
		if (unlikely(!n)) {
			ret = -EINVAL;
			break;
		}

		if ((file->f_flags & O_NONBLOCK) && !ffs->ev.count) {
			ret = -EAGAIN;
			break;
		}

		if (wait_event_interruptible_exclusive_locked_irq(ffs->ev.waitq,
							ffs->ev.count)) {
			ret = -EINTR;
			break;
		}

		return __ffs_ep0_read_events(ffs, buf,
					     min(n, (size_t)ffs->ev.count));

	case FFS_SETUP_PENDING:
		if (ffs->ev.setup.bRequestType & USB_DIR_IN) {
			spin_unlock_irq(&ffs->ev.waitq.lock);
			ret = __ffs_ep0_stall(ffs);
			goto done_mutex;
		}

		len = min(len, (size_t)le16_to_cpu(ffs->ev.setup.wLength));

		spin_unlock_irq(&ffs->ev.waitq.lock);

		if (likely(len)) {
			data = kmalloc(len, GFP_KERNEL);
			if (unlikely(!data)) {
				ret = -ENOMEM;
				goto done_mutex;
			}
		}

		spin_lock_irq(&ffs->ev.waitq.lock);

		/* See ffs_ep0_write() */
		if (ffs_setup_state_clear_cancelled(ffs) ==
		    FFS_SETUP_CANCELLED) {
			ret = -EIDRM;
			break;
		}

		/* unlocks spinlock */
		ret = __ffs_ep0_queue_wait(ffs, data, len);
		if (likely(ret > 0) && unlikely(copy_to_user(buf, data, len)))
			ret = -EFAULT;
		goto done_mutex;

	default:
		ret = -EBADFD;
		break;
	}

	spin_unlock_irq(&ffs->ev.waitq.lock);
done_mutex:
	ffs_log("exit:ret %d state %d setup_state %d flags %lu", ret,
		ffs->state, ffs->setup_state, ffs->flags);

	mutex_unlock(&ffs->mutex);
	kfree(data);

	return ret;
}

static int ffs_ep0_open(struct inode *inode, struct file *file)
{
	struct ffs_data *ffs = inode->i_private;

	ENTER();

	ffs_log("state %d setup_state %d flags %lu opened %d", ffs->state,
		ffs->setup_state, ffs->flags, atomic_read(&ffs->opened));

	/* to get updated opened atomic variable value */
	smp_mb__before_atomic();
	if (atomic_read(&ffs->opened))
		return -EBUSY;

	if (unlikely(ffs->state == FFS_CLOSING))
		return -EBUSY;

	file->private_data = ffs;
	ffs_data_opened(ffs);

	return 0;
}

static int ffs_ep0_release(struct inode *inode, struct file *file)
{
	struct ffs_data *ffs = file->private_data;

	ENTER();

	ffs_log("state %d setup_state %d flags %lu opened %d", ffs->state,
		ffs->setup_state, ffs->flags, atomic_read(&ffs->opened));

	ffs_data_closed(ffs);

	return 0;
}

static long ffs_ep0_ioctl(struct file *file, unsigned code, unsigned long value)
{
	struct ffs_data *ffs = file->private_data;
	struct usb_gadget *gadget = ffs->gadget;
	long ret;

	ENTER();

	ffs_log("state %d setup_state %d flags %lu opened %d", ffs->state,
		ffs->setup_state, ffs->flags, atomic_read(&ffs->opened));

	if (code == FUNCTIONFS_INTERFACE_REVMAP) {
		struct ffs_function *func = ffs->func;
		ret = func ? ffs_func_revmap_intf(func, value) : -ENODEV;
	} else if (gadget && gadget->ops->ioctl) {
		ret = gadget->ops->ioctl(gadget, code, value);
	} else {
		ret = -ENOTTY;
	}

	return ret;
}

static unsigned int ffs_ep0_poll(struct file *file, poll_table *wait)
{
	struct ffs_data *ffs = file->private_data;
	unsigned int mask = POLLWRNORM;
	int ret;

	ffs_log("enter:state %d setup_state %d flags %lu opened %d", ffs->state,
		ffs->setup_state, ffs->flags, atomic_read(&ffs->opened));

	poll_wait(file, &ffs->ev.waitq, wait);

	ret = ffs_mutex_lock(&ffs->mutex, file->f_flags & O_NONBLOCK);
	if (unlikely(ret < 0))
		return mask;

	switch (ffs->state) {
	case FFS_READ_DESCRIPTORS:
	case FFS_READ_STRINGS:
		mask |= POLLOUT;
		break;

	case FFS_ACTIVE:
		switch (ffs->setup_state) {
		case FFS_NO_SETUP:
			if (ffs->ev.count)
				mask |= POLLIN;
			break;

		case FFS_SETUP_PENDING:
		case FFS_SETUP_CANCELLED:
			mask |= (POLLIN | POLLOUT);
			break;
		}
	case FFS_CLOSING:
		break;
	case FFS_DEACTIVATED:
		break;
	}

	ffs_log("exit: mask %u", mask);

	mutex_unlock(&ffs->mutex);

	return mask;
}

static const struct file_operations ffs_ep0_operations = {
	.llseek =	no_llseek,

	.open =		ffs_ep0_open,
	.write =	ffs_ep0_write,
	.read =		ffs_ep0_read,
	.release =	ffs_ep0_release,
	.unlocked_ioctl =	ffs_ep0_ioctl,
	.poll =		ffs_ep0_poll,
};


/* "Normal" endpoints operations ********************************************/

static void ffs_epfile_io_complete(struct usb_ep *_ep, struct usb_request *req)
{
	struct ffs_ep *ep = _ep->driver_data;

	ENTER();

	/* req may be freed during unbind */
	if (ep && ep->req && likely(req->context)) {
		struct ffs_ep *ep = _ep->driver_data;
		ep->status = req->status ? req->status : req->actual;
		ffs_log("ep status %d for req %p", ep->status, req);
		/* Set is_busy false to indicate completion of last request */
		ep->is_busy = false;
		complete(req->context);
	}
}

static ssize_t ffs_copy_to_iter(void *data, int data_len, struct iov_iter *iter)
{
	ssize_t ret = copy_to_iter(data, data_len, iter);
	if (likely(ret == data_len))
		return ret;

	if (unlikely(iov_iter_count(iter)))
		return -EFAULT;

	/*
	 * Dear user space developer!
	 *
	 * TL;DR: To stop getting below error message in your kernel log, change
	 * user space code using functionfs to align read buffers to a max
	 * packet size.
	 *
	 * Some UDCs (e.g. dwc3) require request sizes to be a multiple of a max
	 * packet size.  When unaligned buffer is passed to functionfs, it
	 * internally uses a larger, aligned buffer so that such UDCs are happy.
	 *
	 * Unfortunately, this means that host may send more data than was
	 * requested in read(2) system call.  f_fs doesn’t know what to do with
	 * that excess data so it simply drops it.
	 *
	 * Was the buffer aligned in the first place, no such problem would
	 * happen.
	 *
	 * Data may be dropped only in AIO reads.  Synchronous reads are handled
	 * by splitting a request into multiple parts.  This splitting may still
	 * be a problem though so it’s likely best to align the buffer
	 * regardless of it being AIO or not..
	 *
	 * This only affects OUT endpoints, i.e. reading data with a read(2),
	 * aio_read(2) etc. system calls.  Writing data to an IN endpoint is not
	 * affected.
	 */
	pr_err("functionfs read size %d > requested size %zd, dropping excess data. "
	       "Align read buffer size to max packet size to avoid the problem.\n",
	       data_len, ret);

	return ret;
}

static void ffs_user_copy_worker(struct work_struct *work)
{
	struct ffs_io_data *io_data = container_of(work, struct ffs_io_data,
						   work);
	int ret = io_data->req->status ? io_data->req->status :
					 io_data->req->actual;
	bool kiocb_has_eventfd = io_data->kiocb->ki_flags & IOCB_EVENTFD;

	ffs_log("enter: ret %d", ret);

	if (io_data->read && ret > 0) {
		use_mm(io_data->mm);
		ret = ffs_copy_to_iter(io_data->buf, ret, &io_data->data);
		unuse_mm(io_data->mm);
	}

	io_data->kiocb->ki_complete(io_data->kiocb, ret, ret);

	if (io_data->ffs->ffs_eventfd && !kiocb_has_eventfd)
		eventfd_signal(io_data->ffs->ffs_eventfd, 1);

	usb_ep_free_request(io_data->ep, io_data->req);

	if (io_data->read)
		kfree(io_data->to_free);
	kfree(io_data->buf);
	kfree(io_data);

	ffs_log("exit");
}

static void ffs_epfile_async_io_complete(struct usb_ep *_ep,
					 struct usb_request *req)
{
	struct ffs_io_data *io_data = req->context;

	ENTER();

	ffs_log("enter");

	INIT_WORK(&io_data->work, ffs_user_copy_worker);
	schedule_work(&io_data->work);

	ffs_log("exit");
}

static void __ffs_epfile_read_buffer_free(struct ffs_epfile *epfile)
{
	/*
	 * See comment in struct ffs_epfile for full read_buffer pointer
	 * synchronisation story.
	 */
	struct ffs_buffer *buf = xchg(&epfile->read_buffer, READ_BUFFER_DROP);
	if (buf && buf != READ_BUFFER_DROP)
		kfree(buf);
}

/* Assumes epfile->mutex is held. */
static ssize_t __ffs_epfile_read_buffered(struct ffs_epfile *epfile,
					  struct iov_iter *iter)
{
	/*
	 * Null out epfile->read_buffer so ffs_func_eps_disable does not free
	 * the buffer while we are using it.  See comment in struct ffs_epfile
	 * for full read_buffer pointer synchronisation story.
	 */
	struct ffs_buffer *buf = xchg(&epfile->read_buffer, NULL);
	ssize_t ret;
	if (!buf || buf == READ_BUFFER_DROP)
		return 0;

	ret = copy_to_iter(buf->data, buf->length, iter);
	if (buf->length == ret) {
		kfree(buf);
		return ret;
	}

	if (unlikely(iov_iter_count(iter))) {
		ret = -EFAULT;
	} else {
		buf->length -= ret;
		buf->data += ret;
	}

	if (cmpxchg(&epfile->read_buffer, NULL, buf))
		kfree(buf);

	return ret;
}

/* Assumes epfile->mutex is held. */
static ssize_t __ffs_epfile_read_data(struct ffs_epfile *epfile,
				      void *data, int data_len,
				      struct iov_iter *iter)
{
	struct ffs_buffer *buf;

	ssize_t ret = copy_to_iter(data, data_len, iter);
	if (likely(data_len == ret))
		return ret;

	if (unlikely(iov_iter_count(iter)))
		return -EFAULT;

	/* See ffs_copy_to_iter for more context. */
	pr_warn("functionfs read size %d > requested size %zd, splitting request into multiple reads.",
		data_len, ret);

	data_len -= ret;
	buf = kmalloc(sizeof(*buf) + data_len, GFP_KERNEL);
	if (!buf)
		return -ENOMEM;
	buf->length = data_len;
	buf->data = buf->storage;
	memcpy(buf->storage, data + ret, data_len);

	/*
	 * At this point read_buffer is NULL or READ_BUFFER_DROP (if
	 * ffs_func_eps_disable has been called in the meanwhile).  See comment
	 * in struct ffs_epfile for full read_buffer pointer synchronisation
	 * story.
	 */
	if (unlikely(cmpxchg(&epfile->read_buffer, NULL, buf)))
		kfree(buf);

	return ret;
}

static ssize_t ffs_epfile_io(struct file *file, struct ffs_io_data *io_data)
{
	struct ffs_epfile *epfile = file->private_data;
	struct usb_request *req;
	struct ffs_ep *ep;
	char *data = NULL;
	ssize_t ret, data_len = -EINVAL;
	int halt;

	ffs_log("enter: epfile name %s epfile err %d (%s)", epfile->name,
		atomic_read(&epfile->error), io_data->read ? "READ" : "WRITE");

	/* to get updated error atomic variable value */
	smp_mb__before_atomic();
	if (atomic_read(&epfile->error))
		return -ENODEV;

	/* Are we still active? */
	if (WARN_ON(epfile->ffs->state != FFS_ACTIVE))
		return -ENODEV;

	/* Wait for endpoint to be enabled */
	ep = epfile->ep;
	if (!ep) {
		if (file->f_flags & O_NONBLOCK)
			return -EAGAIN;

		/* Don't wait on write if device is offline */
		if (!io_data->read)
			return -ENODEV;

		/* to get updated error atomic variable value */
		smp_mb__before_atomic();

		/*
		 * if ep is disabled, this fails all current IOs
		 * and wait for next epfile open to happen
		 */
		if (!atomic_read(&epfile->error)) {
			ret = wait_event_interruptible(epfile->wait,
					(ep = epfile->ep));
			if (ret < 0)
				return -EINTR;
		}

		if (!ep)
			return -ENODEV;
	}

	/* Do we halt? */
	halt = (!io_data->read == !epfile->in);
	if (halt && epfile->isoc)
		return -EINVAL;

	/* We will be using request and read_buffer */
	ret = ffs_mutex_lock(&epfile->mutex, file->f_flags & O_NONBLOCK);
	if (unlikely(ret))
		goto error;

	/* Allocate & copy */
	if (!halt) {
		struct usb_gadget *gadget;

		/*
		 * Do we have buffered data from previous partial read?  Check
		 * that for synchronous case only because we do not have
		 * facility to ‘wake up’ a pending asynchronous read and push
		 * buffered data to it which we would need to make things behave
		 * consistently.
		 */
		if (!io_data->aio && io_data->read) {
			ret = __ffs_epfile_read_buffered(epfile, &io_data->data);
			if (ret)
				goto error_mutex;
		}

		/*
		 * if we _do_ wait above, the epfile->ffs->gadget might be NULL
		 * before the waiting completes, so do not assign to 'gadget'
		 * earlier
		 */
		gadget = epfile->ffs->gadget;

		spin_lock_irq(&epfile->ffs->eps_lock);
		/* In the meantime, endpoint got disabled or changed. */
		if (epfile->ep != ep) {
			ret = -ESHUTDOWN;
			goto error_lock;
		}
		data_len = iov_iter_count(&io_data->data);
		/*
		 * Controller may require buffer size to be aligned to
		 * maxpacketsize of an out endpoint.
		 */
		if (io_data->read)
			data_len = usb_ep_align_maybe(gadget, ep->ep, data_len);
		spin_unlock_irq(&epfile->ffs->eps_lock);

		data = kmalloc(data_len, GFP_KERNEL);
		if (unlikely(!data)) {
			ret = -ENOMEM;
			goto error_mutex;
		}
		if (!io_data->read &&
		    copy_from_iter(data, data_len, &io_data->data) != data_len) {
			ret = -EFAULT;
			goto error_mutex;
		}
	}

	spin_lock_irq(&epfile->ffs->eps_lock);

	if (epfile->ep != ep) {
		/* In the meantime, endpoint got disabled or changed. */
		ret = -ESHUTDOWN;
	} else if (halt) {
		/* Halt */
		if (likely(epfile->ep == ep) && !WARN_ON(!ep->ep))
			usb_ep_set_halt(ep->ep);
		ret = -EBADMSG;
	} else if (unlikely(data_len == -EINVAL)) {
		/*
		 * Sanity Check: even though data_len can't be used
		 * uninitialized at the time I write this comment, some
		 * compilers complain about this situation.
		 * In order to keep the code clean from warnings, data_len is
		 * being initialized to -EINVAL during its declaration, which
		 * means we can't rely on compiler anymore to warn no future
		 * changes won't result in data_len being used uninitialized.
		 * For such reason, we're adding this redundant sanity check
		 * here.
		 */
		WARN(1, "%s: data_len == -EINVAL\n", __func__);
		ret = -EINVAL;
	} else if (!io_data->aio) {
		struct completion *done;
		bool interrupted = false;

		req = ep->req;
		req->buf      = data;
		req->length   = data_len;
		ret           = 0;
		req->complete = ffs_epfile_io_complete;

		if (io_data->read) {
			reinit_completion(&epfile->ffs->epout_completion);
			done = &epfile->ffs->epout_completion;
		} else {
			reinit_completion(&epfile->ffs->epin_completion);
			done = &epfile->ffs->epin_completion;
		}

		req->context = done;
		/*
		 * Don't queue another read request if previous is
		 * still busy.
		 */
		if (!(io_data->read && ep->is_busy)) {
			ret = usb_ep_queue(ep->ep, req, GFP_ATOMIC);
			ep->is_busy = true;
		}

		if (unlikely(ret < 0)) {
			ret = -EIO;
			ep->is_busy = false;
			goto error_lock;
		}

		spin_unlock_irq(&epfile->ffs->eps_lock);

		if (unlikely(wait_for_completion_interruptible(done))) {
			/*
			 * To avoid race condition with ffs_epfile_io_complete,
			 * dequeue the request first then check
			 * status. usb_ep_dequeue API should guarantee no race
			 * condition with req->complete callback.
			 */
			spin_lock_irq(&epfile->ffs->eps_lock);
			interrupted = true;
			/*
			 * While we were acquiring lock endpoint got
			 * disabled (disconnect) or changed
			 (composition switch) ?
			 */
			if (epfile->ep == ep) {
				usb_ep_dequeue(ep->ep, req);
				interrupted = ep->status < 0;
			}
			spin_unlock_irq(&epfile->ffs->eps_lock);
		}

		if (interrupted) {
			ret = -EINTR;
			goto error_mutex;
		}

		ret = -ENODEV;
		spin_lock_irq(&epfile->ffs->eps_lock);
		/*
		 * While we were acquiring lock endpoint got
		 * disabled (disconnect) or changed
		 * (composition switch) ?
		 */
		if (epfile->ep == ep)
			ret = ep->status;
		spin_unlock_irq(&epfile->ffs->eps_lock);
		if (io_data->read && ret > 0)
			ret = __ffs_epfile_read_data(epfile, data, ep->status,
						     &io_data->data);
		goto error_mutex;
	} else if (!(req = usb_ep_alloc_request(ep->ep, GFP_KERNEL))) {
		ret = -ENOMEM;
	} else {
		req->buf      = data;
		req->length   = data_len;

		io_data->buf = data;
		io_data->ep = ep->ep;
		io_data->req = req;
		io_data->ffs = epfile->ffs;

		req->context  = io_data;
		req->complete = ffs_epfile_async_io_complete;

		ret = usb_ep_queue(ep->ep, req, GFP_ATOMIC);
		if (unlikely(ret)) {
			usb_ep_free_request(ep->ep, req);
			goto error_lock;
		}

		ret = -EIOCBQUEUED;
		/*
		 * Do not kfree the buffer in this function.  It will be freed
		 * by ffs_user_copy_worker.
		 */
		data = NULL;
	}

error_lock:
	spin_unlock_irq(&epfile->ffs->eps_lock);
error_mutex:
	mutex_unlock(&epfile->mutex);
error:
	kfree(data);

	ffs_log("exit: ret %zu", ret);

	return ret;
}

static int
ffs_epfile_open(struct inode *inode, struct file *file)
{
	struct ffs_epfile *epfile = inode->i_private;

	ENTER();

	ffs_log("enter:state %d setup_state %d flag %lu", epfile->ffs->state,
		epfile->ffs->setup_state, epfile->ffs->flags);

	if (WARN_ON(epfile->ffs->state != FFS_ACTIVE))
		return -ENODEV;

	/* to get updated opened atomic variable value */
	smp_mb__before_atomic();
	if (atomic_read(&epfile->opened)) {
		pr_err("%s(): ep(%s) is already opened.\n",
					__func__, epfile->name);
		return -EBUSY;
	}

	atomic_set(&epfile->opened, 1);
	file->private_data = epfile;
	ffs_data_opened(epfile->ffs);
	atomic_set(&epfile->error, 0);

	ffs_log("exit:state %d setup_state %d flag %lu", epfile->ffs->state,
		epfile->ffs->setup_state, epfile->ffs->flags);

	return 0;
}

static int ffs_aio_cancel(struct kiocb *kiocb)
{
	struct ffs_io_data *io_data = kiocb->private;
	struct ffs_epfile *epfile = kiocb->ki_filp->private_data;
	int value;

	ENTER();

	ffs_log("enter:state %d setup_state %d flag %lu", epfile->ffs->state,
		epfile->ffs->setup_state, epfile->ffs->flags);

	spin_lock_irq(&epfile->ffs->eps_lock);

	if (likely(io_data && io_data->ep && io_data->req))
		value = usb_ep_dequeue(io_data->ep, io_data->req);
	else
		value = -EINVAL;

	spin_unlock_irq(&epfile->ffs->eps_lock);

	ffs_log("exit: value %d", value);

	return value;
}

static ssize_t ffs_epfile_write_iter(struct kiocb *kiocb, struct iov_iter *from)
{
	struct ffs_io_data io_data, *p = &io_data;
	ssize_t res;

	ENTER();

	ffs_log("enter");

	if (!is_sync_kiocb(kiocb)) {
		p = kmalloc(sizeof(io_data), GFP_KERNEL);
		if (unlikely(!p))
			return -ENOMEM;
		p->aio = true;
	} else {
		p->aio = false;
	}

	p->read = false;
	p->kiocb = kiocb;
	p->data = *from;
	p->mm = current->mm;

	kiocb->private = p;

	if (p->aio)
		kiocb_set_cancel_fn(kiocb, ffs_aio_cancel);

	res = ffs_epfile_io(kiocb->ki_filp, p);
	if (res == -EIOCBQUEUED)
		return res;
	if (p->aio)
		kfree(p);
	else
		*from = p->data;

	ffs_log("exit");

	return res;
}

static ssize_t ffs_epfile_read_iter(struct kiocb *kiocb, struct iov_iter *to)
{
	struct ffs_io_data io_data, *p = &io_data;
	ssize_t res;

	ENTER();

	ffs_log("enter");

	if (!is_sync_kiocb(kiocb)) {
		p = kmalloc(sizeof(io_data), GFP_KERNEL);
		if (unlikely(!p))
			return -ENOMEM;
		p->aio = true;
	} else {
		p->aio = false;
	}

	p->read = true;
	p->kiocb = kiocb;
	if (p->aio) {
		p->to_free = dup_iter(&p->data, to, GFP_KERNEL);
		if (!p->to_free) {
			kfree(p);
			return -ENOMEM;
		}
	} else {
		p->data = *to;
		p->to_free = NULL;
	}
	p->mm = current->mm;

	kiocb->private = p;

	if (p->aio)
		kiocb_set_cancel_fn(kiocb, ffs_aio_cancel);

	res = ffs_epfile_io(kiocb->ki_filp, p);
	if (res == -EIOCBQUEUED)
		return res;

	if (p->aio) {
		kfree(p->to_free);
		kfree(p);
	} else {
		*to = p->data;
	}

	ffs_log("enter");

	return res;
}

static int
ffs_epfile_release(struct inode *inode, struct file *file)
{
	struct ffs_epfile *epfile = inode->i_private;

	ENTER();

	atomic_set(&epfile->opened, 0);
	__ffs_epfile_read_buffer_free(epfile);
	ffs_log("enter:state %d setup_state %d flag %lu", epfile->ffs->state,
		epfile->ffs->setup_state, epfile->ffs->flags);
	atomic_set(&epfile->error, 1);
	ffs_data_closed(epfile->ffs);
	file->private_data = NULL;

	ffs_log("exit");

	return 0;
}

static long ffs_epfile_ioctl(struct file *file, unsigned code,
			     unsigned long value)
{
	struct ffs_epfile *epfile = file->private_data;
	int ret;

	ENTER();

	ffs_log("enter:state %d setup_state %d flag %lu", epfile->ffs->state,
		epfile->ffs->setup_state, epfile->ffs->flags);

	if (WARN_ON(epfile->ffs->state != FFS_ACTIVE))
		return -ENODEV;

	spin_lock_irq(&epfile->ffs->eps_lock);
	if (likely(epfile->ep)) {
		switch (code) {
		case FUNCTIONFS_FIFO_STATUS:
			ret = usb_ep_fifo_status(epfile->ep->ep);
			break;
		case FUNCTIONFS_FIFO_FLUSH:
			usb_ep_fifo_flush(epfile->ep->ep);
			ret = 0;
			break;
		case FUNCTIONFS_CLEAR_HALT:
			ret = usb_ep_clear_halt(epfile->ep->ep);
			break;
		case FUNCTIONFS_ENDPOINT_REVMAP:
			ret = epfile->ep->num;
			break;
		case FUNCTIONFS_ENDPOINT_DESC:
		{
			int desc_idx;
			struct usb_endpoint_descriptor *desc;

			switch (epfile->ffs->gadget->speed) {
			case USB_SPEED_SUPER:
				desc_idx = 2;
				break;
			case USB_SPEED_HIGH:
				desc_idx = 1;
				break;
			default:
				desc_idx = 0;
			}
			desc = epfile->ep->descs[desc_idx];

			spin_unlock_irq(&epfile->ffs->eps_lock);
			ret = copy_to_user((void *)value, desc, sizeof(*desc));
			if (ret)
				ret = -EFAULT;
			return ret;
		}
		default:
			ret = -ENOTTY;
		}
	} else {
		ret = -ENODEV;
	}
	spin_unlock_irq(&epfile->ffs->eps_lock);

	ffs_log("exit:ret %d", ret);

	return ret;
}

static const struct file_operations ffs_epfile_operations = {
	.llseek =	no_llseek,

	.open =		ffs_epfile_open,
	.write_iter =	ffs_epfile_write_iter,
	.read_iter =	ffs_epfile_read_iter,
	.release =	ffs_epfile_release,
	.unlocked_ioctl =	ffs_epfile_ioctl,
};


/* File system and super block operations ***********************************/

/*
 * Mounting the file system creates a controller file, used first for
 * function configuration then later for event monitoring.
 */

static struct inode *__must_check
ffs_sb_make_inode(struct super_block *sb, void *data,
		  const struct file_operations *fops,
		  const struct inode_operations *iops,
		  struct ffs_file_perms *perms)
{
	struct inode *inode;

	ENTER();

	ffs_log("enter");

	inode = new_inode(sb);

	if (likely(inode)) {
		struct timespec ts = current_time(inode);

		inode->i_ino	 = get_next_ino();
		inode->i_mode    = perms->mode;
		inode->i_uid     = perms->uid;
		inode->i_gid     = perms->gid;
		inode->i_atime   = ts;
		inode->i_mtime   = ts;
		inode->i_ctime   = ts;
		inode->i_private = data;
		if (fops)
			inode->i_fop = fops;
		if (iops)
			inode->i_op  = iops;
	}

	ffs_log("exit");

	return inode;
}

/* Create "regular" file */
static struct dentry *ffs_sb_create_file(struct super_block *sb,
					const char *name, void *data,
					const struct file_operations *fops)
{
	struct ffs_data	*ffs = sb->s_fs_info;
	struct dentry	*dentry;
	struct inode	*inode;

	ENTER();

	ffs_log("enter");

	dentry = d_alloc_name(sb->s_root, name);
	if (unlikely(!dentry))
		return NULL;

	inode = ffs_sb_make_inode(sb, data, fops, NULL, &ffs->file_perms);
	if (unlikely(!inode)) {
		dput(dentry);
		return NULL;
	}

	d_add(dentry, inode);

	ffs_log("exit");

	return dentry;
}

/* Super block */
static const struct super_operations ffs_sb_operations = {
	.statfs =	simple_statfs,
	.drop_inode =	generic_delete_inode,
};

struct ffs_sb_fill_data {
	struct ffs_file_perms perms;
	umode_t root_mode;
	const char *dev_name;
	bool no_disconnect;
	struct ffs_data *ffs_data;
};

static int ffs_sb_fill(struct super_block *sb, void *_data, int silent)
{
	struct ffs_sb_fill_data *data = _data;
	struct inode	*inode;
	struct ffs_data	*ffs = data->ffs_data;

	ENTER();

	ffs_log("enter");

	ffs->sb              = sb;
	data->ffs_data       = NULL;
	sb->s_fs_info        = ffs;
	sb->s_blocksize      = PAGE_SIZE;
	sb->s_blocksize_bits = PAGE_SHIFT;
	sb->s_magic          = FUNCTIONFS_MAGIC;
	sb->s_op             = &ffs_sb_operations;
	sb->s_time_gran      = 1;

	/* Root inode */
	data->perms.mode = data->root_mode;
	inode = ffs_sb_make_inode(sb, NULL,
				  &simple_dir_operations,
				  &simple_dir_inode_operations,
				  &data->perms);
	sb->s_root = d_make_root(inode);
	if (unlikely(!sb->s_root))
		return -ENOMEM;

	/* EP0 file */
	if (unlikely(!ffs_sb_create_file(sb, "ep0", ffs,
					 &ffs_ep0_operations)))
		return -ENOMEM;

	ffs_log("exit");

	return 0;
}

static int ffs_fs_parse_opts(struct ffs_sb_fill_data *data, char *opts)
{
	ENTER();

	ffs_log("enter");

	if (!opts || !*opts)
		return 0;

	for (;;) {
		unsigned long value;
		char *eq, *comma;

		/* Option limit */
		comma = strchr(opts, ',');
		if (comma)
			*comma = 0;

		/* Value limit */
		eq = strchr(opts, '=');
		if (unlikely(!eq)) {
			pr_err("'=' missing in %s\n", opts);
			return -EINVAL;
		}
		*eq = 0;

		/* Parse value */
		if (kstrtoul(eq + 1, 0, &value)) {
			pr_err("%s: invalid value: %s\n", opts, eq + 1);
			return -EINVAL;
		}

		/* Interpret option */
		switch (eq - opts) {
		case 13:
			if (!memcmp(opts, "no_disconnect", 13))
				data->no_disconnect = !!value;
			else
				goto invalid;
			break;
		case 5:
			if (!memcmp(opts, "rmode", 5))
				data->root_mode  = (value & 0555) | S_IFDIR;
			else if (!memcmp(opts, "fmode", 5))
				data->perms.mode = (value & 0666) | S_IFREG;
			else
				goto invalid;
			break;

		case 4:
			if (!memcmp(opts, "mode", 4)) {
				data->root_mode  = (value & 0555) | S_IFDIR;
				data->perms.mode = (value & 0666) | S_IFREG;
			} else {
				goto invalid;
			}
			break;

		case 3:
			if (!memcmp(opts, "uid", 3)) {
				data->perms.uid = make_kuid(current_user_ns(), value);
				if (!uid_valid(data->perms.uid)) {
					pr_err("%s: unmapped value: %lu\n", opts, value);
					return -EINVAL;
				}
			} else if (!memcmp(opts, "gid", 3)) {
				data->perms.gid = make_kgid(current_user_ns(), value);
				if (!gid_valid(data->perms.gid)) {
					pr_err("%s: unmapped value: %lu\n", opts, value);
					return -EINVAL;
				}
			} else {
				goto invalid;
			}
			break;

		default:
invalid:
			pr_err("%s: invalid option\n", opts);
			return -EINVAL;
		}

		/* Next iteration */
		if (!comma)
			break;
		opts = comma + 1;
	}

	ffs_log("exit");

	return 0;
}

/* "mount -t functionfs dev_name /dev/function" ends up here */

static struct dentry *
ffs_fs_mount(struct file_system_type *t, int flags,
	      const char *dev_name, void *opts)
{
	struct ffs_sb_fill_data data = {
		.perms = {
			.mode = S_IFREG | 0600,
			.uid = GLOBAL_ROOT_UID,
			.gid = GLOBAL_ROOT_GID,
		},
		.root_mode = S_IFDIR | 0500,
		.no_disconnect = false,
	};
	struct dentry *rv;
	int ret;
	void *ffs_dev;
	struct ffs_data	*ffs;

	ENTER();

	ffs_log("enter");

	ret = ffs_fs_parse_opts(&data, opts);
	if (unlikely(ret < 0))
		return ERR_PTR(ret);

	ffs = ffs_data_new();
	if (unlikely(!ffs))
		return ERR_PTR(-ENOMEM);
	ffs->file_perms = data.perms;
	ffs->no_disconnect = data.no_disconnect;

	ffs->dev_name = kstrdup(dev_name, GFP_KERNEL);
	if (unlikely(!ffs->dev_name)) {
		ffs_data_put(ffs);
		return ERR_PTR(-ENOMEM);
	}

	ffs_dev = ffs_acquire_dev(dev_name);
	if (IS_ERR(ffs_dev)) {
		ffs_data_put(ffs);
		return ERR_CAST(ffs_dev);
	}
	ffs->private_data = ffs_dev;
	data.ffs_data = ffs;

	rv = mount_nodev(t, flags, &data, ffs_sb_fill);
	if (IS_ERR(rv) && data.ffs_data) {
		ffs_release_dev(data.ffs_data);
		ffs_data_put(data.ffs_data);
	}

	ffs_log("exit");

	return rv;
}

static void
ffs_fs_kill_sb(struct super_block *sb)
{
	ENTER();

	ffs_log("enter");

	kill_litter_super(sb);
	if (sb->s_fs_info) {
		ffs_release_dev(sb->s_fs_info);
		ffs_data_closed(sb->s_fs_info);
		ffs_data_put(sb->s_fs_info);
	}

	ffs_log("exit");
}

static struct file_system_type ffs_fs_type = {
	.owner		= THIS_MODULE,
	.name		= "functionfs",
	.mount		= ffs_fs_mount,
	.kill_sb	= ffs_fs_kill_sb,
};
MODULE_ALIAS_FS("functionfs");


/* Driver's main init/cleanup functions *************************************/

static int functionfs_init(void)
{
	int ret;

	ENTER();

	ret = register_filesystem(&ffs_fs_type);
	if (likely(!ret))
		pr_info("file system registered\n");
	else
		pr_err("failed registering file system (%d)\n", ret);

	ffs_ipc_log = ipc_log_context_create(NUM_PAGES, "f_fs", 0);

	return ret;
}

static void functionfs_cleanup(void)
{
	ENTER();

	pr_info("unloading\n");
	unregister_filesystem(&ffs_fs_type);
}


/* ffs_data and ffs_function construction and destruction code **************/

static void ffs_data_clear(struct ffs_data *ffs);
static void ffs_data_reset(struct ffs_data *ffs);

static void ffs_data_get(struct ffs_data *ffs)
{
	ENTER();

	ffs_log("enter");

	/* to get updated ref atomic variable value */
	smp_mb__before_atomic();
	atomic_inc(&ffs->ref);

	ffs_log("exit");
}

static void ffs_data_opened(struct ffs_data *ffs)
{
	ENTER();

	ffs_log("enter: state %d setup_state %d flag %lu opened %d", ffs->state,
		ffs->setup_state, ffs->flags, atomic_read(&ffs->opened));

	/* to get updated ref atomic variable value */
	smp_mb__before_atomic();
	atomic_inc(&ffs->ref);
	if (atomic_add_return(1, &ffs->opened) == 1 &&
			ffs->state == FFS_DEACTIVATED) {
		ffs->state = FFS_CLOSING;
		ffs_data_reset(ffs);
	}

	ffs_log("exit: state %d setup_state %d flag %lu", ffs->state,
		ffs->setup_state, ffs->flags);
}

static void ffs_data_put(struct ffs_data *ffs)
{
	ENTER();

	ffs_log("enter");

	/* to get updated ref atomic variable value */
	smp_mb__before_atomic();
	if (unlikely(atomic_dec_and_test(&ffs->ref))) {
		pr_info("%s(): freeing\n", __func__);
		ffs_data_clear(ffs);
		BUG_ON(waitqueue_active(&ffs->ev.waitq) ||
		       waitqueue_active(&ffs->ep0req_completion.wait));
		kfree(ffs->dev_name);
		kfree(ffs);
	}

	ffs_log("exit");
}

static void ffs_data_closed(struct ffs_data *ffs)
{
	ENTER();

	ffs_log("enter: state %d setup_state %d flag %lu opened %d", ffs->state,
		ffs->setup_state, ffs->flags, atomic_read(&ffs->opened));

	/* to get updated opened atomic variable value */
	smp_mb__before_atomic();
	if (atomic_dec_and_test(&ffs->opened)) {
		if (ffs->no_disconnect) {
			ffs->state = FFS_DEACTIVATED;
			if (ffs->epfiles) {
				ffs_epfiles_destroy(ffs->epfiles,
						   ffs->eps_count);
				ffs->epfiles = NULL;
			}
			if (ffs->setup_state == FFS_SETUP_PENDING)
				__ffs_ep0_stall(ffs);
		} else {
			ffs->state = FFS_CLOSING;
			ffs_data_reset(ffs);
		}
	}

	/* to get updated opened atomic variable value */
	smp_mb__before_atomic();
	if (atomic_read(&ffs->opened) < 0) {
		ffs->state = FFS_CLOSING;
		ffs_data_reset(ffs);
	}

	ffs_log("exit: state %d setup_state %d flag %lu", ffs->state,
		ffs->setup_state, ffs->flags);

	ffs_data_put(ffs);
}

static struct ffs_data *ffs_data_new(void)
{
	struct ffs_data *ffs = kzalloc(sizeof *ffs, GFP_KERNEL);
	if (unlikely(!ffs))
		return NULL;

	ENTER();

	ffs_log("enter");

	atomic_set(&ffs->ref, 1);
	atomic_set(&ffs->opened, 0);
	ffs->state = FFS_READ_DESCRIPTORS;
	mutex_init(&ffs->mutex);
	spin_lock_init(&ffs->eps_lock);
	init_waitqueue_head(&ffs->ev.waitq);
	init_completion(&ffs->ep0req_completion);
	init_completion(&ffs->epout_completion);
	init_completion(&ffs->epin_completion);

	/* XXX REVISIT need to update it in some places, or do we? */
	ffs->ev.can_stall = 1;

	ffs_log("exit");

	return ffs;
}

static void ffs_data_clear(struct ffs_data *ffs)
{
	ENTER();

	ffs_log("enter: state %d setup_state %d flag %lu", ffs->state,
		ffs->setup_state, ffs->flags);

	pr_debug("%s: ffs->gadget= %p, ffs->flags= %lu\n",
				__func__, ffs->gadget, ffs->flags);
	ffs_closed(ffs);

	BUG_ON(ffs->gadget);

	if (ffs->epfiles)
		ffs_epfiles_destroy(ffs->epfiles, ffs->eps_count);

	if (ffs->ffs_eventfd)
		eventfd_ctx_put(ffs->ffs_eventfd);

	kfree(ffs->raw_descs_data);
	kfree(ffs->raw_strings);
	kfree(ffs->stringtabs);

	ffs_log("exit: state %d setup_state %d flag %lu", ffs->state,
		ffs->setup_state, ffs->flags);
}

static void ffs_data_reset(struct ffs_data *ffs)
{
	ENTER();

	ffs_log("enter: state %d setup_state %d flag %lu", ffs->state,
		ffs->setup_state, ffs->flags);

	ffs_data_clear(ffs);

	ffs->epfiles = NULL;
	ffs->raw_descs_data = NULL;
	ffs->raw_descs = NULL;
	ffs->raw_strings = NULL;
	ffs->stringtabs = NULL;

	ffs->raw_descs_length = 0;
	ffs->fs_descs_count = 0;
	ffs->hs_descs_count = 0;
	ffs->ss_descs_count = 0;

	ffs->strings_count = 0;
	ffs->interfaces_count = 0;
	ffs->eps_count = 0;

	ffs->ev.count = 0;

	ffs->state = FFS_READ_DESCRIPTORS;
	ffs->setup_state = FFS_NO_SETUP;
	ffs->flags = 0;

	ffs_log("exit: state %d setup_state %d flag %lu", ffs->state,
		ffs->setup_state, ffs->flags);
}


static int functionfs_bind(struct ffs_data *ffs, struct usb_composite_dev *cdev)
{
	struct usb_gadget_strings **lang;
	int first_id;

	ENTER();

	ffs_log("enter: state %d setup_state %d flag %lu", ffs->state,
		ffs->setup_state, ffs->flags);

	if (WARN_ON(ffs->state != FFS_ACTIVE
		 || test_and_set_bit(FFS_FL_BOUND, &ffs->flags)))
		return -EBADFD;

	first_id = usb_string_ids_n(cdev, ffs->strings_count);
	if (unlikely(first_id < 0))
		return first_id;

	ffs->ep0req = usb_ep_alloc_request(cdev->gadget->ep0, GFP_KERNEL);
	if (unlikely(!ffs->ep0req))
		return -ENOMEM;
	ffs->ep0req->complete = ffs_ep0_complete;
	ffs->ep0req->context = ffs;

	lang = ffs->stringtabs;
	if (lang) {
		for (; *lang; ++lang) {
			struct usb_string *str = (*lang)->strings;
			int id = first_id;
			for (; str->s; ++id, ++str)
				str->id = id;
		}
	}

	ffs->gadget = cdev->gadget;

	ffs_log("exit: state %d setup_state %d flag %lu gadget %p\n",
			ffs->state, ffs->setup_state, ffs->flags, ffs->gadget);

	ffs_data_get(ffs);
	return 0;
}

static void functionfs_unbind(struct ffs_data *ffs)
{
	ENTER();

	if (!WARN_ON(!ffs->gadget)) {
		usb_ep_free_request(ffs->gadget->ep0, ffs->ep0req);
		ffs->ep0req = NULL;
		ffs->gadget = NULL;
		clear_bit(FFS_FL_BOUND, &ffs->flags);
		ffs_log("state %d setup_state %d flag %lu gadget %p\n",
			ffs->state, ffs->setup_state, ffs->flags, ffs->gadget);
		ffs_data_put(ffs);
	}
}

static int ffs_epfiles_create(struct ffs_data *ffs)
{
	struct ffs_epfile *epfile, *epfiles;
	unsigned i, count;

	ENTER();

	ffs_log("enter: state %d setup_state %d flag %lu", ffs->state,
		ffs->setup_state, ffs->flags);

	count = ffs->eps_count;
	epfiles = kcalloc(count, sizeof(*epfiles), GFP_KERNEL);
	if (!epfiles)
		return -ENOMEM;

	epfile = epfiles;
	for (i = 1; i <= count; ++i, ++epfile) {
		epfile->ffs = ffs;
		mutex_init(&epfile->mutex);
		init_waitqueue_head(&epfile->wait);
		atomic_set(&epfile->opened, 0);
		if (ffs->user_flags & FUNCTIONFS_VIRTUAL_ADDR)
			sprintf(epfile->name, "ep%02x", ffs->eps_addrmap[i]);
		else
			sprintf(epfile->name, "ep%u", i);
		epfile->dentry = ffs_sb_create_file(ffs->sb, epfile->name,
						 epfile,
						 &ffs_epfile_operations);
		if (unlikely(!epfile->dentry)) {
			ffs_epfiles_destroy(epfiles, i - 1);
			return -ENOMEM;
		}
	}

	ffs->epfiles = epfiles;

	ffs_log("exit: epfile name %s state %d setup_state %d flag %lu",
		epfile->name, ffs->state, ffs->setup_state, ffs->flags);

	return 0;
}

static void ffs_epfiles_destroy(struct ffs_epfile *epfiles, unsigned count)
{
	struct ffs_epfile *epfile = epfiles;

	ENTER();

	ffs_log("enter: epfilename %s", epfile->name);

	for (; count; --count, ++epfile) {
		BUG_ON(mutex_is_locked(&epfile->mutex) ||
		       waitqueue_active(&epfile->wait));
		if (epfile->dentry) {
			d_delete(epfile->dentry);
			dput(epfile->dentry);
			epfile->dentry = NULL;
		}
	}

	kfree(epfiles);

	ffs_log("exit");
}

static void ffs_func_eps_disable(struct ffs_function *func)
{
	struct ffs_ep *ep         = func->eps;
	struct ffs_epfile *epfile = func->ffs->epfiles;
	unsigned count            = func->ffs->eps_count;
	unsigned long flags;

	ffs_log("enter: state %d setup_state %d flag %lu", func->ffs->state,
		func->ffs->setup_state, func->ffs->flags);

	spin_lock_irqsave(&func->ffs->eps_lock, flags);
	do {

		if (epfile)
			atomic_set(&epfile->error, 1);

		/* pending requests get nuked */
		if (likely(ep->ep))
			usb_ep_disable(ep->ep);
		++ep;

		if (epfile) {
			epfile->ep = NULL;
			__ffs_epfile_read_buffer_free(epfile);
			++epfile;
		}
	} while (--count);
	spin_unlock_irqrestore(&func->ffs->eps_lock, flags);

	ffs_log("exit");
}

static int ffs_func_eps_enable(struct ffs_function *func)
{
	struct ffs_data *ffs      = func->ffs;
	struct ffs_ep *ep         = func->eps;
	struct ffs_epfile *epfile = ffs->epfiles;
	unsigned count            = ffs->eps_count;
	unsigned long flags;
	int ret = 0;

	ffs_log("enter: state %d setup_state %d flag %lu", func->ffs->state,
		func->ffs->setup_state, func->ffs->flags);

	spin_lock_irqsave(&func->ffs->eps_lock, flags);
	do {
		struct usb_endpoint_descriptor *ds;
		int desc_idx;

		if (ffs->gadget->speed == USB_SPEED_SUPER)
			desc_idx = 2;
		else if (ffs->gadget->speed == USB_SPEED_HIGH)
			desc_idx = 1;
		else
			desc_idx = 0;

		/* fall-back to lower speed if desc missing for current speed */
		do {
			ds = ep->descs[desc_idx];
		} while (!ds && --desc_idx >= 0);

		if (!ds) {
			ret = -EINVAL;
			break;
		}

		ep->ep->driver_data = ep;
		ep->ep->desc = ds;

		ret = config_ep_by_speed(func->gadget, &func->function, ep->ep);
		if (ret) {
			pr_err("%s(): config_ep_by_speed(%d) err for %s\n",
						__func__, ret, ep->ep->name);
			break;
		}

		ret = usb_ep_enable(ep->ep);
		if (likely(!ret)) {
			epfile->ep = ep;
			epfile->in = usb_endpoint_dir_in(ds);
			epfile->isoc = usb_endpoint_xfer_isoc(ds);
			ffs_log("usb_ep_enable %s", ep->ep->name);
		} else {
			break;
		}

		wake_up(&epfile->wait);

		++ep;
		++epfile;
	} while (--count);
	spin_unlock_irqrestore(&func->ffs->eps_lock, flags);

	ffs_log("exit: ret %d", ret);

	return ret;
}


/* Parsing and building descriptors and strings *****************************/

/*
 * This validates if data pointed by data is a valid USB descriptor as
 * well as record how many interfaces, endpoints and strings are
 * required by given configuration.  Returns address after the
 * descriptor or NULL if data is invalid.
 */

enum ffs_entity_type {
	FFS_DESCRIPTOR, FFS_INTERFACE, FFS_STRING, FFS_ENDPOINT
};

enum ffs_os_desc_type {
	FFS_OS_DESC, FFS_OS_DESC_EXT_COMPAT, FFS_OS_DESC_EXT_PROP
};

typedef int (*ffs_entity_callback)(enum ffs_entity_type entity,
				   u8 *valuep,
				   struct usb_descriptor_header *desc,
				   void *priv);

typedef int (*ffs_os_desc_callback)(enum ffs_os_desc_type entity,
				    struct usb_os_desc_header *h, void *data,
				    unsigned len, void *priv);

static int __must_check ffs_do_single_desc(char *data, unsigned len,
					   ffs_entity_callback entity,
					   void *priv)
{
	struct usb_descriptor_header *_ds = (void *)data;
	u8 length;
	int ret;

	ENTER();

	ffs_log("enter: len %u", len);

	/* At least two bytes are required: length and type */
	if (len < 2) {
		pr_vdebug("descriptor too short\n");
		return -EINVAL;
	}

	/* If we have at least as many bytes as the descriptor takes? */
	length = _ds->bLength;
	if (len < length) {
		pr_vdebug("descriptor longer then available data\n");
		return -EINVAL;
	}

#define __entity_check_INTERFACE(val)  1
#define __entity_check_STRING(val)     (val)
#define __entity_check_ENDPOINT(val)   ((val) & USB_ENDPOINT_NUMBER_MASK)
#define __entity(type, val) do {					\
		pr_vdebug("entity " #type "(%02x)\n", (val));		\
		if (unlikely(!__entity_check_ ##type(val))) {		\
			pr_vdebug("invalid entity's value\n");		\
			return -EINVAL;					\
		}							\
		ret = entity(FFS_ ##type, &val, _ds, priv);		\
		if (unlikely(ret < 0)) {				\
			pr_debug("entity " #type "(%02x); ret = %d\n",	\
				 (val), ret);				\
			return ret;					\
		}							\
	} while (0)

	/* Parse descriptor depending on type. */
	switch (_ds->bDescriptorType) {
	case USB_DT_DEVICE:
	case USB_DT_CONFIG:
	case USB_DT_STRING:
	case USB_DT_DEVICE_QUALIFIER:
		/* function can't have any of those */
		pr_vdebug("descriptor reserved for gadget: %d\n",
		      _ds->bDescriptorType);
		return -EINVAL;

	case USB_DT_INTERFACE: {
		struct usb_interface_descriptor *ds = (void *)_ds;
		pr_vdebug("interface descriptor\n");
		if (length != sizeof *ds)
			goto inv_length;

		__entity(INTERFACE, ds->bInterfaceNumber);
		if (ds->iInterface)
			__entity(STRING, ds->iInterface);
	}
		break;

	case USB_DT_ENDPOINT: {
		struct usb_endpoint_descriptor *ds = (void *)_ds;
		pr_vdebug("endpoint descriptor\n");
		if (length != USB_DT_ENDPOINT_SIZE &&
		    length != USB_DT_ENDPOINT_AUDIO_SIZE)
			goto inv_length;
		__entity(ENDPOINT, ds->bEndpointAddress);
	}
		break;

	case HID_DT_HID:
		pr_vdebug("hid descriptor\n");
		if (length != sizeof(struct hid_descriptor))
			goto inv_length;
		break;

	case USB_DT_OTG:
		if (length != sizeof(struct usb_otg_descriptor))
			goto inv_length;
		break;

	case USB_DT_INTERFACE_ASSOCIATION: {
		struct usb_interface_assoc_descriptor *ds = (void *)_ds;
		pr_vdebug("interface association descriptor\n");
		if (length != sizeof *ds)
			goto inv_length;
		if (ds->iFunction)
			__entity(STRING, ds->iFunction);
	}
		break;

	case USB_DT_SS_ENDPOINT_COMP:
		pr_vdebug("EP SS companion descriptor\n");
		if (length != sizeof(struct usb_ss_ep_comp_descriptor))
			goto inv_length;
		break;

	case USB_DT_OTHER_SPEED_CONFIG:
	case USB_DT_INTERFACE_POWER:
	case USB_DT_DEBUG:
	case USB_DT_SECURITY:
	case USB_DT_CS_RADIO_CONTROL:
		/* TODO */
		pr_vdebug("unimplemented descriptor: %d\n", _ds->bDescriptorType);
		return -EINVAL;

	default:
		/* We should never be here */
		pr_vdebug("unknown descriptor: %d\n", _ds->bDescriptorType);
		return -EINVAL;

inv_length:
		pr_vdebug("invalid length: %d (descriptor %d)\n",
			  _ds->bLength, _ds->bDescriptorType);
		return -EINVAL;
	}

#undef __entity
#undef __entity_check_DESCRIPTOR
#undef __entity_check_INTERFACE
#undef __entity_check_STRING
#undef __entity_check_ENDPOINT

	ffs_log("exit: desc type %d length %d", _ds->bDescriptorType, length);

	return length;
}

static int __must_check ffs_do_descs(unsigned count, char *data, unsigned len,
				     ffs_entity_callback entity, void *priv)
{
	const unsigned _len = len;
	unsigned long num = 0;

	ENTER();

	ffs_log("enter: len %u", len);

	for (;;) {
		int ret;

		if (num == count)
			data = NULL;

		/* Record "descriptor" entity */
		ret = entity(FFS_DESCRIPTOR, (u8 *)num, (void *)data, priv);
		if (unlikely(ret < 0)) {
			pr_debug("entity DESCRIPTOR(%02lx); ret = %d\n",
				 num, ret);
			return ret;
		}

		if (!data)
			return _len - len;

		ret = ffs_do_single_desc(data, len, entity, priv);
		if (unlikely(ret < 0)) {
			pr_debug("%s returns %d\n", __func__, ret);
			return ret;
		}

		len -= ret;
		data += ret;
		++num;
	}

	ffs_log("exit: len %u", len);
}

static int __ffs_data_do_entity(enum ffs_entity_type type,
				u8 *valuep, struct usb_descriptor_header *desc,
				void *priv)
{
	struct ffs_desc_helper *helper = priv;
	struct usb_endpoint_descriptor *d;

	ENTER();

	ffs_log("enter: type %u", type);

	switch (type) {
	case FFS_DESCRIPTOR:
		break;

	case FFS_INTERFACE:
		/*
		 * Interfaces are indexed from zero so if we
		 * encountered interface "n" then there are at least
		 * "n+1" interfaces.
		 */
		if (*valuep >= helper->interfaces_count)
			helper->interfaces_count = *valuep + 1;
		break;

	case FFS_STRING:
		/*
		 * Strings are indexed from 1 (0 is magic ;) reserved
		 * for languages list or some such)
		 */
		if (*valuep > helper->ffs->strings_count)
			helper->ffs->strings_count = *valuep;
		break;

	case FFS_ENDPOINT:
		d = (void *)desc;
		helper->eps_count++;
		if (helper->eps_count >= 15)
			return -EINVAL;
		/* Check if descriptors for any speed were already parsed */
		if (!helper->ffs->eps_count && !helper->ffs->interfaces_count)
			helper->ffs->eps_addrmap[helper->eps_count] =
				d->bEndpointAddress;
		else if (helper->ffs->eps_addrmap[helper->eps_count] !=
				d->bEndpointAddress)
			return -EINVAL;
		break;
	}

	ffs_log("exit");

	return 0;
}

static int __ffs_do_os_desc_header(enum ffs_os_desc_type *next_type,
				   struct usb_os_desc_header *desc)
{
	u16 bcd_version = le16_to_cpu(desc->bcdVersion);
	u16 w_index = le16_to_cpu(desc->wIndex);

	ffs_log("enter");

	if (bcd_version != 1) {
		pr_vdebug("unsupported os descriptors version: %d",
			  bcd_version);
		return -EINVAL;
	}
	switch (w_index) {
	case 0x4:
		*next_type = FFS_OS_DESC_EXT_COMPAT;
		break;
	case 0x5:
		*next_type = FFS_OS_DESC_EXT_PROP;
		break;
	default:
		pr_vdebug("unsupported os descriptor type: %d", w_index);
		return -EINVAL;
	}

	ffs_log("exit: size of desc %zu", sizeof(*desc));

	return sizeof(*desc);
}

/*
 * Process all extended compatibility/extended property descriptors
 * of a feature descriptor
 */
static int __must_check ffs_do_single_os_desc(char *data, unsigned len,
					      enum ffs_os_desc_type type,
					      u16 feature_count,
					      ffs_os_desc_callback entity,
					      void *priv,
					      struct usb_os_desc_header *h)
{
	int ret;
	const unsigned _len = len;

	ENTER();

	ffs_log("enter: len %u os desc type %d", len, type);

	/* loop over all ext compat/ext prop descriptors */
	while (feature_count--) {
		ret = entity(type, h, data, len, priv);
		if (unlikely(ret < 0)) {
			pr_debug("bad OS descriptor, type: %d\n", type);
			return ret;
		}
		data += ret;
		len -= ret;
	}

	ffs_log("exit");

	return _len - len;
}

/* Process a number of complete Feature Descriptors (Ext Compat or Ext Prop) */
static int __must_check ffs_do_os_descs(unsigned count,
					char *data, unsigned len,
					ffs_os_desc_callback entity, void *priv)
{
	const unsigned _len = len;
	unsigned long num = 0;

	ENTER();

	ffs_log("enter: len %u", len);

	for (num = 0; num < count; ++num) {
		int ret;
		enum ffs_os_desc_type type;
		u16 feature_count;
		struct usb_os_desc_header *desc = (void *)data;

		if (len < sizeof(*desc))
			return -EINVAL;

		/*
		 * Record "descriptor" entity.
		 * Process dwLength, bcdVersion, wIndex, get b/wCount.
		 * Move the data pointer to the beginning of extended
		 * compatibilities proper or extended properties proper
		 * portions of the data
		 */
		if (le32_to_cpu(desc->dwLength) > len)
			return -EINVAL;

		ret = __ffs_do_os_desc_header(&type, desc);
		if (unlikely(ret < 0)) {
			pr_debug("entity OS_DESCRIPTOR(%02lx); ret = %d\n",
				 num, ret);
			return ret;
		}
		/*
		 * 16-bit hex "?? 00" Little Endian looks like 8-bit hex "??"
		 */
		feature_count = le16_to_cpu(desc->wCount);
		if (type == FFS_OS_DESC_EXT_COMPAT &&
		    (feature_count > 255 || desc->Reserved))
				return -EINVAL;
		len -= ret;
		data += ret;

		/*
		 * Process all function/property descriptors
		 * of this Feature Descriptor
		 */
		ret = ffs_do_single_os_desc(data, len, type,
					    feature_count, entity, priv, desc);
		if (unlikely(ret < 0)) {
			pr_debug("%s returns %d\n", __func__, ret);
			return ret;
		}

		len -= ret;
		data += ret;
	}

	ffs_log("exit");

	return _len - len;
}

/**
 * Validate contents of the buffer from userspace related to OS descriptors.
 */
static int __ffs_data_do_os_desc(enum ffs_os_desc_type type,
				 struct usb_os_desc_header *h, void *data,
				 unsigned len, void *priv)
{
	struct ffs_data *ffs = priv;
	u8 length;

	ENTER();

	ffs_log("enter: len %u", len);

	switch (type) {
	case FFS_OS_DESC_EXT_COMPAT: {
		struct usb_ext_compat_desc *d = data;
		int i;

		if (len < sizeof(*d) ||
		    d->bFirstInterfaceNumber >= ffs->interfaces_count ||
		    !d->Reserved1)
			return -EINVAL;
		for (i = 0; i < ARRAY_SIZE(d->Reserved2); ++i)
			if (d->Reserved2[i])
				return -EINVAL;

		length = sizeof(struct usb_ext_compat_desc);
	}
		break;
	case FFS_OS_DESC_EXT_PROP: {
		struct usb_ext_prop_desc *d = data;
		u32 type, pdl;
		u16 pnl;

		if (len < sizeof(*d) || h->interface >= ffs->interfaces_count)
			return -EINVAL;
		length = le32_to_cpu(d->dwSize);
		if (len < length)
			return -EINVAL;
		type = le32_to_cpu(d->dwPropertyDataType);
		if (type < USB_EXT_PROP_UNICODE ||
		    type > USB_EXT_PROP_UNICODE_MULTI) {
			pr_vdebug("unsupported os descriptor property type: %d",
				  type);
			return -EINVAL;
		}
		pnl = le16_to_cpu(d->wPropertyNameLength);
		if (length < 14 + pnl) {
			pr_vdebug("invalid os descriptor length: %d pnl:%d (descriptor %d)\n",
				  length, pnl, type);
			return -EINVAL;
		}
		pdl = le32_to_cpu(*(u32 *)((u8 *)data + 10 + pnl));
		if (length != 14 + pnl + pdl) {
			pr_vdebug("invalid os descriptor length: %d pnl:%d pdl:%d (descriptor %d)\n",
				  length, pnl, pdl, type);
			return -EINVAL;
		}
		++ffs->ms_os_descs_ext_prop_count;
		/* property name reported to the host as "WCHAR"s */
		ffs->ms_os_descs_ext_prop_name_len += pnl * 2;
		ffs->ms_os_descs_ext_prop_data_len += pdl;
	}
		break;
	default:
		pr_vdebug("unknown descriptor: %d\n", type);
		return -EINVAL;
	}

	ffs_log("exit");

	return length;
}

static int __ffs_data_got_descs(struct ffs_data *ffs,
				char *const _data, size_t len)
{
	char *data = _data, *raw_descs;
	unsigned os_descs_count = 0, counts[3], flags;
	int ret = -EINVAL, i;
	struct ffs_desc_helper helper;

	ENTER();

	ffs_log("enter: len %zu", len);

	if (get_unaligned_le32(data + 4) != len)
		goto error;

	switch (get_unaligned_le32(data)) {
	case FUNCTIONFS_DESCRIPTORS_MAGIC:
		flags = FUNCTIONFS_HAS_FS_DESC | FUNCTIONFS_HAS_HS_DESC;
		data += 8;
		len  -= 8;
		break;
	case FUNCTIONFS_DESCRIPTORS_MAGIC_V2:
		flags = get_unaligned_le32(data + 8);
		ffs->user_flags = flags;
		if (flags & ~(FUNCTIONFS_HAS_FS_DESC |
			      FUNCTIONFS_HAS_HS_DESC |
			      FUNCTIONFS_HAS_SS_DESC |
			      FUNCTIONFS_HAS_MS_OS_DESC |
			      FUNCTIONFS_VIRTUAL_ADDR |
			      FUNCTIONFS_EVENTFD |
			      FUNCTIONFS_ALL_CTRL_RECIP |
			      FUNCTIONFS_CONFIG0_SETUP)) {
			ret = -ENOSYS;
			goto error;
		}
		data += 12;
		len  -= 12;
		break;
	default:
		goto error;
	}

	if (flags & FUNCTIONFS_EVENTFD) {
		if (len < 4)
			goto error;
		ffs->ffs_eventfd =
			eventfd_ctx_fdget((int)get_unaligned_le32(data));
		if (IS_ERR(ffs->ffs_eventfd)) {
			ret = PTR_ERR(ffs->ffs_eventfd);
			ffs->ffs_eventfd = NULL;
			goto error;
		}
		data += 4;
		len  -= 4;
	}

	/* Read fs_count, hs_count and ss_count (if present) */
	for (i = 0; i < 3; ++i) {
		if (!(flags & (1 << i))) {
			counts[i] = 0;
		} else if (len < 4) {
			goto error;
		} else {
			counts[i] = get_unaligned_le32(data);
			data += 4;
			len  -= 4;
		}
	}
	if (flags & (1 << i)) {
		if (len < 4) {
			goto error;
		}
		os_descs_count = get_unaligned_le32(data);
		data += 4;
		len -= 4;
	};

	/* Read descriptors */
	raw_descs = data;
	helper.ffs = ffs;
	for (i = 0; i < 3; ++i) {
		if (!counts[i])
			continue;
		helper.interfaces_count = 0;
		helper.eps_count = 0;
		ret = ffs_do_descs(counts[i], data, len,
				   __ffs_data_do_entity, &helper);
		if (ret < 0)
			goto error;
		if (!ffs->eps_count && !ffs->interfaces_count) {
			ffs->eps_count = helper.eps_count;
			ffs->interfaces_count = helper.interfaces_count;
		} else {
			if (ffs->eps_count != helper.eps_count) {
				ret = -EINVAL;
				goto error;
			}
			if (ffs->interfaces_count != helper.interfaces_count) {
				ret = -EINVAL;
				goto error;
			}
		}
		data += ret;
		len  -= ret;
	}
	if (os_descs_count) {
		ret = ffs_do_os_descs(os_descs_count, data, len,
				      __ffs_data_do_os_desc, ffs);
		if (ret < 0)
			goto error;
		data += ret;
		len -= ret;
	}

	if (raw_descs == data || len) {
		ret = -EINVAL;
		goto error;
	}

	ffs->raw_descs_data	= _data;
	ffs->raw_descs		= raw_descs;
	ffs->raw_descs_length	= data - raw_descs;
	ffs->fs_descs_count	= counts[0];
	ffs->hs_descs_count	= counts[1];
	ffs->ss_descs_count	= counts[2];
	ffs->ms_os_descs_count	= os_descs_count;

	ffs_log("exit");

	return 0;

error:
	kfree(_data);
	ffs_log("exit: ret %d", ret);
	return ret;
}

static int __ffs_data_got_strings(struct ffs_data *ffs,
				  char *const _data, size_t len)
{
	u32 str_count, needed_count, lang_count;
	struct usb_gadget_strings **stringtabs, *t;
	const char *data = _data;
	struct usb_string *s;

	ENTER();

<<<<<<< HEAD
	ffs_log("enter: len %zu", len);

	if (unlikely(get_unaligned_le32(data) != FUNCTIONFS_STRINGS_MAGIC ||
=======
	if (unlikely(len < 16 ||
		     get_unaligned_le32(data) != FUNCTIONFS_STRINGS_MAGIC ||
>>>>>>> dcb61100
		     get_unaligned_le32(data + 4) != len))
		goto error;
	str_count  = get_unaligned_le32(data + 8);
	lang_count = get_unaligned_le32(data + 12);

	/* if one is zero the other must be zero */
	if (unlikely(!str_count != !lang_count))
		goto error;

	/* Do we have at least as many strings as descriptors need? */
	needed_count = ffs->strings_count;
	if (unlikely(str_count < needed_count))
		goto error;

	/*
	 * If we don't need any strings just return and free all
	 * memory.
	 */
	if (!needed_count) {
		kfree(_data);
		return 0;
	}

	/* Allocate everything in one chunk so there's less maintenance. */
	{
		unsigned i = 0;
		vla_group(d);
		vla_item(d, struct usb_gadget_strings *, stringtabs,
			lang_count + 1);
		vla_item(d, struct usb_gadget_strings, stringtab, lang_count);
		vla_item(d, struct usb_string, strings,
			lang_count*(needed_count+1));

		char *vlabuf = kmalloc(vla_group_size(d), GFP_KERNEL);

		if (unlikely(!vlabuf)) {
			kfree(_data);
			return -ENOMEM;
		}

		/* Initialize the VLA pointers */
		stringtabs = vla_ptr(vlabuf, d, stringtabs);
		t = vla_ptr(vlabuf, d, stringtab);
		i = lang_count;
		do {
			*stringtabs++ = t++;
		} while (--i);
		*stringtabs = NULL;

		/* stringtabs = vlabuf = d_stringtabs for later kfree */
		stringtabs = vla_ptr(vlabuf, d, stringtabs);
		t = vla_ptr(vlabuf, d, stringtab);
		s = vla_ptr(vlabuf, d, strings);
	}

	/* For each language */
	data += 16;
	len -= 16;

	do { /* lang_count > 0 so we can use do-while */
		unsigned needed = needed_count;

		if (unlikely(len < 3))
			goto error_free;
		t->language = get_unaligned_le16(data);
		t->strings  = s;
		++t;

		data += 2;
		len -= 2;

		/* For each string */
		do { /* str_count > 0 so we can use do-while */
			size_t length = strnlen(data, len);

			if (unlikely(length == len))
				goto error_free;

			/*
			 * User may provide more strings then we need,
			 * if that's the case we simply ignore the
			 * rest
			 */
			if (likely(needed)) {
				/*
				 * s->id will be set while adding
				 * function to configuration so for
				 * now just leave garbage here.
				 */
				s->s = data;
				--needed;
				++s;
			}

			data += length + 1;
			len -= length + 1;
		} while (--str_count);

		s->id = 0;   /* terminator */
		s->s = NULL;
		++s;

	} while (--lang_count);

	/* Some garbage left? */
	if (unlikely(len))
		goto error_free;

	/* Done! */
	ffs->stringtabs = stringtabs;
	ffs->raw_strings = _data;

	ffs_log("exit");
	return 0;

error_free:
	kfree(stringtabs);
error:
	kfree(_data);
	ffs_log("exit: -EINVAL");
	return -EINVAL;
}


/* Events handling and management *******************************************/

static void __ffs_event_add(struct ffs_data *ffs,
			    enum usb_functionfs_event_type type)
{
	enum usb_functionfs_event_type rem_type1, rem_type2 = type;
	int neg = 0;

	ffs_log("enter: type %d state %d setup_state %d flag %lu", type,
		ffs->state, ffs->setup_state, ffs->flags);

	/*
	 * Abort any unhandled setup
	 *
	 * We do not need to worry about some cmpxchg() changing value
	 * of ffs->setup_state without holding the lock because when
	 * state is FFS_SETUP_PENDING cmpxchg() in several places in
	 * the source does nothing.
	 */
	if (ffs->setup_state == FFS_SETUP_PENDING)
		ffs->setup_state = FFS_SETUP_CANCELLED;

	/*
	 * Logic of this function guarantees that there are at most four pending
	 * evens on ffs->ev.types queue.  This is important because the queue
	 * has space for four elements only and __ffs_ep0_read_events function
	 * depends on that limit as well.  If more event types are added, those
	 * limits have to be revisited or guaranteed to still hold.
	 */
	switch (type) {
	case FUNCTIONFS_RESUME:
		rem_type2 = FUNCTIONFS_SUSPEND;
		/* FALL THROUGH */
	case FUNCTIONFS_SUSPEND:
	case FUNCTIONFS_SETUP:
		rem_type1 = type;
		/* Discard all similar events */
		break;

	case FUNCTIONFS_BIND:
	case FUNCTIONFS_UNBIND:
	case FUNCTIONFS_DISABLE:
	case FUNCTIONFS_ENABLE:
		/* Discard everything other then power management. */
		rem_type1 = FUNCTIONFS_SUSPEND;
		rem_type2 = FUNCTIONFS_RESUME;
		neg = 1;
		break;

	default:
		WARN(1, "%d: unknown event, this should not happen\n", type);
		return;
	}

	{
		u8 *ev  = ffs->ev.types, *out = ev;
		unsigned n = ffs->ev.count;
		for (; n; --n, ++ev)
			if ((*ev == rem_type1 || *ev == rem_type2) == neg)
				*out++ = *ev;
			else
				pr_vdebug("purging event %d\n", *ev);
		ffs->ev.count = out - ffs->ev.types;
	}

	pr_vdebug("adding event %d\n", type);
	ffs->ev.types[ffs->ev.count++] = type;
	wake_up_locked(&ffs->ev.waitq);
	if (ffs->ffs_eventfd)
		eventfd_signal(ffs->ffs_eventfd, 1);

	ffs_log("exit: state %d setup_state %d flag %lu", ffs->state,
		ffs->setup_state, ffs->flags);
}

static void ffs_event_add(struct ffs_data *ffs,
			  enum usb_functionfs_event_type type)
{
	unsigned long flags;
	spin_lock_irqsave(&ffs->ev.waitq.lock, flags);
	__ffs_event_add(ffs, type);
	spin_unlock_irqrestore(&ffs->ev.waitq.lock, flags);
}

/* Bind/unbind USB function hooks *******************************************/

static int ffs_ep_addr2idx(struct ffs_data *ffs, u8 endpoint_address)
{
	int i;

	for (i = 1; i < ARRAY_SIZE(ffs->eps_addrmap); ++i)
		if (ffs->eps_addrmap[i] == endpoint_address)
			return i;
	return -ENOENT;
}

static int __ffs_func_bind_do_descs(enum ffs_entity_type type, u8 *valuep,
				    struct usb_descriptor_header *desc,
				    void *priv)
{
	struct usb_endpoint_descriptor *ds = (void *)desc;
	struct ffs_function *func = priv;
	struct ffs_ep *ffs_ep;
	unsigned ep_desc_id;
	int idx;
	static const char *speed_names[] = { "full", "high", "super" };

	ffs_log("enter");

	if (type != FFS_DESCRIPTOR)
		return 0;

	/*
	 * If ss_descriptors is not NULL, we are reading super speed
	 * descriptors; if hs_descriptors is not NULL, we are reading high
	 * speed descriptors; otherwise, we are reading full speed
	 * descriptors.
	 */
	if (func->function.ss_descriptors) {
		ep_desc_id = 2;
		func->function.ss_descriptors[(long)valuep] = desc;
	} else if (func->function.hs_descriptors) {
		ep_desc_id = 1;
		func->function.hs_descriptors[(long)valuep] = desc;
	} else {
		ep_desc_id = 0;
		func->function.fs_descriptors[(long)valuep]    = desc;
	}

	if (!desc || desc->bDescriptorType != USB_DT_ENDPOINT)
		return 0;

	idx = ffs_ep_addr2idx(func->ffs, ds->bEndpointAddress) - 1;
	if (idx < 0)
		return idx;

	ffs_ep = func->eps + idx;

	if (unlikely(ffs_ep->descs[ep_desc_id])) {
		pr_err("two %sspeed descriptors for EP %d\n",
			  speed_names[ep_desc_id],
			  ds->bEndpointAddress & USB_ENDPOINT_NUMBER_MASK);
		return -EINVAL;
	}
	ffs_ep->descs[ep_desc_id] = ds;

	ffs_dump_mem(": Original  ep desc", ds, ds->bLength);
	if (ffs_ep->ep) {
		ds->bEndpointAddress = ffs_ep->descs[0]->bEndpointAddress;
		if (!ds->wMaxPacketSize)
			ds->wMaxPacketSize = ffs_ep->descs[0]->wMaxPacketSize;
	} else {
		struct usb_request *req;
		struct usb_ep *ep;
		u8 bEndpointAddress;

		/*
		 * We back up bEndpointAddress because autoconfig overwrites
		 * it with physical endpoint address.
		 */
		bEndpointAddress = ds->bEndpointAddress;
		pr_vdebug("autoconfig\n");
		ep = usb_ep_autoconfig(func->gadget, ds);
		if (unlikely(!ep))
			return -ENOTSUPP;
		ep->driver_data = func->eps + idx;

		req = usb_ep_alloc_request(ep, GFP_KERNEL);
		if (unlikely(!req))
			return -ENOMEM;

		ffs_ep->ep  = ep;
		ffs_ep->req = req;
		func->eps_revmap[ds->bEndpointAddress &
				 USB_ENDPOINT_NUMBER_MASK] = idx + 1;
		/*
		 * If we use virtual address mapping, we restore
		 * original bEndpointAddress value.
		 */
		if (func->ffs->user_flags & FUNCTIONFS_VIRTUAL_ADDR)
			ds->bEndpointAddress = bEndpointAddress;
	}
	ffs_dump_mem(": Rewritten ep desc", ds, ds->bLength);

	ffs_log("exit");

	return 0;
}

static int __ffs_func_bind_do_nums(enum ffs_entity_type type, u8 *valuep,
				   struct usb_descriptor_header *desc,
				   void *priv)
{
	struct ffs_function *func = priv;
	unsigned idx;
	u8 newValue;

	ffs_log("enter: type %d", type);

	switch (type) {
	default:
	case FFS_DESCRIPTOR:
		/* Handled in previous pass by __ffs_func_bind_do_descs() */
		return 0;

	case FFS_INTERFACE:
		idx = *valuep;
		if (func->interfaces_nums[idx] < 0) {
			int id = usb_interface_id(func->conf, &func->function);
			if (unlikely(id < 0))
				return id;
			func->interfaces_nums[idx] = id;
		}
		newValue = func->interfaces_nums[idx];
		break;

	case FFS_STRING:
		/* String' IDs are allocated when fsf_data is bound to cdev */
		newValue = func->ffs->stringtabs[0]->strings[*valuep - 1].id;
		break;

	case FFS_ENDPOINT:
		/*
		 * USB_DT_ENDPOINT are handled in
		 * __ffs_func_bind_do_descs().
		 */
		if (desc->bDescriptorType == USB_DT_ENDPOINT)
			return 0;

		idx = (*valuep & USB_ENDPOINT_NUMBER_MASK) - 1;
		if (unlikely(!func->eps[idx].ep))
			return -EINVAL;

		{
			struct usb_endpoint_descriptor **descs;
			descs = func->eps[idx].descs;
			newValue = descs[descs[0] ? 0 : 1]->bEndpointAddress;
		}
		break;
	}

	pr_vdebug("%02x -> %02x\n", *valuep, newValue);
	*valuep = newValue;

	ffs_log("exit: newValue %d", newValue);

	return 0;
}

static int __ffs_func_bind_do_os_desc(enum ffs_os_desc_type type,
				      struct usb_os_desc_header *h, void *data,
				      unsigned len, void *priv)
{
	struct ffs_function *func = priv;
	u8 length = 0;

	ffs_log("enter: type %d", type);

	switch (type) {
	case FFS_OS_DESC_EXT_COMPAT: {
		struct usb_ext_compat_desc *desc = data;
		struct usb_os_desc_table *t;

		t = &func->function.os_desc_table[desc->bFirstInterfaceNumber];
		t->if_id = func->interfaces_nums[desc->bFirstInterfaceNumber];
		memcpy(t->os_desc->ext_compat_id, &desc->CompatibleID,
		       ARRAY_SIZE(desc->CompatibleID) +
		       ARRAY_SIZE(desc->SubCompatibleID));
		length = sizeof(*desc);
	}
		break;
	case FFS_OS_DESC_EXT_PROP: {
		struct usb_ext_prop_desc *desc = data;
		struct usb_os_desc_table *t;
		struct usb_os_desc_ext_prop *ext_prop;
		char *ext_prop_name;
		char *ext_prop_data;

		t = &func->function.os_desc_table[h->interface];
		t->if_id = func->interfaces_nums[h->interface];

		ext_prop = func->ffs->ms_os_descs_ext_prop_avail;
		func->ffs->ms_os_descs_ext_prop_avail += sizeof(*ext_prop);

		ext_prop->type = le32_to_cpu(desc->dwPropertyDataType);
		ext_prop->name_len = le16_to_cpu(desc->wPropertyNameLength);
		ext_prop->data_len = le32_to_cpu(*(u32 *)
			usb_ext_prop_data_len_ptr(data, ext_prop->name_len));
		length = ext_prop->name_len + ext_prop->data_len + 14;

		ext_prop_name = func->ffs->ms_os_descs_ext_prop_name_avail;
		func->ffs->ms_os_descs_ext_prop_name_avail +=
			ext_prop->name_len;

		ext_prop_data = func->ffs->ms_os_descs_ext_prop_data_avail;
		func->ffs->ms_os_descs_ext_prop_data_avail +=
			ext_prop->data_len;
		memcpy(ext_prop_data,
		       usb_ext_prop_data_ptr(data, ext_prop->name_len),
		       ext_prop->data_len);
		/* unicode data reported to the host as "WCHAR"s */
		switch (ext_prop->type) {
		case USB_EXT_PROP_UNICODE:
		case USB_EXT_PROP_UNICODE_ENV:
		case USB_EXT_PROP_UNICODE_LINK:
		case USB_EXT_PROP_UNICODE_MULTI:
			ext_prop->data_len *= 2;
			break;
		}
		ext_prop->data = ext_prop_data;

		memcpy(ext_prop_name, usb_ext_prop_name_ptr(data),
		       ext_prop->name_len);
		/* property name reported to the host as "WCHAR"s */
		ext_prop->name_len *= 2;
		ext_prop->name = ext_prop_name;

		t->os_desc->ext_prop_len +=
			ext_prop->name_len + ext_prop->data_len + 14;
		++t->os_desc->ext_prop_count;
		list_add_tail(&ext_prop->entry, &t->os_desc->ext_prop);
	}
		break;
	default:
		pr_vdebug("unknown descriptor: %d\n", type);
	}

	ffs_log("exit");

	return length;
}

static inline struct f_fs_opts *ffs_do_functionfs_bind(struct usb_function *f,
						struct usb_configuration *c)
{
	struct ffs_function *func = ffs_func_from_usb(f);
	struct f_fs_opts *ffs_opts =
		container_of(f->fi, struct f_fs_opts, func_inst);
	int ret;

	ENTER();

	ffs_log("enter");

	/*
	 * Legacy gadget triggers binding in functionfs_ready_callback,
	 * which already uses locking; taking the same lock here would
	 * cause a deadlock.
	 *
	 * Configfs-enabled gadgets however do need ffs_dev_lock.
	 */
	if (!ffs_opts->no_configfs)
		ffs_dev_lock();
	ret = ffs_opts->dev->desc_ready ? 0 : -ENODEV;
	func->ffs = ffs_opts->dev->ffs_data;
	if (!ffs_opts->no_configfs)
		ffs_dev_unlock();
	if (ret)
		return ERR_PTR(ret);

	func->conf = c;
	func->gadget = c->cdev->gadget;

	/*
	 * in drivers/usb/gadget/configfs.c:configfs_composite_bind()
	 * configurations are bound in sequence with list_for_each_entry,
	 * in each configuration its functions are bound in sequence
	 * with list_for_each_entry, so we assume no race condition
	 * with regard to ffs_opts->bound access
	 */
	if (!ffs_opts->refcnt) {
		ret = functionfs_bind(func->ffs, c->cdev);
		if (ret)
			return ERR_PTR(ret);
	}
	ffs_opts->refcnt++;
	func->function.strings = func->ffs->stringtabs;

	ffs_log("exit");

	return ffs_opts;
}

static int _ffs_func_bind(struct usb_configuration *c,
			  struct usb_function *f)
{
	struct ffs_function *func = ffs_func_from_usb(f);
	struct ffs_data *ffs = func->ffs;

	const int full = !!func->ffs->fs_descs_count;
	const int high = func->ffs->hs_descs_count;
	const int super = func->ffs->ss_descs_count;

	int fs_len, hs_len, ss_len, ret, i;
	struct ffs_ep *eps_ptr;

	/* Make it a single chunk, less management later on */
	vla_group(d);
	vla_item_with_sz(d, struct ffs_ep, eps, ffs->eps_count);
	vla_item_with_sz(d, struct usb_descriptor_header *, fs_descs,
		full ? ffs->fs_descs_count + 1 : 0);
	vla_item_with_sz(d, struct usb_descriptor_header *, hs_descs,
		high ? ffs->hs_descs_count + 1 : 0);
	vla_item_with_sz(d, struct usb_descriptor_header *, ss_descs,
		super ? ffs->ss_descs_count + 1 : 0);
	vla_item_with_sz(d, short, inums, ffs->interfaces_count);
	vla_item_with_sz(d, struct usb_os_desc_table, os_desc_table,
			 c->cdev->use_os_string ? ffs->interfaces_count : 0);
	vla_item_with_sz(d, char[16], ext_compat,
			 c->cdev->use_os_string ? ffs->interfaces_count : 0);
	vla_item_with_sz(d, struct usb_os_desc, os_desc,
			 c->cdev->use_os_string ? ffs->interfaces_count : 0);
	vla_item_with_sz(d, struct usb_os_desc_ext_prop, ext_prop,
			 ffs->ms_os_descs_ext_prop_count);
	vla_item_with_sz(d, char, ext_prop_name,
			 ffs->ms_os_descs_ext_prop_name_len);
	vla_item_with_sz(d, char, ext_prop_data,
			 ffs->ms_os_descs_ext_prop_data_len);
	vla_item_with_sz(d, char, raw_descs, ffs->raw_descs_length);
	char *vlabuf;

	ENTER();

	ffs_log("enter: state %d setup_state %d flag %lu", ffs->state,
		ffs->setup_state, ffs->flags);

	/* Has descriptors only for speeds gadget does not support */
	if (unlikely(!(full | high | super)))
		return -ENOTSUPP;

	/* Allocate a single chunk, less management later on */
	vlabuf = kzalloc(vla_group_size(d), GFP_KERNEL);
	if (unlikely(!vlabuf))
		return -ENOMEM;

	ffs->ms_os_descs_ext_prop_avail = vla_ptr(vlabuf, d, ext_prop);
	ffs->ms_os_descs_ext_prop_name_avail =
		vla_ptr(vlabuf, d, ext_prop_name);
	ffs->ms_os_descs_ext_prop_data_avail =
		vla_ptr(vlabuf, d, ext_prop_data);

	/* Copy descriptors  */
	memcpy(vla_ptr(vlabuf, d, raw_descs), ffs->raw_descs,
	       ffs->raw_descs_length);

	memset(vla_ptr(vlabuf, d, inums), 0xff, d_inums__sz);
	eps_ptr = vla_ptr(vlabuf, d, eps);
	for (i = 0; i < ffs->eps_count; i++)
		eps_ptr[i].num = -1;

	/* Save pointers
	 * d_eps == vlabuf, func->eps used to kfree vlabuf later
	*/
	func->eps             = vla_ptr(vlabuf, d, eps);
	func->interfaces_nums = vla_ptr(vlabuf, d, inums);

	/*
	 * Go through all the endpoint descriptors and allocate
	 * endpoints first, so that later we can rewrite the endpoint
	 * numbers without worrying that it may be described later on.
	 */
	if (likely(full)) {
		func->function.fs_descriptors = vla_ptr(vlabuf, d, fs_descs);
		fs_len = ffs_do_descs(ffs->fs_descs_count,
				      vla_ptr(vlabuf, d, raw_descs),
				      d_raw_descs__sz,
				      __ffs_func_bind_do_descs, func);
		if (unlikely(fs_len < 0)) {
			ret = fs_len;
			goto error;
		}
	} else {
		fs_len = 0;
	}

	if (likely(high)) {
		func->function.hs_descriptors = vla_ptr(vlabuf, d, hs_descs);
		hs_len = ffs_do_descs(ffs->hs_descs_count,
				      vla_ptr(vlabuf, d, raw_descs) + fs_len,
				      d_raw_descs__sz - fs_len,
				      __ffs_func_bind_do_descs, func);
		if (unlikely(hs_len < 0)) {
			ret = hs_len;
			goto error;
		}
	} else {
		hs_len = 0;
	}

	if (likely(super)) {
		func->function.ss_descriptors = vla_ptr(vlabuf, d, ss_descs);
		ss_len = ffs_do_descs(ffs->ss_descs_count,
				vla_ptr(vlabuf, d, raw_descs) + fs_len + hs_len,
				d_raw_descs__sz - fs_len - hs_len,
				__ffs_func_bind_do_descs, func);
		if (unlikely(ss_len < 0)) {
			ret = ss_len;
			goto error;
		}
	} else {
		ss_len = 0;
	}

	/*
	 * Now handle interface numbers allocation and interface and
	 * endpoint numbers rewriting.  We can do that in one go
	 * now.
	 */
	ret = ffs_do_descs(ffs->fs_descs_count +
			   (high ? ffs->hs_descs_count : 0) +
			   (super ? ffs->ss_descs_count : 0),
			   vla_ptr(vlabuf, d, raw_descs), d_raw_descs__sz,
			   __ffs_func_bind_do_nums, func);
	if (unlikely(ret < 0))
		goto error;

	func->function.os_desc_table = vla_ptr(vlabuf, d, os_desc_table);
	if (c->cdev->use_os_string) {
		for (i = 0; i < ffs->interfaces_count; ++i) {
			struct usb_os_desc *desc;

			desc = func->function.os_desc_table[i].os_desc =
				vla_ptr(vlabuf, d, os_desc) +
				i * sizeof(struct usb_os_desc);
			desc->ext_compat_id =
				vla_ptr(vlabuf, d, ext_compat) + i * 16;
			INIT_LIST_HEAD(&desc->ext_prop);
		}
		ret = ffs_do_os_descs(ffs->ms_os_descs_count,
				      vla_ptr(vlabuf, d, raw_descs) +
				      fs_len + hs_len + ss_len,
				      d_raw_descs__sz - fs_len - hs_len -
				      ss_len,
				      __ffs_func_bind_do_os_desc, func);
		if (unlikely(ret < 0))
			goto error;
	}
	func->function.os_desc_n =
		c->cdev->use_os_string ? ffs->interfaces_count : 0;

	/* And we're done */
	ffs_event_add(ffs, FUNCTIONFS_BIND);

	ffs_log("exit: state %d setup_state %d flag %lu", ffs->state,
		ffs->setup_state, ffs->flags);

	return 0;

error:
	/* XXX Do we need to release all claimed endpoints here? */
	ffs_log("exit: ret %d", ret);
	return ret;
}

static int ffs_func_bind(struct usb_configuration *c,
			 struct usb_function *f)
{
	struct f_fs_opts *ffs_opts = ffs_do_functionfs_bind(f, c);
	struct ffs_function *func = ffs_func_from_usb(f);
	int ret;

	ffs_log("enter");

	if (IS_ERR(ffs_opts))
		return PTR_ERR(ffs_opts);

	ret = _ffs_func_bind(c, f);
	if (ret && !--ffs_opts->refcnt)
		functionfs_unbind(func->ffs);

	ffs_log("exit: ret %d", ret);

	return ret;
}


/* Other USB function hooks *************************************************/

static void ffs_reset_work(struct work_struct *work)
{
	struct ffs_data *ffs = container_of(work,
		struct ffs_data, reset_work);

	ffs_log("enter");

	ffs_data_reset(ffs);

	ffs_log("exit");
}

static int ffs_func_set_alt(struct usb_function *f,
			    unsigned interface, unsigned alt)
{
	struct ffs_function *func = ffs_func_from_usb(f);
	struct ffs_data *ffs = func->ffs;
	int ret = 0, intf;

	ffs_log("enter");

	if (alt != (unsigned)-1) {
		intf = ffs_func_revmap_intf(func, interface);
		if (unlikely(intf < 0))
			return intf;
	}

	if (ffs->func) {
		ffs_func_eps_disable(ffs->func);
		ffs->func = NULL;
	}

	if (ffs->state == FFS_DEACTIVATED) {
		ffs->state = FFS_CLOSING;
		INIT_WORK(&ffs->reset_work, ffs_reset_work);
		schedule_work(&ffs->reset_work);
		return -ENODEV;
	}

	if (ffs->state != FFS_ACTIVE)
		return -ENODEV;

	if (alt == (unsigned)-1) {
		ffs->func = NULL;
		ffs_event_add(ffs, FUNCTIONFS_DISABLE);
		return 0;
	}

	ffs->func = func;
	ret = ffs_func_eps_enable(func);
	if (likely(ret >= 0)) {
		ffs_event_add(ffs, FUNCTIONFS_ENABLE);
		/* Disable USB LPM later on bus_suspend */
		usb_gadget_autopm_get_async(ffs->gadget);
	}
	ffs_log("exit: ret %d", ret);

	return ret;
}

static void ffs_func_disable(struct usb_function *f)
{
	struct ffs_function *func = ffs_func_from_usb(f);
	struct ffs_data *ffs = func->ffs;

	ffs_log("enter");
	ffs_func_set_alt(f, 0, (unsigned)-1);
	/* matching put to allow LPM on disconnect */
	usb_gadget_autopm_put_async(ffs->gadget);
	ffs_log("exit");
}

static int ffs_func_setup(struct usb_function *f,
			  const struct usb_ctrlrequest *creq)
{
	struct ffs_function *func = ffs_func_from_usb(f);
	struct ffs_data *ffs = func->ffs;
	unsigned long flags;
	int ret;

	ENTER();

	ffs_log("enter");

	pr_vdebug("creq->bRequestType = %02x\n", creq->bRequestType);
	pr_vdebug("creq->bRequest     = %02x\n", creq->bRequest);
	pr_vdebug("creq->wValue       = %04x\n", le16_to_cpu(creq->wValue));
	pr_vdebug("creq->wIndex       = %04x\n", le16_to_cpu(creq->wIndex));
	pr_vdebug("creq->wLength      = %04x\n", le16_to_cpu(creq->wLength));

	/*
	 * Most requests directed to interface go through here
	 * (notable exceptions are set/get interface) so we need to
	 * handle them.  All other either handled by composite or
	 * passed to usb_configuration->setup() (if one is set).  No
	 * matter, we will handle requests directed to endpoint here
	 * as well (as it's straightforward).  Other request recipient
	 * types are only handled when the user flag FUNCTIONFS_ALL_CTRL_RECIP
	 * is being used.
	 */
	if (ffs->state != FFS_ACTIVE)
		return -ENODEV;

	switch (creq->bRequestType & USB_RECIP_MASK) {
	case USB_RECIP_INTERFACE:
		ret = ffs_func_revmap_intf(func, le16_to_cpu(creq->wIndex));
		if (unlikely(ret < 0))
			return ret;
		break;

	case USB_RECIP_ENDPOINT:
		ret = ffs_func_revmap_ep(func, le16_to_cpu(creq->wIndex));
		if (unlikely(ret < 0))
			return ret;
		if (func->ffs->user_flags & FUNCTIONFS_VIRTUAL_ADDR)
			ret = func->ffs->eps_addrmap[ret];
		break;

	default:
		if (func->ffs->user_flags & FUNCTIONFS_ALL_CTRL_RECIP)
			ret = le16_to_cpu(creq->wIndex);
		else
			return -EOPNOTSUPP;
	}

	spin_lock_irqsave(&ffs->ev.waitq.lock, flags);
	ffs->ev.setup = *creq;
	ffs->ev.setup.wIndex = cpu_to_le16(ret);
	__ffs_event_add(ffs, FUNCTIONFS_SETUP);
	spin_unlock_irqrestore(&ffs->ev.waitq.lock, flags);

	ffs_log("exit");

	return 0;
}

static bool ffs_func_req_match(struct usb_function *f,
			       const struct usb_ctrlrequest *creq,
			       bool config0)
{
	struct ffs_function *func = ffs_func_from_usb(f);

	if (config0 && !(func->ffs->user_flags & FUNCTIONFS_CONFIG0_SETUP))
		return false;

	switch (creq->bRequestType & USB_RECIP_MASK) {
	case USB_RECIP_INTERFACE:
		return (ffs_func_revmap_intf(func,
					     le16_to_cpu(creq->wIndex)) >= 0);
	case USB_RECIP_ENDPOINT:
		return (ffs_func_revmap_ep(func,
					   le16_to_cpu(creq->wIndex)) >= 0);
	default:
		return (bool) (func->ffs->user_flags &
			       FUNCTIONFS_ALL_CTRL_RECIP);
	}
}

static void ffs_func_suspend(struct usb_function *f)
{
	ENTER();

	ffs_log("enter");

	ffs_event_add(ffs_func_from_usb(f)->ffs, FUNCTIONFS_SUSPEND);

	ffs_log("exit");
}

static void ffs_func_resume(struct usb_function *f)
{
	ENTER();

	ffs_log("enter");

	ffs_event_add(ffs_func_from_usb(f)->ffs, FUNCTIONFS_RESUME);

	ffs_log("exit");
}


/* Endpoint and interface numbers reverse mapping ***************************/

static int ffs_func_revmap_ep(struct ffs_function *func, u8 num)
{
	num = func->eps_revmap[num & USB_ENDPOINT_NUMBER_MASK];
	return num ? num : -EDOM;
}

static int ffs_func_revmap_intf(struct ffs_function *func, u8 intf)
{
	short *nums = func->interfaces_nums;
	unsigned count = func->ffs->interfaces_count;

	ffs_log("enter");

	for (; count; --count, ++nums) {
		if (*nums >= 0 && *nums == intf)
			return nums - func->interfaces_nums;
	}

	ffs_log("exit");

	return -EDOM;
}


/* Devices management *******************************************************/

static LIST_HEAD(ffs_devices);

static struct ffs_dev *_ffs_do_find_dev(const char *name)
{
	struct ffs_dev *dev;

	ffs_log("enter");

	list_for_each_entry(dev, &ffs_devices, entry) {
		if (!dev->name || !name)
			continue;
		if (strcmp(dev->name, name) == 0)
			return dev;
	}

	ffs_log("exit");

	return NULL;
}

/*
 * ffs_lock must be taken by the caller of this function
 */
static struct ffs_dev *_ffs_get_single_dev(void)
{
	struct ffs_dev *dev;

	ffs_log("enter");

	if (list_is_singular(&ffs_devices)) {
		dev = list_first_entry(&ffs_devices, struct ffs_dev, entry);
		if (dev->single)
			return dev;
	}

	ffs_log("exit");

	return NULL;
}

/*
 * ffs_lock must be taken by the caller of this function
 */
static struct ffs_dev *_ffs_find_dev(const char *name)
{
	struct ffs_dev *dev;

	ffs_log("enter");

	dev = _ffs_get_single_dev();
	if (dev)
		return dev;

	dev = _ffs_do_find_dev(name);

	ffs_log("exit");

	return dev;
}

/* Configfs support *********************************************************/

static inline struct f_fs_opts *to_ffs_opts(struct config_item *item)
{
	return container_of(to_config_group(item), struct f_fs_opts,
			    func_inst.group);
}

static void ffs_attr_release(struct config_item *item)
{
	struct f_fs_opts *opts = to_ffs_opts(item);

	usb_put_function_instance(&opts->func_inst);
}

static struct configfs_item_operations ffs_item_ops = {
	.release	= ffs_attr_release,
};

static struct config_item_type ffs_func_type = {
	.ct_item_ops	= &ffs_item_ops,
	.ct_owner	= THIS_MODULE,
};


/* Function registration interface ******************************************/

static void ffs_free_inst(struct usb_function_instance *f)
{
	struct f_fs_opts *opts;

	opts = to_f_fs_opts(f);
	ffs_dev_lock();
	_ffs_free_dev(opts->dev);
	ffs_dev_unlock();
	kfree(opts);
}

#define MAX_INST_NAME_LEN	40

static int ffs_set_inst_name(struct usb_function_instance *fi, const char *name)
{
	struct f_fs_opts *opts;
	char *ptr;
	const char *tmp;
	int name_len, ret;

	name_len = strlen(name) + 1;
	if (name_len > MAX_INST_NAME_LEN)
		return -ENAMETOOLONG;

	ptr = kstrndup(name, name_len, GFP_KERNEL);
	if (!ptr)
		return -ENOMEM;

	opts = to_f_fs_opts(fi);
	tmp = NULL;

	ffs_dev_lock();

	tmp = opts->dev->name_allocated ? opts->dev->name : NULL;
	ret = _ffs_name_dev(opts->dev, ptr);
	if (ret) {
		kfree(ptr);
		ffs_dev_unlock();
		return ret;
	}
	opts->dev->name_allocated = true;

	ffs_dev_unlock();

	kfree(tmp);

	return 0;
}

static struct usb_function_instance *ffs_alloc_inst(void)
{
	struct f_fs_opts *opts;
	struct ffs_dev *dev;

	opts = kzalloc(sizeof(*opts), GFP_KERNEL);
	if (!opts)
		return ERR_PTR(-ENOMEM);

	opts->func_inst.set_inst_name = ffs_set_inst_name;
	opts->func_inst.free_func_inst = ffs_free_inst;
	ffs_dev_lock();
	dev = _ffs_alloc_dev();
	ffs_dev_unlock();
	if (IS_ERR(dev)) {
		kfree(opts);
		return ERR_CAST(dev);
	}
	opts->dev = dev;
	dev->opts = opts;

	config_group_init_type_name(&opts->func_inst.group, "",
				    &ffs_func_type);
	return &opts->func_inst;
}

static void ffs_free(struct usb_function *f)
{
	kfree(ffs_func_from_usb(f));
}

static void ffs_func_unbind(struct usb_configuration *c,
			    struct usb_function *f)
{
	struct ffs_function *func = ffs_func_from_usb(f);
	struct ffs_data *ffs = func->ffs;
	struct f_fs_opts *opts =
		container_of(f->fi, struct f_fs_opts, func_inst);
	struct ffs_ep *ep = func->eps;
	unsigned count = ffs->eps_count;
	unsigned long flags;

	ENTER();

	ffs_log("enter: state %d setup_state %d flag %lu", ffs->state,
		ffs->setup_state, ffs->flags);

	if (ffs->func == func) {
		ffs_func_eps_disable(func);
		ffs->func = NULL;
	}

	if (!--opts->refcnt)
		functionfs_unbind(ffs);

	/* cleanup after autoconfig */
	spin_lock_irqsave(&func->ffs->eps_lock, flags);
	do {
		if (ep->ep && ep->req)
			usb_ep_free_request(ep->ep, ep->req);
		ep->req = NULL;
		ep->ep = NULL;
		++ep;
	} while (--count);
	spin_unlock_irqrestore(&func->ffs->eps_lock, flags);
	kfree(func->eps);
	func->eps = NULL;
	/*
	 * eps, descriptors and interfaces_nums are allocated in the
	 * same chunk so only one free is required.
	 */
	func->function.fs_descriptors = NULL;
	func->function.hs_descriptors = NULL;
	func->function.ss_descriptors = NULL;
	func->interfaces_nums = NULL;

	ffs_event_add(ffs, FUNCTIONFS_UNBIND);

	ffs_log("exit: state %d setup_state %d flag %lu", ffs->state,
	ffs->setup_state, ffs->flags);
}

static struct usb_function *ffs_alloc(struct usb_function_instance *fi)
{
	struct ffs_function *func;

	ENTER();

	func = kzalloc(sizeof(*func), GFP_KERNEL);
	if (unlikely(!func))
		return ERR_PTR(-ENOMEM);

	func->function.name    = "Function FS Gadget";

	func->function.bind    = ffs_func_bind;
	func->function.unbind  = ffs_func_unbind;
	func->function.set_alt = ffs_func_set_alt;
	func->function.disable = ffs_func_disable;
	func->function.setup   = ffs_func_setup;
	func->function.req_match = ffs_func_req_match;
	func->function.suspend = ffs_func_suspend;
	func->function.resume  = ffs_func_resume;
	func->function.free_func = ffs_free;

	return &func->function;
}

/*
 * ffs_lock must be taken by the caller of this function
 */
static struct ffs_dev *_ffs_alloc_dev(void)
{
	struct ffs_dev *dev;
	int ret;

	if (_ffs_get_single_dev())
			return ERR_PTR(-EBUSY);

	dev = kzalloc(sizeof(*dev), GFP_KERNEL);
	if (!dev)
		return ERR_PTR(-ENOMEM);

	if (list_empty(&ffs_devices)) {
		ret = functionfs_init();
		if (ret) {
			kfree(dev);
			return ERR_PTR(ret);
		}
	}

	list_add(&dev->entry, &ffs_devices);

	return dev;
}

/*
 * ffs_lock must be taken by the caller of this function
 * The caller is responsible for "name" being available whenever f_fs needs it
 */
static int _ffs_name_dev(struct ffs_dev *dev, const char *name)
{
	struct ffs_dev *existing;

	ffs_log("enter");

	existing = _ffs_do_find_dev(name);
	if (existing)
		return -EBUSY;

	dev->name = name;

	ffs_log("exit");

	return 0;
}

/*
 * The caller is responsible for "name" being available whenever f_fs needs it
 */
int ffs_name_dev(struct ffs_dev *dev, const char *name)
{
	int ret;

	ffs_log("enter");

	ffs_dev_lock();
	ret = _ffs_name_dev(dev, name);
	ffs_dev_unlock();

	ffs_log("exit");

	return ret;
}
EXPORT_SYMBOL_GPL(ffs_name_dev);

int ffs_single_dev(struct ffs_dev *dev)
{
	int ret;

	ffs_log("enter");

	ret = 0;
	ffs_dev_lock();

	if (!list_is_singular(&ffs_devices))
		ret = -EBUSY;
	else
		dev->single = true;

	ffs_dev_unlock();

	ffs_log("exit");

	return ret;
}
EXPORT_SYMBOL_GPL(ffs_single_dev);

/*
 * ffs_lock must be taken by the caller of this function
 */
static void _ffs_free_dev(struct ffs_dev *dev)
{

	ffs_log("enter");

	list_del(&dev->entry);
	if (dev->name_allocated)
		kfree(dev->name);

	/* Clear the private_data pointer to stop incorrect dev access */
	if (dev->ffs_data)
		dev->ffs_data->private_data = NULL;

	kfree(dev);
	if (list_empty(&ffs_devices))
		functionfs_cleanup();

	ffs_log("exit");
}

static void *ffs_acquire_dev(const char *dev_name)
{
	struct ffs_dev *ffs_dev;

	ENTER();

	ffs_log("enter");

	ffs_dev_lock();

	ffs_dev = _ffs_find_dev(dev_name);
	if (!ffs_dev)
		ffs_dev = ERR_PTR(-ENOENT);
	else if (ffs_dev->mounted)
		ffs_dev = ERR_PTR(-EBUSY);
	else if (ffs_dev->ffs_acquire_dev_callback &&
	    ffs_dev->ffs_acquire_dev_callback(ffs_dev))
		ffs_dev = ERR_PTR(-ENOENT);
	else
		ffs_dev->mounted = true;

	ffs_dev_unlock();

	ffs_log("exit");

	return ffs_dev;
}

static void ffs_release_dev(struct ffs_data *ffs_data)
{
	struct ffs_dev *ffs_dev;

	ENTER();

	ffs_log("enter");

	ffs_dev_lock();

	ffs_dev = ffs_data->private_data;
	if (ffs_dev) {
		ffs_dev->mounted = false;

		if (ffs_dev->ffs_release_dev_callback)
			ffs_dev->ffs_release_dev_callback(ffs_dev);
	}

	ffs_dev_unlock();

	ffs_log("exit");
}

static int ffs_ready(struct ffs_data *ffs)
{
	struct ffs_dev *ffs_obj;
	int ret = 0;

	ENTER();

	ffs_log("enter");

	ffs_dev_lock();

	ffs_obj = ffs->private_data;
	if (!ffs_obj) {
		ret = -EINVAL;
		goto done;
	}
	if (WARN_ON(ffs_obj->desc_ready)) {
		ret = -EBUSY;
		goto done;
	}

	ffs_obj->desc_ready = true;
	ffs_obj->ffs_data = ffs;

	if (ffs_obj->ffs_ready_callback) {
		ret = ffs_obj->ffs_ready_callback(ffs);
		if (ret)
			goto done;
	}

	set_bit(FFS_FL_CALL_CLOSED_CALLBACK, &ffs->flags);
done:
	ffs_dev_unlock();

	ffs_log("exit");

	return ret;
}

static void ffs_closed(struct ffs_data *ffs)
{
	struct ffs_dev *ffs_obj;
	struct f_fs_opts *opts;

	ENTER();

	ffs_log("enter");

	ffs_dev_lock();

	ffs_obj = ffs->private_data;
	if (!ffs_obj) {
		ffs_dev_unlock();
		goto done;
	}

	ffs_obj->desc_ready = false;

	if (test_and_clear_bit(FFS_FL_CALL_CLOSED_CALLBACK, &ffs->flags) &&
	    ffs_obj->ffs_closed_callback)
		ffs_obj->ffs_closed_callback(ffs);

	if (ffs_obj->opts) {
		opts = ffs_obj->opts;
	} else {
		ffs_dev_unlock();
		goto done;
	}

	/* to get updated refcount atomic variable value */
	smp_mb__before_atomic();
	if (opts->no_configfs || !opts->func_inst.group.cg_item.ci_parent
	    || !atomic_read(&opts->func_inst.group.cg_item.ci_kref.refcount)) {
		ffs_dev_unlock();
		goto done;
	}

	ffs_dev_unlock();

	if (test_bit(FFS_FL_BOUND, &ffs->flags)) {
		unregister_gadget_item(opts->
			       func_inst.group.cg_item.ci_parent->ci_parent);
		ffs_log("unreg gadget done");
	}
done:
	ffs_log("exit");
}

/* Misc helper functions ****************************************************/

static int ffs_mutex_lock(struct mutex *mutex, unsigned nonblock)
{
	return nonblock
		? likely(mutex_trylock(mutex)) ? 0 : -EAGAIN
		: mutex_lock_interruptible(mutex);
}

static char *ffs_prepare_buffer(const char __user *buf, size_t len)
{
	char *data;

	if (unlikely(!len))
		return NULL;

	data = kmalloc(len, GFP_KERNEL);
	if (unlikely(!data))
		return ERR_PTR(-ENOMEM);

	if (unlikely(copy_from_user(data, buf, len))) {
		kfree(data);
		return ERR_PTR(-EFAULT);
	}

	pr_vdebug("Buffer from user space:\n");
	ffs_dump_mem("", data, len);

	return data;
}

DECLARE_USB_FUNCTION_INIT(ffs, ffs_alloc_inst, ffs_alloc);
MODULE_LICENSE("GPL");
MODULE_AUTHOR("Michal Nazarewicz");<|MERGE_RESOLUTION|>--- conflicted
+++ resolved
@@ -2789,14 +2789,10 @@
 
 	ENTER();
 
-<<<<<<< HEAD
 	ffs_log("enter: len %zu", len);
 
-	if (unlikely(get_unaligned_le32(data) != FUNCTIONFS_STRINGS_MAGIC ||
-=======
 	if (unlikely(len < 16 ||
 		     get_unaligned_le32(data) != FUNCTIONFS_STRINGS_MAGIC ||
->>>>>>> dcb61100
 		     get_unaligned_le32(data + 4) != len))
 		goto error;
 	str_count  = get_unaligned_le32(data + 8);
