--- conflicted
+++ resolved
@@ -65,12 +65,9 @@
 	KGSL_EVENT_CANCELLED = 2,
 };
 
-<<<<<<< HEAD
-=======
 #define KGSL_FLAG_WAKE_ON_TOUCH BIT(0)
 #define KGSL_FLAG_SPARSE        BIT(1)
 
->>>>>>> 7dca8885
 /*
  * "list" of event types for ftrace symbolic magic
  */
@@ -725,13 +722,10 @@
 
 const char *kgsl_pwrstate_to_str(unsigned int state);
 
-static inline int kgsl_device_snapshot_init(struct kgsl_device *device)
-{
-	return 0;
-}
-static inline void kgsl_device_snapshot(struct kgsl_device *device,
-			struct kgsl_context *context, bool gmu_fault) {}
-static inline void kgsl_device_snapshot_close(struct kgsl_device *device) {}
+int kgsl_device_snapshot_init(struct kgsl_device *device);
+void kgsl_device_snapshot(struct kgsl_device *device,
+			struct kgsl_context *context, bool gmu_fault);
+void kgsl_device_snapshot_close(struct kgsl_device *device);
 
 void kgsl_events_init(void);
 void kgsl_events_exit(void);
