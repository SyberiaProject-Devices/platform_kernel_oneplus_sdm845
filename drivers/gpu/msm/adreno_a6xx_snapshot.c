--- conflicted
+++ resolved
@@ -1425,7 +1425,6 @@
 	a6xx_snapshot_gmu(device, snapshot);
 
 	sptprac_on = gpudev->sptprac_is_on(adreno_dev);
-<<<<<<< HEAD
 
 	/* Return if the GX is off */
 	if (!gpudev->gx_is_on(adreno_dev)) {
@@ -1433,15 +1432,6 @@
 		return;
 	}
 
-=======
-
-	/* Return if the GX is off */
-	if (!gpudev->gx_is_on(adreno_dev)) {
-		pr_err("GX is off. Only dumping GMU data in snapshot\n");
-		return;
-	}
-
->>>>>>> 70be28c9
 	/* Dump the registers which get affected by crash dumper trigger */
 	kgsl_snapshot_add_section(device, KGSL_SNAPSHOT_SECTION_REGS,
 		snapshot, a6xx_snapshot_pre_crashdump_regs, NULL);
