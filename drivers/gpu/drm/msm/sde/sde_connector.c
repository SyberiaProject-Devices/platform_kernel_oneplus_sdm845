/* Copyright (c) 2016-2018, The Linux Foundation. All rights reserved.
 *
 * This program is free software; you can redistribute it and/or modify
 * it under the terms of the GNU General Public License version 2 and
 * only version 2 as published by the Free Software Foundation.
 *
 * This program is distributed in the hope that it will be useful,
 * but WITHOUT ANY WARRANTY; without even the implied warranty of
 * MERCHANTABILITY or FITNESS FOR A PARTICULAR PURPOSE.  See the
 * GNU General Public License for more details.
 */

#define pr_fmt(fmt)	"[drm:%s:%d] " fmt, __func__, __LINE__
#include "msm_drv.h"
#include "sde_dbg.h"

#include "sde_kms.h"
#include "sde_connector.h"
#include "sde_encoder.h"
#include <linux/backlight.h>
#include <linux/string.h>
#include "dsi_drm.h"
#include "dsi_display.h"
#include "sde_crtc.h"
#include "sde_rm.h"
#include "sde_trace.h"

#define BL_NODE_NAME_SIZE 32

/* Autorefresh will occur after FRAME_CNT frames. Large values are unlikely */
#define AUTOREFRESH_MAX_FRAME_CNT 6

#define SDE_DEBUG_CONN(c, fmt, ...) SDE_DEBUG("conn%d " fmt,\
		(c) ? (c)->base.base.id : -1, ##__VA_ARGS__)

#define SDE_ERROR_CONN(c, fmt, ...) SDE_ERROR("conn%d " fmt,\
		(c) ? (c)->base.base.id : -1, ##__VA_ARGS__)
static u32 dither_matrix[DITHER_MATRIX_SZ] = {
	15, 7, 13, 5, 3, 11, 1, 9, 12, 4, 14, 6, 0, 8, 2, 10
};

static const struct drm_prop_enum_list e_topology_name[] = {
	{SDE_RM_TOPOLOGY_NONE,	"sde_none"},
	{SDE_RM_TOPOLOGY_SINGLEPIPE,	"sde_singlepipe"},
	{SDE_RM_TOPOLOGY_SINGLEPIPE_DSC,	"sde_singlepipe_dsc"},
	{SDE_RM_TOPOLOGY_DUALPIPE,	"sde_dualpipe"},
	{SDE_RM_TOPOLOGY_DUALPIPE_DSC,	"sde_dualpipe_dsc"},
	{SDE_RM_TOPOLOGY_DUALPIPE_3DMERGE,	"sde_dualpipemerge"},
	{SDE_RM_TOPOLOGY_DUALPIPE_3DMERGE_DSC,	"sde_dualpipemerge_dsc"},
	{SDE_RM_TOPOLOGY_DUALPIPE_DSCMERGE,	"sde_dualpipe_dscmerge"},
	{SDE_RM_TOPOLOGY_PPSPLIT,	"sde_ppsplit"},
};
static const struct drm_prop_enum_list e_topology_control[] = {
	{SDE_RM_TOPCTL_RESERVE_LOCK,	"reserve_lock"},
	{SDE_RM_TOPCTL_RESERVE_CLEAR,	"reserve_clear"},
	{SDE_RM_TOPCTL_DSPP,		"dspp"},
};
static const struct drm_prop_enum_list e_power_mode[] = {
	{SDE_MODE_DPMS_ON,	"ON"},
	{SDE_MODE_DPMS_LP1,	"LP1"},
	{SDE_MODE_DPMS_LP2,	"LP2"},
	{SDE_MODE_DPMS_OFF,	"OFF"},
};

static int sde_backlight_device_update_status(struct backlight_device *bd)
{
	int brightness;
	struct dsi_display *display;
	struct sde_connector *c_conn;
	int bl_lvl;
	struct drm_event event;
	int rc = 0;

	brightness = bd->props.brightness;

	if ((bd->props.power != FB_BLANK_UNBLANK) ||
			(bd->props.state & BL_CORE_FBBLANK) ||
			(bd->props.state & BL_CORE_SUSPENDED))
		brightness = 0;

	c_conn = bl_get_data(bd);
	display = (struct dsi_display *) c_conn->display;
	if (brightness > display->panel->bl_config.bl_max_level)
		brightness = display->panel->bl_config.bl_max_level;

	/* map UI brightness into driver backlight level with rounding */
	bl_lvl = mult_frac(brightness, display->panel->bl_config.bl_max_level,
			display->panel->bl_config.brightness_max_level);

	if (!bl_lvl && brightness)
		bl_lvl = 1;

	if (display->panel->bl_config.bl_update ==
		BL_UPDATE_DELAY_UNTIL_FIRST_FRAME && !c_conn->allow_bl_update) {
		c_conn->unset_bl_level = bl_lvl;
		return 0;
	}

	if (c_conn->ops.set_backlight) {
		event.type = DRM_EVENT_SYS_BACKLIGHT;
		event.length = sizeof(u32);
		msm_mode_object_event_notify(&c_conn->base.base,
				c_conn->base.dev, &event, (u8 *)&brightness);
		rc = c_conn->ops.set_backlight(c_conn->display, bl_lvl);
		c_conn->unset_bl_level = 0;
	}

	return rc;
}

static int sde_backlight_device_get_brightness(struct backlight_device *bd)
{
	return 0;
}

static const struct backlight_ops sde_backlight_device_ops = {
	.update_status = sde_backlight_device_update_status,
	.get_brightness = sde_backlight_device_get_brightness,
};

static int sde_backlight_setup(struct sde_connector *c_conn,
					struct drm_device *dev)
{
	struct backlight_properties props;
	struct dsi_display *display;
	struct dsi_backlight_config *bl_config;
	static int display_count;
	char bl_node_name[BL_NODE_NAME_SIZE];

	if (!c_conn || !dev || !dev->dev) {
		SDE_ERROR("invalid param\n");
		return -EINVAL;
	} else if (c_conn->connector_type != DRM_MODE_CONNECTOR_DSI) {
		return 0;
	}

	memset(&props, 0, sizeof(props));
	props.type = BACKLIGHT_RAW;
	props.power = FB_BLANK_UNBLANK;

	display = (struct dsi_display *) c_conn->display;
	bl_config = &display->panel->bl_config;
	props.max_brightness = bl_config->brightness_max_level;
	props.brightness = bl_config->brightness_max_level;
	snprintf(bl_node_name, BL_NODE_NAME_SIZE, "panel%u-backlight",
							display_count);
	c_conn->bl_device = backlight_device_register(bl_node_name, dev->dev,
			c_conn, &sde_backlight_device_ops, &props);
	if (IS_ERR_OR_NULL(c_conn->bl_device)) {
		SDE_ERROR("Failed to register backlight: %ld\n",
				    PTR_ERR(c_conn->bl_device));
		c_conn->bl_device = NULL;
		return -ENODEV;
	}
	display_count++;

	return 0;
}

int sde_connector_trigger_event(void *drm_connector,
		uint32_t event_idx, uint32_t instance_idx,
		uint32_t data0, uint32_t data1,
		uint32_t data2, uint32_t data3)
{
	struct sde_connector *c_conn;
	unsigned long irq_flags;
	int (*cb_func)(uint32_t event_idx,
			uint32_t instance_idx, void *usr,
			uint32_t data0, uint32_t data1,
			uint32_t data2, uint32_t data3);
	void *usr;
	int rc = 0;

	/*
	 * This function may potentially be called from an ISR context, so
	 * avoid excessive logging/etc.
	 */
	if (!drm_connector)
		return -EINVAL;
	else if (event_idx >= SDE_CONN_EVENT_COUNT)
		return -EINVAL;
	c_conn = to_sde_connector(drm_connector);

	spin_lock_irqsave(&c_conn->event_lock, irq_flags);
	cb_func = c_conn->event_table[event_idx].cb_func;
	usr = c_conn->event_table[event_idx].usr;
	spin_unlock_irqrestore(&c_conn->event_lock, irq_flags);

	if (cb_func)
		rc = cb_func(event_idx, instance_idx, usr,
			data0, data1, data2, data3);
	else
		rc = -EAGAIN;

	return rc;
}

int sde_connector_register_event(struct drm_connector *connector,
		uint32_t event_idx,
		int (*cb_func)(uint32_t event_idx,
			uint32_t instance_idx, void *usr,
			uint32_t data0, uint32_t data1,
			uint32_t data2, uint32_t data3),
		void *usr)
{
	struct sde_connector *c_conn;
	unsigned long irq_flags;

	if (!connector) {
		SDE_ERROR("invalid connector\n");
		return -EINVAL;
	} else if (event_idx >= SDE_CONN_EVENT_COUNT) {
		SDE_ERROR("conn%d, invalid event %d\n",
				connector->base.id, event_idx);
		return -EINVAL;
	}
	c_conn = to_sde_connector(connector);

	spin_lock_irqsave(&c_conn->event_lock, irq_flags);
	c_conn->event_table[event_idx].cb_func = cb_func;
	c_conn->event_table[event_idx].usr = usr;
	spin_unlock_irqrestore(&c_conn->event_lock, irq_flags);

	/* optionally notify display of event registration */
	if (c_conn->ops.enable_event && c_conn->display)
		c_conn->ops.enable_event(connector, event_idx,
				cb_func != NULL, c_conn->display);
	return 0;
}

void sde_connector_unregister_event(struct drm_connector *connector,
		uint32_t event_idx)
{
	(void)sde_connector_register_event(connector, event_idx, 0, 0);
}

static int _sde_connector_get_default_dither_cfg_v1(
		struct sde_connector *c_conn, void *cfg)
{
	struct drm_msm_dither *dither_cfg = (struct drm_msm_dither *)cfg;
	enum dsi_pixel_format dst_format = DSI_PIXEL_FORMAT_MAX;

	if (!c_conn || !cfg) {
		SDE_ERROR("invalid argument(s), c_conn %pK, cfg %pK\n",
				c_conn, cfg);
		return -EINVAL;
	}

	if (!c_conn->ops.get_dst_format) {
		SDE_DEBUG("get_dst_format is unavailable\n");
		return 0;
	}

	dst_format = c_conn->ops.get_dst_format(c_conn->display);
	switch (dst_format) {
	case DSI_PIXEL_FORMAT_RGB888:
		dither_cfg->c0_bitdepth = 8;
		dither_cfg->c1_bitdepth = 8;
		dither_cfg->c2_bitdepth = 8;
		dither_cfg->c3_bitdepth = 8;
		break;
	case DSI_PIXEL_FORMAT_RGB666:
	case DSI_PIXEL_FORMAT_RGB666_LOOSE:
		dither_cfg->c0_bitdepth = 6;
		dither_cfg->c1_bitdepth = 6;
		dither_cfg->c2_bitdepth = 6;
		dither_cfg->c3_bitdepth = 6;
		break;
	default:
		SDE_DEBUG("no default dither config for dst_format %d\n",
			dst_format);
		return -ENODATA;
	}

	memcpy(&dither_cfg->matrix, dither_matrix,
			sizeof(u32) * DITHER_MATRIX_SZ);
	dither_cfg->temporal_en = 0;
	return 0;
}

static void _sde_connector_install_dither_property(struct drm_device *dev,
		struct sde_kms *sde_kms, struct sde_connector *c_conn)
{
	char prop_name[DRM_PROP_NAME_LEN];
	struct sde_mdss_cfg *catalog = NULL;
	struct drm_property_blob *blob_ptr;
	void *cfg;
	int ret = 0;
	u32 version = 0, len = 0;
	bool defalut_dither_needed = false;

	if (!dev || !sde_kms || !c_conn) {
		SDE_ERROR("invld args (s), dev %pK, sde_kms %pK, c_conn %pK\n",
				dev, sde_kms, c_conn);
		return;
	}

	catalog = sde_kms->catalog;
	version = SDE_COLOR_PROCESS_MAJOR(
			catalog->pingpong[0].sblk->dither.version);
	snprintf(prop_name, ARRAY_SIZE(prop_name), "%s%d",
			"SDE_PP_DITHER_V", version);
	switch (version) {
	case 1:
		msm_property_install_blob(&c_conn->property_info, prop_name,
			DRM_MODE_PROP_BLOB,
			CONNECTOR_PROP_PP_DITHER);
		len = sizeof(struct drm_msm_dither);
		cfg = kzalloc(len, GFP_KERNEL);
		if (!cfg)
			return;

		ret = _sde_connector_get_default_dither_cfg_v1(c_conn, cfg);
		if (!ret)
			defalut_dither_needed = true;
		break;
	default:
		SDE_ERROR("unsupported dither version %d\n", version);
		return;
	}

	if (defalut_dither_needed) {
		blob_ptr = drm_property_create_blob(dev, len, cfg);
		if (IS_ERR_OR_NULL(blob_ptr))
			goto exit;
		c_conn->blob_dither = blob_ptr;
	}
exit:
	kfree(cfg);
}

int sde_connector_get_dither_cfg(struct drm_connector *conn,
			struct drm_connector_state *state, void **cfg,
			size_t *len)
{
	struct sde_connector *c_conn = NULL;
	struct sde_connector_state *c_state = NULL;
	size_t dither_sz = 0;

	if (!conn || !state || !(*cfg))
		return -EINVAL;

	c_conn = to_sde_connector(conn);
	c_state = to_sde_connector_state(state);

	/* try to get user config data first */
	*cfg = msm_property_get_blob(&c_conn->property_info,
					&c_state->property_state,
					&dither_sz,
					CONNECTOR_PROP_PP_DITHER);
	/* if user config data doesn't exist, use default dither blob */
	if (*cfg == NULL && c_conn->blob_dither) {
		*cfg = &c_conn->blob_dither->data;
		dither_sz = c_conn->blob_dither->length;
	}
	*len = dither_sz;
	return 0;
}

int sde_connector_get_mode_info(struct drm_connector_state *conn_state,
	struct msm_mode_info *mode_info)
{
	struct sde_connector_state *sde_conn_state = NULL;

	if (!conn_state || !mode_info) {
		SDE_ERROR("Invalid arguments\n");
		return -EINVAL;
	}

	sde_conn_state = to_sde_connector_state(conn_state);
	memcpy(mode_info, &sde_conn_state->mode_info,
		sizeof(sde_conn_state->mode_info));

	return 0;
}

static int sde_connector_handle_disp_recovery(uint32_t event_idx,
			uint32_t instance_idx, void *usr,
			uint32_t data0, uint32_t data1,
			uint32_t data2, uint32_t data3)
{
	struct sde_connector *c_conn = usr;
	int rc = 0;

	if (!c_conn)
		return -EINVAL;

	rc = sde_kms_handle_recovery(c_conn->encoder);

	return rc;
}

int sde_connector_get_info(struct drm_connector *connector,
		struct msm_display_info *info)
{
	struct sde_connector *c_conn;

	if (!connector || !info) {
		SDE_ERROR("invalid argument(s), conn %pK, info %pK\n",
				connector, info);
		return -EINVAL;
	}

	c_conn = to_sde_connector(connector);

	if (!c_conn->display || !c_conn->ops.get_info) {
		SDE_ERROR("display info not supported for %pK\n",
				c_conn->display);
		return -EINVAL;
	}

	return c_conn->ops.get_info(info, c_conn->display);
}

void sde_connector_schedule_status_work(struct drm_connector *connector,
		bool en)
{
	struct sde_connector *c_conn;
	struct msm_display_info info;

	c_conn = to_sde_connector(connector);
	if (!c_conn)
		return;

	/* Return if there is no change in ESD status check condition */
	if (en == c_conn->esd_status_check)
		return;

	sde_connector_get_info(connector, &info);
	if (c_conn->ops.check_status &&
		(info.capabilities & MSM_DISPLAY_ESD_ENABLED)) {
		if (en) {
			u32 interval;

			/*
			 * If debugfs property is not set then take
			 * default value
			 */
			interval = c_conn->esd_status_interval ?
				c_conn->esd_status_interval :
					STATUS_CHECK_INTERVAL_MS;
			/* Schedule ESD status check */
			queue_delayed_work(system_power_efficient_wq, &c_conn->status_work,
				msecs_to_jiffies(interval));
			c_conn->esd_status_check = true;
		} else {
			/* Cancel any pending ESD status check */
			cancel_delayed_work_sync(&c_conn->status_work);
			c_conn->esd_status_check = false;
		}
	}
}

static int _sde_connector_update_power_locked(struct sde_connector *c_conn)
{
	struct drm_connector *connector;
	void *display;
	int (*set_power)(struct drm_connector *, int, void *);
	int mode, rc = 0;

	if (!c_conn)
		return -EINVAL;
	connector = &c_conn->base;

	switch (c_conn->dpms_mode) {
	case DRM_MODE_DPMS_ON:
		mode = c_conn->lp_mode;
		break;
	case DRM_MODE_DPMS_STANDBY:
		mode = SDE_MODE_DPMS_STANDBY;
		break;
	case DRM_MODE_DPMS_SUSPEND:
		mode = SDE_MODE_DPMS_SUSPEND;
		break;
	case DRM_MODE_DPMS_OFF:
		mode = SDE_MODE_DPMS_OFF;
		break;
	default:
		mode = c_conn->lp_mode;
		SDE_ERROR("conn %d dpms set to unrecognized mode %d\n",
				connector->base.id, mode);
		break;
	}

	SDE_EVT32(connector->base.id, c_conn->dpms_mode, c_conn->lp_mode, mode);
	SDE_DEBUG("conn %d - dpms %d, lp %d, panel %d\n", connector->base.id,
			c_conn->dpms_mode, c_conn->lp_mode, mode);

	if (mode != c_conn->last_panel_power_mode && c_conn->ops.set_power) {
		display = c_conn->display;
		set_power = c_conn->ops.set_power;

		mutex_unlock(&c_conn->lock);
		rc = set_power(connector, mode, display);
		mutex_lock(&c_conn->lock);
	}
	c_conn->last_panel_power_mode = mode;

#if 0
	mutex_unlock(&c_conn->lock);
	if (mode != SDE_MODE_DPMS_ON)
		sde_connector_schedule_status_work(connector, false);
	else
		sde_connector_schedule_status_work(connector, true);
	mutex_lock(&c_conn->lock);
#endif

	if (mode != SDE_MODE_DPMS_ON) {
		mutex_unlock(&c_conn->lock);
		sde_connector_schedule_status_work(connector, false);
		mutex_lock(&c_conn->lock);
    }


	return rc;
}

static int _sde_connector_update_bl_scale(struct sde_connector *c_conn)
{
	struct dsi_display *dsi_display;
	struct dsi_backlight_config *bl_config;
	int rc = 0;
		struct backlight_device *bd;

	if (!c_conn) {
		SDE_ERROR("Invalid params sde_connector null\n");
		return -EINVAL;
	}

	dsi_display = c_conn->display;
	if (!dsi_display || !dsi_display->panel) {
		SDE_ERROR("Invalid params(s) dsi_display %pK, panel %pK\n",
			dsi_display,
			((dsi_display) ? dsi_display->panel : NULL));
		return -EINVAL;
	}
		bd = c_conn->bl_device;
		if (!bd) {
			SDE_ERROR("Invalid params backlight_device null\n");
			return -EINVAL;
		}
	
		mutex_lock(&bd->update_lock);

	bl_config = &dsi_display->panel->bl_config;

	if (dsi_display->panel->bl_config.bl_update ==
		BL_UPDATE_DELAY_UNTIL_FIRST_FRAME && !c_conn->allow_bl_update) {
		c_conn->unset_bl_level = bl_config->bl_level;
		return 0;
	}

	if (c_conn->unset_bl_level)
		bl_config->bl_level = c_conn->unset_bl_level;

	if (c_conn->bl_scale > MAX_BL_SCALE_LEVEL)
		bl_config->bl_scale = MAX_BL_SCALE_LEVEL;
	else
		bl_config->bl_scale = c_conn->bl_scale;

	if (c_conn->bl_scale_ad > MAX_AD_BL_SCALE_LEVEL)
		bl_config->bl_scale_ad = MAX_AD_BL_SCALE_LEVEL;
	else
		bl_config->bl_scale_ad = c_conn->bl_scale_ad;

	SDE_DEBUG("bl_scale = %u, bl_scale_ad = %u, bl_level = %u\n",
		bl_config->bl_scale, bl_config->bl_scale_ad,
		bl_config->bl_level);
	rc = c_conn->ops.set_backlight(dsi_display, bl_config->bl_level);
<<<<<<< HEAD
		mutex_unlock(&bd->update_lock);
=======
	c_conn->unset_bl_level = 0;
>>>>>>> e47a761d

	return rc;
}

extern bool sde_crtc_get_fingerprint_mode(struct drm_crtc_state *crtc_state);
extern bool sde_crtc_get_fingerprint_pressed(struct drm_crtc_state *crtc_state);
extern int dsi_display_set_hbm_mode(struct drm_connector *connector, int level);
static int dsi_panel_tx_cmd_set_op(struct dsi_panel *panel,
				enum dsi_cmd_set_type type)
{
	int rc = 0, i = 0;
	ssize_t len;
	struct dsi_cmd_desc *cmds;
	u32 count;
	enum dsi_cmd_set_state state;
	struct dsi_display_mode *mode;
	const struct mipi_dsi_host_ops *ops = panel->host->ops;

	if (!panel || !panel->cur_mode)
		return -EINVAL;

	if (panel->type == EXT_BRIDGE)
		return 0;

	mode = panel->cur_mode;

	cmds = mode->priv_info->cmd_sets[type].cmds;
	count = mode->priv_info->cmd_sets[type].count;
	state = mode->priv_info->cmd_sets[type].state;

	if (count == 0) {
		pr_debug("[%s] No commands to be sent for state(%d)\n",
			 panel->name, type);
		goto error;
	}

	for (i = 0; i < count; i++) {
		if (state == DSI_CMD_SET_STATE_LP)
			cmds->msg.flags |= MIPI_DSI_MSG_USE_LPM;

		if (cmds->last_command)
			cmds->msg.flags |= MIPI_DSI_MSG_LASTCOMMAND;

		len = ops->transfer(panel->host, &cmds->msg);
		if (len < 0) {
			rc = len;
			pr_err("failed to set cmds(%d), rc=%d\n", type, rc);
			goto error;
		}
		if (cmds->post_wait_ms)
			usleep_range(cmds->post_wait_ms*1000,
					((cmds->post_wait_ms*1000)+10));
		cmds++;
	}
error:
	return rc;
}
extern bool HBM_flag ;
extern int oneplus_dim_status;
extern bool aod_real_flag;
extern bool aod_complete;
static int _sde_connector_update_hbm(struct sde_connector *c_conn)
{
	struct drm_connector *connector = &c_conn->base;
	struct dsi_display *dsi_display;
	struct sde_connector_state *c_state;
	int rc = 0;
	int fingerprint_mode;

	if (!c_conn) {
		SDE_ERROR("Invalid params sde_connector null\n");
		return -EINVAL;
	}

	if (c_conn->connector_type != DRM_MODE_CONNECTOR_DSI)
		return 0;

	c_state = to_sde_connector_state(connector->state);

	dsi_display = c_conn->display;
	if (!dsi_display || !dsi_display->panel) {
		SDE_ERROR("Invalid params(s) dsi_display %pK, panel %pK\n",
			dsi_display,
			((dsi_display) ? dsi_display->panel : NULL));
		return -EINVAL;
	}

	if (!c_conn->encoder || !c_conn->encoder->crtc ||
	    !c_conn->encoder->crtc->state) {
		return 0;
	}
    if(dsi_display->panel->aod_status==1) {
        if(!aod_complete){
            return 0;
        }
        if(oneplus_dim_status==5)
            fingerprint_mode = false;
        else
            fingerprint_mode = !!oneplus_dim_status;
    }else {
    if(!(sde_crtc_get_fingerprint_mode(c_conn->encoder->crtc->state)))
		fingerprint_mode = false;
	else if(oneplus_dim_status == 1)
		fingerprint_mode = !!oneplus_dim_status;
	else 
		fingerprint_mode = sde_crtc_get_fingerprint_mode(c_conn->encoder->crtc->state);
	}
	if (fingerprint_mode != dsi_display->panel->is_hbm_enabled) {
		//struct drm_encoder *drm_enc = c_conn->encoder;
		dsi_display->panel->is_hbm_enabled = fingerprint_mode;
		if (fingerprint_mode) {
			HBM_flag=true;
			mutex_lock(&dsi_display->panel->panel_lock);
			if(dsi_display->panel->aod_status==1){
				printk(KERN_ERR"DSI_CMD_AOD_OFF_HBM_ON_SETTING\n");
				rc = dsi_panel_tx_cmd_set_op(dsi_display->panel, DSI_CMD_AOD_OFF_HBM_ON_SETTING);
				aod_real_flag=true;
			}
			else{
				//sde_encoder_poll_line_counts(drm_enc);
				printk(KERN_ERR"DSI_CMD_SET_HBM_ON_5\n");
				rc = dsi_panel_tx_cmd_set_op(dsi_display->panel, DSI_CMD_SET_HBM_ON_5);	
			}
			SDE_ATRACE_END("set_hbm_on");
			mutex_unlock(&dsi_display->panel->panel_lock);
			if (rc) {
				pr_err("failed to send DSI_CMD_HBM_ON cmds, rc=%d\n", rc);
				return rc;
			}
		} else {


			HBM_flag=false;
			//_sde_connector_update_bl_scale(c_conn);	
			mutex_lock(&dsi_display->panel->panel_lock);
			if(dsi_display->panel->aod_status==1){
            if(oneplus_dim_status == 5){
				printk(KERN_ERR"DSI_CMD_SET_HBM_OFF \n");
                rc = dsi_panel_tx_cmd_set_op(dsi_display->panel, DSI_CMD_SET_HBM_OFF);
				aod_real_flag=true;
				oneplus_dim_status=0;
			
				}
            else {
				printk(KERN_ERR"DSI_CMD_HBM_OFF_AOD_ON_SETTING \n");
                rc = dsi_panel_tx_cmd_set_op(dsi_display->panel, DSI_CMD_HBM_OFF_AOD_ON_SETTING);
				}
			}
			else
			{
				HBM_flag=false;
				//sde_encoder_poll_line_counts(drm_enc);
				printk(KERN_ERR"DSI_CMD_SET_HBM_OFF\n");
				rc = dsi_panel_tx_cmd_set_op(dsi_display->panel, DSI_CMD_SET_HBM_OFF);
			}
			SDE_ATRACE_END("set_hbm_off");
			mutex_unlock(&dsi_display->panel->panel_lock);
			_sde_connector_update_bl_scale(c_conn);	
			if (rc) {
				pr_err("failed to send DSI_CMD_HBM_OFF cmds, rc=%d\n", rc);
				return rc;
			}
		}
	}
	return 0;
}
static int _sde_connector_update_dirty_properties(
				struct drm_connector *connector)
{
	struct sde_connector *c_conn;
	struct sde_connector_state *c_state;
	int idx;

	if (!connector) {
		SDE_ERROR("invalid argument\n");
		return -EINVAL;
	}

	c_conn = to_sde_connector(connector);
	c_state = to_sde_connector_state(connector->state);

	while ((idx = msm_property_pop_dirty(&c_conn->property_info,
					&c_state->property_state)) >= 0) {
		switch (idx) {
		case CONNECTOR_PROP_LP:
			mutex_lock(&c_conn->lock);
			c_conn->lp_mode = sde_connector_get_property(
					connector->state, CONNECTOR_PROP_LP);
			_sde_connector_update_power_locked(c_conn);
			mutex_unlock(&c_conn->lock);
			break;
		case CONNECTOR_PROP_BL_SCALE:
		case CONNECTOR_PROP_AD_BL_SCALE:
			_sde_connector_update_bl_scale(c_conn);
			break;
		default:
			/* nothing to do for most properties */
			break;
		}
	}

	/*
	 * Special handling for postproc properties and
	 * for updating backlight if any unset backlight level is present
	 */
	if (c_conn->bl_scale_dirty || c_conn->unset_bl_level) {
		_sde_connector_update_bl_scale(c_conn);
		c_conn->bl_scale_dirty = false;
	}

	return 0;
}

int sde_connector_pre_kickoff(struct drm_connector *connector)
{
	struct sde_connector *c_conn;
	struct sde_connector_state *c_state;
	struct msm_display_kickoff_params params;
	int rc;

	if (!connector) {
		SDE_ERROR("invalid argument\n");
		return -EINVAL;
	}

	c_conn = to_sde_connector(connector);
	c_state = to_sde_connector_state(connector->state);
	if (!c_conn->display) {
		SDE_ERROR("invalid connector display\n");
		return -EINVAL;
	}

	rc = _sde_connector_update_dirty_properties(connector);
	if (rc) {
		SDE_EVT32(connector->base.id, SDE_EVTLOG_ERROR);
		goto end;
	}
	rc = _sde_connector_update_hbm(c_conn);
	if (rc) {
		SDE_EVT32(connector->base.id, SDE_EVTLOG_ERROR);
		goto end;
	}
	if (!c_conn->ops.pre_kickoff)
		return 0;

	params.rois = &c_state->rois;
	params.hdr_meta = &c_state->hdr_meta;

	SDE_EVT32_VERBOSE(connector->base.id);

	rc = c_conn->ops.pre_kickoff(connector, c_conn->display, &params);

end:
	return rc;
}

void sde_connector_helper_bridge_disable(struct drm_connector *connector)
{
	int rc;
	struct sde_connector *c_conn = NULL;

	if (!connector)
		return;

	rc = _sde_connector_update_dirty_properties(connector);
	if (rc) {
		SDE_ERROR("conn %d final pre kickoff failed %d\n",
				connector->base.id, rc);
		SDE_EVT32(connector->base.id, SDE_EVTLOG_ERROR);
	}

	/* Disable ESD thread */
	//sde_connector_schedule_status_work(connector, false);

	c_conn = to_sde_connector(connector);
	if (c_conn->bl_device) {
		c_conn->bl_device->props.power = FB_BLANK_POWERDOWN;
		c_conn->bl_device->props.state |= BL_CORE_FBBLANK;
		backlight_update_status(c_conn->bl_device);
	}

	c_conn->allow_bl_update = false;
}

void sde_connector_helper_bridge_enable(struct drm_connector *connector)
{
	struct sde_connector *c_conn = NULL;
	struct dsi_display *display;

	if (!connector)
		return;

	c_conn = to_sde_connector(connector);
	display = (struct dsi_display *) c_conn->display;

	/*
	 * Special handling for some panels which need atleast
	 * one frame to be transferred to GRAM before enabling backlight.
	 * So delay backlight update to these panels until the
	 * first frame commit is received from the HW.
	 */
	if (display->panel->bl_config.bl_update ==
				BL_UPDATE_DELAY_UNTIL_FIRST_FRAME)
		sde_encoder_wait_for_event(c_conn->encoder,
				MSM_ENC_TX_COMPLETE);
	c_conn->allow_bl_update = true;

	if (c_conn->bl_device) {
		c_conn->bl_device->props.power = FB_BLANK_UNBLANK;
		c_conn->bl_device->props.state &= ~BL_CORE_FBBLANK;
		backlight_update_status(c_conn->bl_device);
	}
	c_conn->panel_dead = false;
}

int sde_connector_clk_ctrl(struct drm_connector *connector, bool enable)
{
	struct sde_connector *c_conn;
	struct dsi_display *display;
	u32 state = enable ? DSI_CLK_ON : DSI_CLK_OFF;
	int rc = 0;

	if (!connector) {
		SDE_ERROR("invalid connector\n");
		return -EINVAL;
	}

	c_conn = to_sde_connector(connector);
	display = (struct dsi_display *) c_conn->display;

	if (display && c_conn->ops.clk_ctrl)
		rc = c_conn->ops.clk_ctrl(display->mdp_clk_handle,
				DSI_ALL_CLKS, state);

	return rc;
}

static void sde_connector_destroy(struct drm_connector *connector)
{
	struct sde_connector *c_conn;

	if (!connector) {
		SDE_ERROR("invalid connector\n");
		return;
	}

	c_conn = to_sde_connector(connector);

	/* cancel if any pending esd work */
	sde_connector_schedule_status_work(connector, false);

	if (c_conn->ops.put_modes)
		c_conn->ops.put_modes(connector, c_conn->display);

	if (c_conn->blob_caps)
		drm_property_unreference_blob(c_conn->blob_caps);
	if (c_conn->blob_hdr)
		drm_property_unreference_blob(c_conn->blob_hdr);
	if (c_conn->blob_dither)
		drm_property_unreference_blob(c_conn->blob_dither);
	if (c_conn->blob_mode_info)
		drm_property_unreference_blob(c_conn->blob_mode_info);
	if (c_conn->blob_ext_hdr)
		drm_property_unreference_blob(c_conn->blob_ext_hdr);
	msm_property_destroy(&c_conn->property_info);

	if (c_conn->bl_device)
		backlight_device_unregister(c_conn->bl_device);
	drm_connector_unregister(connector);
	mutex_destroy(&c_conn->lock);
	sde_fence_deinit(&c_conn->retire_fence);
	drm_connector_cleanup(connector);
	kfree(c_conn);
}

/**
 * _sde_connector_destroy_fb - clean up connector state's out_fb buffer
 * @c_conn: Pointer to sde connector structure
 * @c_state: Pointer to sde connector state structure
 */
static void _sde_connector_destroy_fb(struct sde_connector *c_conn,
		struct sde_connector_state *c_state)
{
	if (!c_state || !c_state->out_fb) {
		SDE_ERROR("invalid state %pK\n", c_state);
		return;
	}

	drm_framebuffer_unreference(c_state->out_fb);
	c_state->out_fb = NULL;

	if (c_conn)
		c_state->property_values[CONNECTOR_PROP_OUT_FB].value =
			msm_property_get_default(&c_conn->property_info,
					CONNECTOR_PROP_OUT_FB);
	else
		c_state->property_values[CONNECTOR_PROP_OUT_FB].value = ~0;
}

static void sde_connector_atomic_destroy_state(struct drm_connector *connector,
		struct drm_connector_state *state)
{
	struct sde_connector *c_conn = NULL;
	struct sde_connector_state *c_state = NULL;

	if (!state) {
		SDE_ERROR("invalid state\n");
		return;
	}

	/*
	 * The base DRM framework currently always passes in a NULL
	 * connector pointer. This is not correct, but attempt to
	 * handle that case as much as possible.
	 */
	if (connector)
		c_conn = to_sde_connector(connector);
	c_state = to_sde_connector_state(state);

	if (c_state->out_fb)
		_sde_connector_destroy_fb(c_conn, c_state);

	__drm_atomic_helper_connector_destroy_state(&c_state->base);

	if (!c_conn) {
		kfree(c_state);
	} else {
		/* destroy value helper */
		msm_property_destroy_state(&c_conn->property_info, c_state,
				&c_state->property_state);
	}
}

static void sde_connector_atomic_reset(struct drm_connector *connector)
{
	struct sde_connector *c_conn;
	struct sde_connector_state *c_state;

	if (!connector) {
		SDE_ERROR("invalid connector\n");
		return;
	}

	c_conn = to_sde_connector(connector);

	if (connector->state &&
			!sde_crtc_is_reset_required(connector->state->crtc)) {
		SDE_DEBUG_CONN(c_conn, "avoid reset for connector\n");
		return;
	}

	if (connector->state) {
		sde_connector_atomic_destroy_state(connector, connector->state);
		connector->state = 0;
	}

	c_state = msm_property_alloc_state(&c_conn->property_info);
	if (!c_state) {
		SDE_ERROR("state alloc failed\n");
		return;
	}

	/* reset value helper, zero out state structure and reset properties */
	msm_property_reset_state(&c_conn->property_info, c_state,
			&c_state->property_state,
			c_state->property_values);

	__drm_atomic_helper_connector_reset(connector, &c_state->base);
}

static struct drm_connector_state *
sde_connector_atomic_duplicate_state(struct drm_connector *connector)
{
	struct sde_connector *c_conn;
	struct sde_connector_state *c_state, *c_oldstate;

	if (!connector || !connector->state) {
		SDE_ERROR("invalid connector %pK\n", connector);
		return NULL;
	}

	c_conn = to_sde_connector(connector);
	c_oldstate = to_sde_connector_state(connector->state);
	c_state = msm_property_alloc_state(&c_conn->property_info);
	if (!c_state) {
		SDE_ERROR("state alloc failed\n");
		return NULL;
	}

	/* duplicate value helper */
	msm_property_duplicate_state(&c_conn->property_info,
			c_oldstate, c_state,
			&c_state->property_state, c_state->property_values);

	__drm_atomic_helper_connector_duplicate_state(connector,
			&c_state->base);

	/* additional handling for drm framebuffer objects */
	if (c_state->out_fb)
		drm_framebuffer_reference(c_state->out_fb);

	return &c_state->base;
}

int sde_connector_roi_v1_check_roi(struct drm_connector_state *conn_state)
{
	const struct msm_roi_alignment *align = NULL;
	struct sde_connector *c_conn = NULL;
	struct msm_mode_info mode_info;
	struct sde_connector_state *c_state;
	int i, w, h;

	if (!conn_state)
		return -EINVAL;

	memset(&mode_info, 0, sizeof(mode_info));

	c_state = to_sde_connector_state(conn_state);
	c_conn = to_sde_connector(conn_state->connector);

	memcpy(&mode_info, &c_state->mode_info, sizeof(c_state->mode_info));

	if (!mode_info.roi_caps.enabled)
		return 0;

	if (c_state->rois.num_rects > mode_info.roi_caps.num_roi) {
		SDE_ERROR_CONN(c_conn, "too many rects specified: %d > %d\n",
				c_state->rois.num_rects,
				mode_info.roi_caps.num_roi);
		return -E2BIG;
	};

	align = &mode_info.roi_caps.align;
	for (i = 0; i < c_state->rois.num_rects; ++i) {
		struct drm_clip_rect *roi_conn;

		roi_conn = &c_state->rois.roi[i];
		w = roi_conn->x2 - roi_conn->x1;
		h = roi_conn->y2 - roi_conn->y1;

		SDE_EVT32_VERBOSE(DRMID(&c_conn->base),
				roi_conn->x1, roi_conn->y1,
				roi_conn->x2, roi_conn->y2);

		if (w <= 0 || h <= 0) {
			SDE_ERROR_CONN(c_conn, "invalid conn roi w %d h %d\n",
					w, h);
			return -EINVAL;
		}

		if (w < align->min_width || w % align->width_pix_align) {
			SDE_ERROR_CONN(c_conn,
					"invalid conn roi width %d min %d align %d\n",
					w, align->min_width,
					align->width_pix_align);
			return -EINVAL;
		}

		if (h < align->min_height || h % align->height_pix_align) {
			SDE_ERROR_CONN(c_conn,
					"invalid conn roi height %d min %d align %d\n",
					h, align->min_height,
					align->height_pix_align);
			return -EINVAL;
		}

		if (roi_conn->x1 % align->xstart_pix_align) {
			SDE_ERROR_CONN(c_conn,
					"invalid conn roi x1 %d align %d\n",
					roi_conn->x1, align->xstart_pix_align);
			return -EINVAL;
		}

		if (roi_conn->y1 % align->ystart_pix_align) {
			SDE_ERROR_CONN(c_conn,
					"invalid conn roi y1 %d align %d\n",
					roi_conn->y1, align->ystart_pix_align);
			return -EINVAL;
		}
	}

	return 0;
}

static int _sde_connector_set_roi_v1(
		struct sde_connector *c_conn,
		struct sde_connector_state *c_state,
		void *usr_ptr)
{
	struct sde_drm_roi_v1 roi_v1;
	int i;

	if (!c_conn || !c_state) {
		SDE_ERROR("invalid args\n");
		return -EINVAL;
	}

	memset(&c_state->rois, 0, sizeof(c_state->rois));

	if (!usr_ptr) {
		SDE_DEBUG_CONN(c_conn, "rois cleared\n");
		return 0;
	}

	if (copy_from_user(&roi_v1, usr_ptr, sizeof(roi_v1))) {
		SDE_ERROR_CONN(c_conn, "failed to copy roi_v1 data\n");
		return -EINVAL;
	}

	SDE_DEBUG_CONN(c_conn, "num_rects %d\n", roi_v1.num_rects);

	if (roi_v1.num_rects == 0) {
		SDE_DEBUG_CONN(c_conn, "rois cleared\n");
		return 0;
	}

	if (roi_v1.num_rects > SDE_MAX_ROI_V1) {
		SDE_ERROR_CONN(c_conn, "num roi rects more than supported: %d",
				roi_v1.num_rects);
		return -EINVAL;
	}

	c_state->rois.num_rects = roi_v1.num_rects;
	for (i = 0; i < roi_v1.num_rects; ++i) {
		c_state->rois.roi[i] = roi_v1.roi[i];
		SDE_DEBUG_CONN(c_conn, "roi%d: roi (%d,%d) (%d,%d)\n", i,
				c_state->rois.roi[i].x1,
				c_state->rois.roi[i].y1,
				c_state->rois.roi[i].x2,
				c_state->rois.roi[i].y2);
	}

	return 0;
}

static int _sde_connector_set_ext_hdr_info(
	struct sde_connector *c_conn,
	struct sde_connector_state *c_state,
	void *usr_ptr)
{
	int rc = 0;
	struct drm_connector *connector;
	struct drm_msm_ext_hdr_metadata *hdr_meta;
	int i;

	if (!c_conn || !c_state) {
		SDE_ERROR_CONN(c_conn, "invalid args\n");
		rc = -EINVAL;
		goto end;
	}

	connector = &c_conn->base;

	if (!connector->hdr_supported) {
		SDE_ERROR_CONN(c_conn, "sink doesn't support HDR\n");
		rc = -ENOTSUPP;
		goto end;
	}

	memset(&c_state->hdr_meta, 0, sizeof(c_state->hdr_meta));

	if (!usr_ptr) {
		SDE_DEBUG_CONN(c_conn, "hdr metadata cleared\n");
		goto end;
	}

	if (copy_from_user(&c_state->hdr_meta,
		(void __user *)usr_ptr,
			sizeof(*hdr_meta))) {
		SDE_ERROR_CONN(c_conn, "failed to copy hdr metadata\n");
		rc = -EFAULT;
		goto end;
	}

	hdr_meta = &c_state->hdr_meta;

	SDE_DEBUG_CONN(c_conn, "hdr_state %d\n", hdr_meta->hdr_state);
	SDE_DEBUG_CONN(c_conn, "hdr_supported %d\n", hdr_meta->hdr_supported);
	SDE_DEBUG_CONN(c_conn, "eotf %d\n", hdr_meta->eotf);
	SDE_DEBUG_CONN(c_conn, "white_point_x %d\n", hdr_meta->white_point_x);
	SDE_DEBUG_CONN(c_conn, "white_point_y %d\n", hdr_meta->white_point_y);
	SDE_DEBUG_CONN(c_conn, "max_luminance %d\n", hdr_meta->max_luminance);
	SDE_DEBUG_CONN(c_conn, "max_content_light_level %d\n",
				hdr_meta->max_content_light_level);
	SDE_DEBUG_CONN(c_conn, "max_average_light_level %d\n",
				hdr_meta->max_average_light_level);

	for (i = 0; i < HDR_PRIMARIES_COUNT; i++) {
		SDE_DEBUG_CONN(c_conn, "display_primaries_x [%d]\n",
				   hdr_meta->display_primaries_x[i]);
		SDE_DEBUG_CONN(c_conn, "display_primaries_y [%d]\n",
				   hdr_meta->display_primaries_y[i]);
	}

	if (c_conn->ops.config_hdr)
		rc = c_conn->ops.config_hdr(c_conn->display, c_state);
end:
	return rc;
}

static int sde_connector_atomic_set_property(struct drm_connector *connector,
		struct drm_connector_state *state,
		struct drm_property *property,
		uint64_t val)
{
	struct sde_connector *c_conn;
	struct sde_connector_state *c_state;
	int idx, rc;
	uint64_t fence_fd;

	if (!connector || !state || !property) {
		SDE_ERROR("invalid argument(s), conn %pK, state %pK, prp %pK\n",
				connector, state, property);
		return -EINVAL;
	}

	c_conn = to_sde_connector(connector);
	c_state = to_sde_connector_state(state);

	/* generic property handling */
	rc = msm_property_atomic_set(&c_conn->property_info,
			&c_state->property_state, property, val);
	if (rc)
		goto end;

	/* connector-specific property handling */
	idx = msm_property_index(&c_conn->property_info, property);
	switch (idx) {
	case CONNECTOR_PROP_OUT_FB:
		/* clear old fb, if present */
		if (c_state->out_fb)
			_sde_connector_destroy_fb(c_conn, c_state);

		/* convert fb val to drm framebuffer and prepare it */
		c_state->out_fb =
			drm_framebuffer_lookup(connector->dev, val);
		if (!c_state->out_fb && val) {
			SDE_ERROR("failed to look up fb %lld\n", val);
			rc = -EFAULT;
		} else if (!c_state->out_fb && !val) {
			SDE_DEBUG("cleared fb_id\n");
			rc = 0;
		} else {
			msm_framebuffer_set_kmap(c_state->out_fb,
					c_conn->fb_kmap);
		}
		break;
	case CONNECTOR_PROP_RETIRE_FENCE:
		if (!val)
			goto end;

		rc = sde_fence_create(&c_conn->retire_fence, &fence_fd, 0);
		if (rc) {
			SDE_ERROR("fence create failed rc:%d\n", rc);
			goto end;
		}

		rc = copy_to_user((uint64_t __user *)(uintptr_t)val, &fence_fd,
			sizeof(uint64_t));
		if (rc) {
			SDE_ERROR("copy to user failed rc:%d\n", rc);
			/* fence will be released with timeline update */
			put_unused_fd(fence_fd);
			rc = -EFAULT;
			goto end;
		}
		break;
	case CONNECTOR_PROP_ROI_V1:
		rc = _sde_connector_set_roi_v1(c_conn, c_state,
				(void *)(uintptr_t)val);
		if (rc)
			SDE_ERROR_CONN(c_conn, "invalid roi_v1, rc: %d\n", rc);
		break;
	/* CONNECTOR_PROP_BL_SCALE and CONNECTOR_PROP_AD_BL_SCALE are
	 * color-processing properties. These two properties require
	 * special handling since they don't quite fit the current standard
	 * atomic set property framework.
	 */
	case CONNECTOR_PROP_BL_SCALE:
		c_conn->bl_scale = val;
		c_conn->bl_scale_dirty = true;
		break;
	case CONNECTOR_PROP_AD_BL_SCALE:
		c_conn->bl_scale_ad = val;
		c_conn->bl_scale_dirty = true;
		break;
	default:
		break;
	}

	if (idx == CONNECTOR_PROP_HDR_METADATA) {
		rc = _sde_connector_set_ext_hdr_info(c_conn,
			c_state, (void *)(uintptr_t)val);
		if (rc)
			SDE_ERROR_CONN(c_conn, "cannot set hdr info %d\n", rc);
	}

	/* check for custom property handling */
	if (!rc && c_conn->ops.set_property) {
		rc = c_conn->ops.set_property(connector,
				state,
				idx,
				val,
				c_conn->display);

		/* potentially clean up out_fb if rc != 0 */
		if ((idx == CONNECTOR_PROP_OUT_FB) && rc)
			_sde_connector_destroy_fb(c_conn, c_state);
	}
end:
	return rc;
}

static int sde_connector_set_property(struct drm_connector *connector,
		struct drm_property *property,
		uint64_t val)
{
	if (!connector) {
		SDE_ERROR("invalid connector\n");
		return -EINVAL;
	}

	return sde_connector_atomic_set_property(connector,
			connector->state, property, val);
}

static int sde_connector_atomic_get_property(struct drm_connector *connector,
		const struct drm_connector_state *state,
		struct drm_property *property,
		uint64_t *val)
{
	struct sde_connector *c_conn;
	struct sde_connector_state *c_state;
	int idx, rc = -EINVAL;

	if (!connector || !state) {
		SDE_ERROR("invalid argument(s), conn %pK, state %pK\n",
				connector, state);
		return -EINVAL;
	}

	c_conn = to_sde_connector(connector);
	c_state = to_sde_connector_state(state);

	idx = msm_property_index(&c_conn->property_info, property);
	if (idx == CONNECTOR_PROP_RETIRE_FENCE) {
		*val = ~0;
		rc = 0;
	} else {
		/* get cached property value */
		rc = msm_property_atomic_get(&c_conn->property_info,
				&c_state->property_state, property, val);
	}

	/* allow for custom override */
	if (c_conn->ops.get_property)
		rc = c_conn->ops.get_property(connector,
				(struct drm_connector_state *)state,
				idx,
				val,
				c_conn->display);
	return rc;
}

void sde_conn_timeline_status(struct drm_connector *conn)
{
	struct sde_connector *c_conn;

	if (!conn) {
		SDE_ERROR("invalid connector\n");
		return;
	}

	c_conn = to_sde_connector(conn);
	sde_fence_timeline_status(&c_conn->retire_fence, &conn->base);
}

void sde_connector_prepare_fence(struct drm_connector *connector)
{
	if (!connector) {
		SDE_ERROR("invalid connector\n");
		return;
	}

	sde_fence_prepare(&to_sde_connector(connector)->retire_fence);
}

void sde_connector_complete_commit(struct drm_connector *connector,
		ktime_t ts, enum sde_fence_event fence_event)
{
	if (!connector) {
		SDE_ERROR("invalid connector\n");
		return;
	}

	/* signal connector's retire fence */
	sde_fence_signal(&to_sde_connector(connector)->retire_fence,
			ts, fence_event);
}

void sde_connector_commit_reset(struct drm_connector *connector, ktime_t ts)
{
	if (!connector) {
		SDE_ERROR("invalid connector\n");
		return;
	}

	/* signal connector's retire fence */
	sde_fence_signal(&to_sde_connector(connector)->retire_fence,
			ts, SDE_FENCE_RESET_TIMELINE);
}

static void sde_connector_update_hdr_props(struct drm_connector *connector)
{
	struct sde_connector *c_conn = to_sde_connector(connector);
	struct drm_msm_ext_hdr_properties hdr = {};

	hdr.hdr_supported = connector->hdr_supported;

	if (hdr.hdr_supported) {
		hdr.hdr_eotf = connector->hdr_eotf;
		hdr.hdr_metadata_type_one = connector->hdr_metadata_type_one;
		hdr.hdr_max_luminance = connector->hdr_max_luminance;
		hdr.hdr_avg_luminance = connector->hdr_avg_luminance;
		hdr.hdr_min_luminance = connector->hdr_min_luminance;

		msm_property_set_blob(&c_conn->property_info,
			      &c_conn->blob_ext_hdr,
			      &hdr,
			      sizeof(hdr),
			      CONNECTOR_PROP_EXT_HDR_INFO);

	}
}

static enum drm_connector_status
sde_connector_detect(struct drm_connector *connector, bool force)
{
	enum drm_connector_status status = connector_status_unknown;
	struct sde_connector *c_conn;

	if (!connector) {
		SDE_ERROR("invalid connector\n");
		return status;
	}

	c_conn = to_sde_connector(connector);

	if (c_conn->ops.detect)
		status = c_conn->ops.detect(connector,
				force,
				c_conn->display);

	return status;
}

static int sde_connector_dpms(struct drm_connector *connector,
				     int mode)
{
	struct sde_connector *c_conn;

	if (!connector) {
		SDE_ERROR("invalid connector\n");
		return -EINVAL;
	}
	c_conn = to_sde_connector(connector);

	/* validate incoming dpms request */
	switch (mode) {
	case DRM_MODE_DPMS_ON:
	case DRM_MODE_DPMS_STANDBY:
	case DRM_MODE_DPMS_SUSPEND:
	case DRM_MODE_DPMS_OFF:
		SDE_DEBUG("conn %d dpms set to %d\n", connector->base.id, mode);
		break;
	default:
		SDE_ERROR("conn %d dpms set to unrecognized mode %d\n",
				connector->base.id, mode);
		break;
	}

	mutex_lock(&c_conn->lock);
	c_conn->dpms_mode = mode;
	_sde_connector_update_power_locked(c_conn);
	mutex_unlock(&c_conn->lock);

	/* use helper for boilerplate handling */
	return drm_atomic_helper_connector_dpms(connector, mode);
}

int sde_connector_get_dpms(struct drm_connector *connector)
{
	struct sde_connector *c_conn;
	int rc;

	if (!connector) {
		SDE_DEBUG("invalid connector\n");
		return DRM_MODE_DPMS_OFF;
	}

	c_conn = to_sde_connector(connector);

	mutex_lock(&c_conn->lock);
	rc = c_conn->dpms_mode;
	mutex_unlock(&c_conn->lock);

	return rc;
}

int sde_connector_set_property_for_commit(struct drm_connector *connector,
		struct drm_atomic_state *atomic_state,
		uint32_t property_idx, uint64_t value)
{
	struct drm_connector_state *state;
	struct drm_property *property;
	struct sde_connector *c_conn;

	if (!connector || !atomic_state) {
		SDE_ERROR("invalid argument(s), conn %d, state %d\n",
				connector != NULL, atomic_state != NULL);
		return -EINVAL;
	}

	c_conn = to_sde_connector(connector);
	property = msm_property_index_to_drm_property(
			&c_conn->property_info, property_idx);
	if (!property) {
		SDE_ERROR("invalid property index %d\n", property_idx);
		return -EINVAL;
	}

	state = drm_atomic_get_connector_state(atomic_state, connector);
	if (IS_ERR_OR_NULL(state)) {
		SDE_ERROR("failed to get conn %d state\n",
				connector->base.id);
		return -EINVAL;
	}

	return drm_atomic_connector_set_property(
			connector, state, property, value);
}

int sde_connector_helper_reset_custom_properties(
		struct drm_connector *connector,
		struct drm_connector_state *connector_state)
{
	struct sde_connector *c_conn;
	struct sde_connector_state *c_state;
	struct drm_property *drm_prop;
	enum msm_mdp_conn_property prop_idx;

	if (!connector || !connector_state) {
		SDE_ERROR("invalid params\n");
		return -EINVAL;
	}

	c_conn = to_sde_connector(connector);
	c_state = to_sde_connector_state(connector_state);

	for (prop_idx = 0; prop_idx < CONNECTOR_PROP_COUNT; prop_idx++) {
		uint64_t val = c_state->property_values[prop_idx].value;
		uint64_t def;
		int ret;

		drm_prop = msm_property_index_to_drm_property(
				&c_conn->property_info, prop_idx);
		if (!drm_prop) {
			/* not all props will be installed, based on caps */
			SDE_DEBUG_CONN(c_conn, "invalid property index %d\n",
					prop_idx);
			continue;
		}

		def = msm_property_get_default(&c_conn->property_info,
				prop_idx);
		if (val == def)
			continue;

		SDE_DEBUG_CONN(c_conn, "set prop %s idx %d from %llu to %llu\n",
				drm_prop->name, prop_idx, val, def);

		ret = drm_atomic_connector_set_property(connector,
				connector_state, drm_prop, def);
		if (ret) {
			SDE_ERROR_CONN(c_conn,
					"set property failed, idx %d ret %d\n",
					prop_idx, ret);
			continue;
		}
	}

	return 0;
}

int sde_connector_get_panel_vfp(struct drm_connector *connector,
	struct drm_display_mode *mode)
{
	struct sde_connector *c_conn;
	int vfp = -EINVAL;

	if (!connector || !mode) {
		SDE_ERROR("invalid connector\n");
		return vfp;
	}
	c_conn = to_sde_connector(connector);
	if (!c_conn->ops.get_panel_vfp)
		return vfp;

	vfp = c_conn->ops.get_panel_vfp(c_conn->display,
		mode->hdisplay, mode->vdisplay);
	if (vfp <= 0)
		SDE_ERROR("Failed get_panel_vfp %d\n", vfp);

	return vfp;
}

static int _sde_debugfs_conn_cmd_tx_open(struct inode *inode, struct file *file)
{
	/* non-seekable */
	file->private_data = inode->i_private;
	return nonseekable_open(inode, file);
}

static ssize_t _sde_debugfs_conn_cmd_tx_sts_read(struct file *file,
		char __user *buf, size_t count, loff_t *ppos)
{
	struct drm_connector *connector = file->private_data;
	struct sde_connector *c_conn;
	char buffer[MAX_CMD_PAYLOAD_SIZE];
	int blen = 0;

	if (*ppos)
		return 0;

	if (!connector) {
		SDE_ERROR("invalid argument, conn is NULL\n");
		return 0;
	}

	c_conn = to_sde_connector(connector);

	mutex_lock(&c_conn->lock);
	blen = snprintf(buffer, MAX_CMD_PAYLOAD_SIZE,
		"last_cmd_tx_sts:0x%x",
		c_conn->last_cmd_tx_sts);
	mutex_unlock(&c_conn->lock);

	SDE_DEBUG("output: %s\n", buffer);
	if (blen <= 0) {
		SDE_ERROR("snprintf failed, blen %d\n", blen);
		return 0;
	}

	if (copy_to_user(buf, buffer, blen)) {
		SDE_ERROR("copy to user buffer failed\n");
		return -EFAULT;
	}

	*ppos += blen;
	return blen;
}

static ssize_t _sde_debugfs_conn_cmd_tx_write(struct file *file,
			const char __user *p, size_t count, loff_t *ppos)
{
	struct drm_connector *connector = file->private_data;
	struct sde_connector *c_conn;
	char *input, *token, *input_copy, *input_dup = NULL;
	const char *delim = " ";
	u32 buf_size = 0;
	char buffer[MAX_CMD_PAYLOAD_SIZE];
	int rc = 0, strtoint;

	if (*ppos || !connector) {
		SDE_ERROR("invalid argument(s), conn %d\n", connector != NULL);
		return 0;
	}

	c_conn = to_sde_connector(connector);

	if (!c_conn->ops.cmd_transfer) {
		SDE_ERROR("no cmd transfer support for connector name %s\n",
				c_conn->name);
		return 0;
	}

	input = kmalloc(count + 1, GFP_KERNEL);
	if (!input)
		return -ENOMEM;

	if (copy_from_user(input, p, count)) {
		SDE_ERROR("copy from user failed\n");
		rc = -EFAULT;
		goto end;
	}
	input[count] = '\0';

	SDE_DEBUG("input: %s\n", input);

	input_copy = kstrdup(input, GFP_KERNEL);
	if (!input_copy) {
		rc = -ENOMEM;
		goto end;
	}

	input_dup = input_copy;
	token = strsep(&input_copy, delim);
	while (token) {
		rc = kstrtoint(token, 0, &strtoint);
		if (rc) {
			SDE_ERROR("input buffer conversion failed\n");
			goto end;
		}

		if (buf_size >= MAX_CMD_PAYLOAD_SIZE) {
			SDE_ERROR("buffer size exceeding the limit %d\n",
					MAX_CMD_PAYLOAD_SIZE);
			goto end;
		}
		buffer[buf_size++] = (strtoint & 0xff);
		token = strsep(&input_copy, delim);
	}
	SDE_DEBUG("command packet size in bytes: %u\n", buf_size);
	if (!buf_size)
		goto end;

	mutex_lock(&c_conn->lock);
	rc = c_conn->ops.cmd_transfer(c_conn->display, buffer,
			buf_size);
	c_conn->last_cmd_tx_sts = !rc ? true : false;
	mutex_unlock(&c_conn->lock);

	rc = count;
end:
	kfree(input_dup);
	kfree(input);
	return rc;
}

static const struct file_operations conn_cmd_tx_fops = {
	.open =		_sde_debugfs_conn_cmd_tx_open,
	.read =		_sde_debugfs_conn_cmd_tx_sts_read,
	.write =	_sde_debugfs_conn_cmd_tx_write,
};

#ifdef CONFIG_DEBUG_FS
/**
 * sde_connector_init_debugfs - initialize connector debugfs
 * @connector: Pointer to drm connector
 */
static int sde_connector_init_debugfs(struct drm_connector *connector)
{
	struct sde_connector *sde_connector;
	struct msm_display_info info;

	if (!connector || !connector->debugfs_entry) {
		SDE_ERROR("invalid connector\n");
		return -EINVAL;
	}

	sde_connector = to_sde_connector(connector);

	sde_connector_get_info(connector, &info);
	if (sde_connector->ops.check_status &&
		(info.capabilities & MSM_DISPLAY_ESD_ENABLED)) {
		debugfs_create_u32("force_panel_dead", 0600,
				connector->debugfs_entry,
				&sde_connector->force_panel_dead);
		debugfs_create_u32("esd_status_interval", 0600,
				connector->debugfs_entry,
				&sde_connector->esd_status_interval);
	}

	if (!debugfs_create_bool("fb_kmap", 0600, connector->debugfs_entry,
			&sde_connector->fb_kmap)) {
		SDE_ERROR("failed to create connector fb_kmap\n");
		return -ENOMEM;
	}

	if (sde_connector->ops.cmd_transfer) {
		if (!debugfs_create_file("tx_cmd", 0600,
			connector->debugfs_entry,
			connector, &conn_cmd_tx_fops)) {
			SDE_ERROR("failed to create connector cmd_tx\n");
			return -ENOMEM;
		}
	}

	return 0;
}
#else
static int sde_connector_init_debugfs(struct drm_connector *connector)
{
	return 0;
}
#endif

static int sde_connector_late_register(struct drm_connector *connector)
{
	return sde_connector_init_debugfs(connector);
}

static void sde_connector_early_unregister(struct drm_connector *connector)
{
	/* debugfs under connector->debugfs are deleted by drm_debugfs */
}

static int sde_connector_fill_modes(struct drm_connector *connector,
		uint32_t max_width, uint32_t max_height)
{
	int rc, mode_count = 0;
	struct sde_connector *sde_conn = NULL;

	sde_conn = to_sde_connector(connector);
	if (!sde_conn) {
		SDE_ERROR("invalid arguments\n");
		return 0;
	}

	mode_count = drm_helper_probe_single_connector_modes(connector,
			max_width, max_height);

	rc = sde_connector_set_blob_data(connector,
				connector->state,
				CONNECTOR_PROP_MODE_INFO);
	if (rc) {
		SDE_ERROR_CONN(sde_conn,
			"failed to setup mode info prop, rc = %d\n", rc);
		return 0;
	}

	return mode_count;
}

static const struct drm_connector_funcs sde_connector_ops = {
	.dpms =                   sde_connector_dpms,
	.reset =                  sde_connector_atomic_reset,
	.detect =                 sde_connector_detect,
	.destroy =                sde_connector_destroy,
	.fill_modes =             sde_connector_fill_modes,
	.atomic_duplicate_state = sde_connector_atomic_duplicate_state,
	.atomic_destroy_state =   sde_connector_atomic_destroy_state,
	.atomic_set_property =    sde_connector_atomic_set_property,
	.atomic_get_property =    sde_connector_atomic_get_property,
	.set_property =           sde_connector_set_property,
	.late_register =          sde_connector_late_register,
	.early_unregister =       sde_connector_early_unregister,
};

static int sde_connector_get_modes(struct drm_connector *connector)
{
	struct sde_connector *c_conn;
	int mode_count = 0;

	if (!connector) {
		SDE_ERROR("invalid connector\n");
		return 0;
	}

	c_conn = to_sde_connector(connector);
	if (!c_conn->ops.get_modes) {
		SDE_DEBUG("missing get_modes callback\n");
		return 0;
	}

	mode_count = c_conn->ops.get_modes(connector, c_conn->display);
	if (!mode_count) {
		SDE_ERROR_CONN(c_conn, "failed to get modes\n");
		return 0;
	}

	sde_connector_update_hdr_props(connector);

	return mode_count;
}

static enum drm_mode_status
sde_connector_mode_valid(struct drm_connector *connector,
		struct drm_display_mode *mode)
{
	struct sde_connector *c_conn;

	if (!connector || !mode) {
		SDE_ERROR("invalid argument(s), conn %pK, mode %pK\n",
				connector, mode);
		return MODE_ERROR;
	}

	c_conn = to_sde_connector(connector);

	if (c_conn->ops.mode_valid)
		return c_conn->ops.mode_valid(connector, mode, c_conn->display);

	/* assume all modes okay by default */
	return MODE_OK;
}

static struct drm_encoder *
sde_connector_best_encoder(struct drm_connector *connector)
{
	struct sde_connector *c_conn = to_sde_connector(connector);

	if (!connector) {
		SDE_ERROR("invalid connector\n");
		return NULL;
	}

	/*
	 * This is true for now, revisit this code when multiple encoders are
	 * supported.
	 */
	return c_conn->encoder;
}

static void _sde_connector_report_panel_dead(struct sde_connector *conn)
{
	struct drm_event event;

	if (!conn)
		return;

	/* Panel dead notification can come:
	 * 1) ESD thread
	 * 2) Commit thread (if TE stops coming)
	 * So such case, avoid failure notification twice.
	 */
	if (conn->panel_dead)
		return;

	conn->panel_dead = true;
	event.type = DRM_EVENT_PANEL_DEAD;
	event.length = sizeof(bool);
	msm_mode_object_event_notify(&conn->base.base,
		conn->base.dev, &event, (u8 *)&conn->panel_dead);
	sde_encoder_display_failure_notification(conn->encoder);
	SDE_EVT32(SDE_EVTLOG_ERROR);
	SDE_ERROR("esd check failed report PANEL_DEAD conn_id: %d enc_id: %d\n",
			conn->base.base.id, conn->encoder->base.id);
}

int sde_connector_esd_status(struct drm_connector *conn)
{
	struct sde_connector *sde_conn = NULL;
	int ret = 0;

	if (!conn)
		return ret;

	sde_conn = to_sde_connector(conn);
	if (!sde_conn || !sde_conn->ops.check_status)
		return ret;

	/* protect this call with ESD status check call */
	mutex_lock(&sde_conn->lock);
	ret = sde_conn->ops.check_status(sde_conn->display, true);
	mutex_unlock(&sde_conn->lock);

	if (ret <= 0) {
		/* cancel if any pending esd work */
		sde_connector_schedule_status_work(conn, false);
		_sde_connector_report_panel_dead(sde_conn);
		ret = -ETIMEDOUT;
	} else {
		SDE_DEBUG("Successfully received TE from panel\n");
		ret = 0;
	}
	SDE_EVT32(ret);

	return ret;
}

static void sde_connector_check_status_work(struct work_struct *work)
{
	struct sde_connector *conn;
	int rc = 0;

	conn = container_of(to_delayed_work(work),
			struct sde_connector, status_work);
	if (!conn) {
		SDE_ERROR("not able to get connector object\n");
		return;
	}

	mutex_lock(&conn->lock);
	if (!conn->ops.check_status ||
			(conn->dpms_mode != DRM_MODE_DPMS_ON)) {
		SDE_DEBUG("dpms mode: %d\n", conn->dpms_mode);
		mutex_unlock(&conn->lock);
		return;
	}

	rc = conn->ops.check_status(conn->display, false);
	mutex_unlock(&conn->lock);

	if (conn->force_panel_dead) {
		conn->force_panel_dead--;
		if (!conn->force_panel_dead)
			goto status_dead;
	}

	if (rc > 0) {
		u32 interval;

		SDE_DEBUG("esd check status success conn_id: %d enc_id: %d\n",
				conn->base.base.id, conn->encoder->base.id);

		/* If debugfs property is not set then take default value */
		interval = conn->esd_status_interval ?
			conn->esd_status_interval : STATUS_CHECK_INTERVAL_MS;
		queue_delayed_work(system_power_efficient_wq, &conn->status_work,
			msecs_to_jiffies(interval));
		return;
	}

status_dead:
	_sde_connector_report_panel_dead(conn);
}

static const struct drm_connector_helper_funcs sde_connector_helper_ops = {
	.get_modes =    sde_connector_get_modes,
	.mode_valid =   sde_connector_mode_valid,
	.best_encoder = sde_connector_best_encoder,
};

static int sde_connector_populate_mode_info(struct drm_connector *conn,
	struct sde_kms_info *info)
{
	struct msm_drm_private *priv;
	struct sde_kms *sde_kms;
	struct sde_connector *c_conn = NULL;
	struct drm_display_mode *mode;
	struct msm_mode_info mode_info;
	int rc = 0;

	if (!conn || !conn->dev || !conn->dev->dev_private) {
		SDE_ERROR("invalid arguments\n");
		return -EINVAL;
	}

	priv = conn->dev->dev_private;
	sde_kms = to_sde_kms(priv->kms);

	c_conn = to_sde_connector(conn);
	if (!c_conn->ops.get_mode_info) {
		SDE_ERROR_CONN(c_conn, "get_mode_info not defined\n");
		return -EINVAL;
	}

	list_for_each_entry(mode, &conn->modes, head) {
		int topology_idx = 0;

		memset(&mode_info, 0, sizeof(mode_info));

		rc = c_conn->ops.get_mode_info(mode, &mode_info,
			sde_kms->catalog->max_mixer_width,
			c_conn->display);
		if (rc) {
			SDE_ERROR_CONN(c_conn,
				"failed to get mode info for mode %s\n",
				mode->name);
			continue;
		}

		sde_kms_info_add_keystr(info, "mode_name", mode->name);

		topology_idx = (int)sde_rm_get_topology_name(
							mode_info.topology);
		if (topology_idx < SDE_RM_TOPOLOGY_MAX) {
			sde_kms_info_add_keystr(info, "topology",
					e_topology_name[topology_idx].name);
		} else {
			SDE_ERROR_CONN(c_conn, "invalid topology\n");
			continue;
		}

		if (!mode_info.roi_caps.num_roi)
			continue;

		sde_kms_info_add_keyint(info, "partial_update_num_roi",
			mode_info.roi_caps.num_roi);
		sde_kms_info_add_keyint(info, "partial_update_xstart",
			mode_info.roi_caps.align.xstart_pix_align);
		sde_kms_info_add_keyint(info, "partial_update_walign",
			mode_info.roi_caps.align.width_pix_align);
		sde_kms_info_add_keyint(info, "partial_update_wmin",
			mode_info.roi_caps.align.min_width);
		sde_kms_info_add_keyint(info, "partial_update_ystart",
			mode_info.roi_caps.align.ystart_pix_align);
		sde_kms_info_add_keyint(info, "partial_update_halign",
			mode_info.roi_caps.align.height_pix_align);
		sde_kms_info_add_keyint(info, "partial_update_hmin",
			mode_info.roi_caps.align.min_height);
		sde_kms_info_add_keyint(info, "partial_update_roimerge",
			mode_info.roi_caps.merge_rois);
	}

	return rc;
}

int sde_connector_set_blob_data(struct drm_connector *conn,
		struct drm_connector_state *state,
		enum msm_mdp_conn_property prop_id)
{
	struct sde_kms_info *info;
	struct sde_connector *c_conn = NULL;
	struct sde_connector_state *sde_conn_state = NULL;
	struct msm_mode_info mode_info;
	struct drm_property_blob **blob = NULL;
	int rc = 0;

	c_conn = to_sde_connector(conn);
	if (!c_conn) {
		SDE_ERROR("invalid argument\n");
		return -EINVAL;
	}

	info = kzalloc(sizeof(*info), GFP_KERNEL);
	if (!info)
		return -ENOMEM;

	sde_kms_info_reset(info);

	switch (prop_id) {
	case CONNECTOR_PROP_SDE_INFO:
		memset(&mode_info, 0, sizeof(mode_info));

		if (state) {
			sde_conn_state = to_sde_connector_state(state);
			memcpy(&mode_info, &sde_conn_state->mode_info,
					sizeof(sde_conn_state->mode_info));
		} else {
			/**
			 * connector state is assigned only on first
			 * atomic_commit. But this function is allowed to be
			 * invoked during probe/init sequence. So not throwing
			 * an error.
			 */
			SDE_DEBUG_CONN(c_conn, "invalid connector state\n");
		}

		if (c_conn->ops.set_info_blob) {
			rc = c_conn->ops.set_info_blob(conn, info,
					c_conn->display, &mode_info);
			if (rc) {
				SDE_ERROR_CONN(c_conn,
						"set_info_blob failed, %d\n",
						rc);
				goto exit;
			}
		}

		blob = &c_conn->blob_caps;
	break;
	case CONNECTOR_PROP_MODE_INFO:
		rc = sde_connector_populate_mode_info(conn, info);
		if (rc) {
			SDE_ERROR_CONN(c_conn,
					"mode info population failed, %d\n",
					rc);
			goto exit;
		}
		blob = &c_conn->blob_mode_info;
	break;
	default:
		SDE_ERROR_CONN(c_conn, "invalid prop_id: %d\n", prop_id);
		goto exit;
	};

	msm_property_set_blob(&c_conn->property_info,
			blob,
			SDE_KMS_INFO_DATA(info),
			SDE_KMS_INFO_DATALEN(info),
			prop_id);
exit:
	kfree(info);

	return rc;
}

struct drm_connector *sde_connector_init(struct drm_device *dev,
		struct drm_encoder *encoder,
		struct drm_panel *panel,
		void *display,
		const struct sde_connector_ops *ops,
		int connector_poll,
		int connector_type)
{
	struct msm_drm_private *priv;
	struct sde_kms *sde_kms;
	struct sde_connector *c_conn = NULL;
	struct dsi_display *dsi_display;
	struct msm_display_info display_info;
	int rc;

	if (!dev || !dev->dev_private || !encoder) {
		SDE_ERROR("invalid argument(s), dev %pK, enc %pK\n",
				dev, encoder);
		return ERR_PTR(-EINVAL);
	}

	priv = dev->dev_private;
	if (!priv->kms) {
		SDE_ERROR("invalid kms reference\n");
		return ERR_PTR(-EINVAL);
	}

	c_conn = kzalloc(sizeof(*c_conn), GFP_KERNEL);
	if (!c_conn) {
		SDE_ERROR("failed to alloc sde connector\n");
		return ERR_PTR(-ENOMEM);
	}

	memset(&display_info, 0, sizeof(display_info));

	rc = drm_connector_init(dev,
			&c_conn->base,
			&sde_connector_ops,
			connector_type);
	if (rc)
		goto error_free_conn;

	spin_lock_init(&c_conn->event_lock);

	c_conn->connector_type = connector_type;
	c_conn->encoder = encoder;
	c_conn->panel = panel;
	c_conn->display = display;

	c_conn->dpms_mode = DRM_MODE_DPMS_ON;
	c_conn->lp_mode = 0;
	c_conn->last_panel_power_mode = SDE_MODE_DPMS_ON;

	sde_kms = to_sde_kms(priv->kms);
	if (sde_kms->vbif[VBIF_NRT]) {
		c_conn->aspace[SDE_IOMMU_DOMAIN_UNSECURE] =
			sde_kms->aspace[MSM_SMMU_DOMAIN_NRT_UNSECURE];
		c_conn->aspace[SDE_IOMMU_DOMAIN_SECURE] =
			sde_kms->aspace[MSM_SMMU_DOMAIN_NRT_SECURE];
	} else {
		c_conn->aspace[SDE_IOMMU_DOMAIN_UNSECURE] =
			sde_kms->aspace[MSM_SMMU_DOMAIN_UNSECURE];
		c_conn->aspace[SDE_IOMMU_DOMAIN_SECURE] =
			sde_kms->aspace[MSM_SMMU_DOMAIN_SECURE];
	}

	if (ops)
		c_conn->ops = *ops;

	c_conn->base.helper_private = &sde_connector_helper_ops;
	c_conn->base.polled = connector_poll;
	c_conn->base.interlace_allowed = 0;
	c_conn->base.doublescan_allowed = 0;

	snprintf(c_conn->name,
			SDE_CONNECTOR_NAME_SIZE,
			"conn%u",
			c_conn->base.base.id);

	rc = sde_fence_init(&c_conn->retire_fence, c_conn->name,
			c_conn->base.base.id);
	if (rc) {
		SDE_ERROR("failed to init fence, %d\n", rc);
		goto error_cleanup_conn;
	}

	mutex_init(&c_conn->lock);

	rc = drm_mode_connector_attach_encoder(&c_conn->base, encoder);
	if (rc) {
		SDE_ERROR("failed to attach encoder to connector, %d\n", rc);
		goto error_cleanup_fence;
	}

	rc = sde_backlight_setup(c_conn, dev);
	if (rc) {
		SDE_ERROR("failed to setup backlight, rc=%d\n", rc);
		goto error_cleanup_fence;
	}

	/* create properties */
	msm_property_init(&c_conn->property_info, &c_conn->base.base, dev,
			priv->conn_property, c_conn->property_data,
			CONNECTOR_PROP_COUNT, CONNECTOR_PROP_BLOBCOUNT,
			sizeof(struct sde_connector_state));

	if (c_conn->ops.post_init) {
		rc = c_conn->ops.post_init(&c_conn->base, display);
		if (rc) {
			SDE_ERROR("post-init failed, %d\n", rc);
			goto error_cleanup_fence;
		}
	}

	msm_property_install_blob(&c_conn->property_info,
			"capabilities",
			DRM_MODE_PROP_IMMUTABLE,
			CONNECTOR_PROP_SDE_INFO);

	rc = sde_connector_set_blob_data(&c_conn->base,
			NULL,
			CONNECTOR_PROP_SDE_INFO);
	if (rc) {
		SDE_ERROR_CONN(c_conn,
			"failed to setup connector info, rc = %d\n", rc);
		goto error_cleanup_fence;
	}

	msm_property_install_blob(&c_conn->property_info,
			"mode_properties",
			DRM_MODE_PROP_IMMUTABLE,
			CONNECTOR_PROP_MODE_INFO);

	if (connector_type == DRM_MODE_CONNECTOR_DSI) {
		dsi_display = (struct dsi_display *)(display);
		if (dsi_display && dsi_display->panel &&
			dsi_display->panel->hdr_props.hdr_enabled == true) {
			msm_property_install_blob(&c_conn->property_info,
				"hdr_properties",
				DRM_MODE_PROP_IMMUTABLE,
				CONNECTOR_PROP_HDR_INFO);

			msm_property_set_blob(&c_conn->property_info,
				&c_conn->blob_hdr,
				&dsi_display->panel->hdr_props,
				sizeof(dsi_display->panel->hdr_props),
				CONNECTOR_PROP_HDR_INFO);
		}
	}

	rc = sde_connector_get_info(&c_conn->base, &display_info);
	if (!rc && (connector_type == DRM_MODE_CONNECTOR_DSI) &&
			(display_info.capabilities & MSM_DISPLAY_CAP_VID_MODE))
		sde_connector_register_event(&c_conn->base,
			SDE_CONN_EVENT_VID_FIFO_OVERFLOW,
			sde_connector_handle_disp_recovery,
			c_conn);

	msm_property_install_volatile_range(
			&c_conn->property_info, "sde_drm_roi_v1", 0x0,
			0, ~0, 0, CONNECTOR_PROP_ROI_V1);

	/* install PP_DITHER properties */
	_sde_connector_install_dither_property(dev, sde_kms, c_conn);

	if (connector_type == DRM_MODE_CONNECTOR_DisplayPort) {
		struct drm_msm_ext_hdr_properties hdr = {0};

		msm_property_install_blob(&c_conn->property_info,
				"ext_hdr_properties",
				DRM_MODE_PROP_IMMUTABLE,
				CONNECTOR_PROP_EXT_HDR_INFO);

		/* set default values to avoid reading uninitialized data */
		msm_property_set_blob(&c_conn->property_info,
			      &c_conn->blob_ext_hdr,
			      &hdr,
			      sizeof(hdr),
			      CONNECTOR_PROP_EXT_HDR_INFO);
	}

	msm_property_install_volatile_range(&c_conn->property_info,
		"hdr_metadata", 0x0, 0, ~0, 0, CONNECTOR_PROP_HDR_METADATA);

	msm_property_install_volatile_range(&c_conn->property_info,
		"RETIRE_FENCE", 0x0, 0, ~0, 0, CONNECTOR_PROP_RETIRE_FENCE);

	msm_property_install_range(&c_conn->property_info, "autorefresh",
			0x0, 0, AUTOREFRESH_MAX_FRAME_CNT, 0,
			CONNECTOR_PROP_AUTOREFRESH);

	msm_property_install_range(&c_conn->property_info, "bl_scale",
		0x0, 0, MAX_BL_SCALE_LEVEL, MAX_BL_SCALE_LEVEL,
		CONNECTOR_PROP_BL_SCALE);

	msm_property_install_range(&c_conn->property_info, "ad_bl_scale",
		0x0, 0, MAX_AD_BL_SCALE_LEVEL, MAX_AD_BL_SCALE_LEVEL,
		CONNECTOR_PROP_AD_BL_SCALE);


	msm_property_install_range(&c_conn->property_info,"CONNECTOR_CUST",
		0x0, 0, INT_MAX, 0, CONNECTOR_PROP_CUSTOM);
	c_conn->bl_scale_dirty = false;
	c_conn->bl_scale = MAX_BL_SCALE_LEVEL;
	c_conn->bl_scale_ad = MAX_AD_BL_SCALE_LEVEL;

	/* enum/bitmask properties */
	msm_property_install_enum(&c_conn->property_info, "topology_name",
			DRM_MODE_PROP_IMMUTABLE, 0, e_topology_name,
			ARRAY_SIZE(e_topology_name),
			CONNECTOR_PROP_TOPOLOGY_NAME);
	msm_property_install_enum(&c_conn->property_info, "topology_control",
			0, 1, e_topology_control,
			ARRAY_SIZE(e_topology_control),
			CONNECTOR_PROP_TOPOLOGY_CONTROL);
	msm_property_install_enum(&c_conn->property_info, "LP",
			0, 0, e_power_mode,
			ARRAY_SIZE(e_power_mode),
			CONNECTOR_PROP_LP);

	rc = msm_property_install_get_status(&c_conn->property_info);
	if (rc) {
		SDE_ERROR("failed to create one or more properties\n");
		goto error_destroy_property;
	}

	SDE_DEBUG("connector %d attach encoder %d\n",
			c_conn->base.base.id, encoder->base.id);

	priv->connectors[priv->num_connectors++] = &c_conn->base;

	INIT_DELAYED_WORK(&c_conn->status_work,
			sde_connector_check_status_work);

	return &c_conn->base;

error_destroy_property:
	if (c_conn->blob_caps)
		drm_property_unreference_blob(c_conn->blob_caps);
	if (c_conn->blob_hdr)
		drm_property_unreference_blob(c_conn->blob_hdr);
	if (c_conn->blob_dither)
		drm_property_unreference_blob(c_conn->blob_dither);
	if (c_conn->blob_mode_info)
		drm_property_unreference_blob(c_conn->blob_mode_info);
	if (c_conn->blob_ext_hdr)
		drm_property_unreference_blob(c_conn->blob_ext_hdr);

	msm_property_destroy(&c_conn->property_info);
error_cleanup_fence:
	mutex_destroy(&c_conn->lock);
	sde_fence_deinit(&c_conn->retire_fence);
error_cleanup_conn:
	drm_connector_cleanup(&c_conn->base);
error_free_conn:
	kfree(c_conn);

	return ERR_PTR(rc);
}

int sde_connector_register_custom_event(struct sde_kms *kms,
		struct drm_connector *conn_drm, u32 event, bool val)
{
	int ret = -EINVAL;

	switch (event) {
	case DRM_EVENT_SYS_BACKLIGHT:
		ret = 0;
		break;
	case DRM_EVENT_PANEL_DEAD:
		ret = 0;
		break;
	default:
		break;
	}
	return ret;
}<|MERGE_RESOLUTION|>--- conflicted
+++ resolved
@@ -540,8 +540,6 @@
 			return -EINVAL;
 		}
 	
-		mutex_lock(&bd->update_lock);
-
 	bl_config = &dsi_display->panel->bl_config;
 
 	if (dsi_display->panel->bl_config.bl_update ==
@@ -567,11 +565,7 @@
 		bl_config->bl_scale, bl_config->bl_scale_ad,
 		bl_config->bl_level);
 	rc = c_conn->ops.set_backlight(dsi_display, bl_config->bl_level);
-<<<<<<< HEAD
-		mutex_unlock(&bd->update_lock);
-=======
 	c_conn->unset_bl_level = 0;
->>>>>>> e47a761d
 
 	return rc;
 }
