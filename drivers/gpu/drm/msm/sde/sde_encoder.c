--- conflicted
+++ resolved
@@ -2424,8 +2424,6 @@
 		return;
 	}
 
-<<<<<<< HEAD
-=======
 	/*
 	 * cache the crtc in sde_enc on enable for duration of use case
 	 * for correctly servicing asynchronous irq events and timers
@@ -2436,7 +2434,6 @@
 	}
 	sde_enc->crtc = drm_enc->crtc;
 
->>>>>>> 38ef2dbc
 	ret = _sde_encoder_get_mode_info(drm_enc, &mode_info);
 	if (ret) {
 		SDE_ERROR_ENC(sde_enc, "failed to get mode info\n");
@@ -3444,8 +3441,6 @@
 
 exit:
 	_sde_encoder_power_enable(sde_enc, false);
-<<<<<<< HEAD
-=======
 }
 
 int sde_encoder_poll_line_counts(struct drm_encoder *drm_enc)
@@ -3491,7 +3486,6 @@
 
 	SDE_EVT32(DRMID(drm_enc), line_count, SDE_EVTLOG_ERROR);
 	return -ETIMEDOUT;
->>>>>>> 38ef2dbc
 }
 
 int sde_encoder_prepare_for_kickoff(struct drm_encoder *drm_enc,
