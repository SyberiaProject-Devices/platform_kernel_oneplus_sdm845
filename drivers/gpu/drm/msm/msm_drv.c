/*
 * Copyright (c) 2016-2018, The Linux Foundation. All rights reserved.
 * Copyright (C) 2013 Red Hat
 * Author: Rob Clark <robdclark@gmail.com>
 *
 * This program is free software; you can redistribute it and/or modify it
 * under the terms of the GNU General Public License version 2 as published by
 * the Free Software Foundation.
 *
 * This program is distributed in the hope that it will be useful, but WITHOUT
 * ANY WARRANTY; without even the implied warranty of MERCHANTABILITY or
 * FITNESS FOR A PARTICULAR PURPOSE.  See the GNU General Public License for
 * more details.
 *
 * You should have received a copy of the GNU General Public License along with
 * this program.  If not, see <http://www.gnu.org/licenses/>.
 */
/*
 * Copyright (c) 2016 Intel Corporation
 *
 * Permission to use, copy, modify, distribute, and sell this software and its
 * documentation for any purpose is hereby granted without fee, provided that
 * the above copyright notice appear in all copies and that both that copyright
 * notice and this permission notice appear in supporting documentation, and
 * that the name of the copyright holders not be used in advertising or
 * publicity pertaining to distribution of the software without specific,
 * written prior permission. The copyright holders make no representations
 * about the suitability of this software for any purpose. It is provided "as
 * is" without express or implied warranty.
 *
 * THE COPYRIGHT HOLDERS DISCLAIM ALL WARRANTIES WITH REGARD TO THIS SOFTWARE,
 * INCLUDING ALL IMPLIED WARRANTIES OF MERCHANTABILITY AND FITNESS, IN NO
 * EVENT SHALL THE COPYRIGHT HOLDERS BE LIABLE FOR ANY SPECIAL, INDIRECT OR
 * CONSEQUENTIAL DAMAGES OR ANY DAMAGES WHATSOEVER RESULTING FROM LOSS OF USE,
 * DATA OR PROFITS, WHETHER IN AN ACTION OF CONTRACT, NEGLIGENCE OR OTHER
 * TORTIOUS ACTION, ARISING OUT OF OR IN CONNECTION WITH THE USE OR PERFORMANCE
 * OF THIS SOFTWARE.
 */

#include <linux/of_address.h>
#include <linux/kthread.h>
#include <linux/workqueue.h>
#include "msm_drv.h"
#include "msm_debugfs.h"
#include "msm_fence.h"
#include "msm_gpu.h"
#include "msm_kms.h"
#include "sde_wb.h"
#include "dsi_display.h"

/*
 * MSM driver version:
 * - 1.0.0 - initial interface
 * - 1.1.0 - adds madvise, and support for submits with > 4 cmd buffers
 * - 1.2.0 - adds explicit fence support for submit ioctl
 */
#define MSM_VERSION_MAJOR	1
#define MSM_VERSION_MINOR	2
#define MSM_VERSION_PATCHLEVEL	0

static struct kmem_cache *kmem_vblank_work_pool;

static void msm_fb_output_poll_changed(struct drm_device *dev)
{
	struct msm_drm_private *priv = NULL;

	if (!dev) {
		DRM_ERROR("output_poll_changed failed, invalid input\n");
		return;
	}

	priv = dev->dev_private;

	if (priv->fbdev)
		drm_fb_helper_hotplug_event(priv->fbdev);
}

/**
 * msm_atomic_helper_check - validate state object
 * @dev: DRM device
 * @state: the driver state object
 *
 * This is a wrapper for the drm_atomic_helper_check to check the modeset
 * and state checking for planes. Additionally it checks if any secure
 * transition(moving CRTC and planes between secure and non-secure states and
 * vice versa) is allowed or not. When going to secure state, planes
 * with fb_mode as dir translated only can be staged on the CRTC, and only one
 * CRTC should be active.
 * Also mixing of secure and non-secure is not allowed.
 *
 * RETURNS
 * Zero for success or -errorno.
 */
int msm_atomic_check(struct drm_device *dev,
			    struct drm_atomic_state *state)
{
	struct msm_drm_private *priv;

	priv = dev->dev_private;
	if (priv && priv->kms && priv->kms->funcs &&
			priv->kms->funcs->atomic_check)
		return priv->kms->funcs->atomic_check(priv->kms, state);

	return drm_atomic_helper_check(dev, state);
}

static const struct drm_mode_config_funcs mode_config_funcs = {
	.fb_create = msm_framebuffer_create,
	.output_poll_changed = msm_fb_output_poll_changed,
	.atomic_check = msm_atomic_check,
	.atomic_commit = msm_atomic_commit,
};

#ifdef CONFIG_DRM_MSM_REGISTER_LOGGING
static bool reglog = false;
MODULE_PARM_DESC(reglog, "Enable register read/write logging");
module_param(reglog, bool, 0600);
#else
#define reglog 0
#endif

#ifdef CONFIG_DRM_FBDEV_EMULATION
static bool fbdev = true;
MODULE_PARM_DESC(fbdev, "Enable fbdev compat layer");
module_param(fbdev, bool, 0600);
#endif

static char *vram = "16m";
MODULE_PARM_DESC(vram, "Configure VRAM size (for devices without IOMMU/GPUMMU)");
module_param(vram, charp, 0);

/*
 * Util/helpers:
 */

void __iomem *msm_ioremap(struct platform_device *pdev, const char *name,
		const char *dbgname)
{
	struct resource *res;
	unsigned long size;
	void __iomem *ptr;

	if (name)
		res = platform_get_resource_byname(pdev, IORESOURCE_MEM, name);
	else
		res = platform_get_resource(pdev, IORESOURCE_MEM, 0);

	if (!res) {
		dev_err(&pdev->dev, "failed to get memory resource: %s\n", name);
		return ERR_PTR(-EINVAL);
	}

	size = resource_size(res);

	ptr = devm_ioremap_nocache(&pdev->dev, res->start, size);
	if (!ptr) {
		dev_err(&pdev->dev, "failed to ioremap: %s\n", name);
		return ERR_PTR(-ENOMEM);
	}

	if (reglog)
		dev_dbg(&pdev->dev, "IO:region %s %pK %08lx\n",
			dbgname, ptr, size);

	return ptr;
}

unsigned long msm_iomap_size(struct platform_device *pdev, const char *name)
{
	struct resource *res;

	if (name)
		res = platform_get_resource_byname(pdev, IORESOURCE_MEM, name);
	else
		res = platform_get_resource(pdev, IORESOURCE_MEM, 0);

	if (!res) {
		dev_err(&pdev->dev, "failed to get memory resource: %s\n",
									name);
		return 0;
	}

	return resource_size(res);
}

void msm_iounmap(struct platform_device *pdev, void __iomem *addr)
{
	devm_iounmap(&pdev->dev, addr);
}

void msm_writel(u32 data, void __iomem *addr)
{
	if (reglog)
		pr_debug("IO:W %pK %08x\n", addr, data);
	writel(data, addr);
}

u32 msm_readl(const void __iomem *addr)
{
	u32 val = readl(addr);

	if (reglog)
		pr_err("IO:R %pK %08x\n", addr, val);
	return val;
}

struct vblank_work {
	struct kthread_work work;
	int crtc_id;
	bool enable;
	struct msm_drm_private *priv;
};

static void vblank_ctrl_worker(struct kthread_work *work)
{
	struct vblank_work *cur_work = container_of(work,
					struct vblank_work, work);
	struct msm_drm_private *priv = cur_work->priv;
	struct msm_kms *kms = priv->kms;

	if (cur_work->enable)
		kms->funcs->enable_vblank(kms, priv->crtcs[cur_work->crtc_id]);
	else
		kms->funcs->disable_vblank(kms, priv->crtcs[cur_work->crtc_id]);

	kmem_cache_free(kmem_vblank_work_pool, cur_work);
}

static int vblank_ctrl_queue_work(struct msm_drm_private *priv,
					int crtc_id, bool enable)
{
	struct vblank_work *cur_work;

	if (!priv || crtc_id >= priv->num_crtcs)
		return -EINVAL;

	cur_work = kmem_cache_zalloc(kmem_vblank_work_pool, GFP_ATOMIC);
	if (!cur_work)
		return -ENOMEM;

	kthread_init_work(&cur_work->work, vblank_ctrl_worker);
	cur_work->crtc_id = crtc_id;
	cur_work->enable = enable;
	cur_work->priv = priv;

	kthread_queue_work(&priv->disp_thread[crtc_id].worker, &cur_work->work);

	return 0;
}

static int msm_drm_uninit(struct device *dev)
{
	struct platform_device *pdev = to_platform_device(dev);
	struct drm_device *ddev = platform_get_drvdata(pdev);
	struct msm_drm_private *priv = ddev->dev_private;
	struct msm_kms *kms = priv->kms;
	struct msm_gpu *gpu = priv->gpu;
	int i;

	/* clean up display commit/event worker threads */
	for (i = 0; i < priv->num_crtcs; i++) {
		if (priv->disp_thread[i].thread) {
			kthread_flush_worker(&priv->disp_thread[i].worker);
			kthread_stop(priv->disp_thread[i].thread);
			priv->disp_thread[i].thread = NULL;
		}

		if (priv->event_thread[i].thread) {
			kthread_flush_worker(&priv->event_thread[i].worker);
			kthread_stop(priv->event_thread[i].thread);
			priv->event_thread[i].thread = NULL;
		}
	}

	msm_gem_shrinker_cleanup(ddev);

	drm_kms_helper_poll_fini(ddev);

	drm_mode_config_cleanup(ddev);
	drm_vblank_cleanup(ddev);

	if (priv->registered) {
		drm_dev_unregister(ddev);
		priv->registered = false;
	}

#ifdef CONFIG_DRM_FBDEV_EMULATION
	if (fbdev && priv->fbdev)
		msm_fbdev_free(ddev);
#endif
	drm_mode_config_cleanup(ddev);

	pm_runtime_get_sync(dev);
	drm_irq_uninstall(ddev);
	pm_runtime_put_sync(dev);

	flush_workqueue(priv->wq);
	destroy_workqueue(priv->wq);

	if (kms && kms->funcs)
		kms->funcs->destroy(kms);

	if (gpu) {
		mutex_lock(&ddev->struct_mutex);
		gpu->funcs->pm_suspend(gpu);
		mutex_unlock(&ddev->struct_mutex);
		gpu->funcs->destroy(gpu);
	}

	if (priv->vram.paddr) {
		unsigned long attrs = DMA_ATTR_NO_KERNEL_MAPPING;

		drm_mm_takedown(&priv->vram.mm);
		dma_free_attrs(dev, priv->vram.size, NULL,
			       priv->vram.paddr, attrs);
	}

	component_unbind_all(dev, ddev);

	sde_dbg_destroy();
	debugfs_remove_recursive(priv->debug_root);

	sde_power_client_destroy(&priv->phandle, priv->pclient);
	sde_power_resource_deinit(pdev, &priv->phandle);

	msm_mdss_destroy(ddev);

	ddev->dev_private = NULL;
	kfree(priv);

	drm_dev_unref(ddev);

	return 0;
}

#define KMS_MDP4 4
#define KMS_MDP5 5
#define KMS_SDE  3

static int get_mdp_ver(struct platform_device *pdev)
{
#ifdef CONFIG_OF
	static const struct of_device_id match_types[] = { {
		.compatible = "qcom,mdss_mdp",
		.data	= (void	*)KMS_MDP5,
	},
	{
		.compatible = "qcom,sde-kms",
		.data	= (void	*)KMS_SDE,
	},
	{} };
	struct device *dev = &pdev->dev;
	const struct of_device_id *match;

	match = of_match_node(match_types, dev->of_node);
	if (match)
		return (int)(unsigned long)match->data;
#endif
	return KMS_MDP4;
}

static int msm_init_vram(struct drm_device *dev)
{
	struct msm_drm_private *priv = dev->dev_private;
	struct device_node *node;
	unsigned long size = 0;
	int ret = 0;

	/* In the device-tree world, we could have a 'memory-region'
	 * phandle, which gives us a link to our "vram".  Allocating
	 * is all nicely abstracted behind the dma api, but we need
	 * to know the entire size to allocate it all in one go. There
	 * are two cases:
	 *  1) device with no IOMMU, in which case we need exclusive
	 *     access to a VRAM carveout big enough for all gpu
	 *     buffers
	 *  2) device with IOMMU, but where the bootloader puts up
	 *     a splash screen.  In this case, the VRAM carveout
	 *     need only be large enough for fbdev fb.  But we need
	 *     exclusive access to the buffer to avoid the kernel
	 *     using those pages for other purposes (which appears
	 *     as corruption on screen before we have a chance to
	 *     load and do initial modeset)
	 */

	node = of_parse_phandle(dev->dev->of_node, "memory-region", 0);
	if (node) {
		struct resource r;

		ret = of_address_to_resource(node, 0, &r);

		of_node_put(node);
		if (ret)
			return ret;
		size = r.end - r.start;
		DRM_INFO("using VRAM carveout: %lx@%pa\n", size, &r.start);

		/* if we have no IOMMU, then we need to use carveout allocator.
		 * Grab the entire CMA chunk carved out in early startup in
		 * mach-msm:
		 */
	} else if (!iommu_present(&platform_bus_type)) {
		DRM_INFO("using %s VRAM carveout\n", vram);
		size = memparse(vram, NULL);
	}

	if (size) {
		unsigned long attrs = 0;
		void *p;

		priv->vram.size = size;

		drm_mm_init(&priv->vram.mm, 0, (size >> PAGE_SHIFT) - 1);

		attrs |= DMA_ATTR_NO_KERNEL_MAPPING;
		attrs |= DMA_ATTR_WRITE_COMBINE;

		/* note that for no-kernel-mapping, the vaddr returned
		 * is bogus, but non-null if allocation succeeded:
		 */
		p = dma_alloc_attrs(dev->dev, size,
				&priv->vram.paddr, GFP_KERNEL, attrs);
		if (!p) {
			dev_err(dev->dev, "failed to allocate VRAM\n");
			priv->vram.paddr = 0;
			return -ENOMEM;
		}

		dev_info(dev->dev, "VRAM: %08x->%08x\n",
				(uint32_t)priv->vram.paddr,
				(uint32_t)(priv->vram.paddr + size));
	}

	return ret;
}

#ifdef CONFIG_OF
static int msm_component_bind_all(struct device *dev,
				struct drm_device *drm_dev)
{
	int ret;

	ret = component_bind_all(dev, drm_dev);
	if (ret)
		DRM_ERROR("component_bind_all failed: %d\n", ret);

	return ret;
}
#else
static int msm_component_bind_all(struct device *dev,
				struct drm_device *drm_dev)
{
	return 0;
}
#endif

static int msm_power_enable_wrapper(void *handle, void *client, bool enable)
{
	return sde_power_resource_enable(handle, client, enable);
}

static ssize_t idle_encoder_mask_store(struct device *device,
			       struct device_attribute *attr,
			       const char *buf, size_t count)
{
	struct drm_device *ddev = dev_get_drvdata(device);
	struct msm_drm_private *priv = ddev->dev_private;
	struct msm_idle *idle = &priv->idle;
	u32 encoder_mask = 0;
	int rc;
	unsigned long flags;

	rc = kstrtouint(buf, 10, &encoder_mask);
	if (rc)
		return rc;

	spin_lock_irqsave(&idle->lock, flags);
	idle->encoder_mask = encoder_mask;
	idle->active_mask &= encoder_mask;
	spin_unlock_irqrestore(&idle->lock, flags);

	return count;
}

static ssize_t idle_encoder_mask_show(struct device *device,
			      struct device_attribute *attr,
			      char *buf)
{
	struct drm_device *ddev = dev_get_drvdata(device);
	struct msm_drm_private *priv = ddev->dev_private;
	struct msm_idle *idle = &priv->idle;

	return snprintf(buf, PAGE_SIZE, "0x%x\n", idle->encoder_mask);
}

static ssize_t idle_timeout_ms_store(struct device *device,
			       struct device_attribute *attr,
			       const char *buf, size_t count)
{
	struct drm_device *ddev = dev_get_drvdata(device);
	struct msm_drm_private *priv = ddev->dev_private;
	struct msm_idle *idle = &priv->idle;
	u32 timeout_ms = 0;
	int rc;
	unsigned long flags;

	rc = kstrtouint(buf, 10, &timeout_ms);
	if (rc)
		return rc;

	spin_lock_irqsave(&idle->lock, flags);
	idle->timeout_ms = timeout_ms;
	spin_unlock_irqrestore(&idle->lock, flags);

	return count;
}

static ssize_t idle_timeout_ms_show(struct device *device,
			      struct device_attribute *attr,
			      char *buf)
{
	struct drm_device *ddev = dev_get_drvdata(device);
	struct msm_drm_private *priv = ddev->dev_private;
	struct msm_idle *idle = &priv->idle;

	return scnprintf(buf, PAGE_SIZE, "%d\n", idle->timeout_ms);
}

static ssize_t idle_state_show(struct device *device,
			      struct device_attribute *attr,
			      char *buf)
{
	struct drm_device *ddev = dev_get_drvdata(device);
	struct msm_drm_private *priv = ddev->dev_private;
	struct msm_idle *idle = &priv->idle;
	const char *state;
	unsigned long flags;

	spin_lock_irqsave(&idle->lock, flags);
	if (idle->active_mask) {
		state = "active";
		spin_unlock_irqrestore(&idle->lock, flags);
		return scnprintf(buf, PAGE_SIZE, "%s (0x%x)\n",
				 state, idle->active_mask);
	} else if (delayed_work_pending(&idle->work))
		state = "pending";
	else
		state = "idle";
	spin_unlock_irqrestore(&idle->lock, flags);

	return scnprintf(buf, PAGE_SIZE, "%s\n", state);
}

static DEVICE_ATTR_RW(idle_encoder_mask);
static DEVICE_ATTR_RW(idle_timeout_ms);
static DEVICE_ATTR_RO(idle_state);

static const struct attribute *msm_idle_attrs[] = {
	&dev_attr_idle_encoder_mask.attr,
	&dev_attr_idle_timeout_ms.attr,
	&dev_attr_idle_state.attr,
	NULL
};

static void msm_idle_work(struct work_struct *work)
{
	struct delayed_work *dw = to_delayed_work(work);
	struct msm_idle *idle = container_of(dw, struct msm_idle, work);
	struct msm_drm_private *priv = container_of(idle,
					struct msm_drm_private, idle);

	if (!idle->active_mask)
		sysfs_notify(&priv->dev->dev->kobj, NULL, "idle_state");
}

void msm_idle_set_state(struct drm_encoder *encoder, bool active)
{
	struct drm_device *ddev = encoder->dev;
	struct msm_drm_private *priv = ddev->dev_private;
	struct msm_idle *idle = &priv->idle;
	unsigned int mask = 1 << drm_encoder_index(encoder);
	unsigned long flags;

	spin_lock_irqsave(&idle->lock, flags);
	if (mask & idle->encoder_mask) {
		if (active)
			idle->active_mask |= mask;
		else
			idle->active_mask &= ~mask;

		if (idle->timeout_ms && !idle->active_mask)
			mod_delayed_work(system_wq, &idle->work,
					 msecs_to_jiffies(idle->timeout_ms));
		else
			cancel_delayed_work(&idle->work);
	}
	spin_unlock_irqrestore(&idle->lock, flags);
}

static void msm_idle_init(struct drm_device *ddev)
{
	struct msm_drm_private *priv = ddev->dev_private;
	struct msm_idle *idle = &priv->idle;

	if (sysfs_create_files(&ddev->dev->kobj, msm_idle_attrs) < 0)
		pr_warn("failed to create idle state file");

	INIT_DELAYED_WORK(&idle->work, msm_idle_work);
	spin_lock_init(&idle->lock);
}

static int msm_drm_init(struct device *dev, struct drm_driver *drv)
{
	struct platform_device *pdev = to_platform_device(dev);
	struct drm_device *ddev;
	struct msm_drm_private *priv;
	struct msm_kms *kms;
	struct sde_dbg_power_ctrl dbg_power_ctrl = { 0 };
	int ret, i;
	struct sched_param param;

	ddev = drm_dev_alloc(drv, dev);
	if (!ddev) {
		dev_err(dev, "failed to allocate drm_device\n");
		return -ENOMEM;
	}

	drm_mode_config_init(ddev);
	platform_set_drvdata(pdev, ddev);
	ddev->platformdev = pdev;

	priv = kzalloc(sizeof(*priv), GFP_KERNEL);
	if (!priv) {
		ret = -ENOMEM;
		goto priv_alloc_fail;
	}

	ddev->dev_private = priv;
	priv->dev = ddev;

	ret = msm_mdss_init(ddev);
	if (ret)
		goto mdss_init_fail;

	priv->wq = alloc_ordered_workqueue("msm_drm", 0);
	init_waitqueue_head(&priv->pending_crtcs_event);

	INIT_LIST_HEAD(&priv->client_event_list);
	INIT_LIST_HEAD(&priv->inactive_list);

	ret = sde_power_resource_init(pdev, &priv->phandle);
	if (ret) {
		pr_err("sde power resource init failed\n");
		goto power_init_fail;
	}

	priv->pclient = sde_power_client_create(&priv->phandle, "sde");
	if (IS_ERR_OR_NULL(priv->pclient)) {
		pr_err("sde power client create failed\n");
		ret = -EINVAL;
		goto power_client_fail;
	}

	dbg_power_ctrl.handle = &priv->phandle;
	dbg_power_ctrl.client = priv->pclient;
	dbg_power_ctrl.enable_fn = msm_power_enable_wrapper;
	ret = sde_dbg_init(&pdev->dev, &dbg_power_ctrl);
	if (ret) {
		dev_err(dev, "failed to init sde dbg: %d\n", ret);
		goto dbg_init_fail;
	}

	msm_idle_init(ddev);

	/* Bind all our sub-components: */
	ret = msm_component_bind_all(dev, ddev);
	if (ret)
		goto bind_fail;

	ret = msm_init_vram(ddev);
	if (ret)
		goto fail;

<<<<<<< HEAD
=======
	if (!dev->dma_parms) {
		dev->dma_parms = devm_kzalloc(dev, sizeof(*dev->dma_parms),
					      GFP_KERNEL);
		if (!dev->dma_parms)
			return -ENOMEM;
	}
	dma_set_max_seg_size(dev, DMA_BIT_MASK(32));

	msm_gem_shrinker_init(ddev);

>>>>>>> 4ad9bb85
	switch (get_mdp_ver(pdev)) {
	case KMS_MDP4:
		kms = mdp4_kms_init(ddev);
		break;
	case KMS_MDP5:
		kms = mdp5_kms_init(ddev);
		break;
	case KMS_SDE:
		kms = sde_kms_init(ddev);
		break;
	default:
		kms = ERR_PTR(-ENODEV);
		break;
	}

	if (IS_ERR(kms)) {
		/*
		 * NOTE: once we have GPU support, having no kms should not
		 * be considered fatal.. ideally we would still support gpu
		 * and (for example) use dmabuf/prime to share buffers with
		 * imx drm driver on iMX5
		 */
		priv->kms = NULL;
		dev_err(dev, "failed to load kms\n");
		ret = PTR_ERR(kms);
		goto fail;
	}
	priv->kms = kms;
	pm_runtime_enable(dev);

	if (kms) {
		ret = kms->funcs->hw_init(kms);
		if (ret) {
			dev_err(dev, "kms hw init failed: %d\n", ret);
			goto fail;
		}
	}
	ddev->mode_config.funcs = &mode_config_funcs;

	/**
	 * this priority was found during empiric testing to have appropriate
	 * realtime scheduling to process display updates and interact with
	 * other real time and normal priority task
	 */
	param.sched_priority = 16;
	for (i = 0; i < priv->num_crtcs; i++) {

		/* initialize display thread */
		priv->disp_thread[i].crtc_id = priv->crtcs[i]->base.id;
		kthread_init_worker(&priv->disp_thread[i].worker);
		priv->disp_thread[i].dev = ddev;
		priv->disp_thread[i].thread =
			kthread_run(kthread_worker_fn,
				&priv->disp_thread[i].worker,
				"crtc_commit:%d", priv->disp_thread[i].crtc_id);
		ret = sched_setscheduler(priv->disp_thread[i].thread,
							SCHED_FIFO, &param);
		if (ret)
			pr_warn("display thread priority update failed: %d\n",
									ret);

		if (IS_ERR(priv->disp_thread[i].thread)) {
			dev_err(dev, "failed to create crtc_commit kthread\n");
			priv->disp_thread[i].thread = NULL;
		}

		/* initialize event thread */
		priv->event_thread[i].crtc_id = priv->crtcs[i]->base.id;
		kthread_init_worker(&priv->event_thread[i].worker);
		priv->event_thread[i].dev = ddev;
		priv->event_thread[i].thread =
			kthread_run(kthread_worker_fn,
				&priv->event_thread[i].worker,
				"crtc_event:%d", priv->event_thread[i].crtc_id);
		/**
		 * event thread should also run at same priority as disp_thread
		 * because it is handling frame_done events. A lower priority
		 * event thread and higher priority disp_thread can causes
		 * frame_pending counters beyond 2. This can lead to commit
		 * failure at crtc commit level.
		 */
		ret = sched_setscheduler(priv->event_thread[i].thread,
							SCHED_FIFO, &param);
		if (ret)
			pr_warn("display event thread priority update failed: %d\n",
									ret);

		if (IS_ERR(priv->event_thread[i].thread)) {
			dev_err(dev, "failed to create crtc_event kthread\n");
			priv->event_thread[i].thread = NULL;
		}

		if ((!priv->disp_thread[i].thread) ||
				!priv->event_thread[i].thread) {
			/* clean up previously created threads if any */
			for ( ; i >= 0; i--) {
				if (priv->disp_thread[i].thread) {
					kthread_stop(
						priv->disp_thread[i].thread);
					priv->disp_thread[i].thread = NULL;
				}

				if (priv->event_thread[i].thread) {
					kthread_stop(
						priv->event_thread[i].thread);
					priv->event_thread[i].thread = NULL;
				}
			}
			goto fail;
		}
	}

	/**
	 * Since pp interrupt is heavy weight, try to queue the work
	 * into a dedicated worker thread, so that they dont interrupt
	 * other important events.
	 */
	kthread_init_worker(&priv->pp_event_worker);
	priv->pp_event_thread = kthread_run(kthread_worker_fn,
			&priv->pp_event_worker, "pp_event");

	ret = sched_setscheduler(priv->pp_event_thread,
						SCHED_FIFO, &param);
	if (ret)
		pr_warn("pp_event thread priority update failed: %d\n",
								ret);

	if (IS_ERR(priv->pp_event_thread)) {
		dev_err(dev, "failed to create pp_event kthread\n");
		priv->pp_event_thread = NULL;
		goto fail;
	}

	ret = drm_vblank_init(ddev, priv->num_crtcs);
	if (ret < 0) {
		dev_err(dev, "failed to initialize vblank\n");
		goto fail;
	}

	if (kms) {
		pm_runtime_get_sync(dev);
		ret = drm_irq_install(ddev, platform_get_irq(pdev, 0));
		pm_runtime_put_sync(dev);
		if (ret < 0) {
			dev_err(dev, "failed to install IRQ handler\n");
			goto fail;
		}
	}

	ret = drm_dev_register(ddev, 0);
	if (ret)
		goto fail;
	priv->registered = true;

	drm_mode_config_reset(ddev);

	if (kms && kms->funcs && kms->funcs->cont_splash_config) {
		ret = kms->funcs->cont_splash_config(kms);
		if (ret) {
			dev_err(dev, "kms cont_splash config failed.\n");
			goto fail;
		}
	}

#ifdef CONFIG_DRM_FBDEV_EMULATION
	if (fbdev)
		priv->fbdev = msm_fbdev_init(ddev);
#endif

	if (!msm_debugfs_late_init(ddev)) {
		priv->debug_root = debugfs_create_dir("debug",
						ddev->primary->debugfs_root);
		sde_dbg_debugfs_register(priv->debug_root);
	}

	/* perform subdriver post initialization */
	if (kms && kms->funcs && kms->funcs->postinit) {
		ret = kms->funcs->postinit(kms);
		if (ret) {
			pr_err("kms post init failed: %d\n", ret);
			goto fail;
		}
	}

	drm_kms_helper_poll_init(ddev);

	return 0;

fail:
	msm_drm_uninit(dev);
	return ret;
bind_fail:
	sde_dbg_destroy();
dbg_init_fail:
	sde_power_client_destroy(&priv->phandle, priv->pclient);
power_client_fail:
	sde_power_resource_deinit(pdev, &priv->phandle);
power_init_fail:
	msm_mdss_destroy(ddev);
mdss_init_fail:
	kfree(priv);
priv_alloc_fail:
	drm_dev_unref(ddev);
	return ret;
}

/*
 * DRM operations:
 */

#ifdef CONFIG_QCOM_KGSL
static void load_gpu(struct drm_device *dev)
{
}
#else
static void load_gpu(struct drm_device *dev)
{
	static DEFINE_MUTEX(init_lock);
	struct msm_drm_private *priv = dev->dev_private;

	mutex_lock(&init_lock);

	if (!priv->gpu)
		priv->gpu = adreno_load_gpu(dev);

	mutex_unlock(&init_lock);
}
#endif

static int msm_open(struct drm_device *dev, struct drm_file *file)
{
	struct msm_file_private *ctx;

	/* For now, load gpu on open.. to avoid the requirement of having
	 * firmware in the initrd.
	 */
	load_gpu(dev);

	ctx = kzalloc(sizeof(*ctx), GFP_KERNEL);
	if (!ctx)
		return -ENOMEM;

	file->driver_priv = ctx;

	if (dev && dev->dev_private) {
		struct msm_drm_private *priv = dev->dev_private;
		struct msm_kms *kms;

		kms = priv->kms;
		if (kms && kms->funcs && kms->funcs->postopen)
			kms->funcs->postopen(kms, file);
	}
	return 0;
}

static void msm_preclose(struct drm_device *dev, struct drm_file *file)
{
	struct msm_drm_private *priv = dev->dev_private;
	struct msm_kms *kms = priv->kms;

	if (kms && kms->funcs && kms->funcs->preclose)
		kms->funcs->preclose(kms, file);
}

static void msm_postclose(struct drm_device *dev, struct drm_file *file)
{
	struct msm_drm_private *priv = dev->dev_private;
	struct msm_file_private *ctx = file->driver_priv;
	struct msm_kms *kms = priv->kms;

	if (kms && kms->funcs && kms->funcs->postclose)
		kms->funcs->postclose(kms, file);

	mutex_lock(&dev->struct_mutex);
	if (ctx == priv->lastctx)
		priv->lastctx = NULL;
	mutex_unlock(&dev->struct_mutex);

	kfree(ctx);
}

static int msm_disable_all_modes_commit(
		struct drm_device *dev,
		struct drm_atomic_state *state)
{
	struct drm_plane *plane;
	struct drm_crtc *crtc;
	unsigned int plane_mask;
	int ret;

	plane_mask = 0;
	drm_for_each_plane(plane, dev) {
		struct drm_plane_state *plane_state;

		plane_state = drm_atomic_get_plane_state(state, plane);
		if (IS_ERR(plane_state)) {
			ret = PTR_ERR(plane_state);
			goto fail;
		}

		plane_state->rotation = 0;

		plane->old_fb = plane->fb;
		plane_mask |= 1 << drm_plane_index(plane);

		/* disable non-primary: */
		if (plane->type == DRM_PLANE_TYPE_PRIMARY)
			continue;

		DRM_DEBUG("disabling plane %d\n", plane->base.id);

		ret = __drm_atomic_helper_disable_plane(plane, plane_state);
		if (ret != 0)
			DRM_ERROR("error %d disabling plane %d\n", ret,
					plane->base.id);
	}

	drm_for_each_crtc(crtc, dev) {
		struct drm_mode_set mode_set;

		memset(&mode_set, 0, sizeof(struct drm_mode_set));
		mode_set.crtc = crtc;

		DRM_DEBUG("disabling crtc %d\n", crtc->base.id);

		ret = __drm_atomic_helper_set_config(&mode_set, state);
		if (ret != 0)
			DRM_ERROR("error %d disabling crtc %d\n", ret,
					crtc->base.id);
	}

	DRM_DEBUG("committing disables\n");
	ret = drm_atomic_commit(state);

fail:
	drm_atomic_clean_old_fb(dev, plane_mask, ret);
	DRM_DEBUG("disables result %d\n", ret);
	return ret;
}

/**
 * msm_clear_all_modes - disables all planes and crtcs via an atomic commit
 *	based on restore_fbdev_mode_atomic in drm_fb_helper.c
 * @dev: device pointer
 * @Return: 0 on success, otherwise -error
 */
static int msm_disable_all_modes(struct drm_device *dev)
{
	struct drm_atomic_state *state;
	int ret, i;

	state = drm_atomic_state_alloc(dev);
	if (!state)
		return -ENOMEM;

	state->acquire_ctx = dev->mode_config.acquire_ctx;

	for (i = 0; i < TEARDOWN_DEADLOCK_RETRY_MAX; i++) {
		ret = msm_disable_all_modes_commit(dev, state);
		if (ret != -EDEADLK)
			break;
		drm_atomic_state_clear(state);
		drm_atomic_legacy_backoff(state);
	}

	/* on successful atomic commit state ownership transfers to framework */
	if (ret != 0)
		drm_atomic_state_free(state);

	return ret;
}

static void msm_lastclose(struct drm_device *dev)
{
	struct msm_drm_private *priv = dev->dev_private;
	struct msm_kms *kms = priv->kms;
	int i;

	/* check for splash status before triggering cleanup
	 * if we end up here with splash status ON i.e before first
	 * commit then ignore the last close call
	 */
	if (kms && kms->funcs && kms->funcs->check_for_splash
		&& kms->funcs->check_for_splash(kms))
		return;

	/*
	 * clean up vblank disable immediately as this is the last close.
	 */
	for (i = 0; i < dev->num_crtcs; i++) {
		struct drm_vblank_crtc *vblank = &dev->vblank[i];
		struct timer_list *disable_timer = &vblank->disable_timer;

		if (del_timer_sync(disable_timer))
			disable_timer->function(disable_timer->data);
	}

	/* wait for pending vblank requests to be executed by worker thread */
	flush_workqueue(priv->wq);

	if (priv->fbdev) {
		drm_fb_helper_restore_fbdev_mode_unlocked(priv->fbdev);
	} else {
		drm_modeset_lock_all(dev);
		msm_disable_all_modes(dev);
		if (kms && kms->funcs && kms->funcs->lastclose)
			kms->funcs->lastclose(kms);
		drm_modeset_unlock_all(dev);
	}
}

static irqreturn_t msm_irq(int irq, void *arg)
{
	struct drm_device *dev = arg;
	struct msm_drm_private *priv = dev->dev_private;
	struct msm_kms *kms = priv->kms;

	BUG_ON(!kms);
	return kms->funcs->irq(kms);
}

static void msm_irq_preinstall(struct drm_device *dev)
{
	struct msm_drm_private *priv = dev->dev_private;
	struct msm_kms *kms = priv->kms;

	BUG_ON(!kms);
	kms->funcs->irq_preinstall(kms);
}

static int msm_irq_postinstall(struct drm_device *dev)
{
	struct msm_drm_private *priv = dev->dev_private;
	struct msm_kms *kms = priv->kms;

	BUG_ON(!kms);
	return kms->funcs->irq_postinstall(kms);
}

static void msm_irq_uninstall(struct drm_device *dev)
{
	struct msm_drm_private *priv = dev->dev_private;
	struct msm_kms *kms = priv->kms;

	BUG_ON(!kms);
	kms->funcs->irq_uninstall(kms);
}

static int msm_enable_vblank(struct drm_device *dev, unsigned int pipe)
{
	struct msm_drm_private *priv = dev->dev_private;
	struct msm_kms *kms = priv->kms;

	if (!kms)
		return -ENXIO;
	DBG("dev=%pK, crtc=%u", dev, pipe);
	return vblank_ctrl_queue_work(priv, pipe, true);
}

static void msm_disable_vblank(struct drm_device *dev, unsigned int pipe)
{
	struct msm_drm_private *priv = dev->dev_private;
	struct msm_kms *kms = priv->kms;

	if (!kms)
		return;
	DBG("dev=%pK, crtc=%u", dev, pipe);
	vblank_ctrl_queue_work(priv, pipe, false);
}

/*
 * DRM ioctls:
 */

static int msm_ioctl_get_param(struct drm_device *dev, void *data,
		struct drm_file *file)
{
	struct msm_drm_private *priv = dev->dev_private;
	struct drm_msm_param *args = data;
	struct msm_gpu *gpu;

	/* for now, we just have 3d pipe.. eventually this would need to
	 * be more clever to dispatch to appropriate gpu module:
	 */
	if (args->pipe != MSM_PIPE_3D0)
		return -EINVAL;

	gpu = priv->gpu;

	if (!gpu)
		return -ENXIO;

	return gpu->funcs->get_param(gpu, args->param, &args->value);
}

static int msm_ioctl_gem_new(struct drm_device *dev, void *data,
		struct drm_file *file)
{
	struct drm_msm_gem_new *args = data;

	if (args->flags & ~MSM_BO_FLAGS) {
		DRM_ERROR("invalid flags: %08x\n", args->flags);
		return -EINVAL;
	}

	return msm_gem_new_handle(dev, file, args->size,
			args->flags, &args->handle);
}

static inline ktime_t to_ktime(struct drm_msm_timespec timeout)
{
	return ktime_set(timeout.tv_sec, timeout.tv_nsec);
}

static int msm_ioctl_gem_cpu_prep(struct drm_device *dev, void *data,
		struct drm_file *file)
{
	struct drm_msm_gem_cpu_prep *args = data;
	struct drm_gem_object *obj;
	ktime_t timeout = to_ktime(args->timeout);
	int ret;

	if (args->op & ~MSM_PREP_FLAGS) {
		DRM_ERROR("invalid op: %08x\n", args->op);
		return -EINVAL;
	}

	obj = drm_gem_object_lookup(file, args->handle);
	if (!obj)
		return -ENOENT;

	ret = msm_gem_cpu_prep(obj, args->op, &timeout);

	drm_gem_object_unreference_unlocked(obj);

	return ret;
}

static int msm_ioctl_gem_cpu_fini(struct drm_device *dev, void *data,
		struct drm_file *file)
{
	struct drm_msm_gem_cpu_fini *args = data;
	struct drm_gem_object *obj;
	int ret;

	obj = drm_gem_object_lookup(file, args->handle);
	if (!obj)
		return -ENOENT;

	ret = msm_gem_cpu_fini(obj);

	drm_gem_object_unreference_unlocked(obj);

	return ret;
}

static int msm_ioctl_gem_info(struct drm_device *dev, void *data,
		struct drm_file *file)
{
	struct drm_msm_gem_info *args = data;
	struct drm_gem_object *obj;
	int ret = 0;

	if (args->pad)
		return -EINVAL;

	obj = drm_gem_object_lookup(file, args->handle);
	if (!obj)
		return -ENOENT;

	args->offset = msm_gem_mmap_offset(obj);

	drm_gem_object_unreference_unlocked(obj);

	return ret;
}

static int msm_ioctl_wait_fence(struct drm_device *dev, void *data,
		struct drm_file *file)
{
	struct msm_drm_private *priv = dev->dev_private;
	struct drm_msm_wait_fence *args = data;
	ktime_t timeout = to_ktime(args->timeout);

	if (args->pad) {
		DRM_ERROR("invalid pad: %08x\n", args->pad);
		return -EINVAL;
	}

	if (!priv->gpu)
		return 0;

	return msm_wait_fence(priv->gpu->fctx, args->fence, &timeout, true);
}

static int msm_ioctl_gem_madvise(struct drm_device *dev, void *data,
		struct drm_file *file)
{
	struct drm_msm_gem_madvise *args = data;
	struct drm_gem_object *obj;
	int ret;

	switch (args->madv) {
	case MSM_MADV_DONTNEED:
	case MSM_MADV_WILLNEED:
		break;
	default:
		return -EINVAL;
	}

	ret = mutex_lock_interruptible(&dev->struct_mutex);
	if (ret)
		return ret;

	obj = drm_gem_object_lookup(file, args->handle);
	if (!obj) {
		ret = -ENOENT;
		goto unlock;
	}

	ret = msm_gem_madvise(obj, args->madv);
	if (ret >= 0) {
		args->retained = ret;
		ret = 0;
	}

	drm_gem_object_unreference(obj);

unlock:
	mutex_unlock(&dev->struct_mutex);
	return ret;
}

static int msm_drm_object_supports_event(struct drm_device *dev,
		struct drm_msm_event_req *req)
{
	int ret = -EINVAL;
	struct drm_mode_object *arg_obj;

	arg_obj = drm_mode_object_find(dev, req->object_id, req->object_type);
	if (!arg_obj)
		return -ENOENT;

	switch (arg_obj->type) {
	case DRM_MODE_OBJECT_CRTC:
	case DRM_MODE_OBJECT_CONNECTOR:
		ret = 0;
		break;
	default:
		ret = -EOPNOTSUPP;
		break;
	}

	drm_mode_object_unreference(arg_obj);

	return ret;
}

static int msm_register_event(struct drm_device *dev,
	struct drm_msm_event_req *req, struct drm_file *file, bool en)
{
	int ret = -EINVAL;
	struct msm_drm_private *priv = dev->dev_private;
	struct msm_kms *kms = priv->kms;
	struct drm_mode_object *arg_obj;

	arg_obj = drm_mode_object_find(dev, req->object_id, req->object_type);
	if (!arg_obj)
		return -ENOENT;

	ret = kms->funcs->register_events(kms, arg_obj, req->event, en);

	drm_mode_object_unreference(arg_obj);

	return ret;
}

static int msm_event_client_count(struct drm_device *dev,
		struct drm_msm_event_req *req_event, bool locked)
{
	struct msm_drm_private *priv = dev->dev_private;
	unsigned long flag = 0;
	struct msm_drm_event *node;
	int count = 0;

	if (!locked)
		spin_lock_irqsave(&dev->event_lock, flag);
	list_for_each_entry(node, &priv->client_event_list, base.link) {
		if (node->event.type == req_event->event &&
			node->info.object_id == req_event->object_id)
			count++;
	}
	if (!locked)
		spin_unlock_irqrestore(&dev->event_lock, flag);

	return count;
}

static int msm_ioctl_register_event(struct drm_device *dev, void *data,
				    struct drm_file *file)
{
	struct msm_drm_private *priv = dev->dev_private;
	struct drm_msm_event_req *req_event = data;
	struct msm_drm_event *client, *node;
	unsigned long flag = 0;
	bool dup_request = false;
	int ret = 0, count = 0;

	ret = msm_drm_object_supports_event(dev, req_event);
	if (ret) {
		DRM_ERROR("unsupported event %x object %x object id %d\n",
			req_event->event, req_event->object_type,
			req_event->object_id);
		return ret;
	}

	spin_lock_irqsave(&dev->event_lock, flag);
	list_for_each_entry(node, &priv->client_event_list, base.link) {
		if (node->base.file_priv != file)
			continue;
		if (node->event.type == req_event->event &&
			node->info.object_id == req_event->object_id) {
			DRM_DEBUG("duplicate request for event %x obj id %d\n",
				node->event.type, node->info.object_id);
			dup_request = true;
			break;
		}
	}
	spin_unlock_irqrestore(&dev->event_lock, flag);

	if (dup_request)
		return -EALREADY;

	client = kzalloc(sizeof(*client), GFP_KERNEL);
	if (!client)
		return -ENOMEM;

	client->base.file_priv = file;
	client->base.pid = current->pid;
	client->base.event = &client->event;
	client->event.type = req_event->event;
	memcpy(&client->info, req_event, sizeof(client->info));

	/* Get the count of clients that have registered for event.
	 * Event should be enabled for first client, for subsequent enable
	 * calls add to client list and return.
	 */
	count = msm_event_client_count(dev, req_event, false);
	/* Add current client to list */
	spin_lock_irqsave(&dev->event_lock, flag);
	list_add_tail(&client->base.link, &priv->client_event_list);
	spin_unlock_irqrestore(&dev->event_lock, flag);

	if (count)
		return 0;

	ret = msm_register_event(dev, req_event, file, true);
	if (ret) {
		DRM_ERROR("failed to enable event %x object %x object id %d\n",
			req_event->event, req_event->object_type,
			req_event->object_id);
		spin_lock_irqsave(&dev->event_lock, flag);
		list_del(&client->base.link);
		spin_unlock_irqrestore(&dev->event_lock, flag);
		kfree(client);
	}
	return ret;
}

static int msm_ioctl_deregister_event(struct drm_device *dev, void *data,
				      struct drm_file *file)
{
	struct msm_drm_private *priv = dev->dev_private;
	struct drm_msm_event_req *req_event = data;
	struct msm_drm_event *client = NULL, *node, *temp;
	unsigned long flag = 0;
	int count = 0;
	bool found = false;
	int ret = 0;

	ret = msm_drm_object_supports_event(dev, req_event);
	if (ret) {
		DRM_ERROR("unsupported event %x object %x object id %d\n",
			req_event->event, req_event->object_type,
			req_event->object_id);
		return ret;
	}

	spin_lock_irqsave(&dev->event_lock, flag);
	list_for_each_entry_safe(node, temp, &priv->client_event_list,
			base.link) {
		if (node->event.type == req_event->event &&
		    node->info.object_id == req_event->object_id &&
		    node->base.file_priv == file) {
			client = node;
			list_del(&client->base.link);
			found = true;
			kfree(client);
			break;
		}
	}
	spin_unlock_irqrestore(&dev->event_lock, flag);

	if (!found)
		return -ENOENT;

	count = msm_event_client_count(dev, req_event, false);
	if (!count)
		ret = msm_register_event(dev, req_event, file, false);

	return ret;
}

void msm_mode_object_event_notify(struct drm_mode_object *obj,
		struct drm_device *dev, struct drm_event *event, u8 *payload)
{
	struct msm_drm_private *priv = NULL;
	unsigned long flags;
	struct msm_drm_event *notify, *node;
	int len = 0, ret;

	if (!obj || !event || !event->length || !payload) {
		DRM_ERROR("err param obj %pK event %pK len %d payload %pK\n",
			obj, event, ((event) ? (event->length) : -1),
			payload);
		return;
	}
	priv = (dev) ? dev->dev_private : NULL;
	if (!dev || !priv) {
		DRM_ERROR("invalid dev %pK priv %pK\n", dev, priv);
		return;
	}

	spin_lock_irqsave(&dev->event_lock, flags);
	list_for_each_entry(node, &priv->client_event_list, base.link) {
		if (node->event.type != event->type ||
			obj->id != node->info.object_id)
			continue;
		len = event->length + sizeof(struct msm_drm_event);
		if (node->base.file_priv->event_space < len) {
			DRM_ERROR("Insufficient space %d for event %x len %d\n",
				node->base.file_priv->event_space, event->type,
				len);
			continue;
		}
		notify = kzalloc(len, GFP_ATOMIC);
		if (!notify)
			continue;
		notify->base.file_priv = node->base.file_priv;
		notify->base.event = &notify->event;
		notify->base.pid = node->base.pid;
		notify->event.type = node->event.type;
		notify->event.length = event->length +
					sizeof(struct drm_msm_event_resp);
		memcpy(&notify->info, &node->info, sizeof(notify->info));
		memcpy(notify->data, payload, event->length);
		ret = drm_event_reserve_init_locked(dev, node->base.file_priv,
			&notify->base, &notify->event);
		if (ret) {
			kfree(notify);
			continue;
		}
		drm_send_event_locked(dev, &notify->base);
	}
	spin_unlock_irqrestore(&dev->event_lock, flags);
}

static int msm_release(struct inode *inode, struct file *filp)
{
	struct drm_file *file_priv = filp->private_data;
	struct drm_minor *minor = file_priv->minor;
	struct drm_device *dev = minor->dev;
	struct msm_drm_private *priv = dev->dev_private;
	struct msm_drm_event *node, *temp, *tmp_node;
	u32 count;
	unsigned long flags;
	LIST_HEAD(tmp_head);

	spin_lock_irqsave(&dev->event_lock, flags);
	list_for_each_entry_safe(node, temp, &priv->client_event_list,
			base.link) {
		if (node->base.file_priv != file_priv)
			continue;
		list_del(&node->base.link);
		list_add_tail(&node->base.link, &tmp_head);
	}
	spin_unlock_irqrestore(&dev->event_lock, flags);

	list_for_each_entry_safe(node, temp, &tmp_head,
			base.link) {
		list_del(&node->base.link);
		count = msm_event_client_count(dev, &node->info, false);

		list_for_each_entry(tmp_node, &tmp_head, base.link) {
			if (tmp_node->event.type == node->info.event &&
				tmp_node->info.object_id ==
					node->info.object_id)
				count++;
		}
		if (!count)
			msm_register_event(dev, &node->info, file_priv, false);
		kfree(node);
	}

	return drm_release(inode, filp);
}

/**
 * msm_ioctl_rmfb2 - remove an FB from the configuration
 * @dev: drm device for the ioctl
 * @data: data pointer for the ioctl
 * @file_priv: drm file for the ioctl call
 *
 * Remove the FB specified by the user.
 *
 * Called by the user via ioctl.
 *
 * Returns:
 * Zero on success, negative errno on failure.
 */
int msm_ioctl_rmfb2(struct drm_device *dev, void *data,
		    struct drm_file *file_priv)
{
	struct drm_framebuffer *fb = NULL;
	struct drm_framebuffer *fbl = NULL;
	uint32_t *id = data;
	int found = 0;

	if (!drm_core_check_feature(dev, DRIVER_MODESET))
		return -EINVAL;

	fb = drm_framebuffer_lookup(dev, *id);
	if (!fb)
		return -ENOENT;

	/* drop extra ref from traversing drm_framebuffer_lookup */
	drm_framebuffer_unreference(fb);

	mutex_lock(&file_priv->fbs_lock);
	list_for_each_entry(fbl, &file_priv->fbs, filp_head)
		if (fb == fbl)
			found = 1;
	if (!found) {
		mutex_unlock(&file_priv->fbs_lock);
		return -ENOENT;
	}

	list_del_init(&fb->filp_head);
	mutex_unlock(&file_priv->fbs_lock);

	drm_framebuffer_unreference(fb);

	return 0;
}
EXPORT_SYMBOL(msm_ioctl_rmfb2);

static const struct drm_ioctl_desc msm_ioctls[] = {
	DRM_IOCTL_DEF_DRV(MSM_GET_PARAM,    msm_ioctl_get_param,    DRM_AUTH|DRM_RENDER_ALLOW),
	DRM_IOCTL_DEF_DRV(MSM_GEM_NEW,      msm_ioctl_gem_new,      DRM_AUTH|DRM_RENDER_ALLOW),
	DRM_IOCTL_DEF_DRV(MSM_GEM_INFO,     msm_ioctl_gem_info,     DRM_AUTH|DRM_RENDER_ALLOW),
	DRM_IOCTL_DEF_DRV(MSM_GEM_CPU_PREP, msm_ioctl_gem_cpu_prep, DRM_AUTH|DRM_RENDER_ALLOW),
	DRM_IOCTL_DEF_DRV(MSM_GEM_CPU_FINI, msm_ioctl_gem_cpu_fini, DRM_AUTH|DRM_RENDER_ALLOW),
	DRM_IOCTL_DEF_DRV(MSM_GEM_SUBMIT,   msm_ioctl_gem_submit,   DRM_AUTH|DRM_RENDER_ALLOW),
	DRM_IOCTL_DEF_DRV(MSM_WAIT_FENCE,   msm_ioctl_wait_fence,   DRM_AUTH|DRM_RENDER_ALLOW),
	DRM_IOCTL_DEF_DRV(MSM_GEM_MADVISE,  msm_ioctl_gem_madvise,  DRM_AUTH|DRM_RENDER_ALLOW),
	DRM_IOCTL_DEF_DRV(SDE_WB_CONFIG, sde_wb_config, DRM_UNLOCKED|DRM_AUTH),
	DRM_IOCTL_DEF_DRV(MSM_REGISTER_EVENT,  msm_ioctl_register_event,
			  DRM_UNLOCKED|DRM_CONTROL_ALLOW),
	DRM_IOCTL_DEF_DRV(MSM_DEREGISTER_EVENT,  msm_ioctl_deregister_event,
			  DRM_UNLOCKED|DRM_CONTROL_ALLOW),
	DRM_IOCTL_DEF_DRV(MSM_RMFB2, msm_ioctl_rmfb2,
			  DRM_CONTROL_ALLOW|DRM_UNLOCKED),
};

static const struct vm_operations_struct vm_ops = {
	.fault = msm_gem_fault,
	.open = drm_gem_vm_open,
	.close = drm_gem_vm_close,
};

static const struct file_operations fops = {
	.owner              = THIS_MODULE,
	.open               = drm_open,
	.release            = msm_release,
	.unlocked_ioctl     = drm_ioctl,
#ifdef CONFIG_COMPAT
	.compat_ioctl       = drm_compat_ioctl,
#endif
	.poll               = drm_poll,
	.read               = drm_read,
	.llseek             = no_llseek,
	.mmap               = msm_gem_mmap,
};

static struct drm_driver msm_driver = {
	.driver_features    = DRIVER_HAVE_IRQ |
				DRIVER_GEM |
				DRIVER_PRIME |
				DRIVER_RENDER |
				DRIVER_ATOMIC |
				DRIVER_MODESET,
	.open               = msm_open,
	.preclose           = msm_preclose,
	.postclose          = msm_postclose,
	.lastclose          = msm_lastclose,
	.irq_handler        = msm_irq,
	.irq_preinstall     = msm_irq_preinstall,
	.irq_postinstall    = msm_irq_postinstall,
	.irq_uninstall      = msm_irq_uninstall,
	.get_vblank_counter = drm_vblank_no_hw_counter,
	.enable_vblank      = msm_enable_vblank,
	.disable_vblank     = msm_disable_vblank,
	.gem_free_object    = msm_gem_free_object,
	.gem_vm_ops         = &vm_ops,
	.dumb_create        = msm_gem_dumb_create,
	.dumb_map_offset    = msm_gem_dumb_map_offset,
	.dumb_destroy       = drm_gem_dumb_destroy,
	.prime_handle_to_fd = drm_gem_prime_handle_to_fd,
	.prime_fd_to_handle = drm_gem_prime_fd_to_handle,
	.gem_prime_export   = drm_gem_prime_export,
	.gem_prime_import   = drm_gem_prime_import,
	.gem_prime_res_obj  = msm_gem_prime_res_obj,
	.gem_prime_pin      = msm_gem_prime_pin,
	.gem_prime_unpin    = msm_gem_prime_unpin,
	.gem_prime_get_sg_table = msm_gem_prime_get_sg_table,
	.gem_prime_import_sg_table = msm_gem_prime_import_sg_table,
	.gem_prime_vmap     = msm_gem_prime_vmap,
	.gem_prime_vunmap   = msm_gem_prime_vunmap,
	.gem_prime_mmap     = msm_gem_prime_mmap,
#ifdef CONFIG_DEBUG_FS
	.debugfs_init       = msm_debugfs_init,
	.debugfs_cleanup    = msm_debugfs_cleanup,
#endif
	.ioctls             = msm_ioctls,
	.num_ioctls         = ARRAY_SIZE(msm_ioctls),
	.fops               = &fops,
	.name               = "msm_drm",
	.desc               = "MSM Snapdragon DRM",
	.date               = "20130625",
	.major              = MSM_VERSION_MAJOR,
	.minor              = MSM_VERSION_MINOR,
	.patchlevel         = MSM_VERSION_PATCHLEVEL,
};

#ifdef CONFIG_PM_SLEEP
static int msm_pm_suspend(struct device *dev)
{
	struct drm_device *ddev;
	struct msm_drm_private *priv;
	struct msm_kms *kms;

	if (!dev)
		return -EINVAL;

	ddev = dev_get_drvdata(dev);
	if (!ddev || !ddev->dev_private)
		return -EINVAL;

	priv = ddev->dev_private;
	kms = priv->kms;

	if (kms && kms->funcs && kms->funcs->pm_suspend)
		return kms->funcs->pm_suspend(dev);

	/* disable hot-plug polling */
	drm_kms_helper_poll_disable(ddev);

	return 0;
}

static int msm_pm_resume(struct device *dev)
{
	struct drm_device *ddev;
	struct msm_drm_private *priv;
	struct msm_kms *kms;

	if (!dev)
		return -EINVAL;

	ddev = dev_get_drvdata(dev);
	if (!ddev || !ddev->dev_private)
		return -EINVAL;

	priv = ddev->dev_private;
	kms = priv->kms;

	if (kms && kms->funcs && kms->funcs->pm_resume)
		return kms->funcs->pm_resume(dev);

	/* enable hot-plug polling */
	drm_kms_helper_poll_enable(ddev);

	return 0;
}
#endif

static const struct dev_pm_ops msm_pm_ops = {
	SET_SYSTEM_SLEEP_PM_OPS(msm_pm_suspend, msm_pm_resume)
};

/*
 * Componentized driver support:
 */

/*
 * NOTE: duplication of the same code as exynos or imx (or probably any other).
 * so probably some room for some helpers
 */
static int compare_of(struct device *dev, void *data)
{
	return dev->of_node == data;
}

/*
 * Identify what components need to be added by parsing what remote-endpoints
 * our MDP output ports are connected to. In the case of LVDS on MDP4, there
 * is no external component that we need to add since LVDS is within MDP4
 * itself.
 */
static int add_components_mdp(struct device *mdp_dev,
			      struct component_match **matchptr)
{
	struct device_node *np = mdp_dev->of_node;
	struct device_node *ep_node;
	struct device *master_dev;

	/*
	 * on MDP4 based platforms, the MDP platform device is the component
	 * master that adds other display interface components to itself.
	 *
	 * on MDP5 based platforms, the MDSS platform device is the component
	 * master that adds MDP5 and other display interface components to
	 * itself.
	 */
	if (of_device_is_compatible(np, "qcom,mdp4"))
		master_dev = mdp_dev;
	else
		master_dev = mdp_dev->parent;

	for_each_endpoint_of_node(np, ep_node) {
		struct device_node *intf;
		struct of_endpoint ep;
		int ret;

		ret = of_graph_parse_endpoint(ep_node, &ep);
		if (ret) {
			dev_err(mdp_dev, "unable to parse port endpoint\n");
			of_node_put(ep_node);
			return ret;
		}

		/*
		 * The LCDC/LVDS port on MDP4 is a speacial case where the
		 * remote-endpoint isn't a component that we need to add
		 */
		if (of_device_is_compatible(np, "qcom,mdp4") &&
		    ep.port == 0) {
			of_node_put(ep_node);
			continue;
		}

		/*
		 * It's okay if some of the ports don't have a remote endpoint
		 * specified. It just means that the port isn't connected to
		 * any external interface.
		 */
		intf = of_graph_get_remote_port_parent(ep_node);
		if (!intf) {
			of_node_put(ep_node);
			continue;
		}

		component_match_add(master_dev, matchptr, compare_of, intf);

		of_node_put(intf);
		of_node_put(ep_node);
	}

	return 0;
}

static int compare_name_mdp(struct device *dev, void *data)
{
	return (strnstr(dev_name(dev), "mdp", strlen("mdp")) != NULL);
}

static int add_display_components(struct device *dev,
				  struct component_match **matchptr)
{
	struct device *mdp_dev = NULL;
	struct device_node *node;
	const char *name;
	int ret;

	if (of_device_is_compatible(dev->of_node, "qcom,sde-kms")) {
		struct device_node *np = dev->of_node;
		unsigned int i;

		for (i = 0; ; i++) {
			node = of_parse_phandle(np, "connectors", i);
			if (!node)
				break;

			component_match_add(dev, matchptr, compare_of, node);
		}

		for (i = 0; i < MAX_DSI_ACTIVE_DISPLAY; i++) {
			node = dsi_display_get_boot_display(i);

			if (node != NULL) {
				name = of_get_property(node, "label", NULL);
				component_match_add(dev, matchptr, compare_of,
						node);
				pr_debug("Added component = %s\n", name);
			}
		}

		return 0;
	}

	/*
	 * MDP5 based devices don't have a flat hierarchy. There is a top level
	 * parent: MDSS, and children: MDP5, DSI, HDMI, eDP etc. Populate the
	 * children devices, find the MDP5 node, and then add the interfaces
	 * to our components list.
	 */
	if (of_device_is_compatible(dev->of_node, "qcom,mdss")) {
		ret = of_platform_populate(dev->of_node, NULL, NULL, dev);
		if (ret) {
			dev_err(dev, "failed to populate children devices\n");
			return ret;
		}

		mdp_dev = device_find_child(dev, NULL, compare_name_mdp);
		if (!mdp_dev) {
			dev_err(dev, "failed to find MDSS MDP node\n");
			of_platform_depopulate(dev);
			return -ENODEV;
		}

		put_device(mdp_dev);

		/* add the MDP component itself */
		component_match_add(dev, matchptr, compare_of,
				    mdp_dev->of_node);
	} else {
		/* MDP4 */
		mdp_dev = dev;
	}

	ret = add_components_mdp(mdp_dev, matchptr);
	if (ret)
		of_platform_depopulate(dev);

	return ret;
}

static int add_bridge_components(struct device *dev,
				  struct component_match **matchptr)
{
	struct device_node *node;

	if (of_device_is_compatible(dev->of_node, "qcom,sde-kms")) {
		struct device_node *np = dev->of_node;
		unsigned int i;

		for (i = 0; ; i++) {
			node = of_parse_phandle(np, "bridges", i);
			if (!node)
				break;

			component_match_add(dev, matchptr, compare_of, node);
		}
	}

	return 0;
}

struct msm_gem_address_space *
msm_gem_smmu_address_space_get(struct drm_device *dev,
		unsigned int domain)
{
	struct msm_drm_private *priv = NULL;
	struct msm_kms *kms;
	const struct msm_kms_funcs *funcs;

	if ((!dev) || (!dev->dev_private))
		return NULL;

	priv = dev->dev_private;
	kms = priv->kms;
	if (!kms)
		return NULL;

	funcs = kms->funcs;

	if ((!funcs) || (!funcs->get_address_space))
		return NULL;

	return funcs->get_address_space(priv->kms, domain);
}

/*
 * We don't know what's the best binding to link the gpu with the drm device.
 * Fow now, we just hunt for all the possible gpus that we support, and add them
 * as components.
 */
static const struct of_device_id msm_gpu_match[] = {
	{ .compatible = "qcom,adreno-3xx" },
	{ .compatible = "qcom,kgsl-3d0" },
	{ },
};

#ifdef CONFIG_QCOM_KGSL
static int add_gpu_components(struct device *dev,
			      struct component_match **matchptr)
{
	return 0;
}
#else
static int add_gpu_components(struct device *dev,
			      struct component_match **matchptr)
{
	struct device_node *np;

	np = of_find_matching_node(NULL, msm_gpu_match);
	if (!np)
		return 0;

	component_match_add(dev, matchptr, compare_of, np);

	of_node_put(np);

	return 0;
}
#endif

static int msm_drm_bind(struct device *dev)
{
	return msm_drm_init(dev, &msm_driver);
}

static void msm_drm_unbind(struct device *dev)
{
	msm_drm_uninit(dev);
}

static const struct component_master_ops msm_drm_ops = {
	.bind = msm_drm_bind,
	.unbind = msm_drm_unbind,
};

/*
 * Platform driver:
 */

static int msm_pdev_probe(struct platform_device *pdev)
{
	int ret;
	struct component_match *match = NULL;

	ret = add_display_components(&pdev->dev, &match);
	if (ret)
		return ret;

	ret = add_gpu_components(&pdev->dev, &match);
	if (ret)
		return ret;

	ret = add_bridge_components(&pdev->dev, &match);
	if (ret)
		return ret;

	device_enable_async_suspend(&pdev->dev);

	pdev->dev.coherent_dma_mask = DMA_BIT_MASK(32);
	return component_master_add_with_match(&pdev->dev, &msm_drm_ops, match);
}

static int msm_pdev_remove(struct platform_device *pdev)
{
	component_master_del(&pdev->dev, &msm_drm_ops);
	of_platform_depopulate(&pdev->dev);

	msm_drm_unbind(&pdev->dev);
	return 0;
}

static void msm_pdev_shutdown(struct platform_device *pdev)
{
	struct drm_device *ddev = platform_get_drvdata(pdev);
	struct msm_drm_private *priv = NULL;

	if (!ddev) {
		DRM_ERROR("invalid drm device node\n");
		return;
	}

	priv = ddev->dev_private;
	if (!priv) {
		DRM_ERROR("invalid msm drm private node\n");
		return;
	}

	msm_lastclose(ddev);

	/* set this after lastclose to allow kickoff from lastclose */
	priv->shutdown_in_progress = true;
}

static const struct of_device_id dt_match[] = {
	{ .compatible = "qcom,mdp4", .data = (void *)4 },	/* MDP4 */
	{ .compatible = "qcom,mdss", .data = (void *)5 },	/* MDP5 MDSS */
	{ .compatible = "qcom,sde-kms", .data = (void *)3 },	/* sde */
	{}
};
MODULE_DEVICE_TABLE(of, dt_match);

static struct platform_driver msm_platform_driver = {
	.probe      = msm_pdev_probe,
	.remove     = msm_pdev_remove,
	.shutdown   = msm_pdev_shutdown,
	.driver     = {
		.name   = "msm_drm",
		.of_match_table = dt_match,
		.pm     = &msm_pm_ops,
		.probe_type = PROBE_PREFER_ASYNCHRONOUS,
		.suppress_bind_attrs = true,
		.probe_type = PROBE_PREFER_ASYNCHRONOUS,
	},
};

#ifdef CONFIG_QCOM_KGSL
void __init adreno_register(void)
{
}

void __exit adreno_unregister(void)
{
}
#endif

static int __init msm_drm_register(void)
{
	DBG("init");
	kmem_vblank_work_pool = KMEM_CACHE(vblank_work, SLAB_HWCACHE_ALIGN | SLAB_PANIC);
	msm_smmu_driver_init();
	msm_dsi_register();
	msm_edp_register();
	msm_hdmi_register();
	adreno_register();
	return platform_driver_register(&msm_platform_driver);
}

static void __exit msm_drm_unregister(void)
{
	DBG("fini");
	platform_driver_unregister(&msm_platform_driver);
	msm_hdmi_unregister();
	adreno_unregister();
	msm_edp_unregister();
	msm_dsi_unregister();
	msm_smmu_driver_cleanup();
}

module_init(msm_drm_register);
module_exit(msm_drm_unregister);

MODULE_AUTHOR("Rob Clark <robdclark@gmail.com");
MODULE_DESCRIPTION("MSM DRM Driver");
MODULE_LICENSE("GPL");<|MERGE_RESOLUTION|>--- conflicted
+++ resolved
@@ -681,8 +681,6 @@
 	if (ret)
 		goto fail;
 
-<<<<<<< HEAD
-=======
 	if (!dev->dma_parms) {
 		dev->dma_parms = devm_kzalloc(dev, sizeof(*dev->dma_parms),
 					      GFP_KERNEL);
@@ -693,7 +691,6 @@
 
 	msm_gem_shrinker_init(ddev);
 
->>>>>>> 4ad9bb85
 	switch (get_mdp_ver(pdev)) {
 	case KMS_MDP4:
 		kms = mdp4_kms_init(ddev);
