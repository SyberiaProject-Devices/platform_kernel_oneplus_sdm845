--- conflicted
+++ resolved
@@ -843,7 +843,6 @@
 	  and the driver provides an API to check if this interrupt
 	  is available on the current PMIC chip.
 
-<<<<<<< HEAD
 #add by xcb
 config BOOTLOADER_LOG
 	tristate "show bootloader log"
@@ -851,8 +850,6 @@
 	help
 	  show bootloader log in kernel
 
-=======
->>>>>>> d6d7f6f8
 source "drivers/misc/c2port/Kconfig"
 source "drivers/misc/eeprom/Kconfig"
 source "drivers/misc/cb710/Kconfig"
@@ -876,14 +873,10 @@
 	  Enable driver for OKL4 inter-cell links using the "shared-buffer"
 	  transport. This driver presents the link to Linux as a character device
 	  which can be written to or read from to access the shared memory. An ioctl
-<<<<<<< HEAD
 	  on the device is used to send a virtual interrupt to the partner cell.
 
 config FORCE_FAST_CHARGE
 	bool "Force faster charge rate for USB"
 	default y
 	help
-	  This allows users to override default charge rate for USB
-=======
-	  on the device is used to send a virtual interrupt to the partner cell.
->>>>>>> d6d7f6f8
+	  This allows users to override default charge rate for USB