/*
 * QTI Secure Execution Environment Communicator (QSEECOM) driver
 *
 * Copyright (c) 2012-2019, The Linux Foundation. All rights reserved.
 *
 * This program is free software; you can redistribute it and/or modify
 * it under the terms of the GNU General Public License version 2 and
 * only version 2 as published by the Free Software Foundation.
 *
 * This program is distributed in the hope that it will be useful,
 * but WITHOUT ANY WARRANTY; without even the implied warranty of
 * MERCHANTABILITY or FITNESS FOR A PARTICULAR PURPOSE.  See the
 * GNU General Public License for more details.
 */

#define pr_fmt(fmt) "QSEECOM: %s: " fmt, __func__

#include <linux/kernel.h>
#include <linux/slab.h>
#include <linux/module.h>
#include <linux/fs.h>
#include <linux/platform_device.h>
#include <linux/debugfs.h>
#include <linux/cdev.h>
#include <linux/uaccess.h>
#include <linux/sched.h>
#include <linux/list.h>
#include <linux/mutex.h>
#include <linux/io.h>
#include <linux/msm_ion.h>
#include <linux/types.h>
#include <linux/clk.h>
#include <linux/qseecom.h>
#include <linux/elf.h>
#include <linux/firmware.h>
#include <linux/freezer.h>
#include <linux/scatterlist.h>
#include <linux/regulator/consumer.h>
#include <linux/dma-mapping.h>
#include <soc/qcom/subsystem_restart.h>
#include <soc/qcom/scm.h>
#include <soc/qcom/socinfo.h>
#include <linux/msm-bus.h>
#include <linux/msm-bus-board.h>
#include <soc/qcom/qseecomi.h>
#include <asm/cacheflush.h>
#include "qseecom_kernel.h"
#include <crypto/ice.h>
#include <linux/delay.h>

#include <linux/compat.h>
#include "compat_qseecom.h"
#include <linux/kthread.h>

#define QSEECOM_DEV			"qseecom"
#define QSEOS_VERSION_14		0x14
#define QSEEE_VERSION_00		0x400000
#define QSEE_VERSION_01			0x401000
#define QSEE_VERSION_02			0x402000
#define QSEE_VERSION_03			0x403000
#define QSEE_VERSION_04			0x404000
#define QSEE_VERSION_05			0x405000
#define QSEE_VERSION_20			0x800000
#define QSEE_VERSION_40			0x1000000  /* TZ.BF.4.0 */

#define QSEE_CE_CLK_100MHZ		100000000
#define CE_CLK_DIV			1000000

#define QSEECOM_MAX_SG_ENTRY			4096
#define QSEECOM_SG_ENTRY_MSG_BUF_SZ_64BIT	\
			(QSEECOM_MAX_SG_ENTRY * SG_ENTRY_SZ_64BIT)

#define QSEECOM_INVALID_KEY_ID  0xff

/* Save partition image hash for authentication check */
#define	SCM_SAVE_PARTITION_HASH_ID	0x01

/* Check if enterprise security is activate */
#define	SCM_IS_ACTIVATED_ID		0x02

/* Encrypt/Decrypt Data Integrity Partition (DIP) for MDTP */
#define SCM_MDTP_CIPHER_DIP		0x01

/* Maximum Allowed Size (128K) of Data Integrity Partition (DIP) for MDTP */
#define MAX_DIP			0x20000

#define RPMB_SERVICE			0x2000
#define SSD_SERVICE			0x3000

#define QSEECOM_SEND_CMD_CRYPTO_TIMEOUT	2000
#define QSEECOM_LOAD_APP_CRYPTO_TIMEOUT	2000
#define TWO 2
#define QSEECOM_UFS_ICE_CE_NUM 10
#define QSEECOM_SDCC_ICE_CE_NUM 20
#define QSEECOM_ICE_FDE_KEY_INDEX 0

#define PHY_ADDR_4G	(1ULL<<32)

#define QSEECOM_STATE_NOT_READY         0
#define QSEECOM_STATE_SUSPEND           1
#define QSEECOM_STATE_READY             2
#define QSEECOM_ICE_FDE_KEY_SIZE_MASK   2

/*
 * default ce info unit to 0 for
 * services which
 * support only single instance.
 * Most of services are in this category.
 */
#define DEFAULT_CE_INFO_UNIT 0
#define DEFAULT_NUM_CE_INFO_UNIT 1

#define FDE_FLAG_POS    4
#define ENABLE_KEY_WRAP_IN_KS    (1 << FDE_FLAG_POS)

enum qseecom_clk_definitions {
	CLK_DFAB = 0,
	CLK_SFPB,
};

enum qseecom_ice_key_size_type {
	QSEECOM_ICE_FDE_KEY_SIZE_16_BYTE =
		(0 << QSEECOM_ICE_FDE_KEY_SIZE_MASK),
	QSEECOM_ICE_FDE_KEY_SIZE_32_BYTE =
		(1 << QSEECOM_ICE_FDE_KEY_SIZE_MASK),
	QSEE_ICE_FDE_KEY_SIZE_UNDEFINED =
		(0xF << QSEECOM_ICE_FDE_KEY_SIZE_MASK),
};

enum qseecom_client_handle_type {
	QSEECOM_CLIENT_APP = 1,
	QSEECOM_LISTENER_SERVICE,
	QSEECOM_SECURE_SERVICE,
	QSEECOM_GENERIC,
	QSEECOM_UNAVAILABLE_CLIENT_APP,
};

enum qseecom_ce_hw_instance {
	CLK_QSEE = 0,
	CLK_CE_DRV,
	CLK_INVALID,
};

enum qseecom_listener_unregister_kthread_state {
	LSNR_UNREG_KT_SLEEP = 0,
	LSNR_UNREG_KT_WAKEUP,
};

static struct class *driver_class;
static dev_t qseecom_device_no;

static DEFINE_MUTEX(qsee_bw_mutex);
static DEFINE_MUTEX(app_access_lock);
static DEFINE_MUTEX(clk_access_lock);
static DEFINE_MUTEX(listener_access_lock);


struct sglist_info {
	uint32_t indexAndFlags;
	uint32_t sizeOrCount;
};

/*
 * The 31th bit indicates only one or multiple physical address inside
 * the request buffer. If it is set,  the index locates a single physical addr
 * inside the request buffer, and `sizeOrCount` is the size of the memory being
 * shared at that physical address.
 * Otherwise, the index locates an array of {start, len} pairs (a
 * "scatter/gather list"), and `sizeOrCount` gives the number of entries in
 * that array.
 *
 * The 30th bit indicates 64 or 32bit address; when it is set, physical addr
 * and scatter gather entry sizes are 64-bit values.  Otherwise, 32-bit values.
 *
 * The bits [0:29] of `indexAndFlags` hold an offset into the request buffer.
 */
#define SGLISTINFO_SET_INDEX_FLAG(c, s, i)	\
	((uint32_t)(((c & 1) << 31) | ((s & 1) << 30) | (i & 0x3fffffff)))

#define SGLISTINFO_TABLE_SIZE	(sizeof(struct sglist_info) * MAX_ION_FD)

#define FEATURE_ID_WHITELIST	15	/*whitelist feature id*/

#define MAKE_WHITELIST_VERSION(major, minor, patch) \
	(((major & 0x3FF) << 22) | ((minor & 0x3FF) << 12) | (patch & 0xFFF))

struct qseecom_registered_listener_list {
	struct list_head                 list;
	struct qseecom_register_listener_req svc;
	void  *user_virt_sb_base;
	u8 *sb_virt;
	phys_addr_t sb_phys;
	size_t sb_length;
	struct ion_handle *ihandle; /* Retrieve phy addr */
	wait_queue_head_t          rcv_req_wq;
	/* rcv_req_flag: 0: ready and empty; 1: received req */
	int                        rcv_req_flag;
	int                        send_resp_flag;
	bool                       listener_in_use;
	/* wq for thread blocked on this listener*/
	wait_queue_head_t          listener_block_app_wq;
	struct sglist_info         sglistinfo_ptr[MAX_ION_FD];
	uint32_t                   sglist_cnt;
	int                        abort;
	bool                       unregister_pending;
};

struct qseecom_unregister_pending_list {
	struct list_head		list;
	struct qseecom_dev_handle	*data;
};

struct qseecom_registered_app_list {
	struct list_head                 list;
	u32  app_id;
	u32  ref_cnt;
	char app_name[MAX_APP_NAME_SIZE];
	u32  app_arch;
	bool app_blocked;
	u32  check_block;
	u32  blocked_on_listener_id;
};

struct qseecom_registered_kclient_list {
	struct list_head list;
	struct qseecom_handle *handle;
};

struct qseecom_ce_info_use {
	unsigned char handle[MAX_CE_INFO_HANDLE_SIZE];
	unsigned int unit_num;
	unsigned int num_ce_pipe_entries;
	struct qseecom_ce_pipe_entry *ce_pipe_entry;
	bool alloc;
	uint32_t type;
};

struct ce_hw_usage_info {
	uint32_t qsee_ce_hw_instance;
	uint32_t num_fde;
	struct qseecom_ce_info_use *fde;
	uint32_t num_pfe;
	struct qseecom_ce_info_use *pfe;
};

struct qseecom_clk {
	enum qseecom_ce_hw_instance instance;
	struct clk *ce_core_clk;
	struct clk *ce_clk;
	struct clk *ce_core_src_clk;
	struct clk *ce_bus_clk;
	uint32_t clk_access_cnt;
};

struct qseecom_control {
	struct ion_client *ion_clnt;		/* Ion client */
	struct list_head  registered_listener_list_head;

	struct list_head  registered_app_list_head;
	spinlock_t        registered_app_list_lock;

	struct list_head   registered_kclient_list_head;
	spinlock_t        registered_kclient_list_lock;

	wait_queue_head_t send_resp_wq;
	int               send_resp_flag;

	uint32_t          qseos_version;
	uint32_t          qsee_version;
	struct device *pdev;
	bool  whitelist_support;
	bool  commonlib_loaded;
	bool  commonlib64_loaded;
	struct ce_hw_usage_info ce_info;

	int qsee_bw_count;
	int qsee_sfpb_bw_count;

	uint32_t qsee_perf_client;
	struct qseecom_clk qsee;
	struct qseecom_clk ce_drv;

	bool support_bus_scaling;
	bool support_fde;
	bool support_pfe;
	bool fde_key_size;
	uint32_t  cumulative_mode;
	enum qseecom_bandwidth_request_mode  current_mode;
	struct timer_list bw_scale_down_timer;
	struct work_struct bw_inactive_req_ws;
	struct cdev cdev;
	bool timer_running;
	bool no_clock_support;
	unsigned int ce_opp_freq_hz;
	bool appsbl_qseecom_support;
	uint32_t qsee_reentrancy_support;
	bool enable_key_wrap_in_ks;

	uint32_t app_block_ref_cnt;
	wait_queue_head_t app_block_wq;
	atomic_t qseecom_state;
	int is_apps_region_protected;
	bool smcinvoke_support;

	struct list_head  unregister_lsnr_pending_list_head;
	wait_queue_head_t register_lsnr_pending_wq;
	struct task_struct *unregister_lsnr_kthread_task;
	wait_queue_head_t unregister_lsnr_kthread_wq;
	atomic_t unregister_lsnr_kthread_state;
};

struct qseecom_sec_buf_fd_info {
	bool is_sec_buf_fd;
	size_t size;
	void *vbase;
	dma_addr_t pbase;
};

struct qseecom_param_memref {
	uint32_t buffer;
	uint32_t size;
};

struct qseecom_client_handle {
	u32  app_id;
	u8 *sb_virt;
	phys_addr_t sb_phys;
	unsigned long user_virt_sb_base;
	size_t sb_length;
	struct ion_handle *ihandle;		/* Retrieve phy addr */
	char app_name[MAX_APP_NAME_SIZE];
	u32  app_arch;
	struct qseecom_sec_buf_fd_info sec_buf_fd[MAX_ION_FD];
	bool from_smcinvoke;
};

struct qseecom_listener_handle {
	u32               id;
	bool              unregister_pending;
	bool              release_called;
};

static struct qseecom_control qseecom;

struct qseecom_dev_handle {
	enum qseecom_client_handle_type type;
	union {
		struct qseecom_client_handle client;
		struct qseecom_listener_handle listener;
	};
	bool released;
	int               abort;
	wait_queue_head_t abort_wq;
	atomic_t          ioctl_count;
	bool  perf_enabled;
	bool  fast_load_enabled;
	enum qseecom_bandwidth_request_mode mode;
	struct sglist_info sglistinfo_ptr[MAX_ION_FD];
	uint32_t sglist_cnt;
	bool use_legacy_cmd;
};

struct qseecom_key_id_usage_desc {
	uint8_t desc[QSEECOM_KEY_ID_SIZE];
};

struct qseecom_crypto_info {
	unsigned int unit_num;
	unsigned int ce;
	unsigned int pipe_pair;
};

static struct qseecom_key_id_usage_desc key_id_array[] = {
	{
		.desc = "Undefined Usage Index",
	},

	{
		.desc = "Full Disk Encryption",
	},

	{
		.desc = "Per File Encryption",
	},

	{
		.desc = "UFS ICE Full Disk Encryption",
	},

	{
		.desc = "SDCC ICE Full Disk Encryption",
	},
};

/* Function proto types */
static int qsee_vote_for_clock(struct qseecom_dev_handle *, int32_t);
static void qsee_disable_clock_vote(struct qseecom_dev_handle *, int32_t);
static int __qseecom_enable_clk(enum qseecom_ce_hw_instance ce);
static void __qseecom_disable_clk(enum qseecom_ce_hw_instance ce);
static int __qseecom_init_clk(enum qseecom_ce_hw_instance ce);
static int qseecom_load_commonlib_image(struct qseecom_dev_handle *data,
					char *cmnlib_name);
static int qseecom_enable_ice_setup(int usage);
static int qseecom_disable_ice_setup(int usage);
static void __qseecom_reentrancy_check_if_no_app_blocked(uint32_t smc_id);
static int qseecom_get_ce_info(struct qseecom_dev_handle *data,
						void __user *argp);
static int qseecom_free_ce_info(struct qseecom_dev_handle *data,
						void __user *argp);
static int qseecom_query_ce_info(struct qseecom_dev_handle *data,
						void __user *argp);

static int get_qseecom_keymaster_status(char *str)
{
	get_option(&str, &qseecom.is_apps_region_protected);
	return 1;
}
__setup("androidboot.keymaster=", get_qseecom_keymaster_status);


#define QSEECOM_SCM_EBUSY_WAIT_MS 30
#define QSEECOM_SCM_EBUSY_MAX_RETRY 67

static int __qseecom_scm_call2_locked(uint32_t smc_id, struct scm_desc *desc)
{
	int ret = 0;
	int retry_count = 0;

	do {
		ret = scm_call2_noretry(smc_id, desc);
		if (ret == -EBUSY) {
			mutex_unlock(&app_access_lock);
			msleep(QSEECOM_SCM_EBUSY_WAIT_MS);
			mutex_lock(&app_access_lock);
		}
		if (retry_count == 33)
			pr_warn("secure world has been busy for 1 second!\n");
	} while (ret == -EBUSY &&
			(retry_count++ < QSEECOM_SCM_EBUSY_MAX_RETRY));
	return ret;
}

static int qseecom_scm_call2(uint32_t svc_id, uint32_t tz_cmd_id,
			const void *req_buf, void *resp_buf)
{
	int      ret = 0;
	uint32_t smc_id = 0;
	uint32_t qseos_cmd_id = 0;
	struct scm_desc desc = {0};
	struct qseecom_command_scm_resp *scm_resp = NULL;

	if (!req_buf || !resp_buf) {
		pr_err("Invalid buffer pointer\n");
		return -EINVAL;
	}
	qseos_cmd_id = *(uint32_t *)req_buf;
	scm_resp = (struct qseecom_command_scm_resp *)resp_buf;

	switch (svc_id) {
	case 6: {
		if (tz_cmd_id == 3) {
			smc_id = TZ_INFO_GET_FEATURE_VERSION_ID;
			desc.arginfo = TZ_INFO_GET_FEATURE_VERSION_ID_PARAM_ID;
			desc.args[0] = *(uint32_t *)req_buf;
		} else {
			pr_err("Unsupported svc_id %d, tz_cmd_id %d\n",
				svc_id, tz_cmd_id);
			return -EINVAL;
		}
		ret = __qseecom_scm_call2_locked(smc_id, &desc);
		break;
	}
	case SCM_SVC_ES: {
		switch (tz_cmd_id) {
		case SCM_SAVE_PARTITION_HASH_ID: {
			u32 tzbuflen = PAGE_ALIGN(SHA256_DIGEST_LENGTH);
			struct qseecom_save_partition_hash_req *p_hash_req =
				(struct qseecom_save_partition_hash_req *)
				req_buf;
			char *tzbuf = kzalloc(tzbuflen, GFP_KERNEL);

			if (!tzbuf)
				return -ENOMEM;
			memset(tzbuf, 0, tzbuflen);
			memcpy(tzbuf, p_hash_req->digest,
				SHA256_DIGEST_LENGTH);
			dmac_flush_range(tzbuf, tzbuf + tzbuflen);
			smc_id = TZ_ES_SAVE_PARTITION_HASH_ID;
			desc.arginfo = TZ_ES_SAVE_PARTITION_HASH_ID_PARAM_ID;
			desc.args[0] = p_hash_req->partition_id;
			desc.args[1] = virt_to_phys(tzbuf);
			desc.args[2] = SHA256_DIGEST_LENGTH;
			ret = __qseecom_scm_call2_locked(smc_id, &desc);
			kzfree(tzbuf);
			break;
		}
		default: {
			pr_err("tz_cmd_id %d is not supported by scm_call2\n",
						tz_cmd_id);
			ret = -EINVAL;
			break;
		}
		} /* end of switch (tz_cmd_id) */
		break;
	} /* end of case SCM_SVC_ES */
	case SCM_SVC_TZSCHEDULER: {
		switch (qseos_cmd_id) {
		case QSEOS_APP_START_COMMAND: {
			struct qseecom_load_app_ireq *req;
			struct qseecom_load_app_64bit_ireq *req_64bit;

			smc_id = TZ_OS_APP_START_ID;
			desc.arginfo = TZ_OS_APP_START_ID_PARAM_ID;
			if (qseecom.qsee_version < QSEE_VERSION_40) {
				req = (struct qseecom_load_app_ireq *)req_buf;
				desc.args[0] = req->mdt_len;
				desc.args[1] = req->img_len;
				desc.args[2] = req->phy_addr;
			} else {
				req_64bit =
					(struct qseecom_load_app_64bit_ireq *)
					req_buf;
				desc.args[0] = req_64bit->mdt_len;
				desc.args[1] = req_64bit->img_len;
				desc.args[2] = req_64bit->phy_addr;
			}
			__qseecom_reentrancy_check_if_no_app_blocked(smc_id);
			ret = __qseecom_scm_call2_locked(smc_id, &desc);
			break;
		}
		case QSEOS_APP_SHUTDOWN_COMMAND: {
			struct qseecom_unload_app_ireq *req;

			req = (struct qseecom_unload_app_ireq *)req_buf;
			smc_id = TZ_OS_APP_SHUTDOWN_ID;
			desc.arginfo = TZ_OS_APP_SHUTDOWN_ID_PARAM_ID;
			desc.args[0] = req->app_id;
			ret = __qseecom_scm_call2_locked(smc_id, &desc);
			break;
		}
		case QSEOS_APP_LOOKUP_COMMAND: {
			struct qseecom_check_app_ireq *req;
			u32 tzbuflen = PAGE_ALIGN(sizeof(req->app_name));
			char *tzbuf = kzalloc(tzbuflen, GFP_KERNEL);

			if (!tzbuf)
				return -ENOMEM;
			req = (struct qseecom_check_app_ireq *)req_buf;
			pr_debug("Lookup app_name = %s\n", req->app_name);
			strlcpy(tzbuf, req->app_name, sizeof(req->app_name));
			dmac_flush_range(tzbuf, tzbuf + tzbuflen);
			smc_id = TZ_OS_APP_LOOKUP_ID;
			desc.arginfo = TZ_OS_APP_LOOKUP_ID_PARAM_ID;
			desc.args[0] = virt_to_phys(tzbuf);
			desc.args[1] = strlen(req->app_name);
			__qseecom_reentrancy_check_if_no_app_blocked(smc_id);
			ret = __qseecom_scm_call2_locked(smc_id, &desc);
			kzfree(tzbuf);
			break;
		}
		case QSEOS_APP_REGION_NOTIFICATION: {
			struct qsee_apps_region_info_ireq *req;
			struct qsee_apps_region_info_64bit_ireq *req_64bit;

			smc_id = TZ_OS_APP_REGION_NOTIFICATION_ID;
			desc.arginfo =
				TZ_OS_APP_REGION_NOTIFICATION_ID_PARAM_ID;
			if (qseecom.qsee_version < QSEE_VERSION_40) {
				req = (struct qsee_apps_region_info_ireq *)
					req_buf;
				desc.args[0] = req->addr;
				desc.args[1] = req->size;
			} else {
				req_64bit =
				(struct qsee_apps_region_info_64bit_ireq *)
					req_buf;
				desc.args[0] = req_64bit->addr;
				desc.args[1] = req_64bit->size;
			}
			__qseecom_reentrancy_check_if_no_app_blocked(smc_id);
			ret = __qseecom_scm_call2_locked(smc_id, &desc);
			break;
		}
		case QSEOS_LOAD_SERV_IMAGE_COMMAND: {
			struct qseecom_load_lib_image_ireq *req;
			struct qseecom_load_lib_image_64bit_ireq *req_64bit;

			smc_id = TZ_OS_LOAD_SERVICES_IMAGE_ID;
			desc.arginfo = TZ_OS_LOAD_SERVICES_IMAGE_ID_PARAM_ID;
			if (qseecom.qsee_version < QSEE_VERSION_40) {
				req = (struct qseecom_load_lib_image_ireq *)
					req_buf;
				desc.args[0] = req->mdt_len;
				desc.args[1] = req->img_len;
				desc.args[2] = req->phy_addr;
			} else {
				req_64bit =
				(struct qseecom_load_lib_image_64bit_ireq *)
					req_buf;
				desc.args[0] = req_64bit->mdt_len;
				desc.args[1] = req_64bit->img_len;
				desc.args[2] = req_64bit->phy_addr;
			}
			__qseecom_reentrancy_check_if_no_app_blocked(smc_id);
			ret = __qseecom_scm_call2_locked(smc_id, &desc);
			break;
		}
		case QSEOS_UNLOAD_SERV_IMAGE_COMMAND: {
			smc_id = TZ_OS_UNLOAD_SERVICES_IMAGE_ID;
			desc.arginfo = TZ_OS_UNLOAD_SERVICES_IMAGE_ID_PARAM_ID;
			__qseecom_reentrancy_check_if_no_app_blocked(smc_id);
			ret = __qseecom_scm_call2_locked(smc_id, &desc);
			break;
		}
		case QSEOS_REGISTER_LISTENER: {
			struct qseecom_register_listener_ireq *req;
			struct qseecom_register_listener_64bit_ireq *req_64bit;

			desc.arginfo =
				TZ_OS_REGISTER_LISTENER_ID_PARAM_ID;
			if (qseecom.qsee_version < QSEE_VERSION_40) {
				req = (struct qseecom_register_listener_ireq *)
					req_buf;
				desc.args[0] = req->listener_id;
				desc.args[1] = req->sb_ptr;
				desc.args[2] = req->sb_len;
			} else {
				req_64bit =
				(struct qseecom_register_listener_64bit_ireq *)
					req_buf;
				desc.args[0] = req_64bit->listener_id;
				desc.args[1] = req_64bit->sb_ptr;
				desc.args[2] = req_64bit->sb_len;
			}
			qseecom.smcinvoke_support = true;
			smc_id = TZ_OS_REGISTER_LISTENER_SMCINVOKE_ID;
			ret = __qseecom_scm_call2_locked(smc_id, &desc);
			if (ret == -EIO) {
				/* smcinvoke is not supported */
				qseecom.smcinvoke_support = false;
				smc_id = TZ_OS_REGISTER_LISTENER_ID;
				ret = __qseecom_scm_call2_locked(smc_id, &desc);
			}
			break;
		}
		case QSEOS_DEREGISTER_LISTENER: {
			struct qseecom_unregister_listener_ireq *req;

			req = (struct qseecom_unregister_listener_ireq *)
				req_buf;
			smc_id = TZ_OS_DEREGISTER_LISTENER_ID;
			desc.arginfo = TZ_OS_DEREGISTER_LISTENER_ID_PARAM_ID;
			desc.args[0] = req->listener_id;
			ret = __qseecom_scm_call2_locked(smc_id, &desc);
			break;
		}
		case QSEOS_LISTENER_DATA_RSP_COMMAND: {
			struct qseecom_client_listener_data_irsp *req;

			req = (struct qseecom_client_listener_data_irsp *)
				req_buf;
			smc_id = TZ_OS_LISTENER_RESPONSE_HANDLER_ID;
			desc.arginfo =
				TZ_OS_LISTENER_RESPONSE_HANDLER_ID_PARAM_ID;
			desc.args[0] = req->listener_id;
			desc.args[1] = req->status;
			ret = __qseecom_scm_call2_locked(smc_id, &desc);
			break;
		}
		case QSEOS_LISTENER_DATA_RSP_COMMAND_WHITELIST: {
			struct qseecom_client_listener_data_irsp *req;
			struct qseecom_client_listener_data_64bit_irsp *req_64;

			smc_id =
			TZ_OS_LISTENER_RESPONSE_HANDLER_WITH_WHITELIST_ID;
			desc.arginfo =
			TZ_OS_LISTENER_RESPONSE_HANDLER_WITH_WHITELIST_PARAM_ID;
			if (qseecom.qsee_version < QSEE_VERSION_40) {
				req =
				(struct qseecom_client_listener_data_irsp *)
				req_buf;
				desc.args[0] = req->listener_id;
				desc.args[1] = req->status;
				desc.args[2] = req->sglistinfo_ptr;
				desc.args[3] = req->sglistinfo_len;
			} else {
				req_64 =
			(struct qseecom_client_listener_data_64bit_irsp *)
				req_buf;
				desc.args[0] = req_64->listener_id;
				desc.args[1] = req_64->status;
				desc.args[2] = req_64->sglistinfo_ptr;
				desc.args[3] = req_64->sglistinfo_len;
			}
			ret = __qseecom_scm_call2_locked(smc_id, &desc);
			break;
		}
		case QSEOS_LOAD_EXTERNAL_ELF_COMMAND: {
			struct qseecom_load_app_ireq *req;
			struct qseecom_load_app_64bit_ireq *req_64bit;

			smc_id = TZ_OS_LOAD_EXTERNAL_IMAGE_ID;
			desc.arginfo = TZ_OS_LOAD_SERVICES_IMAGE_ID_PARAM_ID;
			if (qseecom.qsee_version < QSEE_VERSION_40) {
				req = (struct qseecom_load_app_ireq *)req_buf;
				desc.args[0] = req->mdt_len;
				desc.args[1] = req->img_len;
				desc.args[2] = req->phy_addr;
			} else {
				req_64bit =
				(struct qseecom_load_app_64bit_ireq *)req_buf;
				desc.args[0] = req_64bit->mdt_len;
				desc.args[1] = req_64bit->img_len;
				desc.args[2] = req_64bit->phy_addr;
			}
			__qseecom_reentrancy_check_if_no_app_blocked(smc_id);
			ret = __qseecom_scm_call2_locked(smc_id, &desc);
			break;
		}
		case QSEOS_UNLOAD_EXTERNAL_ELF_COMMAND: {
			smc_id = TZ_OS_UNLOAD_EXTERNAL_IMAGE_ID;
			desc.arginfo = TZ_OS_UNLOAD_SERVICES_IMAGE_ID_PARAM_ID;
			__qseecom_reentrancy_check_if_no_app_blocked(smc_id);
			ret = __qseecom_scm_call2_locked(smc_id, &desc);
			break;
			}

		case QSEOS_CLIENT_SEND_DATA_COMMAND: {
			struct qseecom_client_send_data_ireq *req;
			struct qseecom_client_send_data_64bit_ireq *req_64bit;

			smc_id = TZ_APP_QSAPP_SEND_DATA_ID;
			desc.arginfo = TZ_APP_QSAPP_SEND_DATA_ID_PARAM_ID;
			if (qseecom.qsee_version < QSEE_VERSION_40) {
				req = (struct qseecom_client_send_data_ireq *)
					req_buf;
				desc.args[0] = req->app_id;
				desc.args[1] = req->req_ptr;
				desc.args[2] = req->req_len;
				desc.args[3] = req->rsp_ptr;
				desc.args[4] = req->rsp_len;
			} else {
				req_64bit =
				(struct qseecom_client_send_data_64bit_ireq *)
					req_buf;
				desc.args[0] = req_64bit->app_id;
				desc.args[1] = req_64bit->req_ptr;
				desc.args[2] = req_64bit->req_len;
				desc.args[3] = req_64bit->rsp_ptr;
				desc.args[4] = req_64bit->rsp_len;
			}
			ret = __qseecom_scm_call2_locked(smc_id, &desc);
			break;
		}
		case QSEOS_CLIENT_SEND_DATA_COMMAND_WHITELIST: {
			struct qseecom_client_send_data_ireq *req;
			struct qseecom_client_send_data_64bit_ireq *req_64bit;

			smc_id = TZ_APP_QSAPP_SEND_DATA_WITH_WHITELIST_ID;
			desc.arginfo =
			TZ_APP_QSAPP_SEND_DATA_WITH_WHITELIST_ID_PARAM_ID;
			if (qseecom.qsee_version < QSEE_VERSION_40) {
				req = (struct qseecom_client_send_data_ireq *)
					req_buf;
				desc.args[0] = req->app_id;
				desc.args[1] = req->req_ptr;
				desc.args[2] = req->req_len;
				desc.args[3] = req->rsp_ptr;
				desc.args[4] = req->rsp_len;
				desc.args[5] = req->sglistinfo_ptr;
				desc.args[6] = req->sglistinfo_len;
			} else {
				req_64bit =
				(struct qseecom_client_send_data_64bit_ireq *)
					req_buf;
				desc.args[0] = req_64bit->app_id;
				desc.args[1] = req_64bit->req_ptr;
				desc.args[2] = req_64bit->req_len;
				desc.args[3] = req_64bit->rsp_ptr;
				desc.args[4] = req_64bit->rsp_len;
				desc.args[5] = req_64bit->sglistinfo_ptr;
				desc.args[6] = req_64bit->sglistinfo_len;
			}
			ret = __qseecom_scm_call2_locked(smc_id, &desc);
			break;
		}
		case QSEOS_RPMB_PROVISION_KEY_COMMAND: {
			struct qseecom_client_send_service_ireq *req;

			req = (struct qseecom_client_send_service_ireq *)
				req_buf;
			smc_id = TZ_OS_RPMB_PROVISION_KEY_ID;
			desc.arginfo = TZ_OS_RPMB_PROVISION_KEY_ID_PARAM_ID;
			desc.args[0] = req->key_type;
			__qseecom_reentrancy_check_if_no_app_blocked(smc_id);
			ret = __qseecom_scm_call2_locked(smc_id, &desc);
			break;
		}
		case QSEOS_RPMB_ERASE_COMMAND: {
			smc_id = TZ_OS_RPMB_ERASE_ID;
			desc.arginfo = TZ_OS_RPMB_ERASE_ID_PARAM_ID;
			__qseecom_reentrancy_check_if_no_app_blocked(smc_id);
			ret = __qseecom_scm_call2_locked(smc_id, &desc);
			break;
		}
		case QSEOS_RPMB_CHECK_PROV_STATUS_COMMAND: {
			smc_id = TZ_OS_RPMB_CHECK_PROV_STATUS_ID;
			desc.arginfo = TZ_OS_RPMB_CHECK_PROV_STATUS_ID_PARAM_ID;
			__qseecom_reentrancy_check_if_no_app_blocked(smc_id);
			ret = __qseecom_scm_call2_locked(smc_id, &desc);
			break;
		}
		case QSEOS_GENERATE_KEY: {
			u32 tzbuflen = PAGE_ALIGN(sizeof
				(struct qseecom_key_generate_ireq) -
				sizeof(uint32_t));
			char *tzbuf = kzalloc(tzbuflen, GFP_KERNEL);

			if (!tzbuf)
				return -ENOMEM;
			memset(tzbuf, 0, tzbuflen);
			memcpy(tzbuf, req_buf + sizeof(uint32_t),
				(sizeof(struct qseecom_key_generate_ireq) -
				sizeof(uint32_t)));
			dmac_flush_range(tzbuf, tzbuf + tzbuflen);
			smc_id = TZ_OS_KS_GEN_KEY_ID;
			desc.arginfo = TZ_OS_KS_GEN_KEY_ID_PARAM_ID;
			desc.args[0] = virt_to_phys(tzbuf);
			desc.args[1] = tzbuflen;
			__qseecom_reentrancy_check_if_no_app_blocked(smc_id);
			ret = __qseecom_scm_call2_locked(smc_id, &desc);
			kzfree(tzbuf);
			break;
		}
		case QSEOS_DELETE_KEY: {
			u32 tzbuflen = PAGE_ALIGN(sizeof
				(struct qseecom_key_delete_ireq) -
				sizeof(uint32_t));
			char *tzbuf = kzalloc(tzbuflen, GFP_KERNEL);

			if (!tzbuf)
				return -ENOMEM;
			memset(tzbuf, 0, tzbuflen);
			memcpy(tzbuf, req_buf + sizeof(uint32_t),
				(sizeof(struct qseecom_key_delete_ireq) -
				sizeof(uint32_t)));
			dmac_flush_range(tzbuf, tzbuf + tzbuflen);
			smc_id = TZ_OS_KS_DEL_KEY_ID;
			desc.arginfo = TZ_OS_KS_DEL_KEY_ID_PARAM_ID;
			desc.args[0] = virt_to_phys(tzbuf);
			desc.args[1] = tzbuflen;
			__qseecom_reentrancy_check_if_no_app_blocked(smc_id);
			ret = __qseecom_scm_call2_locked(smc_id, &desc);
			kzfree(tzbuf);
			break;
		}
		case QSEOS_SET_KEY: {
			u32 tzbuflen = PAGE_ALIGN(sizeof
				(struct qseecom_key_select_ireq) -
				sizeof(uint32_t));
			char *tzbuf = kzalloc(tzbuflen, GFP_KERNEL);

			if (!tzbuf)
				return -ENOMEM;
			memset(tzbuf, 0, tzbuflen);
			memcpy(tzbuf, req_buf + sizeof(uint32_t),
				(sizeof(struct qseecom_key_select_ireq) -
				sizeof(uint32_t)));
			dmac_flush_range(tzbuf, tzbuf + tzbuflen);
			smc_id = TZ_OS_KS_SET_PIPE_KEY_ID;
			desc.arginfo = TZ_OS_KS_SET_PIPE_KEY_ID_PARAM_ID;
			desc.args[0] = virt_to_phys(tzbuf);
			desc.args[1] = tzbuflen;
			__qseecom_reentrancy_check_if_no_app_blocked(smc_id);
			ret = __qseecom_scm_call2_locked(smc_id, &desc);
			kzfree(tzbuf);
			break;
		}
		case QSEOS_UPDATE_KEY_USERINFO: {
			u32 tzbuflen = PAGE_ALIGN(sizeof
				(struct qseecom_key_userinfo_update_ireq) -
				sizeof(uint32_t));
			char *tzbuf = kzalloc(tzbuflen, GFP_KERNEL);

			if (!tzbuf)
				return -ENOMEM;
			memset(tzbuf, 0, tzbuflen);
			memcpy(tzbuf, req_buf + sizeof(uint32_t), (sizeof
				(struct qseecom_key_userinfo_update_ireq) -
				sizeof(uint32_t)));
			dmac_flush_range(tzbuf, tzbuf + tzbuflen);
			smc_id = TZ_OS_KS_UPDATE_KEY_ID;
			desc.arginfo = TZ_OS_KS_UPDATE_KEY_ID_PARAM_ID;
			desc.args[0] = virt_to_phys(tzbuf);
			desc.args[1] = tzbuflen;
			__qseecom_reentrancy_check_if_no_app_blocked(smc_id);
			ret = __qseecom_scm_call2_locked(smc_id, &desc);
			kzfree(tzbuf);
			break;
		}
		case QSEOS_TEE_OPEN_SESSION: {
			struct qseecom_qteec_ireq *req;
			struct qseecom_qteec_64bit_ireq *req_64bit;

			smc_id = TZ_APP_GPAPP_OPEN_SESSION_ID;
			desc.arginfo = TZ_APP_GPAPP_OPEN_SESSION_ID_PARAM_ID;
			if (qseecom.qsee_version < QSEE_VERSION_40) {
				req = (struct qseecom_qteec_ireq *)req_buf;
				desc.args[0] = req->app_id;
				desc.args[1] = req->req_ptr;
				desc.args[2] = req->req_len;
				desc.args[3] = req->resp_ptr;
				desc.args[4] = req->resp_len;
			} else {
				req_64bit = (struct qseecom_qteec_64bit_ireq *)
						req_buf;
				desc.args[0] = req_64bit->app_id;
				desc.args[1] = req_64bit->req_ptr;
				desc.args[2] = req_64bit->req_len;
				desc.args[3] = req_64bit->resp_ptr;
				desc.args[4] = req_64bit->resp_len;
			}
			ret = __qseecom_scm_call2_locked(smc_id, &desc);
			break;
		}
		case QSEOS_TEE_OPEN_SESSION_WHITELIST: {
			struct qseecom_qteec_ireq *req;
			struct qseecom_qteec_64bit_ireq *req_64bit;

			smc_id = TZ_APP_GPAPP_OPEN_SESSION_WITH_WHITELIST_ID;
			desc.arginfo =
			TZ_APP_GPAPP_OPEN_SESSION_WITH_WHITELIST_ID_PARAM_ID;
			if (qseecom.qsee_version < QSEE_VERSION_40) {
				req = (struct qseecom_qteec_ireq *)req_buf;
				desc.args[0] = req->app_id;
				desc.args[1] = req->req_ptr;
				desc.args[2] = req->req_len;
				desc.args[3] = req->resp_ptr;
				desc.args[4] = req->resp_len;
				desc.args[5] = req->sglistinfo_ptr;
				desc.args[6] = req->sglistinfo_len;
			} else {
				req_64bit = (struct qseecom_qteec_64bit_ireq *)
						req_buf;
				desc.args[0] = req_64bit->app_id;
				desc.args[1] = req_64bit->req_ptr;
				desc.args[2] = req_64bit->req_len;
				desc.args[3] = req_64bit->resp_ptr;
				desc.args[4] = req_64bit->resp_len;
				desc.args[5] = req_64bit->sglistinfo_ptr;
				desc.args[6] = req_64bit->sglistinfo_len;
			}
			ret = __qseecom_scm_call2_locked(smc_id, &desc);
			break;
		}
		case QSEOS_TEE_INVOKE_COMMAND: {
			struct qseecom_qteec_ireq *req;
			struct qseecom_qteec_64bit_ireq *req_64bit;

			smc_id = TZ_APP_GPAPP_INVOKE_COMMAND_ID;
			desc.arginfo = TZ_APP_GPAPP_INVOKE_COMMAND_ID_PARAM_ID;
			if (qseecom.qsee_version < QSEE_VERSION_40) {
				req = (struct qseecom_qteec_ireq *)req_buf;
				desc.args[0] = req->app_id;
				desc.args[1] = req->req_ptr;
				desc.args[2] = req->req_len;
				desc.args[3] = req->resp_ptr;
				desc.args[4] = req->resp_len;
			} else {
				req_64bit = (struct qseecom_qteec_64bit_ireq *)
						req_buf;
				desc.args[0] = req_64bit->app_id;
				desc.args[1] = req_64bit->req_ptr;
				desc.args[2] = req_64bit->req_len;
				desc.args[3] = req_64bit->resp_ptr;
				desc.args[4] = req_64bit->resp_len;
			}
			ret = __qseecom_scm_call2_locked(smc_id, &desc);
			break;
		}
		case QSEOS_TEE_INVOKE_COMMAND_WHITELIST: {
			struct qseecom_qteec_ireq *req;
			struct qseecom_qteec_64bit_ireq *req_64bit;

			smc_id = TZ_APP_GPAPP_INVOKE_COMMAND_WITH_WHITELIST_ID;
			desc.arginfo =
			TZ_APP_GPAPP_INVOKE_COMMAND_WITH_WHITELIST_ID_PARAM_ID;
			if (qseecom.qsee_version < QSEE_VERSION_40) {
				req = (struct qseecom_qteec_ireq *)req_buf;
				desc.args[0] = req->app_id;
				desc.args[1] = req->req_ptr;
				desc.args[2] = req->req_len;
				desc.args[3] = req->resp_ptr;
				desc.args[4] = req->resp_len;
				desc.args[5] = req->sglistinfo_ptr;
				desc.args[6] = req->sglistinfo_len;
			} else {
				req_64bit = (struct qseecom_qteec_64bit_ireq *)
						req_buf;
				desc.args[0] = req_64bit->app_id;
				desc.args[1] = req_64bit->req_ptr;
				desc.args[2] = req_64bit->req_len;
				desc.args[3] = req_64bit->resp_ptr;
				desc.args[4] = req_64bit->resp_len;
				desc.args[5] = req_64bit->sglistinfo_ptr;
				desc.args[6] = req_64bit->sglistinfo_len;
			}
			ret = __qseecom_scm_call2_locked(smc_id, &desc);
			break;
		}
		case QSEOS_TEE_CLOSE_SESSION: {
			struct qseecom_qteec_ireq *req;
			struct qseecom_qteec_64bit_ireq *req_64bit;

			smc_id = TZ_APP_GPAPP_CLOSE_SESSION_ID;
			desc.arginfo = TZ_APP_GPAPP_CLOSE_SESSION_ID_PARAM_ID;
			if (qseecom.qsee_version < QSEE_VERSION_40) {
				req = (struct qseecom_qteec_ireq *)req_buf;
				desc.args[0] = req->app_id;
				desc.args[1] = req->req_ptr;
				desc.args[2] = req->req_len;
				desc.args[3] = req->resp_ptr;
				desc.args[4] = req->resp_len;
			} else {
				req_64bit = (struct qseecom_qteec_64bit_ireq *)
						req_buf;
				desc.args[0] = req_64bit->app_id;
				desc.args[1] = req_64bit->req_ptr;
				desc.args[2] = req_64bit->req_len;
				desc.args[3] = req_64bit->resp_ptr;
				desc.args[4] = req_64bit->resp_len;
			}
			ret = __qseecom_scm_call2_locked(smc_id, &desc);
			break;
		}
		case QSEOS_TEE_REQUEST_CANCELLATION: {
			struct qseecom_qteec_ireq *req;
			struct qseecom_qteec_64bit_ireq *req_64bit;

			smc_id = TZ_APP_GPAPP_REQUEST_CANCELLATION_ID;
			desc.arginfo =
				TZ_APP_GPAPP_REQUEST_CANCELLATION_ID_PARAM_ID;
			if (qseecom.qsee_version < QSEE_VERSION_40) {
				req = (struct qseecom_qteec_ireq *)req_buf;
				desc.args[0] = req->app_id;
				desc.args[1] = req->req_ptr;
				desc.args[2] = req->req_len;
				desc.args[3] = req->resp_ptr;
				desc.args[4] = req->resp_len;
			} else {
				req_64bit = (struct qseecom_qteec_64bit_ireq *)
						req_buf;
				desc.args[0] = req_64bit->app_id;
				desc.args[1] = req_64bit->req_ptr;
				desc.args[2] = req_64bit->req_len;
				desc.args[3] = req_64bit->resp_ptr;
				desc.args[4] = req_64bit->resp_len;
			}
			ret = __qseecom_scm_call2_locked(smc_id, &desc);
			break;
		}
		case QSEOS_CONTINUE_BLOCKED_REQ_COMMAND: {
			struct qseecom_continue_blocked_request_ireq *req =
				(struct qseecom_continue_blocked_request_ireq *)
				req_buf;
			if (qseecom.smcinvoke_support)
				smc_id =
				TZ_OS_CONTINUE_BLOCKED_REQUEST_SMCINVOKE_ID;
			else
				smc_id = TZ_OS_CONTINUE_BLOCKED_REQUEST_ID;
			desc.arginfo =
				TZ_OS_CONTINUE_BLOCKED_REQUEST_ID_PARAM_ID;
			desc.args[0] = req->app_or_session_id;
			ret = __qseecom_scm_call2_locked(smc_id, &desc);
			break;
		}
		default: {
			pr_err("qseos_cmd_id %d is not supported by armv8 scm_call2.\n",
						qseos_cmd_id);
			ret = -EINVAL;
			break;
		}
		} /*end of switch (qsee_cmd_id)  */
	break;
	} /*end of case SCM_SVC_TZSCHEDULER*/
	default: {
		pr_err("svc_id 0x%x is not supported by armv8 scm_call2.\n",
					svc_id);
		ret = -EINVAL;
		break;
	}
	} /*end of switch svc_id */
	scm_resp->result = desc.ret[0];
	scm_resp->resp_type = desc.ret[1];
	scm_resp->data = desc.ret[2];
	pr_debug("svc_id = 0x%x, tz_cmd_id = 0x%x, qseos_cmd_id = 0x%x, smc_id = 0x%x, param_id = 0x%x\n",
		svc_id, tz_cmd_id, qseos_cmd_id, smc_id, desc.arginfo);
	pr_debug("scm_resp->result = 0x%x, scm_resp->resp_type = 0x%x, scm_resp->data = 0x%x\n",
		scm_resp->result, scm_resp->resp_type, scm_resp->data);
	return ret;
}


static int qseecom_scm_call(u32 svc_id, u32 tz_cmd_id, const void *cmd_buf,
		size_t cmd_len, void *resp_buf, size_t resp_len)
{
	if (!is_scm_armv8())
		return scm_call(svc_id, tz_cmd_id, cmd_buf, cmd_len,
				resp_buf, resp_len);
	else
		return qseecom_scm_call2(svc_id, tz_cmd_id, cmd_buf, resp_buf);
}

static struct qseecom_registered_listener_list *__qseecom_find_svc(
						int32_t listener_id)
{
	struct qseecom_registered_listener_list *entry = NULL;

	list_for_each_entry(entry,
			&qseecom.registered_listener_list_head, list) {
		if (entry->svc.listener_id == listener_id)
			break;
	}
	if ((entry != NULL) && (entry->svc.listener_id != listener_id)) {
		pr_debug("Service id: %u is not found\n", listener_id);
		return NULL;
	}

	return entry;
}

static int __qseecom_set_sb_memory(struct qseecom_registered_listener_list *svc,
				struct qseecom_dev_handle *handle,
				struct qseecom_register_listener_req *listener)
{
	int ret = 0;
	struct qseecom_register_listener_ireq req;
	struct qseecom_register_listener_64bit_ireq req_64bit;
	struct qseecom_command_scm_resp resp;
	ion_phys_addr_t pa;
	void *cmd_buf = NULL;
	size_t cmd_len;

	/* Get the handle of the shared fd */
	svc->ihandle = ion_import_dma_buf_fd(qseecom.ion_clnt,
					listener->ifd_data_fd);
	if (IS_ERR_OR_NULL(svc->ihandle)) {
		pr_err("Ion client could not retrieve the handle\n");
		return -ENOMEM;
	}

	/* Get the physical address of the ION BUF */
	ret = ion_phys(qseecom.ion_clnt, svc->ihandle, &pa, &svc->sb_length);
	if (ret) {
		pr_err("Cannot get phys_addr for the Ion Client, ret = %d\n",
			ret);
		return ret;
	}
	/* Populate the structure for sending scm call to load image */
	svc->sb_virt = (char *) ion_map_kernel(qseecom.ion_clnt, svc->ihandle);
	if (IS_ERR_OR_NULL(svc->sb_virt)) {
		pr_err("ION memory mapping for listener shared buffer failed\n");
		return -ENOMEM;
	}
	svc->sb_phys = (phys_addr_t)pa;

	if (qseecom.qsee_version < QSEE_VERSION_40) {
		req.qsee_cmd_id = QSEOS_REGISTER_LISTENER;
		req.listener_id = svc->svc.listener_id;
		req.sb_len = svc->sb_length;
		req.sb_ptr = (uint32_t)svc->sb_phys;
		cmd_buf = (void *)&req;
		cmd_len = sizeof(struct qseecom_register_listener_ireq);
	} else {
		req_64bit.qsee_cmd_id = QSEOS_REGISTER_LISTENER;
		req_64bit.listener_id = svc->svc.listener_id;
		req_64bit.sb_len = svc->sb_length;
		req_64bit.sb_ptr = (uint64_t)svc->sb_phys;
		cmd_buf = (void *)&req_64bit;
		cmd_len = sizeof(struct qseecom_register_listener_64bit_ireq);
	}

	resp.result = QSEOS_RESULT_INCOMPLETE;

	mutex_unlock(&listener_access_lock);
	mutex_lock(&app_access_lock);
	__qseecom_reentrancy_check_if_no_app_blocked(
				TZ_OS_REGISTER_LISTENER_SMCINVOKE_ID);
	ret = qseecom_scm_call(SCM_SVC_TZSCHEDULER, 1, cmd_buf, cmd_len,
					 &resp, sizeof(resp));
	mutex_unlock(&app_access_lock);
	mutex_lock(&listener_access_lock);
	if (ret) {
		pr_err("qseecom_scm_call failed with err: %d\n", ret);
		return -EINVAL;
	}

	if (resp.result != QSEOS_RESULT_SUCCESS) {
		pr_err("Error SB registration req: resp.result = %d\n",
			resp.result);
		return -EPERM;
	}
	return 0;
}

static int qseecom_register_listener(struct qseecom_dev_handle *data,
					void __user *argp)
{
	int ret = 0;
	struct qseecom_register_listener_req rcvd_lstnr;
	struct qseecom_registered_listener_list *new_entry;
	struct qseecom_registered_listener_list *ptr_svc;

	ret = copy_from_user(&rcvd_lstnr, argp, sizeof(rcvd_lstnr));
	if (ret) {
		pr_err("copy_from_user failed\n");
		return ret;
	}
	if (!access_ok(VERIFY_WRITE, (void __user *)rcvd_lstnr.virt_sb_base,
			rcvd_lstnr.sb_size))
		return -EFAULT;

	data->listener.id = rcvd_lstnr.listener_id;

	ptr_svc = __qseecom_find_svc(rcvd_lstnr.listener_id);
	if (ptr_svc) {
		if (ptr_svc->unregister_pending == false) {
			pr_err("Service %d is not unique\n",
				rcvd_lstnr.listener_id);
		data->released = true;
		return -EBUSY;
		} else {
			/*wait until listener is unregistered*/
			pr_debug("register %d has to wait\n",
				rcvd_lstnr.listener_id);
			mutex_unlock(&listener_access_lock);
			ret = wait_event_freezable(
				qseecom.register_lsnr_pending_wq,
				list_empty(
				&qseecom.unregister_lsnr_pending_list_head));
			if (ret) {
				pr_err("interrupted register_pending_wq %d\n",
						rcvd_lstnr.listener_id);
				mutex_lock(&listener_access_lock);
				return -ERESTARTSYS;
			}
			mutex_lock(&listener_access_lock);
		}
	}
	new_entry = kzalloc(sizeof(*new_entry), GFP_KERNEL);
	if (!new_entry)
		return -ENOMEM;
	memcpy(&new_entry->svc, &rcvd_lstnr, sizeof(rcvd_lstnr));
	new_entry->rcv_req_flag = 0;

	new_entry->svc.listener_id = rcvd_lstnr.listener_id;
	new_entry->sb_length = rcvd_lstnr.sb_size;
	new_entry->user_virt_sb_base = rcvd_lstnr.virt_sb_base;
	if (__qseecom_set_sb_memory(new_entry, data, &rcvd_lstnr)) {
		pr_err("qseecom_set_sb_memory failed for listener %d, size %d\n",
				rcvd_lstnr.listener_id, rcvd_lstnr.sb_size);
		kzfree(new_entry);
		return -ENOMEM;
	}

	init_waitqueue_head(&new_entry->rcv_req_wq);
	init_waitqueue_head(&new_entry->listener_block_app_wq);
	new_entry->send_resp_flag = 0;
	new_entry->listener_in_use = false;
	list_add_tail(&new_entry->list, &qseecom.registered_listener_list_head);

	pr_warn("Service %d is registered\n", rcvd_lstnr.listener_id);
	return ret;
}

static int __qseecom_unregister_listener(struct qseecom_dev_handle *data,
			struct qseecom_registered_listener_list *ptr_svc)
{
	int ret = 0;
	struct qseecom_register_listener_ireq req;
	struct qseecom_command_scm_resp resp;
	struct ion_handle *ihandle = NULL;		/* Retrieve phy addr */

	req.qsee_cmd_id = QSEOS_DEREGISTER_LISTENER;
	req.listener_id = data->listener.id;
	resp.result = QSEOS_RESULT_INCOMPLETE;

	mutex_unlock(&listener_access_lock);
	mutex_lock(&app_access_lock);
	__qseecom_reentrancy_check_if_no_app_blocked(
				TZ_OS_DEREGISTER_LISTENER_ID);
	ret = qseecom_scm_call(SCM_SVC_TZSCHEDULER, 1, &req,
					sizeof(req), &resp, sizeof(resp));
	mutex_unlock(&app_access_lock);
	mutex_lock(&listener_access_lock);
	if (ret) {
		pr_err("scm_call() failed with err: %d (lstnr id=%d)\n",
				ret, data->listener.id);
		if (ret == -EBUSY)
			return ret;
		goto exit;
	}

	if (resp.result != QSEOS_RESULT_SUCCESS) {
		pr_err("Failed resp.result=%d,(lstnr id=%d)\n",
				resp.result, data->listener.id);
		ret = -EPERM;
		goto exit;
	}

	while (atomic_read(&data->ioctl_count) > 1) {
		if (wait_event_freezable(data->abort_wq,
				atomic_read(&data->ioctl_count) <= 1)) {
			pr_err("Interrupted from abort\n");
			ret = -ERESTARTSYS;
		}
	}

exit:
	if (ptr_svc->sb_virt) {
		ihandle = ptr_svc->ihandle;
		if (!IS_ERR_OR_NULL(ihandle)) {
			ion_unmap_kernel(qseecom.ion_clnt, ihandle);
			ion_free(qseecom.ion_clnt, ihandle);
		}
	}
	list_del(&ptr_svc->list);
	kzfree(ptr_svc);

	data->released = true;
	pr_warn("Service %d is unregistered\n", data->listener.id);
	return ret;
}

static int qseecom_unregister_listener(struct qseecom_dev_handle *data)
{
	struct qseecom_registered_listener_list *ptr_svc = NULL;
	struct qseecom_unregister_pending_list *entry = NULL;

	ptr_svc = __qseecom_find_svc(data->listener.id);
	if (!ptr_svc) {
		pr_err("Unregiser invalid listener ID %d\n", data->listener.id);
		return -ENODATA;
	}
	/* stop CA thread waiting for listener response */
	ptr_svc->abort = 1;
	wake_up_interruptible_all(&qseecom.send_resp_wq);

	/* stop listener thread waiting for listener request */
	data->abort = 1;
	wake_up_all(&ptr_svc->rcv_req_wq);

	/* return directly if pending*/
	if (ptr_svc->unregister_pending)
		return 0;

	/*add unregistration into pending list*/
	entry = kzalloc(sizeof(*entry), GFP_KERNEL);
	if (!entry)
		return -ENOMEM;
	entry->data = data;
	list_add_tail(&entry->list,
		&qseecom.unregister_lsnr_pending_list_head);
	ptr_svc->unregister_pending = true;
	pr_debug("unregister %d pending\n", data->listener.id);
	return 0;
}

static void __qseecom_processing_pending_lsnr_unregister(void)
{
	struct qseecom_unregister_pending_list *entry = NULL;
	struct qseecom_registered_listener_list *ptr_svc = NULL;
	struct list_head *pos;
	int ret = 0;

	mutex_lock(&listener_access_lock);
	while (!list_empty(&qseecom.unregister_lsnr_pending_list_head)) {
		pos = qseecom.unregister_lsnr_pending_list_head.next;
		entry = list_entry(pos,
				struct qseecom_unregister_pending_list, list);
		if (entry && entry->data) {
			pr_debug("process pending unregister %d\n",
					entry->data->listener.id);
			/* don't process if qseecom_release is not called*/
			if (!entry->data->listener.release_called)
				break;
			ptr_svc = __qseecom_find_svc(
						entry->data->listener.id);
			if (ptr_svc) {
				ret = __qseecom_unregister_listener(
						entry->data, ptr_svc);
				if (ret == -EBUSY) {
					pr_debug("unregister %d pending again\n",
						entry->data->listener.id);
					mutex_unlock(&listener_access_lock);
					return;
				}
			} else
				pr_err("invalid listener %d\n",
					entry->data->listener.id);
			kzfree(entry->data);
		}
		list_del(pos);
		kzfree(entry);
	}
	mutex_unlock(&listener_access_lock);
	wake_up_interruptible(&qseecom.register_lsnr_pending_wq);
}

static void __wakeup_unregister_listener_kthread(void)
{
	atomic_set(&qseecom.unregister_lsnr_kthread_state,
				LSNR_UNREG_KT_WAKEUP);
	wake_up_interruptible(&qseecom.unregister_lsnr_kthread_wq);
}

static int __qseecom_unregister_listener_kthread_func(void *data)
{
	while (!kthread_should_stop()) {
		wait_event_freezable(
			qseecom.unregister_lsnr_kthread_wq,
			atomic_read(&qseecom.unregister_lsnr_kthread_state)
				== LSNR_UNREG_KT_WAKEUP);
		pr_debug("kthread to unregister listener is called %d\n",
			atomic_read(&qseecom.unregister_lsnr_kthread_state));
		__qseecom_processing_pending_lsnr_unregister();
		atomic_set(&qseecom.unregister_lsnr_kthread_state,
				LSNR_UNREG_KT_SLEEP);
	}
	pr_warn("kthread to unregister listener stopped\n");
	return 0;
}

static int __qseecom_set_msm_bus_request(uint32_t mode)
{
	int ret = 0;
	struct qseecom_clk *qclk;

	qclk = &qseecom.qsee;
	if (qclk->ce_core_src_clk != NULL) {
		if (mode == INACTIVE) {
			__qseecom_disable_clk(CLK_QSEE);
		} else {
			ret = __qseecom_enable_clk(CLK_QSEE);
			if (ret)
				pr_err("CLK enabling failed (%d) MODE (%d)\n",
							ret, mode);
		}
	}

	if ((!ret) && (qseecom.current_mode != mode)) {
		ret = msm_bus_scale_client_update_request(
					qseecom.qsee_perf_client, mode);
		if (ret) {
			pr_err("Bandwidth req failed(%d) MODE (%d)\n",
							ret, mode);
			if (qclk->ce_core_src_clk != NULL) {
				if (mode == INACTIVE) {
					ret = __qseecom_enable_clk(CLK_QSEE);
					if (ret)
						pr_err("CLK enable failed\n");
				} else
					__qseecom_disable_clk(CLK_QSEE);
			}
		}
		qseecom.current_mode = mode;
	}
	return ret;
}

static void qseecom_bw_inactive_req_work(struct work_struct *work)
{
	mutex_lock(&app_access_lock);
	mutex_lock(&qsee_bw_mutex);
	if (qseecom.timer_running)
		__qseecom_set_msm_bus_request(INACTIVE);
	pr_debug("current_mode = %d, cumulative_mode = %d\n",
				qseecom.current_mode, qseecom.cumulative_mode);
	qseecom.timer_running = false;
	mutex_unlock(&qsee_bw_mutex);
	mutex_unlock(&app_access_lock);
}

static void qseecom_scale_bus_bandwidth_timer_callback(unsigned long data)
{
	schedule_work(&qseecom.bw_inactive_req_ws);
}

static int __qseecom_decrease_clk_ref_count(enum qseecom_ce_hw_instance ce)
{
	struct qseecom_clk *qclk;
	int ret = 0;

	mutex_lock(&clk_access_lock);
	if (ce == CLK_QSEE)
		qclk = &qseecom.qsee;
	else
		qclk = &qseecom.ce_drv;

	if (qclk->clk_access_cnt > 2) {
		pr_err("Invalid clock ref count %d\n", qclk->clk_access_cnt);
		ret = -EINVAL;
		goto err_dec_ref_cnt;
	}
	if (qclk->clk_access_cnt == 2)
		qclk->clk_access_cnt--;

err_dec_ref_cnt:
	mutex_unlock(&clk_access_lock);
	return ret;
}


static int qseecom_scale_bus_bandwidth_timer(uint32_t mode)
{
	int32_t ret = 0;
	int32_t request_mode = INACTIVE;

	mutex_lock(&qsee_bw_mutex);
	if (mode == 0) {
		if (qseecom.cumulative_mode > MEDIUM)
			request_mode = HIGH;
		else
			request_mode = qseecom.cumulative_mode;
	} else {
		request_mode = mode;
	}

	ret = __qseecom_set_msm_bus_request(request_mode);
	if (ret) {
		pr_err("set msm bus request failed (%d),request_mode (%d)\n",
			ret, request_mode);
		goto err_scale_timer;
	}

	if (qseecom.timer_running) {
		ret = __qseecom_decrease_clk_ref_count(CLK_QSEE);
		if (ret) {
			pr_err("Failed to decrease clk ref count.\n");
			goto err_scale_timer;
		}
		del_timer_sync(&(qseecom.bw_scale_down_timer));
		qseecom.timer_running = false;
	}
err_scale_timer:
	mutex_unlock(&qsee_bw_mutex);
	return ret;
}


static int qseecom_unregister_bus_bandwidth_needs(
					struct qseecom_dev_handle *data)
{
	int32_t ret = 0;

	qseecom.cumulative_mode -= data->mode;
	data->mode = INACTIVE;

	return ret;
}

static int __qseecom_register_bus_bandwidth_needs(
			struct qseecom_dev_handle *data, uint32_t request_mode)
{
	int32_t ret = 0;

	if (data->mode == INACTIVE) {
		qseecom.cumulative_mode += request_mode;
		data->mode = request_mode;
	} else {
		if (data->mode != request_mode) {
			qseecom.cumulative_mode -= data->mode;
			qseecom.cumulative_mode += request_mode;
			data->mode = request_mode;
		}
	}
	return ret;
}

static int qseecom_perf_enable(struct qseecom_dev_handle *data)
{
	int ret = 0;

	ret = qsee_vote_for_clock(data, CLK_DFAB);
	if (ret) {
		pr_err("Failed to vote for DFAB clock with err %d\n", ret);
		goto perf_enable_exit;
	}
	ret = qsee_vote_for_clock(data, CLK_SFPB);
	if (ret) {
		qsee_disable_clock_vote(data, CLK_DFAB);
		pr_err("Failed to vote for SFPB clock with err %d\n", ret);
		goto perf_enable_exit;
	}

perf_enable_exit:
	return ret;
}

static int qseecom_scale_bus_bandwidth(struct qseecom_dev_handle *data,
						void __user *argp)
{
	int32_t ret = 0;
	int32_t req_mode;

	if (qseecom.no_clock_support)
		return 0;

	ret = copy_from_user(&req_mode, argp, sizeof(req_mode));
	if (ret) {
		pr_err("copy_from_user failed\n");
		return ret;
	}
	if (req_mode > HIGH) {
		pr_err("Invalid bandwidth mode (%d)\n", req_mode);
		return -EINVAL;
	}

	/*
	 * Register bus bandwidth needs if bus scaling feature is enabled;
	 * otherwise, qseecom enable/disable clocks for the client directly.
	 */
	if (qseecom.support_bus_scaling) {
		mutex_lock(&qsee_bw_mutex);
		ret = __qseecom_register_bus_bandwidth_needs(data, req_mode);
		mutex_unlock(&qsee_bw_mutex);
	} else {
		pr_debug("Bus scaling feature is NOT enabled\n");
		pr_debug("request bandwidth mode %d for the client\n",
				req_mode);
		if (req_mode != INACTIVE) {
			ret = qseecom_perf_enable(data);
			if (ret)
				pr_err("Failed to vote for clock with err %d\n",
						ret);
		} else {
			qsee_disable_clock_vote(data, CLK_DFAB);
			qsee_disable_clock_vote(data, CLK_SFPB);
		}
	}
	return ret;
}

static void __qseecom_add_bw_scale_down_timer(uint32_t duration)
{
	if (qseecom.no_clock_support)
		return;

	mutex_lock(&qsee_bw_mutex);
	qseecom.bw_scale_down_timer.expires = jiffies +
		msecs_to_jiffies(duration);
	mod_timer(&(qseecom.bw_scale_down_timer),
		qseecom.bw_scale_down_timer.expires);
	qseecom.timer_running = true;
	mutex_unlock(&qsee_bw_mutex);
}

static void __qseecom_disable_clk_scale_down(struct qseecom_dev_handle *data)
{
	if (!qseecom.support_bus_scaling)
		qsee_disable_clock_vote(data, CLK_SFPB);
	else
		__qseecom_add_bw_scale_down_timer(
			QSEECOM_LOAD_APP_CRYPTO_TIMEOUT);
}

static int __qseecom_enable_clk_scale_up(struct qseecom_dev_handle *data)
{
	int ret = 0;

	if (qseecom.support_bus_scaling) {
		ret = qseecom_scale_bus_bandwidth_timer(MEDIUM);
		if (ret)
			pr_err("Failed to set bw MEDIUM.\n");
	} else {
		ret = qsee_vote_for_clock(data, CLK_SFPB);
		if (ret)
			pr_err("Fail vote for clk SFPB ret %d\n", ret);
	}
	return ret;
}

static int qseecom_set_client_mem_param(struct qseecom_dev_handle *data,
						void __user *argp)
{
	ion_phys_addr_t pa;
	int32_t ret;
	struct qseecom_set_sb_mem_param_req req;
	size_t len;

	/* Copy the relevant information needed for loading the image */
	if (copy_from_user(&req, (void __user *)argp, sizeof(req)))
		return -EFAULT;

	if ((req.ifd_data_fd <= 0) || (req.virt_sb_base == NULL) ||
					(req.sb_len == 0)) {
		pr_err("Inavlid input(s)ion_fd(%d), sb_len(%d), vaddr(0x%pK)\n",
			req.ifd_data_fd, req.sb_len, req.virt_sb_base);
		return -EFAULT;
	}
	if (!access_ok(VERIFY_WRITE, (void __user *)req.virt_sb_base,
			req.sb_len))
		return -EFAULT;

	/* Get the handle of the shared fd */
	data->client.ihandle = ion_import_dma_buf_fd(qseecom.ion_clnt,
						req.ifd_data_fd);
	if (IS_ERR_OR_NULL(data->client.ihandle)) {
		pr_err("Ion client could not retrieve the handle\n");
		return -ENOMEM;
	}
	/* Get the physical address of the ION BUF */
	ret = ion_phys(qseecom.ion_clnt, data->client.ihandle, &pa, &len);
	if (ret) {

		pr_err("Cannot get phys_addr for the Ion Client, ret = %d\n",
			ret);
		return ret;
	}

	if (len < req.sb_len) {
		pr_err("Requested length (0x%x) is > allocated (%zu)\n",
			req.sb_len, len);
		return -EINVAL;
	}
	/* Populate the structure for sending scm call to load image */
	data->client.sb_virt = (char *) ion_map_kernel(qseecom.ion_clnt,
							data->client.ihandle);
	if (IS_ERR_OR_NULL(data->client.sb_virt)) {
		pr_err("ION memory mapping for client shared buf failed\n");
		return -ENOMEM;
	}
	data->client.sb_phys = (phys_addr_t)pa;
	data->client.sb_length = req.sb_len;
	data->client.user_virt_sb_base = (uintptr_t)req.virt_sb_base;
	return 0;
}

static int __qseecom_listener_has_sent_rsp(struct qseecom_dev_handle *data,
			struct qseecom_registered_listener_list *ptr_svc)
{
	int ret;

	ret = (qseecom.send_resp_flag != 0);
	return ret || data->abort || ptr_svc->abort;
}

static int __qseecom_reentrancy_listener_has_sent_rsp(
			struct qseecom_dev_handle *data,
			struct qseecom_registered_listener_list *ptr_svc)
{
	int ret;

	ret = (ptr_svc->send_resp_flag != 0);
	return ret || data->abort || ptr_svc->abort;
}

static void __qseecom_clean_listener_sglistinfo(
			struct qseecom_registered_listener_list *ptr_svc)
{
	if (ptr_svc->sglist_cnt) {
		memset(ptr_svc->sglistinfo_ptr, 0,
			SGLISTINFO_TABLE_SIZE);
		ptr_svc->sglist_cnt = 0;
	}
}

static int __qseecom_process_incomplete_cmd(struct qseecom_dev_handle *data,
					struct qseecom_command_scm_resp *resp)
{
	int ret = 0;
	int rc = 0;
	uint32_t lstnr;
	struct qseecom_client_listener_data_irsp send_data_rsp = {0};
	struct qseecom_client_listener_data_64bit_irsp send_data_rsp_64bit
									= {0};
	struct qseecom_registered_listener_list *ptr_svc = NULL;
	sigset_t new_sigset;
	sigset_t old_sigset;
	uint32_t status;
	void *cmd_buf = NULL;
	size_t cmd_len;
	struct sglist_info *table = NULL;

	qseecom.app_block_ref_cnt++;
	while (resp->result == QSEOS_RESULT_INCOMPLETE) {
		lstnr = resp->data;
		/*
		 * Wake up blocking lsitener service with the lstnr id
		 */
		mutex_lock(&listener_access_lock);
		list_for_each_entry(ptr_svc,
				&qseecom.registered_listener_list_head, list) {
			if (ptr_svc->svc.listener_id == lstnr) {
				ptr_svc->listener_in_use = true;
				ptr_svc->rcv_req_flag = 1;
				wake_up_interruptible(&ptr_svc->rcv_req_wq);
				break;
			}
		}

		if (ptr_svc == NULL) {
			pr_err("Listener Svc %d does not exist\n", lstnr);
			rc = -EINVAL;
			status = QSEOS_RESULT_FAILURE;
			goto err_resp;
		}

		if (!ptr_svc->ihandle) {
			pr_err("Client handle is not initialized\n");
			rc = -EINVAL;
			status = QSEOS_RESULT_FAILURE;
			goto err_resp;
		}

		if (ptr_svc->svc.listener_id != lstnr) {
			pr_err("Service %d does not exist\n",
						lstnr);
			rc = -ERESTARTSYS;
			ptr_svc = NULL;
			status = QSEOS_RESULT_FAILURE;
			goto err_resp;
		}

		if (ptr_svc->abort == 1) {
			pr_debug("Service %d abort %d\n",
						lstnr, ptr_svc->abort);
			rc = -ENODEV;
			status = QSEOS_RESULT_FAILURE;
			goto err_resp;
		}

		pr_debug("waking up rcv_req_wq and waiting for send_resp_wq\n");

		/* initialize the new signal mask with all signals*/
		sigfillset(&new_sigset);
		/* block all signals */
		sigprocmask(SIG_SETMASK, &new_sigset, &old_sigset);

		mutex_unlock(&listener_access_lock);
		do {
			/*
			 * When reentrancy is not supported, check global
			 * send_resp_flag; otherwise, check this listener's
			 * send_resp_flag.
			 */
			if (!qseecom.qsee_reentrancy_support &&
				!wait_event_freezable(qseecom.send_resp_wq,
				__qseecom_listener_has_sent_rsp(
						data, ptr_svc))) {
				break;
			}

			if (qseecom.qsee_reentrancy_support &&
				!wait_event_freezable(qseecom.send_resp_wq,
				__qseecom_reentrancy_listener_has_sent_rsp(
						data, ptr_svc))) {
				break;
			}
		} while (1);
		mutex_lock(&listener_access_lock);
		/* restore signal mask */
		sigprocmask(SIG_SETMASK, &old_sigset, NULL);
		if (data->abort || ptr_svc->abort) {
			pr_err("Abort clnt %d waiting on lstnr svc %d, ret %d",
				data->client.app_id, lstnr, ret);
			rc = -ENODEV;
			status = QSEOS_RESULT_FAILURE;
		} else {
			status = QSEOS_RESULT_SUCCESS;
		}
err_resp:
		qseecom.send_resp_flag = 0;
		if (ptr_svc) {
			ptr_svc->send_resp_flag = 0;
			table = ptr_svc->sglistinfo_ptr;
		}
		if (qseecom.qsee_version < QSEE_VERSION_40) {
			send_data_rsp.listener_id  = lstnr;
			send_data_rsp.status = status;
			if (table) {
				send_data_rsp.sglistinfo_ptr =
					(uint32_t)virt_to_phys(table);
				send_data_rsp.sglistinfo_len =
					SGLISTINFO_TABLE_SIZE;
				dmac_flush_range((void *)table,
					(void *)table + SGLISTINFO_TABLE_SIZE);
			}
			cmd_buf = (void *)&send_data_rsp;
			cmd_len = sizeof(send_data_rsp);
		} else {
			send_data_rsp_64bit.listener_id  = lstnr;
			send_data_rsp_64bit.status = status;
			if (table) {
				send_data_rsp_64bit.sglistinfo_ptr =
					virt_to_phys(table);
				send_data_rsp_64bit.sglistinfo_len =
					SGLISTINFO_TABLE_SIZE;
				dmac_flush_range((void *)table,
					(void *)table + SGLISTINFO_TABLE_SIZE);
			}
			cmd_buf = (void *)&send_data_rsp_64bit;
			cmd_len = sizeof(send_data_rsp_64bit);
		}
		if (qseecom.whitelist_support == false || table == NULL)
			*(uint32_t *)cmd_buf = QSEOS_LISTENER_DATA_RSP_COMMAND;
		else
			*(uint32_t *)cmd_buf =
				QSEOS_LISTENER_DATA_RSP_COMMAND_WHITELIST;
		if (ptr_svc && ptr_svc->ihandle) {
			ret = msm_ion_do_cache_op(qseecom.ion_clnt,
					ptr_svc->ihandle,
					ptr_svc->sb_virt, ptr_svc->sb_length,
					ION_IOC_CLEAN_INV_CACHES);
			if (ret) {
				pr_err("cache operation failed %d\n", ret);
				goto exit;
			}
		}

		if ((lstnr == RPMB_SERVICE) || (lstnr == SSD_SERVICE)) {
			ret = __qseecom_enable_clk(CLK_QSEE);
			if (ret)
				goto exit;
		}

		ret = qseecom_scm_call(SCM_SVC_TZSCHEDULER, 1,
					cmd_buf, cmd_len, resp, sizeof(*resp));
		if (ptr_svc) {
			ptr_svc->listener_in_use = false;
			__qseecom_clean_listener_sglistinfo(ptr_svc);
		}
		if (ret) {
			pr_err("scm_call() failed with err: %d (app_id = %d)\n",
				ret, data->client.app_id);
			if ((lstnr == RPMB_SERVICE) || (lstnr == SSD_SERVICE))
				__qseecom_disable_clk(CLK_QSEE);
			goto exit;
		}
		pr_debug("resp status %d, res= %d, app_id = %d, lstr = %d\n",
			status, resp->result, data->client.app_id, lstnr);
		if ((resp->result != QSEOS_RESULT_SUCCESS) &&
			(resp->result != QSEOS_RESULT_INCOMPLETE)) {
			pr_err("fail:resp res= %d,app_id = %d,lstr = %d\n",
				resp->result, data->client.app_id, lstnr);
			ret = -EINVAL;
			goto exit;
		}
exit:
		mutex_unlock(&listener_access_lock);
		if ((lstnr == RPMB_SERVICE) || (lstnr == SSD_SERVICE))
			__qseecom_disable_clk(CLK_QSEE);

	}
	qseecom.app_block_ref_cnt--;
	if (rc)
		return rc;

	return ret;
}

static int __qseecom_process_reentrancy_blocked_on_listener(
				struct qseecom_command_scm_resp *resp,
				struct qseecom_registered_app_list *ptr_app,
				struct qseecom_dev_handle *data)
{
	struct qseecom_registered_listener_list *list_ptr;
	int ret = 0;
	struct qseecom_continue_blocked_request_ireq ireq;
	struct qseecom_command_scm_resp continue_resp;
	unsigned int session_id;
	sigset_t new_sigset;
	sigset_t old_sigset;
	unsigned long flags;
	bool found_app = false;
	struct qseecom_registered_app_list dummy_app_entry = { {NULL} };

	if (!resp || !data) {
		pr_err("invalid resp or data pointer\n");
		ret = -EINVAL;
		goto exit;
	}

	/* find app_id & img_name from list */
<<<<<<< HEAD
	if (!ptr_app && data->client.app_arch != ELFCLASSNONE) {
		spin_lock_irqsave(&qseecom.registered_app_list_lock, flags);
		list_for_each_entry(ptr_app, &qseecom.registered_app_list_head,
							list) {
			if ((ptr_app->app_id == data->client.app_id) &&
				(!strcmp(ptr_app->app_name,
=======
	if (!ptr_app) {
		if (data->client.from_smcinvoke) {
			pr_debug("This request is from smcinvoke\n");
			ptr_app = &dummy_app_entry;
			ptr_app->app_id = data->client.app_id;
		} else {
			spin_lock_irqsave(&qseecom.registered_app_list_lock,
						flags);
			list_for_each_entry(ptr_app,
				&qseecom.registered_app_list_head, list) {
				if ((ptr_app->app_id == data->client.app_id) &&
					(!strcmp(ptr_app->app_name,
>>>>>>> e47a761d
						data->client.app_name))) {
					found_app = true;
					break;
				}
			}
			spin_unlock_irqrestore(
				&qseecom.registered_app_list_lock, flags);
			if (!found_app) {
				pr_err("app_id %d (%s) is not found\n",
					data->client.app_id,
					(char *)data->client.app_name);
				ret = -ENOENT;
				goto exit;
			}
		}
	}

	do {
		session_id = resp->resp_type;
		mutex_lock(&listener_access_lock);
		list_ptr = __qseecom_find_svc(resp->data);
		if (!list_ptr) {
			pr_err("Invalid listener ID %d\n", resp->data);
			ret = -ENODATA;
			mutex_unlock(&listener_access_lock);
			goto exit;
		}
		ptr_app->blocked_on_listener_id = resp->data;

		pr_warn("Lsntr %d in_use %d, block session(%d) app(%d)\n",
			resp->data, list_ptr->listener_in_use,
			session_id, data->client.app_id);

		/* sleep until listener is available */
		sigfillset(&new_sigset);
		sigprocmask(SIG_SETMASK, &new_sigset, &old_sigset);

		do {
			qseecom.app_block_ref_cnt++;
			ptr_app->app_blocked = true;
			mutex_unlock(&listener_access_lock);
			mutex_unlock(&app_access_lock);
			wait_event_freezable(
				list_ptr->listener_block_app_wq,
				!list_ptr->listener_in_use);
			mutex_lock(&app_access_lock);
			mutex_lock(&listener_access_lock);
			ptr_app->app_blocked = false;
			qseecom.app_block_ref_cnt--;
		}  while (list_ptr->listener_in_use);

		sigprocmask(SIG_SETMASK, &old_sigset, NULL);

		ptr_app->blocked_on_listener_id = 0;
		pr_warn("Lsntr %d is available, unblock session(%d) app(%d)\n",
			resp->data, session_id, data->client.app_id);

		/* notify TZ that listener is available */
		ireq.qsee_cmd_id = QSEOS_CONTINUE_BLOCKED_REQ_COMMAND;

		if (qseecom.smcinvoke_support)
			ireq.app_or_session_id = session_id;
		else
			ireq.app_or_session_id = data->client.app_id;

		ret = qseecom_scm_call(SCM_SVC_TZSCHEDULER, 1,
					&ireq, sizeof(ireq),
					&continue_resp, sizeof(continue_resp));
		if (ret && qseecom.smcinvoke_support) {
			/* retry with legacy cmd */
			qseecom.smcinvoke_support = false;
			ireq.app_or_session_id = data->client.app_id;
			ret = qseecom_scm_call(SCM_SVC_TZSCHEDULER, 1,
				&ireq, sizeof(ireq),
				&continue_resp, sizeof(continue_resp));
			qseecom.smcinvoke_support = true;
			if (ret) {
				pr_err("unblock app %d or session %d fail\n",
					data->client.app_id, session_id);
				mutex_unlock(&listener_access_lock);
				goto exit;
			}
		}
		mutex_unlock(&listener_access_lock);
		resp->result = continue_resp.result;
		resp->resp_type = continue_resp.resp_type;
		resp->data = continue_resp.data;
		pr_debug("unblock resp = %d\n", resp->result);
	} while (resp->result == QSEOS_RESULT_BLOCKED_ON_LISTENER);

	if (resp->result != QSEOS_RESULT_INCOMPLETE) {
		pr_err("Unexpected unblock resp %d\n", resp->result);
		ret = -EINVAL;
	}
exit:
	return ret;
}

static int __qseecom_reentrancy_process_incomplete_cmd(
					struct qseecom_dev_handle *data,
					struct qseecom_command_scm_resp *resp)
{
	int ret = 0;
	int rc = 0;
	uint32_t lstnr;
	struct qseecom_client_listener_data_irsp send_data_rsp = {0};
	struct qseecom_client_listener_data_64bit_irsp send_data_rsp_64bit
									= {0};
	struct qseecom_registered_listener_list *ptr_svc = NULL;
	sigset_t new_sigset;
	sigset_t old_sigset;
	uint32_t status;
	void *cmd_buf = NULL;
	size_t cmd_len;
	struct sglist_info *table = NULL;

	while (ret == 0 && resp->result == QSEOS_RESULT_INCOMPLETE) {
		lstnr = resp->data;
		/*
		 * Wake up blocking lsitener service with the lstnr id
		 */
		mutex_lock(&listener_access_lock);
		list_for_each_entry(ptr_svc,
				&qseecom.registered_listener_list_head, list) {
			if (ptr_svc->svc.listener_id == lstnr) {
				ptr_svc->listener_in_use = true;
				ptr_svc->rcv_req_flag = 1;
				wake_up_interruptible(&ptr_svc->rcv_req_wq);
				break;
			}
		}

		if (ptr_svc == NULL) {
			pr_err("Listener Svc %d does not exist\n", lstnr);
			rc = -EINVAL;
			status = QSEOS_RESULT_FAILURE;
			goto err_resp;
		}

		if (!ptr_svc->ihandle) {
			pr_err("Client handle is not initialized\n");
			rc = -EINVAL;
			status = QSEOS_RESULT_FAILURE;
			goto err_resp;
		}

		if (ptr_svc->svc.listener_id != lstnr) {
			pr_err("Service %d does not exist\n",
						lstnr);
			rc = -ERESTARTSYS;
			ptr_svc = NULL;
			status = QSEOS_RESULT_FAILURE;
			goto err_resp;
		}

		if (ptr_svc->abort == 1) {
			pr_debug("Service %d abort %d\n",
						lstnr, ptr_svc->abort);
			rc = -ENODEV;
			status = QSEOS_RESULT_FAILURE;
			goto err_resp;
		}

		pr_debug("waking up rcv_req_wq and waiting for send_resp_wq\n");

		/* initialize the new signal mask with all signals*/
		sigfillset(&new_sigset);

		/* block all signals */
		sigprocmask(SIG_SETMASK, &new_sigset, &old_sigset);

		/* unlock mutex btw waking listener and sleep-wait */
		mutex_unlock(&listener_access_lock);
		mutex_unlock(&app_access_lock);
		do {
			if (!wait_event_freezable(qseecom.send_resp_wq,
				__qseecom_reentrancy_listener_has_sent_rsp(
						data, ptr_svc))) {
				break;
			}
		} while (1);
		/* lock mutex again after resp sent */
		mutex_lock(&app_access_lock);
		mutex_lock(&listener_access_lock);
		ptr_svc->send_resp_flag = 0;
		qseecom.send_resp_flag = 0;

		/* restore signal mask */
		sigprocmask(SIG_SETMASK, &old_sigset, NULL);
		if (data->abort || ptr_svc->abort) {
			pr_err("Abort clnt %d waiting on lstnr svc %d, ret %d",
				data->client.app_id, lstnr, ret);
			rc = -ENODEV;
			status  = QSEOS_RESULT_FAILURE;
		} else {
			status  = QSEOS_RESULT_SUCCESS;
		}
err_resp:
		if (ptr_svc)
			table = ptr_svc->sglistinfo_ptr;
		if (qseecom.qsee_version < QSEE_VERSION_40) {
			send_data_rsp.listener_id  = lstnr;
			send_data_rsp.status = status;
			if (table) {
				send_data_rsp.sglistinfo_ptr =
					(uint32_t)virt_to_phys(table);
				send_data_rsp.sglistinfo_len =
						SGLISTINFO_TABLE_SIZE;
				dmac_flush_range((void *)table,
					(void *)table + SGLISTINFO_TABLE_SIZE);
			}
			cmd_buf = (void *)&send_data_rsp;
			cmd_len = sizeof(send_data_rsp);
		} else {
			send_data_rsp_64bit.listener_id  = lstnr;
			send_data_rsp_64bit.status = status;
			if (table) {
				send_data_rsp_64bit.sglistinfo_ptr =
					virt_to_phys(table);
				send_data_rsp_64bit.sglistinfo_len =
					SGLISTINFO_TABLE_SIZE;
				dmac_flush_range((void *)table,
					(void *)table + SGLISTINFO_TABLE_SIZE);
			}
			cmd_buf = (void *)&send_data_rsp_64bit;
			cmd_len = sizeof(send_data_rsp_64bit);
		}
		if (qseecom.whitelist_support == false || table == NULL)
			*(uint32_t *)cmd_buf = QSEOS_LISTENER_DATA_RSP_COMMAND;
		else
			*(uint32_t *)cmd_buf =
				QSEOS_LISTENER_DATA_RSP_COMMAND_WHITELIST;
		if (ptr_svc && ptr_svc->ihandle) {
			ret = msm_ion_do_cache_op(qseecom.ion_clnt,
					ptr_svc->ihandle,
					ptr_svc->sb_virt, ptr_svc->sb_length,
					ION_IOC_CLEAN_INV_CACHES);
			if (ret) {
				pr_err("cache operation failed %d\n", ret);
				return ret;
			}
		}
		if (lstnr == RPMB_SERVICE) {
			ret = __qseecom_enable_clk(CLK_QSEE);
			if (ret)
				goto exit;
		}

		ret = qseecom_scm_call(SCM_SVC_TZSCHEDULER, 1,
					cmd_buf, cmd_len, resp, sizeof(*resp));
		if (ptr_svc) {
			ptr_svc->listener_in_use = false;
			__qseecom_clean_listener_sglistinfo(ptr_svc);
			wake_up_interruptible(&ptr_svc->listener_block_app_wq);
		}

		if (ret) {
			pr_err("scm_call() failed with err: %d (app_id = %d)\n",
				ret, data->client.app_id);
			goto exit;
		}

		switch (resp->result) {
		case QSEOS_RESULT_BLOCKED_ON_LISTENER:
			pr_warn("send lsr %d rsp, but app %d block on lsr %d\n",
					lstnr, data->client.app_id, resp->data);
			if (lstnr == resp->data) {
				pr_err("lstnr %d should not be blocked!\n",
					lstnr);
				ret = -EINVAL;
				goto exit;
			}
			mutex_unlock(&listener_access_lock);
			ret = __qseecom_process_reentrancy_blocked_on_listener(
					resp, NULL, data);
			mutex_lock(&listener_access_lock);
			if (ret) {
				pr_err("failed to process App(%d) %s blocked on listener %d\n",
					data->client.app_id,
					data->client.app_name, resp->data);
				goto exit;
			}
		case QSEOS_RESULT_SUCCESS:
		case QSEOS_RESULT_INCOMPLETE:
			break;
		default:
			pr_err("fail:resp res= %d,app_id = %d,lstr = %d\n",
				resp->result, data->client.app_id, lstnr);
			ret = -EINVAL;
			goto exit;
		}
exit:
		mutex_unlock(&listener_access_lock);
		if (lstnr == RPMB_SERVICE)
			__qseecom_disable_clk(CLK_QSEE);

	}
	if (rc)
		return rc;

	return ret;
}

/*
 * QSEE doesn't support OS level cmds reentrancy until RE phase-3,
 * and QSEE OS level scm_call cmds will fail if there is any blocked TZ app.
 * So, needs to first check if no app blocked before sending OS level scm call,
 * then wait until all apps are unblocked.
 */
static void __qseecom_reentrancy_check_if_no_app_blocked(uint32_t smc_id)
{
	sigset_t new_sigset, old_sigset;

	if (qseecom.qsee_reentrancy_support > QSEE_REENTRANCY_PHASE_0 &&
		qseecom.qsee_reentrancy_support < QSEE_REENTRANCY_PHASE_3 &&
		IS_OWNER_TRUSTED_OS(TZ_SYSCALL_OWNER_ID(smc_id))) {
		/* thread sleep until this app unblocked */
		while (qseecom.app_block_ref_cnt > 0) {
			sigfillset(&new_sigset);
			sigprocmask(SIG_SETMASK, &new_sigset, &old_sigset);
			mutex_unlock(&app_access_lock);
			do {
				if (!wait_event_freezable(qseecom.app_block_wq,
					(qseecom.app_block_ref_cnt == 0)))
					break;
			} while (1);
			mutex_lock(&app_access_lock);
			sigprocmask(SIG_SETMASK, &old_sigset, NULL);
		}
	}
}

/*
 * scm_call of send data will fail if this TA is blocked or there are more
 * than one TA requesting listener services; So, first check to see if need
 * to wait.
 */
static void __qseecom_reentrancy_check_if_this_app_blocked(
			struct qseecom_registered_app_list *ptr_app)
{
	sigset_t new_sigset, old_sigset;

	if (qseecom.qsee_reentrancy_support) {
		ptr_app->check_block++;
		while (ptr_app->app_blocked || qseecom.app_block_ref_cnt > 1) {
			/* thread sleep until this app unblocked */
			sigfillset(&new_sigset);
			sigprocmask(SIG_SETMASK, &new_sigset, &old_sigset);
			mutex_unlock(&app_access_lock);
			do {
				if (!wait_event_freezable(qseecom.app_block_wq,
					(!ptr_app->app_blocked &&
					qseecom.app_block_ref_cnt <= 1)))
					break;
			} while (1);
			mutex_lock(&app_access_lock);
			sigprocmask(SIG_SETMASK, &old_sigset, NULL);
		}
		ptr_app->check_block--;
	}
}

static int __qseecom_check_app_exists(struct qseecom_check_app_ireq req,
					uint32_t *app_id)
{
	int32_t ret;
	struct qseecom_command_scm_resp resp;
	bool found_app = false;
	struct qseecom_registered_app_list *entry = NULL;
	unsigned long flags = 0;

	if (!app_id) {
		pr_err("Null pointer to app_id\n");
		return -EINVAL;
	}
	*app_id = 0;

	/* check if app exists and has been registered locally */
	spin_lock_irqsave(&qseecom.registered_app_list_lock, flags);
	list_for_each_entry(entry,
			&qseecom.registered_app_list_head, list) {
		if (!strcmp(entry->app_name, req.app_name)) {
			found_app = true;
			break;
		}
	}
	spin_unlock_irqrestore(&qseecom.registered_app_list_lock, flags);
	if (found_app) {
		pr_debug("Found app with id %d\n", entry->app_id);
		*app_id = entry->app_id;
		return 0;
	}

	memset((void *)&resp, 0, sizeof(resp));

	/*  SCM_CALL  to check if app_id for the mentioned app exists */
	ret = qseecom_scm_call(SCM_SVC_TZSCHEDULER, 1, &req,
				sizeof(struct qseecom_check_app_ireq),
				&resp, sizeof(resp));
	if (ret) {
		pr_err("scm_call to check if app is already loaded failed\n");
		return -EINVAL;
	}

	if (resp.result == QSEOS_RESULT_FAILURE)
		return 0;

	switch (resp.resp_type) {
	/*qsee returned listener type response */
	case QSEOS_LISTENER_ID:
		pr_err("resp type is of listener type instead of app");
		return -EINVAL;
	case QSEOS_APP_ID:
		*app_id = resp.data;
		return 0;
	default:
		pr_err("invalid resp type (%d) from qsee",
				resp.resp_type);
		return -ENODEV;
	}
}

static int qseecom_load_app(struct qseecom_dev_handle *data, void __user *argp)
{
	struct qseecom_registered_app_list *entry = NULL;
	unsigned long flags = 0;
	u32 app_id = 0;
	struct ion_handle *ihandle;	/* Ion handle */
	struct qseecom_load_img_req load_img_req;
	int32_t ret = 0;
	ion_phys_addr_t pa = 0;
	size_t len;
	struct qseecom_command_scm_resp resp;
	struct qseecom_check_app_ireq req;
	struct qseecom_load_app_ireq load_req;
	struct qseecom_load_app_64bit_ireq load_req_64bit;
	void *cmd_buf = NULL;
	size_t cmd_len;
	bool first_time = false;

	/* Copy the relevant information needed for loading the image */
	if (copy_from_user(&load_img_req,
				(void __user *)argp,
				sizeof(struct qseecom_load_img_req))) {
		pr_err("copy_from_user failed\n");
		return -EFAULT;
	}

	/* Check and load cmnlib */
	if (qseecom.qsee_version > QSEEE_VERSION_00) {
		if (!qseecom.commonlib_loaded &&
				load_img_req.app_arch == ELFCLASS32) {
			ret = qseecom_load_commonlib_image(data, "cmnlib");
			if (ret) {
				pr_err("failed to load cmnlib\n");
				return -EIO;
			}
			qseecom.commonlib_loaded = true;
			pr_debug("cmnlib is loaded\n");
		}

		if (!qseecom.commonlib64_loaded &&
				load_img_req.app_arch == ELFCLASS64) {
			ret = qseecom_load_commonlib_image(data, "cmnlib64");
			if (ret) {
				pr_err("failed to load cmnlib64\n");
				return -EIO;
			}
			qseecom.commonlib64_loaded = true;
			pr_debug("cmnlib64 is loaded\n");
		}
	}

	if (qseecom.support_bus_scaling) {
		mutex_lock(&qsee_bw_mutex);
		ret = __qseecom_register_bus_bandwidth_needs(data, MEDIUM);
		mutex_unlock(&qsee_bw_mutex);
		if (ret)
			return ret;
	}

	/* Vote for the SFPB clock */
	ret = __qseecom_enable_clk_scale_up(data);
	if (ret)
		goto enable_clk_err;

	req.qsee_cmd_id = QSEOS_APP_LOOKUP_COMMAND;
	load_img_req.img_name[MAX_APP_NAME_SIZE-1] = '\0';
	strlcpy(req.app_name, load_img_req.img_name, MAX_APP_NAME_SIZE);

	ret = __qseecom_check_app_exists(req, &app_id);
	if (ret < 0)
		goto loadapp_err;

	if (app_id) {
		pr_debug("App id %d (%s) already exists\n", app_id,
			(char *)(req.app_name));
		spin_lock_irqsave(&qseecom.registered_app_list_lock, flags);
		list_for_each_entry(entry,
		&qseecom.registered_app_list_head, list){
			if (entry->app_id == app_id) {
				entry->ref_cnt++;
				break;
			}
		}
		spin_unlock_irqrestore(
		&qseecom.registered_app_list_lock, flags);
		ret = 0;
	} else {
		first_time = true;
		pr_warn("App (%s) does'nt exist, loading apps for first time\n",
			(char *)(load_img_req.img_name));
		/* Get the handle of the shared fd */
		ihandle = ion_import_dma_buf_fd(qseecom.ion_clnt,
					load_img_req.ifd_data_fd);
		if (IS_ERR_OR_NULL(ihandle)) {
			pr_err("Ion client could not retrieve the handle\n");
			ret = -ENOMEM;
			goto loadapp_err;
		}

		/* Get the physical address of the ION BUF */
		ret = ion_phys(qseecom.ion_clnt, ihandle, &pa, &len);
		if (ret) {
			pr_err("Cannot get phys_addr for the Ion Client, ret = %d\n",
				ret);
			goto loadapp_err;
		}
		if (load_img_req.mdt_len > len || load_img_req.img_len > len) {
			pr_err("ion len %zu is smaller than mdt_len %u or img_len %u\n",
					len, load_img_req.mdt_len,
					load_img_req.img_len);
			ret = -EINVAL;
			goto loadapp_err;
		}
		/* Populate the structure for sending scm call to load image */
		if (qseecom.qsee_version < QSEE_VERSION_40) {
			load_req.qsee_cmd_id = QSEOS_APP_START_COMMAND;
			load_req.mdt_len = load_img_req.mdt_len;
			load_req.img_len = load_img_req.img_len;
			strlcpy(load_req.app_name, load_img_req.img_name,
						MAX_APP_NAME_SIZE);
			load_req.phy_addr = (uint32_t)pa;
			cmd_buf = (void *)&load_req;
			cmd_len = sizeof(struct qseecom_load_app_ireq);
		} else {
			load_req_64bit.qsee_cmd_id = QSEOS_APP_START_COMMAND;
			load_req_64bit.mdt_len = load_img_req.mdt_len;
			load_req_64bit.img_len = load_img_req.img_len;
			strlcpy(load_req_64bit.app_name, load_img_req.img_name,
						MAX_APP_NAME_SIZE);
			load_req_64bit.phy_addr = (uint64_t)pa;
			cmd_buf = (void *)&load_req_64bit;
			cmd_len = sizeof(struct qseecom_load_app_64bit_ireq);
		}

		ret = msm_ion_do_cache_op(qseecom.ion_clnt, ihandle, NULL, len,
					ION_IOC_CLEAN_INV_CACHES);
		if (ret) {
			pr_err("cache operation failed %d\n", ret);
			goto loadapp_err;
		}

		/*  SCM_CALL  to load the app and get the app_id back */
		ret = qseecom_scm_call(SCM_SVC_TZSCHEDULER, 1, cmd_buf,
			cmd_len, &resp, sizeof(resp));
		if (ret) {
			pr_err("scm_call to load app failed\n");
			if (!IS_ERR_OR_NULL(ihandle))
				ion_free(qseecom.ion_clnt, ihandle);
			ret = -EINVAL;
			goto loadapp_err;
		}

		if (resp.result == QSEOS_RESULT_FAILURE) {
			pr_err("scm_call rsp.result is QSEOS_RESULT_FAILURE\n");
			if (!IS_ERR_OR_NULL(ihandle))
				ion_free(qseecom.ion_clnt, ihandle);
			ret = -EFAULT;
			goto loadapp_err;
		}

		if (resp.result == QSEOS_RESULT_INCOMPLETE) {
			ret = __qseecom_process_incomplete_cmd(data, &resp);
			if (ret) {
				pr_err("process_incomplete_cmd failed err: %d\n",
					ret);
				if (!IS_ERR_OR_NULL(ihandle))
					ion_free(qseecom.ion_clnt, ihandle);
				ret = -EFAULT;
				goto loadapp_err;
			}
		}

		if (resp.result != QSEOS_RESULT_SUCCESS) {
			pr_err("scm_call failed resp.result unknown, %d\n",
				resp.result);
			if (!IS_ERR_OR_NULL(ihandle))
				ion_free(qseecom.ion_clnt, ihandle);
			ret = -EFAULT;
			goto loadapp_err;
		}

		app_id = resp.data;

		entry = kmalloc(sizeof(*entry), GFP_KERNEL);
		if (!entry) {
			ret = -ENOMEM;
			goto loadapp_err;
		}
		entry->app_id = app_id;
		entry->ref_cnt = 1;
		entry->app_arch = load_img_req.app_arch;
		/*
		 * keymaster app may be first loaded as "keymaste" by qseecomd,
		 * and then used as "keymaster" on some targets. To avoid app
		 * name checking error, register "keymaster" into app_list and
		 * thread private data.
		 */
		if (!strcmp(load_img_req.img_name, "keymaste"))
			strlcpy(entry->app_name, "keymaster",
					MAX_APP_NAME_SIZE);
		else
			strlcpy(entry->app_name, load_img_req.img_name,
					MAX_APP_NAME_SIZE);
		entry->app_blocked = false;
		entry->blocked_on_listener_id = 0;
		entry->check_block = 0;

		/* Deallocate the handle */
		if (!IS_ERR_OR_NULL(ihandle))
			ion_free(qseecom.ion_clnt, ihandle);

		spin_lock_irqsave(&qseecom.registered_app_list_lock, flags);
		list_add_tail(&entry->list, &qseecom.registered_app_list_head);
		spin_unlock_irqrestore(&qseecom.registered_app_list_lock,
									flags);

		pr_warn("App with id %u (%s) now loaded\n", app_id,
		(char *)(load_img_req.img_name));
	}
	data->client.app_id = app_id;
	data->client.app_arch = load_img_req.app_arch;
	if (!strcmp(load_img_req.img_name, "keymaste"))
		strlcpy(data->client.app_name, "keymaster", MAX_APP_NAME_SIZE);
	else
		strlcpy(data->client.app_name, load_img_req.img_name,
					MAX_APP_NAME_SIZE);
	load_img_req.app_id = app_id;
	if (copy_to_user(argp, &load_img_req, sizeof(load_img_req))) {
		pr_err("copy_to_user failed\n");
		ret = -EFAULT;
		if (first_time == true) {
			spin_lock_irqsave(
				&qseecom.registered_app_list_lock, flags);
			list_del(&entry->list);
			spin_unlock_irqrestore(
				&qseecom.registered_app_list_lock, flags);
			kzfree(entry);
		}
	}

loadapp_err:
	__qseecom_disable_clk_scale_down(data);
enable_clk_err:
	if (qseecom.support_bus_scaling) {
		mutex_lock(&qsee_bw_mutex);
		qseecom_unregister_bus_bandwidth_needs(data);
		mutex_unlock(&qsee_bw_mutex);
	}
	return ret;
}

static int __qseecom_cleanup_app(struct qseecom_dev_handle *data)
{
	int ret = 1;	/* Set unload app */

	wake_up_all(&qseecom.send_resp_wq);
	if (qseecom.qsee_reentrancy_support)
		mutex_unlock(&app_access_lock);
	while (atomic_read(&data->ioctl_count) > 1) {
		if (wait_event_freezable(data->abort_wq,
					atomic_read(&data->ioctl_count) <= 1)) {
			pr_err("Interrupted from abort\n");
			ret = -ERESTARTSYS;
			break;
		}
	}
	if (qseecom.qsee_reentrancy_support)
		mutex_lock(&app_access_lock);
	return ret;
}

static int qseecom_unmap_ion_allocated_memory(struct qseecom_dev_handle *data)
{
	int ret = 0;

	if (!IS_ERR_OR_NULL(data->client.ihandle)) {
		ion_unmap_kernel(qseecom.ion_clnt, data->client.ihandle);
		ion_free(qseecom.ion_clnt, data->client.ihandle);
		data->client.ihandle = NULL;
	}
	return ret;
}

static int qseecom_unload_app(struct qseecom_dev_handle *data,
				bool app_crash)
{
	unsigned long flags;
	unsigned long flags1;
	int ret = 0;
	struct qseecom_command_scm_resp resp;
	struct qseecom_registered_app_list *ptr_app = NULL;
	bool unload = false;
	bool found_app = false;
	bool found_dead_app = false;
	bool scm_called = false;

	if (!data) {
		pr_err("Invalid/uninitialized device handle\n");
		return -EINVAL;
	}

	if (!memcmp(data->client.app_name, "keymaste", strlen("keymaste"))) {
		pr_debug("Do not unload keymaster app from tz\n");
		goto unload_exit;
	}

	__qseecom_cleanup_app(data);
	__qseecom_reentrancy_check_if_no_app_blocked(TZ_OS_APP_SHUTDOWN_ID);

	if (data->client.app_id > 0) {
		spin_lock_irqsave(&qseecom.registered_app_list_lock, flags);
		list_for_each_entry(ptr_app, &qseecom.registered_app_list_head,
									list) {
			if (ptr_app->app_id == data->client.app_id) {
				if (!strcmp((void *)ptr_app->app_name,
					(void *)data->client.app_name)) {
					found_app = true;
					if (ptr_app->app_blocked ||
							ptr_app->check_block)
						app_crash = false;
					if (app_crash || ptr_app->ref_cnt == 1)
						unload = true;
					break;
				}
				found_dead_app = true;
				break;
			}
		}
		spin_unlock_irqrestore(&qseecom.registered_app_list_lock,
								flags);
		if (found_app == false && found_dead_app == false) {
			pr_err("Cannot find app with id = %d (%s)\n",
				data->client.app_id,
				(char *)data->client.app_name);
			ret = -EINVAL;
			goto unload_exit;
		}
	}

	if (found_dead_app)
		pr_warn("cleanup app_id %d(%s)\n", data->client.app_id,
			(char *)data->client.app_name);

	if (unload) {
		struct qseecom_unload_app_ireq req;
		/* Populate the structure for sending scm call to load image */
		req.qsee_cmd_id = QSEOS_APP_SHUTDOWN_COMMAND;
		req.app_id = data->client.app_id;

		/* SCM_CALL to unload the app */
		ret = qseecom_scm_call(SCM_SVC_TZSCHEDULER, 1, &req,
				sizeof(struct qseecom_unload_app_ireq),
				&resp, sizeof(resp));
		scm_called = true;
		if (ret) {
			pr_err("scm_call to unload app (id = %d) failed\n",
								req.app_id);
			ret = -EFAULT;
			goto scm_exit;
		} else {
			pr_warn("App id %d now unloaded\n", req.app_id);
		}
		if (resp.result == QSEOS_RESULT_FAILURE) {
			pr_err("app (%d) unload_failed!!\n",
					data->client.app_id);
			ret = -EFAULT;
			goto scm_exit;
		}
		if (resp.result == QSEOS_RESULT_SUCCESS)
			pr_debug("App (%d) is unloaded!!\n",
					data->client.app_id);
		if (resp.result == QSEOS_RESULT_INCOMPLETE) {
			ret = __qseecom_process_incomplete_cmd(data, &resp);
			if (ret) {
				pr_err("process_incomplete_cmd fail err: %d\n",
									ret);
				goto scm_exit;
			}
		}
	}

scm_exit:
	if (scm_called) {
		/* double check if this app_entry still exists */
		bool doublecheck = false;

		spin_lock_irqsave(&qseecom.registered_app_list_lock, flags1);
		list_for_each_entry(ptr_app,
			&qseecom.registered_app_list_head, list) {
			if ((ptr_app->app_id == data->client.app_id) &&
				(!strcmp((void *)ptr_app->app_name,
				(void *)data->client.app_name))) {
				doublecheck = true;
				break;
			}
		}
		spin_unlock_irqrestore(&qseecom.registered_app_list_lock,
								flags1);
		if (!doublecheck) {
			pr_warn("app %d(%s) entry is already removed\n",
				data->client.app_id,
				(char *)data->client.app_name);
			found_app = false;
		}
	}
unload_exit:
	if (found_app) {
		spin_lock_irqsave(&qseecom.registered_app_list_lock, flags1);
		if (app_crash) {
			ptr_app->ref_cnt = 0;
			pr_debug("app_crash: ref_count = 0\n");
		} else {
			if (ptr_app->ref_cnt == 1) {
				ptr_app->ref_cnt = 0;
				pr_debug("ref_count set to 0\n");
			} else {
				ptr_app->ref_cnt--;
				pr_debug("Can't unload app(%d) inuse\n",
					ptr_app->app_id);
			}
		}
		if (unload) {
			list_del(&ptr_app->list);
			kzfree(ptr_app);
		}
		spin_unlock_irqrestore(&qseecom.registered_app_list_lock,
								flags1);
	}
	qseecom_unmap_ion_allocated_memory(data);
	data->released = true;
	return ret;
}

static phys_addr_t __qseecom_uvirt_to_kphys(struct qseecom_dev_handle *data,
						unsigned long virt)
{
	return data->client.sb_phys + (virt - data->client.user_virt_sb_base);
}

static uintptr_t __qseecom_uvirt_to_kvirt(struct qseecom_dev_handle *data,
						unsigned long virt)
{
	return (uintptr_t)data->client.sb_virt +
				(virt - data->client.user_virt_sb_base);
}

int __qseecom_process_rpmb_svc_cmd(struct qseecom_dev_handle *data_ptr,
		struct qseecom_send_svc_cmd_req *req_ptr,
		struct qseecom_client_send_service_ireq *send_svc_ireq_ptr)
{
	int ret = 0;
	void *req_buf = NULL;

	if ((req_ptr == NULL) || (send_svc_ireq_ptr == NULL)) {
		pr_err("Error with pointer: req_ptr = %pK, send_svc_ptr = %pK\n",
			req_ptr, send_svc_ireq_ptr);
		return -EINVAL;
	}

	/* Clients need to ensure req_buf is at base offset of shared buffer */
	if ((uintptr_t)req_ptr->cmd_req_buf !=
			data_ptr->client.user_virt_sb_base) {
		pr_err("cmd buf not pointing to base offset of shared buffer\n");
		return -EINVAL;
	}

	if (data_ptr->client.sb_length <
			sizeof(struct qseecom_rpmb_provision_key)) {
		pr_err("shared buffer is too small to hold key type\n");
		return -EINVAL;
	}
	req_buf = data_ptr->client.sb_virt;

	send_svc_ireq_ptr->qsee_cmd_id = req_ptr->cmd_id;
	send_svc_ireq_ptr->key_type =
		((struct qseecom_rpmb_provision_key *)req_buf)->key_type;
	send_svc_ireq_ptr->req_len = req_ptr->cmd_req_len;
	send_svc_ireq_ptr->rsp_ptr = (uint32_t)(__qseecom_uvirt_to_kphys(
			data_ptr, (uintptr_t)req_ptr->resp_buf));
	send_svc_ireq_ptr->rsp_len = req_ptr->resp_len;

	return ret;
}

int __qseecom_process_fsm_key_svc_cmd(struct qseecom_dev_handle *data_ptr,
		struct qseecom_send_svc_cmd_req *req_ptr,
		struct qseecom_client_send_fsm_key_req *send_svc_ireq_ptr)
{
	int ret = 0;
	uint32_t reqd_len_sb_in = 0;

	if ((req_ptr == NULL) || (send_svc_ireq_ptr == NULL)) {
		pr_err("Error with pointer: req_ptr = %pK, send_svc_ptr = %pK\n",
			req_ptr, send_svc_ireq_ptr);
		return -EINVAL;
	}

	reqd_len_sb_in = req_ptr->cmd_req_len + req_ptr->resp_len;
	if (reqd_len_sb_in > data_ptr->client.sb_length) {
		pr_err("Not enough memory to fit cmd_buf and resp_buf. ");
		pr_err("Required: %u, Available: %zu\n",
				reqd_len_sb_in, data_ptr->client.sb_length);
		return -ENOMEM;
	}

	send_svc_ireq_ptr->qsee_cmd_id = req_ptr->cmd_id;
	send_svc_ireq_ptr->req_len = req_ptr->cmd_req_len;
	send_svc_ireq_ptr->rsp_ptr = (uint32_t)(__qseecom_uvirt_to_kphys(
			data_ptr, (uintptr_t)req_ptr->resp_buf));
	send_svc_ireq_ptr->rsp_len = req_ptr->resp_len;

	send_svc_ireq_ptr->req_ptr = (uint32_t)(__qseecom_uvirt_to_kphys(
			data_ptr, (uintptr_t)req_ptr->cmd_req_buf));


	return ret;
}

static int __validate_send_service_cmd_inputs(struct qseecom_dev_handle *data,
				struct qseecom_send_svc_cmd_req *req)
{
	if (!req || !req->resp_buf || !req->cmd_req_buf) {
		pr_err("req or cmd buffer or response buffer is null\n");
		return -EINVAL;
	}

	if (!data || !data->client.ihandle) {
		pr_err("Client or client handle is not initialized\n");
		return -EINVAL;
	}

	if (data->client.sb_virt == NULL) {
		pr_err("sb_virt null\n");
		return -EINVAL;
	}

	if (data->client.user_virt_sb_base == 0) {
		pr_err("user_virt_sb_base is null\n");
		return -EINVAL;
	}

	if (data->client.sb_length == 0) {
		pr_err("sb_length is 0\n");
		return -EINVAL;
	}

	if (((uintptr_t)req->cmd_req_buf <
				data->client.user_virt_sb_base) ||
		((uintptr_t)req->cmd_req_buf >=
		(data->client.user_virt_sb_base + data->client.sb_length))) {
		pr_err("cmd buffer address not within shared bufffer\n");
		return -EINVAL;
	}
	if (((uintptr_t)req->resp_buf <
				data->client.user_virt_sb_base)  ||
		((uintptr_t)req->resp_buf >=
		(data->client.user_virt_sb_base + data->client.sb_length))) {
		pr_err("response buffer address not within shared bufffer\n");
		return -EINVAL;
	}
	if ((req->cmd_req_len == 0) || (req->resp_len == 0) ||
		(req->cmd_req_len > data->client.sb_length) ||
		(req->resp_len > data->client.sb_length)) {
		pr_err("cmd buf length or response buf length not valid\n");
		return -EINVAL;
	}
	if (req->cmd_req_len > UINT_MAX - req->resp_len) {
		pr_err("Integer overflow detected in req_len & rsp_len\n");
		return -EINVAL;
	}

	if ((req->cmd_req_len + req->resp_len) > data->client.sb_length) {
		pr_debug("Not enough memory to fit cmd_buf.\n");
		pr_debug("resp_buf. Required: %u, Available: %zu\n",
				(req->cmd_req_len + req->resp_len),
					data->client.sb_length);
		return -ENOMEM;
	}
	if ((uintptr_t)req->cmd_req_buf > (ULONG_MAX - req->cmd_req_len)) {
		pr_err("Integer overflow in req_len & cmd_req_buf\n");
		return -EINVAL;
	}
	if ((uintptr_t)req->resp_buf > (ULONG_MAX - req->resp_len)) {
		pr_err("Integer overflow in resp_len & resp_buf\n");
		return -EINVAL;
	}
	if (data->client.user_virt_sb_base >
					(ULONG_MAX - data->client.sb_length)) {
		pr_err("Integer overflow in user_virt_sb_base & sb_length\n");
		return -EINVAL;
	}
	if ((((uintptr_t)req->cmd_req_buf + req->cmd_req_len) >
		((uintptr_t)data->client.user_virt_sb_base +
					data->client.sb_length)) ||
		(((uintptr_t)req->resp_buf + req->resp_len) >
		((uintptr_t)data->client.user_virt_sb_base +
					data->client.sb_length))) {
		pr_err("cmd buf or resp buf is out of shared buffer region\n");
		return -EINVAL;
	}
	return 0;
}

static int qseecom_send_service_cmd(struct qseecom_dev_handle *data,
				void __user *argp)
{
	int ret = 0;
	struct qseecom_client_send_service_ireq send_svc_ireq;
	struct qseecom_client_send_fsm_key_req send_fsm_key_svc_ireq;
	struct qseecom_command_scm_resp resp;
	struct qseecom_send_svc_cmd_req req;
	void   *send_req_ptr;
	size_t req_buf_size;

	/*struct qseecom_command_scm_resp resp;*/

	if (copy_from_user(&req,
				(void __user *)argp,
				sizeof(req))) {
		pr_err("copy_from_user failed\n");
		return -EFAULT;
	}

	if (__validate_send_service_cmd_inputs(data, &req))
		return -EINVAL;

	data->type = QSEECOM_SECURE_SERVICE;

	switch (req.cmd_id) {
	case QSEOS_RPMB_PROVISION_KEY_COMMAND:
	case QSEOS_RPMB_ERASE_COMMAND:
	case QSEOS_RPMB_CHECK_PROV_STATUS_COMMAND:
		send_req_ptr = &send_svc_ireq;
		req_buf_size = sizeof(send_svc_ireq);
		if (__qseecom_process_rpmb_svc_cmd(data, &req,
				send_req_ptr))
			return -EINVAL;
		break;
	case QSEOS_FSM_LTEOTA_REQ_CMD:
	case QSEOS_FSM_LTEOTA_REQ_RSP_CMD:
	case QSEOS_FSM_IKE_REQ_CMD:
	case QSEOS_FSM_IKE_REQ_RSP_CMD:
	case QSEOS_FSM_OEM_FUSE_WRITE_ROW:
	case QSEOS_FSM_OEM_FUSE_READ_ROW:
	case QSEOS_FSM_ENCFS_REQ_CMD:
	case QSEOS_FSM_ENCFS_REQ_RSP_CMD:
		send_req_ptr = &send_fsm_key_svc_ireq;
		req_buf_size = sizeof(send_fsm_key_svc_ireq);
		if (__qseecom_process_fsm_key_svc_cmd(data, &req,
				send_req_ptr))
			return -EINVAL;
		break;
	default:
		pr_err("Unsupported cmd_id %d\n", req.cmd_id);
		return -EINVAL;
	}

	if (qseecom.support_bus_scaling) {
		ret = qseecom_scale_bus_bandwidth_timer(HIGH);
		if (ret) {
			pr_err("Fail to set bw HIGH\n");
			return ret;
		}
	} else {
		ret = qseecom_perf_enable(data);
		if (ret) {
			pr_err("Failed to vote for clocks with err %d\n", ret);
			goto exit;
		}
	}

	ret = msm_ion_do_cache_op(qseecom.ion_clnt, data->client.ihandle,
				data->client.sb_virt, data->client.sb_length,
				ION_IOC_CLEAN_INV_CACHES);
	if (ret) {
		pr_err("cache operation failed %d\n", ret);
		goto exit;
	}
	ret = qseecom_scm_call(SCM_SVC_TZSCHEDULER, 1,
				(const void *)send_req_ptr,
				req_buf_size, &resp, sizeof(resp));
	if (ret) {
		pr_err("qseecom_scm_call failed with err: %d\n", ret);
		if (!qseecom.support_bus_scaling) {
			qsee_disable_clock_vote(data, CLK_DFAB);
			qsee_disable_clock_vote(data, CLK_SFPB);
		} else {
			__qseecom_add_bw_scale_down_timer(
				QSEECOM_SEND_CMD_CRYPTO_TIMEOUT);
		}
		goto exit;
	}
	ret = msm_ion_do_cache_op(qseecom.ion_clnt, data->client.ihandle,
				data->client.sb_virt, data->client.sb_length,
				ION_IOC_INV_CACHES);
	if (ret) {
		pr_err("cache operation failed %d\n", ret);
		goto exit;
	}
	switch (resp.result) {
	case QSEOS_RESULT_SUCCESS:
		break;
	case QSEOS_RESULT_INCOMPLETE:
		pr_debug("qseos_result_incomplete\n");
		ret = __qseecom_process_incomplete_cmd(data, &resp);
		if (ret) {
			pr_err("process_incomplete_cmd fail with result: %d\n",
				resp.result);
		}
		if (req.cmd_id == QSEOS_RPMB_CHECK_PROV_STATUS_COMMAND) {
			pr_warn("RPMB key status is 0x%x\n", resp.result);
			if (put_user(resp.result,
				(uint32_t __user *)req.resp_buf)) {
				ret = -EINVAL;
				goto exit;
			}
			ret = 0;
		}
		break;
	case QSEOS_RESULT_FAILURE:
		pr_err("scm call failed with resp.result: %d\n", resp.result);
		ret = -EINVAL;
		break;
	default:
		pr_err("Response result %d not supported\n",
				resp.result);
		ret = -EINVAL;
		break;
	}
	if (!qseecom.support_bus_scaling) {
		qsee_disable_clock_vote(data, CLK_DFAB);
		qsee_disable_clock_vote(data, CLK_SFPB);
	} else {
		__qseecom_add_bw_scale_down_timer(
			QSEECOM_SEND_CMD_CRYPTO_TIMEOUT);
	}

exit:
	return ret;
}

static int __validate_send_cmd_inputs(struct qseecom_dev_handle *data,
				struct qseecom_send_cmd_req *req)

{
	if (!data || !data->client.ihandle) {
		pr_err("Client or client handle is not initialized\n");
		return -EINVAL;
	}
	if (((req->resp_buf == NULL) && (req->resp_len != 0)) ||
						(req->cmd_req_buf == NULL)) {
		pr_err("cmd buffer or response buffer is null\n");
		return -EINVAL;
	}
	if (((uintptr_t)req->cmd_req_buf <
				data->client.user_virt_sb_base) ||
		((uintptr_t)req->cmd_req_buf >=
		(data->client.user_virt_sb_base + data->client.sb_length))) {
		pr_err("cmd buffer address not within shared bufffer\n");
		return -EINVAL;
	}
	if (((uintptr_t)req->resp_buf <
				data->client.user_virt_sb_base)  ||
		((uintptr_t)req->resp_buf >=
		(data->client.user_virt_sb_base + data->client.sb_length))) {
		pr_err("response buffer address not within shared bufffer\n");
		return -EINVAL;
	}
	if ((req->cmd_req_len == 0) ||
		(req->cmd_req_len > data->client.sb_length) ||
		(req->resp_len > data->client.sb_length)) {
		pr_err("cmd buf length or response buf length not valid\n");
		return -EINVAL;
	}
	if (req->cmd_req_len > UINT_MAX - req->resp_len) {
		pr_err("Integer overflow detected in req_len & rsp_len\n");
		return -EINVAL;
	}

	if ((req->cmd_req_len + req->resp_len) > data->client.sb_length) {
		pr_debug("Not enough memory to fit cmd_buf.\n");
		pr_debug("resp_buf. Required: %u, Available: %zu\n",
				(req->cmd_req_len + req->resp_len),
					data->client.sb_length);
		return -ENOMEM;
	}
	if ((uintptr_t)req->cmd_req_buf > (ULONG_MAX - req->cmd_req_len)) {
		pr_err("Integer overflow in req_len & cmd_req_buf\n");
		return -EINVAL;
	}
	if ((uintptr_t)req->resp_buf > (ULONG_MAX - req->resp_len)) {
		pr_err("Integer overflow in resp_len & resp_buf\n");
		return -EINVAL;
	}
	if (data->client.user_virt_sb_base >
					(ULONG_MAX - data->client.sb_length)) {
		pr_err("Integer overflow in user_virt_sb_base & sb_length\n");
		return -EINVAL;
	}
	if ((((uintptr_t)req->cmd_req_buf + req->cmd_req_len) >
		((uintptr_t)data->client.user_virt_sb_base +
						data->client.sb_length)) ||
		(((uintptr_t)req->resp_buf + req->resp_len) >
		((uintptr_t)data->client.user_virt_sb_base +
						data->client.sb_length))) {
		pr_err("cmd buf or resp buf is out of shared buffer region\n");
		return -EINVAL;
	}
	return 0;
}

int __qseecom_process_reentrancy(struct qseecom_command_scm_resp *resp,
				struct qseecom_registered_app_list *ptr_app,
				struct qseecom_dev_handle *data)
{
	int ret = 0;

	switch (resp->result) {
	case QSEOS_RESULT_BLOCKED_ON_LISTENER:
		pr_warn("App(%d) %s is blocked on listener %d\n",
			data->client.app_id, data->client.app_name,
			resp->data);
		ret = __qseecom_process_reentrancy_blocked_on_listener(
					resp, ptr_app, data);
		if (ret) {
			pr_err("failed to process App(%d) %s is blocked on listener %d\n",
			data->client.app_id, data->client.app_name, resp->data);
			return ret;
		}

	case QSEOS_RESULT_INCOMPLETE:
		qseecom.app_block_ref_cnt++;
		ptr_app->app_blocked = true;
		ret = __qseecom_reentrancy_process_incomplete_cmd(data, resp);
		ptr_app->app_blocked = false;
		qseecom.app_block_ref_cnt--;
		wake_up_interruptible(&qseecom.app_block_wq);
		if (ret)
			pr_err("process_incomplete_cmd failed err: %d\n",
					ret);
		return ret;
	case QSEOS_RESULT_SUCCESS:
		return ret;
	default:
		pr_err("Response result %d not supported\n",
						resp->result);
		return -EINVAL;
	}
}

static int __qseecom_send_cmd(struct qseecom_dev_handle *data,
				struct qseecom_send_cmd_req *req)
{
	int ret = 0;
	int ret2 = 0;
	u32 reqd_len_sb_in = 0;
	struct qseecom_client_send_data_ireq send_data_req = {0};
	struct qseecom_client_send_data_64bit_ireq send_data_req_64bit = {0};
	struct qseecom_command_scm_resp resp;
	unsigned long flags;
	struct qseecom_registered_app_list *ptr_app;
	bool found_app = false;
	void *cmd_buf = NULL;
	size_t cmd_len;
	struct sglist_info *table = data->sglistinfo_ptr;

	reqd_len_sb_in = req->cmd_req_len + req->resp_len;
	/* find app_id & img_name from list */
	spin_lock_irqsave(&qseecom.registered_app_list_lock, flags);
	list_for_each_entry(ptr_app, &qseecom.registered_app_list_head,
							list) {
		if ((ptr_app->app_id == data->client.app_id) &&
			 (!strcmp(ptr_app->app_name, data->client.app_name))) {
			found_app = true;
			break;
		}
	}
	spin_unlock_irqrestore(&qseecom.registered_app_list_lock, flags);

	if (!found_app) {
		pr_err("app_id %d (%s) is not found\n", data->client.app_id,
			(char *)data->client.app_name);
		return -ENOENT;
	}

	if (qseecom.qsee_version < QSEE_VERSION_40) {
		send_data_req.app_id = data->client.app_id;
		send_data_req.req_ptr = (uint32_t)(__qseecom_uvirt_to_kphys(
					data, (uintptr_t)req->cmd_req_buf));
		send_data_req.req_len = req->cmd_req_len;
		send_data_req.rsp_ptr = (uint32_t)(__qseecom_uvirt_to_kphys(
					data, (uintptr_t)req->resp_buf));
		send_data_req.rsp_len = req->resp_len;
		send_data_req.sglistinfo_ptr =
				(uint32_t)virt_to_phys(table);
		send_data_req.sglistinfo_len = SGLISTINFO_TABLE_SIZE;
		dmac_flush_range((void *)table,
				(void *)table + SGLISTINFO_TABLE_SIZE);
		cmd_buf = (void *)&send_data_req;
		cmd_len = sizeof(struct qseecom_client_send_data_ireq);
	} else {
		send_data_req_64bit.app_id = data->client.app_id;
		send_data_req_64bit.req_ptr = __qseecom_uvirt_to_kphys(data,
					(uintptr_t)req->cmd_req_buf);
		send_data_req_64bit.req_len = req->cmd_req_len;
		send_data_req_64bit.rsp_ptr = __qseecom_uvirt_to_kphys(data,
					(uintptr_t)req->resp_buf);
		send_data_req_64bit.rsp_len = req->resp_len;
		/* check if 32bit app's phys_addr region is under 4GB.*/
		if ((data->client.app_arch == ELFCLASS32) &&
			((send_data_req_64bit.req_ptr >=
				PHY_ADDR_4G - send_data_req_64bit.req_len) ||
			(send_data_req_64bit.rsp_ptr >=
				PHY_ADDR_4G - send_data_req_64bit.rsp_len))){
			pr_err("32bit app %s PA exceeds 4G: req_ptr=%llx, req_len=%x, rsp_ptr=%llx, rsp_len=%x\n",
				data->client.app_name,
				send_data_req_64bit.req_ptr,
				send_data_req_64bit.req_len,
				send_data_req_64bit.rsp_ptr,
				send_data_req_64bit.rsp_len);
			return -EFAULT;
		}
		send_data_req_64bit.sglistinfo_ptr =
				(uint64_t)virt_to_phys(table);
		send_data_req_64bit.sglistinfo_len = SGLISTINFO_TABLE_SIZE;
		dmac_flush_range((void *)table,
				(void *)table + SGLISTINFO_TABLE_SIZE);
		cmd_buf = (void *)&send_data_req_64bit;
		cmd_len = sizeof(struct qseecom_client_send_data_64bit_ireq);
	}

	if (qseecom.whitelist_support == false || data->use_legacy_cmd == true)
		*(uint32_t *)cmd_buf = QSEOS_CLIENT_SEND_DATA_COMMAND;
	else
		*(uint32_t *)cmd_buf = QSEOS_CLIENT_SEND_DATA_COMMAND_WHITELIST;

	ret = msm_ion_do_cache_op(qseecom.ion_clnt, data->client.ihandle,
					data->client.sb_virt,
					reqd_len_sb_in,
					ION_IOC_CLEAN_INV_CACHES);
	if (ret) {
		pr_err("cache operation failed %d\n", ret);
		return ret;
	}

	__qseecom_reentrancy_check_if_this_app_blocked(ptr_app);

	ret = qseecom_scm_call(SCM_SVC_TZSCHEDULER, 1,
				cmd_buf, cmd_len,
				&resp, sizeof(resp));
	if (ret) {
		pr_err("scm_call() failed with err: %d (app_id = %d)\n",
					ret, data->client.app_id);
		goto exit;
	}

	if (qseecom.qsee_reentrancy_support) {
		ret = __qseecom_process_reentrancy(&resp, ptr_app, data);
		if (ret)
			goto exit;
	} else {
		if (resp.result == QSEOS_RESULT_INCOMPLETE) {
			ret = __qseecom_process_incomplete_cmd(data, &resp);
			if (ret) {
				pr_err("process_incomplete_cmd failed err: %d\n",
						ret);
				goto exit;
			}
		} else {
			if (resp.result != QSEOS_RESULT_SUCCESS) {
				pr_err("Response result %d not supported\n",
								resp.result);
				ret = -EINVAL;
				goto exit;
			}
		}
	}
exit:
	ret2 = msm_ion_do_cache_op(qseecom.ion_clnt, data->client.ihandle,
				data->client.sb_virt, data->client.sb_length,
				ION_IOC_INV_CACHES);
	if (ret2) {
		pr_err("cache operation failed %d\n", ret2);
		return ret2;
	}
	return ret;
}

static int qseecom_send_cmd(struct qseecom_dev_handle *data, void __user *argp)
{
	int ret = 0;
	struct qseecom_send_cmd_req req;

	ret = copy_from_user(&req, argp, sizeof(req));
	if (ret) {
		pr_err("copy_from_user failed\n");
		return ret;
	}

	if (__validate_send_cmd_inputs(data, &req))
		return -EINVAL;

	ret = __qseecom_send_cmd(data, &req);

	if (ret)
		return ret;

	return ret;
}

int __boundary_checks_offset(struct qseecom_send_modfd_cmd_req *req,
			struct qseecom_send_modfd_listener_resp *lstnr_resp,
			struct qseecom_dev_handle *data, int i) {

	if ((data->type != QSEECOM_LISTENER_SERVICE) &&
						(req->ifd_data[i].fd > 0)) {
		if ((req->cmd_req_len < sizeof(uint32_t)) ||
			(req->ifd_data[i].cmd_buf_offset >
			req->cmd_req_len - sizeof(uint32_t))) {
			pr_err("Invalid offset (req len) 0x%x\n",
				req->ifd_data[i].cmd_buf_offset);
			return -EINVAL;
		}
	} else if ((data->type == QSEECOM_LISTENER_SERVICE) &&
					(lstnr_resp->ifd_data[i].fd > 0)) {
		if ((lstnr_resp->resp_len < sizeof(uint32_t)) ||
			(lstnr_resp->ifd_data[i].cmd_buf_offset >
			lstnr_resp->resp_len - sizeof(uint32_t))) {
			pr_err("Invalid offset (lstnr resp len) 0x%x\n",
				lstnr_resp->ifd_data[i].cmd_buf_offset);
			return -EINVAL;
		}
	}
	return 0;
}

static int __qseecom_update_cmd_buf(void *msg, bool cleanup,
			struct qseecom_dev_handle *data)
{
	struct ion_handle *ihandle;
	char *field;
	int ret = 0;
	int i = 0;
	uint32_t len = 0;
	struct scatterlist *sg;
	struct qseecom_send_modfd_cmd_req *req = NULL;
	struct qseecom_send_modfd_listener_resp *lstnr_resp = NULL;
	struct qseecom_registered_listener_list *this_lstnr = NULL;
	uint32_t offset;
	struct sg_table *sg_ptr;

	if ((data->type != QSEECOM_LISTENER_SERVICE) &&
			(data->type != QSEECOM_CLIENT_APP))
		return -EFAULT;

	if (msg == NULL) {
		pr_err("Invalid address\n");
		return -EINVAL;
	}
	if (data->type == QSEECOM_LISTENER_SERVICE) {
		lstnr_resp = (struct qseecom_send_modfd_listener_resp *)msg;
		this_lstnr = __qseecom_find_svc(data->listener.id);
		if (IS_ERR_OR_NULL(this_lstnr)) {
			pr_err("Invalid listener ID\n");
			return -ENOMEM;
		}
	} else {
		req = (struct qseecom_send_modfd_cmd_req *)msg;
	}

	for (i = 0; i < MAX_ION_FD; i++) {
		if ((data->type != QSEECOM_LISTENER_SERVICE) &&
						(req->ifd_data[i].fd > 0)) {
			ihandle = ion_import_dma_buf_fd(qseecom.ion_clnt,
					req->ifd_data[i].fd);
			if (IS_ERR_OR_NULL(ihandle)) {
				pr_err("Ion client can't retrieve the handle\n");
				return -ENOMEM;
			}
			field = (char *) req->cmd_req_buf +
				req->ifd_data[i].cmd_buf_offset;
		} else if ((data->type == QSEECOM_LISTENER_SERVICE) &&
				(lstnr_resp->ifd_data[i].fd > 0)) {
			ihandle = ion_import_dma_buf_fd(qseecom.ion_clnt,
						lstnr_resp->ifd_data[i].fd);
			if (IS_ERR_OR_NULL(ihandle)) {
				pr_err("Ion client can't retrieve the handle\n");
				return -ENOMEM;
			}
			field = lstnr_resp->resp_buf_ptr +
				lstnr_resp->ifd_data[i].cmd_buf_offset;
		} else {
			continue;
		}
		/* Populate the cmd data structure with the phys_addr */
		sg_ptr = ion_sg_table(qseecom.ion_clnt, ihandle);
		if (IS_ERR_OR_NULL(sg_ptr)) {
			pr_err("IOn client could not retrieve sg table\n");
			goto err;
		}
		if (sg_ptr->nents == 0) {
			pr_err("Num of scattered entries is 0\n");
			goto err;
		}
		if (sg_ptr->nents > QSEECOM_MAX_SG_ENTRY) {
			pr_err("Num of scattered entries");
			pr_err(" (%d) is greater than max supported %d\n",
				sg_ptr->nents, QSEECOM_MAX_SG_ENTRY);
			goto err;
		}
		sg = sg_ptr->sgl;
		if (sg_ptr->nents == 1) {
			uint32_t *update;

			if (__boundary_checks_offset(req, lstnr_resp, data, i))
				goto err;
			if ((data->type == QSEECOM_CLIENT_APP &&
				(data->client.app_arch == ELFCLASS32 ||
				data->client.app_arch == ELFCLASS64)) ||
				(data->type == QSEECOM_LISTENER_SERVICE)) {
				/*
				 * Check if sg list phy add region is under 4GB
				 */
				if ((qseecom.qsee_version >= QSEE_VERSION_40) &&
					(!cleanup) &&
					((uint64_t)sg_dma_address(sg_ptr->sgl)
					>= PHY_ADDR_4G - sg->length)) {
					pr_err("App %s sgl PA exceeds 4G: phy_addr=%pKad, len=%x\n",
						data->client.app_name,
						&(sg_dma_address(sg_ptr->sgl)),
						sg->length);
					goto err;
				}
				update = (uint32_t *) field;
				*update = cleanup ? 0 :
					(uint32_t)sg_dma_address(sg_ptr->sgl);
			} else {
				pr_err("QSEE app arch %u is not supported\n",
							data->client.app_arch);
				goto err;
			}
			len += (uint32_t)sg->length;
		} else {
			struct qseecom_sg_entry *update;
			int j = 0;

			if ((data->type != QSEECOM_LISTENER_SERVICE) &&
					(req->ifd_data[i].fd > 0)) {

				if ((req->cmd_req_len <
					 SG_ENTRY_SZ * sg_ptr->nents) ||
					(req->ifd_data[i].cmd_buf_offset >
						(req->cmd_req_len -
						SG_ENTRY_SZ * sg_ptr->nents))) {
					pr_err("Invalid offset = 0x%x\n",
					req->ifd_data[i].cmd_buf_offset);
					goto err;
				}

			} else if ((data->type == QSEECOM_LISTENER_SERVICE) &&
					(lstnr_resp->ifd_data[i].fd > 0)) {

				if ((lstnr_resp->resp_len <
						SG_ENTRY_SZ * sg_ptr->nents) ||
				(lstnr_resp->ifd_data[i].cmd_buf_offset >
						(lstnr_resp->resp_len -
						SG_ENTRY_SZ * sg_ptr->nents))) {
					goto err;
				}
			}
			if ((data->type == QSEECOM_CLIENT_APP &&
				(data->client.app_arch == ELFCLASS32 ||
				data->client.app_arch == ELFCLASS64)) ||
				(data->type == QSEECOM_LISTENER_SERVICE)) {
				update = (struct qseecom_sg_entry *)field;
				for (j = 0; j < sg_ptr->nents; j++) {
					/*
					 * Check if sg list PA is under 4GB
					 */
					if ((qseecom.qsee_version >=
						QSEE_VERSION_40) &&
						(!cleanup) &&
						((uint64_t)(sg_dma_address(sg))
						>= PHY_ADDR_4G - sg->length)) {
						pr_err("App %s sgl PA exceeds 4G: phy_addr=%pKad, len=%x\n",
							data->client.app_name,
							&(sg_dma_address(sg)),
							sg->length);
						goto err;
					}
					update->phys_addr = cleanup ? 0 :
						(uint32_t)sg_dma_address(sg);
					update->len = cleanup ? 0 : sg->length;
					update++;
					len += sg->length;
					sg = sg_next(sg);
				}
			} else {
				pr_err("QSEE app arch %u is not supported\n",
							data->client.app_arch);
					goto err;
			}
		}

		if (cleanup) {
			ret = msm_ion_do_cache_op(qseecom.ion_clnt,
					ihandle, NULL, len,
					ION_IOC_INV_CACHES);
			if (ret) {
				pr_err("cache operation failed %d\n", ret);
				goto err;
			}
		} else {
			ret = msm_ion_do_cache_op(qseecom.ion_clnt,
					ihandle, NULL, len,
					ION_IOC_CLEAN_INV_CACHES);
			if (ret) {
				pr_err("cache operation failed %d\n", ret);
				goto err;
			}
			if (data->type == QSEECOM_CLIENT_APP) {
				offset = req->ifd_data[i].cmd_buf_offset;
				data->sglistinfo_ptr[i].indexAndFlags =
					SGLISTINFO_SET_INDEX_FLAG(
					(sg_ptr->nents == 1), 0, offset);
				data->sglistinfo_ptr[i].sizeOrCount =
					(sg_ptr->nents == 1) ?
					sg->length : sg_ptr->nents;
				data->sglist_cnt = i + 1;
			} else {
				offset = (lstnr_resp->ifd_data[i].cmd_buf_offset
					+ (uintptr_t)lstnr_resp->resp_buf_ptr -
					(uintptr_t)this_lstnr->sb_virt);
				this_lstnr->sglistinfo_ptr[i].indexAndFlags =
					SGLISTINFO_SET_INDEX_FLAG(
					(sg_ptr->nents == 1), 0, offset);
				this_lstnr->sglistinfo_ptr[i].sizeOrCount =
					(sg_ptr->nents == 1) ?
					sg->length : sg_ptr->nents;
				this_lstnr->sglist_cnt = i + 1;
			}
		}
		/* Deallocate the handle */
		if (!IS_ERR_OR_NULL(ihandle))
			ion_free(qseecom.ion_clnt, ihandle);
	}
	return ret;
err:
	if (!IS_ERR_OR_NULL(ihandle))
		ion_free(qseecom.ion_clnt, ihandle);
	return -ENOMEM;
}

static int __qseecom_allocate_sg_list_buffer(struct qseecom_dev_handle *data,
		char *field, uint32_t fd_idx, struct sg_table *sg_ptr)
{
	struct scatterlist *sg = sg_ptr->sgl;
	struct qseecom_sg_entry_64bit *sg_entry;
	struct qseecom_sg_list_buf_hdr_64bit *buf_hdr;
	void *buf;
	uint i;
	size_t size;
	dma_addr_t coh_pmem;

	if (fd_idx >= MAX_ION_FD) {
		pr_err("fd_idx [%d] is invalid\n", fd_idx);
		return -ENOMEM;
	}
	buf_hdr = (struct qseecom_sg_list_buf_hdr_64bit *)field;
	memset((void *)buf_hdr, 0, QSEECOM_SG_LIST_BUF_HDR_SZ_64BIT);
	/* Allocate a contiguous kernel buffer */
	size = sg_ptr->nents * SG_ENTRY_SZ_64BIT;
	size = (size + PAGE_SIZE) & PAGE_MASK;
	buf = dma_alloc_coherent(qseecom.pdev,
			size, &coh_pmem, GFP_KERNEL);
	if (buf == NULL) {
		pr_err("failed to alloc memory for sg buf\n");
		return -ENOMEM;
	}
	/* update qseecom_sg_list_buf_hdr_64bit */
	buf_hdr->version = QSEECOM_SG_LIST_BUF_FORMAT_VERSION_2;
	buf_hdr->new_buf_phys_addr = coh_pmem;
	buf_hdr->nents_total = sg_ptr->nents;
	/* save the left sg entries into new allocated buf */
	sg_entry = (struct qseecom_sg_entry_64bit *)buf;
	for (i = 0; i < sg_ptr->nents; i++) {
		sg_entry->phys_addr = (uint64_t)sg_dma_address(sg);
		sg_entry->len = sg->length;
		sg_entry++;
		sg = sg_next(sg);
	}

	data->client.sec_buf_fd[fd_idx].is_sec_buf_fd = true;
	data->client.sec_buf_fd[fd_idx].vbase = buf;
	data->client.sec_buf_fd[fd_idx].pbase = coh_pmem;
	data->client.sec_buf_fd[fd_idx].size = size;

	return 0;
}

static int __qseecom_update_cmd_buf_64(void *msg, bool cleanup,
			struct qseecom_dev_handle *data)
{
	struct ion_handle *ihandle;
	char *field;
	int ret = 0;
	int i = 0;
	uint32_t len = 0;
	struct scatterlist *sg;
	struct qseecom_send_modfd_cmd_req *req = NULL;
	struct qseecom_send_modfd_listener_resp *lstnr_resp = NULL;
	struct qseecom_registered_listener_list *this_lstnr = NULL;
	uint32_t offset;
	struct sg_table *sg_ptr;

	if ((data->type != QSEECOM_LISTENER_SERVICE) &&
			(data->type != QSEECOM_CLIENT_APP))
		return -EFAULT;

	if (msg == NULL) {
		pr_err("Invalid address\n");
		return -EINVAL;
	}
	if (data->type == QSEECOM_LISTENER_SERVICE) {
		lstnr_resp = (struct qseecom_send_modfd_listener_resp *)msg;
		this_lstnr = __qseecom_find_svc(data->listener.id);
		if (IS_ERR_OR_NULL(this_lstnr)) {
			pr_err("Invalid listener ID\n");
			return -ENOMEM;
		}
	} else {
		req = (struct qseecom_send_modfd_cmd_req *)msg;
	}

	for (i = 0; i < MAX_ION_FD; i++) {
		if ((data->type != QSEECOM_LISTENER_SERVICE) &&
						(req->ifd_data[i].fd > 0)) {
			ihandle = ion_import_dma_buf_fd(qseecom.ion_clnt,
					req->ifd_data[i].fd);
			if (IS_ERR_OR_NULL(ihandle)) {
				pr_err("Ion client can't retrieve the handle\n");
				return -ENOMEM;
			}
			field = (char *) req->cmd_req_buf +
				req->ifd_data[i].cmd_buf_offset;
		} else if ((data->type == QSEECOM_LISTENER_SERVICE) &&
				(lstnr_resp->ifd_data[i].fd > 0)) {
			ihandle = ion_import_dma_buf_fd(qseecom.ion_clnt,
						lstnr_resp->ifd_data[i].fd);
			if (IS_ERR_OR_NULL(ihandle)) {
				pr_err("Ion client can't retrieve the handle\n");
				return -ENOMEM;
			}
			field = lstnr_resp->resp_buf_ptr +
				lstnr_resp->ifd_data[i].cmd_buf_offset;
		} else {
			continue;
		}
		/* Populate the cmd data structure with the phys_addr */
		sg_ptr = ion_sg_table(qseecom.ion_clnt, ihandle);
		if (IS_ERR_OR_NULL(sg_ptr)) {
			pr_err("IOn client could not retrieve sg table\n");
			goto err;
		}
		if (sg_ptr->nents == 0) {
			pr_err("Num of scattered entries is 0\n");
			goto err;
		}
		if (sg_ptr->nents > QSEECOM_MAX_SG_ENTRY) {
			pr_warn("Num of scattered entries");
			pr_warn(" (%d) is greater than %d\n",
				sg_ptr->nents, QSEECOM_MAX_SG_ENTRY);
			if (cleanup) {
				if (data->client.sec_buf_fd[i].is_sec_buf_fd &&
					data->client.sec_buf_fd[i].vbase)
					dma_free_coherent(qseecom.pdev,
					data->client.sec_buf_fd[i].size,
					data->client.sec_buf_fd[i].vbase,
					data->client.sec_buf_fd[i].pbase);
			} else {
				ret = __qseecom_allocate_sg_list_buffer(data,
						field, i, sg_ptr);
				if (ret) {
					pr_err("Failed to allocate sg list buffer\n");
					goto err;
				}
			}
			len = QSEECOM_SG_LIST_BUF_HDR_SZ_64BIT;
			sg = sg_ptr->sgl;
			goto cleanup;
		}
		sg = sg_ptr->sgl;
		if (sg_ptr->nents == 1) {
			uint64_t *update_64bit;

			if (__boundary_checks_offset(req, lstnr_resp, data, i))
				goto err;
				/* 64bit app uses 64bit address */
			update_64bit = (uint64_t *) field;
			*update_64bit = cleanup ? 0 :
					(uint64_t)sg_dma_address(sg_ptr->sgl);
			len += (uint32_t)sg->length;
		} else {
			struct qseecom_sg_entry_64bit *update_64bit;
			int j = 0;

			if ((data->type != QSEECOM_LISTENER_SERVICE) &&
					(req->ifd_data[i].fd > 0)) {

				if ((req->cmd_req_len <
					 SG_ENTRY_SZ_64BIT * sg_ptr->nents) ||
					(req->ifd_data[i].cmd_buf_offset >
					(req->cmd_req_len -
					SG_ENTRY_SZ_64BIT * sg_ptr->nents))) {
					pr_err("Invalid offset = 0x%x\n",
					req->ifd_data[i].cmd_buf_offset);
					goto err;
				}

			} else if ((data->type == QSEECOM_LISTENER_SERVICE) &&
					(lstnr_resp->ifd_data[i].fd > 0)) {

				if ((lstnr_resp->resp_len <
					SG_ENTRY_SZ_64BIT * sg_ptr->nents) ||
				(lstnr_resp->ifd_data[i].cmd_buf_offset >
						(lstnr_resp->resp_len -
					SG_ENTRY_SZ_64BIT * sg_ptr->nents))) {
					goto err;
				}
			}
			/* 64bit app uses 64bit address */
			update_64bit = (struct qseecom_sg_entry_64bit *)field;
			for (j = 0; j < sg_ptr->nents; j++) {
				update_64bit->phys_addr = cleanup ? 0 :
					(uint64_t)sg_dma_address(sg);
				update_64bit->len = cleanup ? 0 :
						(uint32_t)sg->length;
				update_64bit++;
				len += sg->length;
				sg = sg_next(sg);
			}
		}
cleanup:
		if (cleanup) {
			ret = msm_ion_do_cache_op(qseecom.ion_clnt,
					ihandle, NULL, len,
					ION_IOC_INV_CACHES);
			if (ret) {
				pr_err("cache operation failed %d\n", ret);
				goto err;
			}
		} else {
			ret = msm_ion_do_cache_op(qseecom.ion_clnt,
					ihandle, NULL, len,
					ION_IOC_CLEAN_INV_CACHES);
			if (ret) {
				pr_err("cache operation failed %d\n", ret);
				goto err;
			}
			if (data->type == QSEECOM_CLIENT_APP) {
				offset = req->ifd_data[i].cmd_buf_offset;
				data->sglistinfo_ptr[i].indexAndFlags =
					SGLISTINFO_SET_INDEX_FLAG(
					(sg_ptr->nents == 1), 1, offset);
				data->sglistinfo_ptr[i].sizeOrCount =
					(sg_ptr->nents == 1) ?
					sg->length : sg_ptr->nents;
				data->sglist_cnt = i + 1;
			} else {
				offset = (lstnr_resp->ifd_data[i].cmd_buf_offset
					+ (uintptr_t)lstnr_resp->resp_buf_ptr -
					(uintptr_t)this_lstnr->sb_virt);
				this_lstnr->sglistinfo_ptr[i].indexAndFlags =
					SGLISTINFO_SET_INDEX_FLAG(
					(sg_ptr->nents == 1), 1, offset);
				this_lstnr->sglistinfo_ptr[i].sizeOrCount =
					(sg_ptr->nents == 1) ?
					sg->length : sg_ptr->nents;
				this_lstnr->sglist_cnt = i + 1;
			}
		}
		/* Deallocate the handle */
		if (!IS_ERR_OR_NULL(ihandle))
			ion_free(qseecom.ion_clnt, ihandle);
	}
	return ret;
err:
	for (i = 0; i < MAX_ION_FD; i++)
		if (data->client.sec_buf_fd[i].is_sec_buf_fd &&
			data->client.sec_buf_fd[i].vbase)
			dma_free_coherent(qseecom.pdev,
				data->client.sec_buf_fd[i].size,
				data->client.sec_buf_fd[i].vbase,
				data->client.sec_buf_fd[i].pbase);
	if (!IS_ERR_OR_NULL(ihandle))
		ion_free(qseecom.ion_clnt, ihandle);
	return -ENOMEM;
}

static int __qseecom_send_modfd_cmd(struct qseecom_dev_handle *data,
					void __user *argp,
					bool is_64bit_addr)
{
	int ret = 0;
	int i;
	struct qseecom_send_modfd_cmd_req req;
	struct qseecom_send_cmd_req send_cmd_req;

	ret = copy_from_user(&req, argp, sizeof(req));
	if (ret) {
		pr_err("copy_from_user failed\n");
		return ret;
	}

	send_cmd_req.cmd_req_buf = req.cmd_req_buf;
	send_cmd_req.cmd_req_len = req.cmd_req_len;
	send_cmd_req.resp_buf = req.resp_buf;
	send_cmd_req.resp_len = req.resp_len;

	if (__validate_send_cmd_inputs(data, &send_cmd_req))
		return -EINVAL;

	/* validate offsets */
	for (i = 0; i < MAX_ION_FD; i++) {
		if (req.ifd_data[i].cmd_buf_offset >= req.cmd_req_len) {
			pr_err("Invalid offset %d = 0x%x\n",
				i, req.ifd_data[i].cmd_buf_offset);
			return -EINVAL;
		}
	}
	req.cmd_req_buf = (void *)__qseecom_uvirt_to_kvirt(data,
						(uintptr_t)req.cmd_req_buf);
	req.resp_buf = (void *)__qseecom_uvirt_to_kvirt(data,
						(uintptr_t)req.resp_buf);

	if (!is_64bit_addr) {
		ret = __qseecom_update_cmd_buf(&req, false, data);
		if (ret)
			return ret;
		ret = __qseecom_send_cmd(data, &send_cmd_req);
		if (ret)
			return ret;
		ret = __qseecom_update_cmd_buf(&req, true, data);
		if (ret)
			return ret;
	} else {
		ret = __qseecom_update_cmd_buf_64(&req, false, data);
		if (ret)
			return ret;
		ret = __qseecom_send_cmd(data, &send_cmd_req);
		if (ret)
			return ret;
		ret = __qseecom_update_cmd_buf_64(&req, true, data);
		if (ret)
			return ret;
	}

	return ret;
}

static int qseecom_send_modfd_cmd(struct qseecom_dev_handle *data,
					void __user *argp)
{
	return __qseecom_send_modfd_cmd(data, argp, false);
}

static int qseecom_send_modfd_cmd_64(struct qseecom_dev_handle *data,
					void __user *argp)
{
	return __qseecom_send_modfd_cmd(data, argp, true);
}



static int __qseecom_listener_has_rcvd_req(struct qseecom_dev_handle *data,
		struct qseecom_registered_listener_list *svc)
{
	int ret;

	ret = (svc->rcv_req_flag == 1);
	return ret || data->abort;
}

static int qseecom_receive_req(struct qseecom_dev_handle *data)
{
	int ret = 0;
	struct qseecom_registered_listener_list *this_lstnr;

	mutex_lock(&listener_access_lock);
	this_lstnr = __qseecom_find_svc(data->listener.id);
	if (!this_lstnr) {
		pr_err("Invalid listener ID\n");
		mutex_unlock(&listener_access_lock);
		return -ENODATA;
	}
	mutex_unlock(&listener_access_lock);

	while (1) {
		if (wait_event_freezable(this_lstnr->rcv_req_wq,
				__qseecom_listener_has_rcvd_req(data,
				this_lstnr))) {
			pr_debug("Interrupted: exiting Listener Service = %d\n",
						(uint32_t)data->listener.id);
			/* woken up for different reason */
			return -ERESTARTSYS;
		}

		if (data->abort) {
			pr_err("Aborting Listener Service = %d\n",
					(uint32_t)data->listener.id);
			return -ENODEV;
		}
		mutex_lock(&listener_access_lock);
		this_lstnr->rcv_req_flag = 0;
		mutex_unlock(&listener_access_lock);
		break;
	}
	return ret;
}

static bool __qseecom_is_fw_image_valid(const struct firmware *fw_entry)
{
	unsigned char app_arch = 0;
	struct elf32_hdr *ehdr;
	struct elf64_hdr *ehdr64;

	app_arch = *(unsigned char *)(fw_entry->data + EI_CLASS);

	switch (app_arch) {
	case ELFCLASS32: {
		ehdr = (struct elf32_hdr *)fw_entry->data;
		if (fw_entry->size < sizeof(*ehdr)) {
			pr_err("%s: Not big enough to be an elf32 header\n",
					 qseecom.pdev->init_name);
			return false;
		}
		if (memcmp(ehdr->e_ident, ELFMAG, SELFMAG)) {
			pr_err("%s: Not an elf32 header\n",
					 qseecom.pdev->init_name);
			return false;
		}
		if (ehdr->e_phnum == 0) {
			pr_err("%s: No loadable segments\n",
					 qseecom.pdev->init_name);
			return false;
		}
		if (sizeof(struct elf32_phdr) * ehdr->e_phnum +
		    sizeof(struct elf32_hdr) > fw_entry->size) {
			pr_err("%s: Program headers not within mdt\n",
					 qseecom.pdev->init_name);
			return false;
		}
		break;
	}
	case ELFCLASS64: {
		ehdr64 = (struct elf64_hdr *)fw_entry->data;
		if (fw_entry->size < sizeof(*ehdr64)) {
			pr_err("%s: Not big enough to be an elf64 header\n",
					 qseecom.pdev->init_name);
			return false;
		}
		if (memcmp(ehdr64->e_ident, ELFMAG, SELFMAG)) {
			pr_err("%s: Not an elf64 header\n",
					 qseecom.pdev->init_name);
			return false;
		}
		if (ehdr64->e_phnum == 0) {
			pr_err("%s: No loadable segments\n",
					 qseecom.pdev->init_name);
			return false;
		}
		if (sizeof(struct elf64_phdr) * ehdr64->e_phnum +
		    sizeof(struct elf64_hdr) > fw_entry->size) {
			pr_err("%s: Program headers not within mdt\n",
					 qseecom.pdev->init_name);
			return false;
		}
		break;
	}
	default: {
		pr_err("QSEE app arch %u is not supported\n", app_arch);
		return false;
	}
	}
	return true;
}

static int __qseecom_get_fw_size(const char *appname, uint32_t *fw_size,
					uint32_t *app_arch)
{
	int ret = -1;
	int i = 0, rc = 0;
	const struct firmware *fw_entry = NULL;
	char fw_name[MAX_APP_NAME_SIZE];
	struct elf32_hdr *ehdr;
	struct elf64_hdr *ehdr64;
	int num_images = 0;

	snprintf(fw_name, sizeof(fw_name), "%s.mdt", appname);
	rc = request_firmware(&fw_entry, fw_name,  qseecom.pdev);
	if (rc) {
		pr_err("error with request_firmware\n");
		ret = -EIO;
		goto err;
	}
	if (!__qseecom_is_fw_image_valid(fw_entry)) {
		ret = -EIO;
		goto err;
	}
	*app_arch = *(unsigned char *)(fw_entry->data + EI_CLASS);
	*fw_size = fw_entry->size;
	if (*app_arch == ELFCLASS32) {
		ehdr = (struct elf32_hdr *)fw_entry->data;
		num_images = ehdr->e_phnum;
	} else if (*app_arch == ELFCLASS64) {
		ehdr64 = (struct elf64_hdr *)fw_entry->data;
		num_images = ehdr64->e_phnum;
	} else {
		pr_err("QSEE %s app, arch %u is not supported\n",
						appname, *app_arch);
		ret = -EIO;
		goto err;
	}
	pr_debug("QSEE %s app, arch %u\n", appname, *app_arch);
	release_firmware(fw_entry);
	fw_entry = NULL;
	for (i = 0; i < num_images; i++) {
		memset(fw_name, 0, sizeof(fw_name));
		snprintf(fw_name, ARRAY_SIZE(fw_name), "%s.b%02d", appname, i);
		ret = request_firmware(&fw_entry, fw_name, qseecom.pdev);
		if (ret)
			goto err;
		if (*fw_size > U32_MAX - fw_entry->size) {
			pr_err("QSEE %s app file size overflow\n", appname);
			ret = -EINVAL;
			goto err;
		}
		*fw_size += fw_entry->size;
		release_firmware(fw_entry);
		fw_entry = NULL;
	}

	return ret;
err:
	if (fw_entry)
		release_firmware(fw_entry);
	*fw_size = 0;
	return ret;
}

static int __qseecom_get_fw_data(const char *appname, u8 *img_data,
				uint32_t fw_size,
				struct qseecom_load_app_ireq *load_req)
{
	int ret = -1;
	int i = 0, rc = 0;
	const struct firmware *fw_entry = NULL;
	char fw_name[MAX_APP_NAME_SIZE];
	u8 *img_data_ptr = img_data;
	struct elf32_hdr *ehdr;
	struct elf64_hdr *ehdr64;
	int num_images = 0;
	unsigned char app_arch = 0;

	snprintf(fw_name, sizeof(fw_name), "%s.mdt", appname);
	rc = request_firmware(&fw_entry, fw_name,  qseecom.pdev);
	if (rc) {
		ret = -EIO;
		goto err;
	}

	load_req->img_len = fw_entry->size;
	if (load_req->img_len > fw_size) {
		pr_err("app %s size %zu is larger than buf size %u\n",
			appname, fw_entry->size, fw_size);
		ret = -EINVAL;
		goto err;
	}
	memcpy(img_data_ptr, fw_entry->data, fw_entry->size);
	img_data_ptr = img_data_ptr + fw_entry->size;
	load_req->mdt_len = fw_entry->size; /*Get MDT LEN*/

	app_arch = *(unsigned char *)(fw_entry->data + EI_CLASS);
	if (app_arch == ELFCLASS32) {
		ehdr = (struct elf32_hdr *)fw_entry->data;
		num_images = ehdr->e_phnum;
	} else if (app_arch == ELFCLASS64) {
		ehdr64 = (struct elf64_hdr *)fw_entry->data;
		num_images = ehdr64->e_phnum;
	} else {
		pr_err("QSEE %s app, arch %u is not supported\n",
						appname, app_arch);
		ret = -EIO;
		goto err;
	}
	release_firmware(fw_entry);
	fw_entry = NULL;
	for (i = 0; i < num_images; i++) {
		snprintf(fw_name, ARRAY_SIZE(fw_name), "%s.b%02d", appname, i);
		ret = request_firmware(&fw_entry, fw_name,  qseecom.pdev);
		if (ret) {
			pr_err("Failed to locate blob %s\n", fw_name);
			goto err;
		}
		if ((fw_entry->size > U32_MAX - load_req->img_len) ||
			(fw_entry->size + load_req->img_len > fw_size)) {
			pr_err("Invalid file size for %s\n", fw_name);
			ret = -EINVAL;
			goto err;
		}
		memcpy(img_data_ptr, fw_entry->data, fw_entry->size);
		img_data_ptr = img_data_ptr + fw_entry->size;
		load_req->img_len += fw_entry->size;
		release_firmware(fw_entry);
		fw_entry = NULL;
	}
	return ret;
err:
	release_firmware(fw_entry);
	return ret;
}

static int __qseecom_allocate_img_data(struct ion_handle **pihandle,
			u8 **data, uint32_t fw_size, ion_phys_addr_t *paddr)
{
	size_t len = 0;
	int ret = 0;
	ion_phys_addr_t pa;
	struct ion_handle *ihandle = NULL;
	u8 *img_data = NULL;
	int retry = 0;
	int ion_flag = ION_FLAG_CACHED;

	do {
		if (retry++) {
			mutex_unlock(&app_access_lock);
			msleep(QSEECOM_TA_ION_ALLOCATE_DELAY);
			mutex_lock(&app_access_lock);
		}
		ihandle = ion_alloc(qseecom.ion_clnt, fw_size,
			SZ_4K, ION_HEAP(ION_QSECOM_TA_HEAP_ID), ion_flag);
	} while (IS_ERR_OR_NULL(ihandle) &&
			(retry <= QSEECOM_TA_ION_ALLOCATE_MAX_ATTEMP));

	if (IS_ERR_OR_NULL(ihandle)) {
		pr_err("ION alloc failed\n");
		return -ENOMEM;
	}
	img_data = (u8 *)ion_map_kernel(qseecom.ion_clnt,
					ihandle);

	if (IS_ERR_OR_NULL(img_data)) {
		pr_err("ION memory mapping for image loading failed\n");
		ret = -ENOMEM;
		goto exit_ion_free;
	}
	/* Get the physical address of the ION BUF */
	ret = ion_phys(qseecom.ion_clnt, ihandle, &pa, &len);
	if (ret) {
		pr_err("physical memory retrieval failure\n");
		ret = -EIO;
		goto exit_ion_unmap_kernel;
	}

	*pihandle = ihandle;
	*data = img_data;
	*paddr = pa;
	return ret;

exit_ion_unmap_kernel:
	ion_unmap_kernel(qseecom.ion_clnt, ihandle);
exit_ion_free:
	ion_free(qseecom.ion_clnt, ihandle);
	ihandle = NULL;
	return ret;
}

static void __qseecom_free_img_data(struct ion_handle **ihandle)
{
	ion_unmap_kernel(qseecom.ion_clnt, *ihandle);
	ion_free(qseecom.ion_clnt, *ihandle);
	*ihandle = NULL;
}

static int __qseecom_load_fw(struct qseecom_dev_handle *data, char *appname,
				uint32_t *app_id)
{
	int ret = -1;
	uint32_t fw_size = 0;
	struct qseecom_load_app_ireq load_req = {0, 0, 0, 0};
	struct qseecom_load_app_64bit_ireq load_req_64bit = {0, 0, 0, 0};
	struct qseecom_command_scm_resp resp;
	u8 *img_data = NULL;
	ion_phys_addr_t pa = 0;
	struct ion_handle *ihandle = NULL;
	void *cmd_buf = NULL;
	size_t cmd_len;
	uint32_t app_arch = 0;

	if (!data || !appname || !app_id) {
		pr_err("Null pointer to data or appname or appid\n");
		return -EINVAL;
	}
	*app_id = 0;
	if (__qseecom_get_fw_size(appname, &fw_size, &app_arch))
		return -EIO;
	data->client.app_arch = app_arch;

	/* Check and load cmnlib */
	if (qseecom.qsee_version > QSEEE_VERSION_00) {
		if (!qseecom.commonlib_loaded && app_arch == ELFCLASS32) {
			ret = qseecom_load_commonlib_image(data, "cmnlib");
			if (ret) {
				pr_err("failed to load cmnlib\n");
				return -EIO;
			}
			qseecom.commonlib_loaded = true;
			pr_debug("cmnlib is loaded\n");
		}

		if (!qseecom.commonlib64_loaded && app_arch == ELFCLASS64) {
			ret = qseecom_load_commonlib_image(data, "cmnlib64");
			if (ret) {
				pr_err("failed to load cmnlib64\n");
				return -EIO;
			}
			qseecom.commonlib64_loaded = true;
			pr_debug("cmnlib64 is loaded\n");
		}
	}

	ret = __qseecom_allocate_img_data(&ihandle, &img_data, fw_size, &pa);
	if (ret)
		return ret;

	ret = __qseecom_get_fw_data(appname, img_data, fw_size, &load_req);
	if (ret) {
		ret = -EIO;
		goto exit_free_img_data;
	}

	/* Populate the load_req parameters */
	if (qseecom.qsee_version < QSEE_VERSION_40) {
		load_req.qsee_cmd_id = QSEOS_APP_START_COMMAND;
		load_req.mdt_len = load_req.mdt_len;
		load_req.img_len = load_req.img_len;
		strlcpy(load_req.app_name, appname, MAX_APP_NAME_SIZE);
		load_req.phy_addr = (uint32_t)pa;
		cmd_buf = (void *)&load_req;
		cmd_len = sizeof(struct qseecom_load_app_ireq);
	} else {
		load_req_64bit.qsee_cmd_id = QSEOS_APP_START_COMMAND;
		load_req_64bit.mdt_len = load_req.mdt_len;
		load_req_64bit.img_len = load_req.img_len;
		strlcpy(load_req_64bit.app_name, appname, MAX_APP_NAME_SIZE);
		load_req_64bit.phy_addr = (uint64_t)pa;
		cmd_buf = (void *)&load_req_64bit;
		cmd_len = sizeof(struct qseecom_load_app_64bit_ireq);
	}

	if (qseecom.support_bus_scaling) {
		mutex_lock(&qsee_bw_mutex);
		ret = __qseecom_register_bus_bandwidth_needs(data, MEDIUM);
		mutex_unlock(&qsee_bw_mutex);
		if (ret) {
			ret = -EIO;
			goto exit_free_img_data;
		}
	}

	ret = __qseecom_enable_clk_scale_up(data);
	if (ret) {
		ret = -EIO;
		goto exit_unregister_bus_bw_need;
	}

	ret = msm_ion_do_cache_op(qseecom.ion_clnt, ihandle,
				img_data, fw_size,
				ION_IOC_CLEAN_INV_CACHES);
	if (ret) {
		pr_err("cache operation failed %d\n", ret);
		goto exit_disable_clk_vote;
	}

	/* SCM_CALL to load the image */
	ret = qseecom_scm_call(SCM_SVC_TZSCHEDULER, 1, cmd_buf, cmd_len,
			&resp, sizeof(resp));
	if (ret) {
		pr_err("scm_call to load failed : ret %d, result %x\n",
			ret, resp.result);
		if (resp.result == QSEOS_RESULT_FAIL_APP_ALREADY_LOADED)
			ret = -EEXIST;
		else
			ret = -EIO;
		goto exit_disable_clk_vote;
	}

	switch (resp.result) {
	case QSEOS_RESULT_SUCCESS:
		*app_id = resp.data;
		break;
	case QSEOS_RESULT_INCOMPLETE:
		ret = __qseecom_process_incomplete_cmd(data, &resp);
		if (ret)
			pr_err("process_incomplete_cmd FAILED\n");
		else
			*app_id = resp.data;
		break;
	case QSEOS_RESULT_FAILURE:
		pr_err("scm call failed with response QSEOS_RESULT FAILURE\n");
		break;
	default:
		pr_err("scm call return unknown response %d\n", resp.result);
		ret = -EINVAL;
		break;
	}

exit_disable_clk_vote:
	__qseecom_disable_clk_scale_down(data);

exit_unregister_bus_bw_need:
	if (qseecom.support_bus_scaling) {
		mutex_lock(&qsee_bw_mutex);
		qseecom_unregister_bus_bandwidth_needs(data);
		mutex_unlock(&qsee_bw_mutex);
	}

exit_free_img_data:
	__qseecom_free_img_data(&ihandle);
	return ret;
}

static int qseecom_load_commonlib_image(struct qseecom_dev_handle *data,
					char *cmnlib_name)
{
	int ret = 0;
	uint32_t fw_size = 0;
	struct qseecom_load_app_ireq load_req = {0, 0, 0, 0};
	struct qseecom_load_app_64bit_ireq load_req_64bit = {0, 0, 0, 0};
	struct qseecom_command_scm_resp resp;
	u8 *img_data = NULL;
	ion_phys_addr_t pa = 0;
	void *cmd_buf = NULL;
	size_t cmd_len;
	uint32_t app_arch = 0;
	struct ion_handle *cmnlib_ion_handle = NULL;

	if (!cmnlib_name) {
		pr_err("cmnlib_name is NULL\n");
		return -EINVAL;
	}
	if (strlen(cmnlib_name) >= MAX_APP_NAME_SIZE) {
		pr_err("The cmnlib_name (%s) with length %zu is not valid\n",
			cmnlib_name, strlen(cmnlib_name));
		return -EINVAL;
	}

	if (__qseecom_get_fw_size(cmnlib_name, &fw_size, &app_arch))
		return -EIO;

	ret = __qseecom_allocate_img_data(&cmnlib_ion_handle,
						&img_data, fw_size, &pa);
	if (ret)
		return -EIO;

	ret = __qseecom_get_fw_data(cmnlib_name, img_data, fw_size, &load_req);
	if (ret) {
		ret = -EIO;
		goto exit_free_img_data;
	}
	if (qseecom.qsee_version < QSEE_VERSION_40) {
		load_req.phy_addr = (uint32_t)pa;
		load_req.qsee_cmd_id = QSEOS_LOAD_SERV_IMAGE_COMMAND;
		cmd_buf = (void *)&load_req;
		cmd_len = sizeof(struct qseecom_load_lib_image_ireq);
	} else {
		load_req_64bit.phy_addr = (uint64_t)pa;
		load_req_64bit.qsee_cmd_id = QSEOS_LOAD_SERV_IMAGE_COMMAND;
		load_req_64bit.img_len = load_req.img_len;
		load_req_64bit.mdt_len = load_req.mdt_len;
		cmd_buf = (void *)&load_req_64bit;
		cmd_len = sizeof(struct qseecom_load_lib_image_64bit_ireq);
	}

	if (qseecom.support_bus_scaling) {
		mutex_lock(&qsee_bw_mutex);
		ret = __qseecom_register_bus_bandwidth_needs(data, MEDIUM);
		mutex_unlock(&qsee_bw_mutex);
		if (ret) {
			ret = -EIO;
			goto exit_free_img_data;
		}
	}

	/* Vote for the SFPB clock */
	ret = __qseecom_enable_clk_scale_up(data);
	if (ret) {
		ret = -EIO;
		goto exit_unregister_bus_bw_need;
	}

	ret = msm_ion_do_cache_op(qseecom.ion_clnt, cmnlib_ion_handle,
				img_data, fw_size,
				ION_IOC_CLEAN_INV_CACHES);
	if (ret) {
		pr_err("cache operation failed %d\n", ret);
		goto exit_disable_clk_vote;
	}

	/* SCM_CALL to load the image */
	ret = qseecom_scm_call(SCM_SVC_TZSCHEDULER, 1, cmd_buf, cmd_len,
							&resp, sizeof(resp));
	if (ret) {
		pr_err("scm_call to load failed : ret %d\n", ret);
		ret = -EIO;
		goto exit_disable_clk_vote;
	}

	switch (resp.result) {
	case QSEOS_RESULT_SUCCESS:
		break;
	case QSEOS_RESULT_FAILURE:
		pr_err("scm call failed w/response result%d\n", resp.result);
		ret = -EINVAL;
		goto exit_disable_clk_vote;
	case  QSEOS_RESULT_INCOMPLETE:
		ret = __qseecom_process_incomplete_cmd(data, &resp);
		if (ret) {
			pr_err("process_incomplete_cmd failed err: %d\n", ret);
			goto exit_disable_clk_vote;
		}
		break;
	default:
		pr_err("scm call return unknown response %d\n",	resp.result);
		ret = -EINVAL;
		goto exit_disable_clk_vote;
	}

exit_disable_clk_vote:
	__qseecom_disable_clk_scale_down(data);

exit_unregister_bus_bw_need:
	if (qseecom.support_bus_scaling) {
		mutex_lock(&qsee_bw_mutex);
		qseecom_unregister_bus_bandwidth_needs(data);
		mutex_unlock(&qsee_bw_mutex);
	}

exit_free_img_data:
	__qseecom_free_img_data(&cmnlib_ion_handle);
	return ret;
}

static int qseecom_unload_commonlib_image(void)
{
	int ret = -EINVAL;
	struct qseecom_unload_lib_image_ireq unload_req = {0};
	struct qseecom_command_scm_resp resp;

	/* Populate the remaining parameters */
	unload_req.qsee_cmd_id = QSEOS_UNLOAD_SERV_IMAGE_COMMAND;

	/* SCM_CALL to load the image */
	ret = qseecom_scm_call(SCM_SVC_TZSCHEDULER, 1, &unload_req,
			sizeof(struct qseecom_unload_lib_image_ireq),
						&resp, sizeof(resp));
	if (ret) {
		pr_err("scm_call to unload lib failed : ret %d\n", ret);
		ret = -EIO;
	} else {
		switch (resp.result) {
		case QSEOS_RESULT_SUCCESS:
			break;
		case QSEOS_RESULT_FAILURE:
			pr_err("scm fail resp.result QSEOS_RESULT FAILURE\n");
			break;
		default:
			pr_err("scm call return unknown response %d\n",
					resp.result);
			ret = -EINVAL;
			break;
		}
	}

	return ret;
}

int qseecom_start_app(struct qseecom_handle **handle,
						char *app_name, uint32_t size)
{
	int32_t ret = 0;
	unsigned long flags = 0;
	struct qseecom_dev_handle *data = NULL;
	struct qseecom_check_app_ireq app_ireq;
	struct qseecom_registered_app_list *entry = NULL;
	struct qseecom_registered_kclient_list *kclient_entry = NULL;
	bool found_app = false;
	size_t len;
	ion_phys_addr_t pa;
	uint32_t fw_size, app_arch;
	uint32_t app_id = 0;

	__wakeup_unregister_listener_kthread();

	if (atomic_read(&qseecom.qseecom_state) != QSEECOM_STATE_READY) {
		pr_err("Not allowed to be called in %d state\n",
				atomic_read(&qseecom.qseecom_state));
		return -EPERM;
	}
	if (!app_name) {
		pr_err("failed to get the app name\n");
		return -EINVAL;
	}

	if (strnlen(app_name, MAX_APP_NAME_SIZE) == MAX_APP_NAME_SIZE) {
		pr_err("The app_name (%s) with length %zu is not valid\n",
			app_name, strnlen(app_name, MAX_APP_NAME_SIZE));
		return -EINVAL;
	}

	*handle = kzalloc(sizeof(struct qseecom_handle), GFP_KERNEL);
	if (!(*handle))
		return -ENOMEM;

	data = kzalloc(sizeof(*data), GFP_KERNEL);
	if (!data) {
		ret = -ENOMEM;
		goto exit_handle_free;
	}
	data->abort = 0;
	data->type = QSEECOM_CLIENT_APP;
	data->released = false;
	data->client.sb_length = size;
	data->client.user_virt_sb_base = 0;
	data->client.ihandle = NULL;

	init_waitqueue_head(&data->abort_wq);

	data->client.ihandle = ion_alloc(qseecom.ion_clnt, size, 4096,
				ION_HEAP(ION_QSECOM_HEAP_ID), 0);
	if (IS_ERR_OR_NULL(data->client.ihandle)) {
		pr_err("Ion client could not retrieve the handle\n");
		ret = -ENOMEM;
		goto exit_data_free;
	}
	mutex_lock(&app_access_lock);

recheck:
	app_ireq.qsee_cmd_id = QSEOS_APP_LOOKUP_COMMAND;
	strlcpy(app_ireq.app_name, app_name, MAX_APP_NAME_SIZE);
	ret = __qseecom_check_app_exists(app_ireq, &app_id);
	if (ret)
		goto exit_ion_free;

	strlcpy(data->client.app_name, app_name, MAX_APP_NAME_SIZE);
	if (app_id) {
		pr_warn("App id %d for [%s] app exists\n", app_id,
			(char *)app_ireq.app_name);
		spin_lock_irqsave(&qseecom.registered_app_list_lock, flags);
		list_for_each_entry(entry,
				&qseecom.registered_app_list_head, list){
			if (entry->app_id == app_id) {
				entry->ref_cnt++;
				found_app = true;
				break;
			}
		}
		spin_unlock_irqrestore(
				&qseecom.registered_app_list_lock, flags);
		if (!found_app)
			pr_warn("App_id %d [%s] was loaded but not registered\n",
					ret, (char *)app_ireq.app_name);
	} else {
		/* load the app and get the app_id  */
		pr_debug("%s: Loading app for the first time'\n",
				qseecom.pdev->init_name);
		ret = __qseecom_load_fw(data, app_name, &app_id);
		if (ret == -EEXIST) {
			pr_err("recheck if TA %s is loaded\n", app_name);
			goto recheck;
		} else if (ret < 0)
			goto exit_ion_free;
	}
	data->client.app_id = app_id;
	if (!found_app) {
		entry = kmalloc(sizeof(*entry), GFP_KERNEL);
		if (!entry) {
			pr_err("kmalloc for app entry failed\n");
			ret = -ENOMEM;
			goto exit_ion_free;
		}
		entry->app_id = app_id;
		entry->ref_cnt = 1;
		strlcpy(entry->app_name, app_name, MAX_APP_NAME_SIZE);
		if (__qseecom_get_fw_size(app_name, &fw_size, &app_arch)) {
			ret = -EIO;
			kfree(entry);
			goto exit_entry_free;
		}
		entry->app_arch = app_arch;
		entry->app_blocked = false;
		entry->blocked_on_listener_id = 0;
		entry->check_block = 0;
		spin_lock_irqsave(&qseecom.registered_app_list_lock, flags);
		list_add_tail(&entry->list, &qseecom.registered_app_list_head);
		spin_unlock_irqrestore(&qseecom.registered_app_list_lock,
									flags);
	}

	/* Get the physical address of the ION BUF */
	ret = ion_phys(qseecom.ion_clnt, data->client.ihandle, &pa, &len);
	if (ret) {
		pr_err("Cannot get phys_addr for the Ion Client, ret = %d\n",
			ret);
		goto exit_entry_free;
	}

	/* Populate the structure for sending scm call to load image */
	data->client.sb_virt = (char *) ion_map_kernel(qseecom.ion_clnt,
							data->client.ihandle);
	if (IS_ERR_OR_NULL(data->client.sb_virt)) {
		pr_err("ION memory mapping for client shared buf failed\n");
		ret = -ENOMEM;
		goto exit_entry_free;
	}
	data->client.user_virt_sb_base = (uintptr_t)data->client.sb_virt;
	data->client.sb_phys = (phys_addr_t)pa;
	(*handle)->dev = (void *)data;
	(*handle)->sbuf = (unsigned char *)data->client.sb_virt;
	(*handle)->sbuf_len = data->client.sb_length;

	kclient_entry = kzalloc(sizeof(*kclient_entry), GFP_KERNEL);
	if (!kclient_entry) {
		ret = -ENOMEM;
		goto exit_ion_unmap_kernel;
	}
	kclient_entry->handle = *handle;

	spin_lock_irqsave(&qseecom.registered_kclient_list_lock, flags);
	list_add_tail(&kclient_entry->list,
			&qseecom.registered_kclient_list_head);
	spin_unlock_irqrestore(&qseecom.registered_kclient_list_lock, flags);

	mutex_unlock(&app_access_lock);
	return 0;

exit_ion_unmap_kernel:
	if (!IS_ERR_OR_NULL(data->client.ihandle))
		ion_unmap_kernel(qseecom.ion_clnt, data->client.ihandle);
exit_entry_free:
	kfree(entry);
exit_ion_free:
	mutex_unlock(&app_access_lock);
	if (!IS_ERR_OR_NULL(data->client.ihandle)) {
		ion_free(qseecom.ion_clnt, data->client.ihandle);
		data->client.ihandle = NULL;
	}
exit_data_free:
	kfree(data);
exit_handle_free:
	if (*handle) {
		kfree(*handle);
		*handle = NULL;
	}
	return ret;
}
EXPORT_SYMBOL(qseecom_start_app);

int qseecom_shutdown_app(struct qseecom_handle **handle)
{
	int ret = -EINVAL;
	struct qseecom_dev_handle *data;

	struct qseecom_registered_kclient_list *kclient = NULL;
	unsigned long flags = 0;
	bool found_handle = false;

	__wakeup_unregister_listener_kthread();

	if (atomic_read(&qseecom.qseecom_state) != QSEECOM_STATE_READY) {
		pr_err("Not allowed to be called in %d state\n",
				atomic_read(&qseecom.qseecom_state));
		return -EPERM;
	}

	if ((handle == NULL)  || (*handle == NULL)) {
		pr_err("Handle is not initialized\n");
		return -EINVAL;
	}
	data =	(struct qseecom_dev_handle *) ((*handle)->dev);
	mutex_lock(&app_access_lock);

	spin_lock_irqsave(&qseecom.registered_kclient_list_lock, flags);
	list_for_each_entry(kclient, &qseecom.registered_kclient_list_head,
				list) {
		if (kclient->handle == (*handle)) {
			list_del(&kclient->list);
			found_handle = true;
			break;
		}
	}
	spin_unlock_irqrestore(&qseecom.registered_kclient_list_lock, flags);
	if (!found_handle)
		pr_err("Unable to find the handle, exiting\n");
	else
		ret = qseecom_unload_app(data, false);

	mutex_unlock(&app_access_lock);
	if (ret == 0) {
		kzfree(data);
		kzfree(*handle);
		kzfree(kclient);
		*handle = NULL;
	}

	return ret;
}
EXPORT_SYMBOL(qseecom_shutdown_app);

int qseecom_send_command(struct qseecom_handle *handle, void *send_buf,
			uint32_t sbuf_len, void *resp_buf, uint32_t rbuf_len)
{
	int ret = 0;
	struct qseecom_send_cmd_req req = {0, 0, 0, 0};
	struct qseecom_dev_handle *data;
	bool perf_enabled = false;

	__wakeup_unregister_listener_kthread();

	if (atomic_read(&qseecom.qseecom_state) != QSEECOM_STATE_READY) {
		pr_err("Not allowed to be called in %d state\n",
				atomic_read(&qseecom.qseecom_state));
		return -EPERM;
	}

	if (handle == NULL) {
		pr_err("Handle is not initialized\n");
		return -EINVAL;
	}
	data = handle->dev;

	req.cmd_req_len = sbuf_len;
	req.resp_len = rbuf_len;
	req.cmd_req_buf = send_buf;
	req.resp_buf = resp_buf;

	if (__validate_send_cmd_inputs(data, &req))
		return -EINVAL;

	mutex_lock(&app_access_lock);
	if (qseecom.support_bus_scaling) {
		ret = qseecom_scale_bus_bandwidth_timer(INACTIVE);
		if (ret) {
			pr_err("Failed to set bw.\n");
			mutex_unlock(&app_access_lock);
			return ret;
		}
	}
	/*
	 * On targets where crypto clock is handled by HLOS,
	 * if clk_access_cnt is zero and perf_enabled is false,
	 * then the crypto clock was not enabled before sending cmd
	 * to tz, qseecom will enable the clock to avoid service failure.
	 */
	if (!qseecom.no_clock_support &&
		!qseecom.qsee.clk_access_cnt && !data->perf_enabled) {
		pr_debug("ce clock is not enabled!\n");
		ret = qseecom_perf_enable(data);
		if (ret) {
			pr_err("Failed to vote for clock with err %d\n",
						ret);
			mutex_unlock(&app_access_lock);
			return -EINVAL;
		}
		perf_enabled = true;
	}
	if (!strcmp(data->client.app_name, "securemm"))
		data->use_legacy_cmd = true;

	ret = __qseecom_send_cmd(data, &req);
	data->use_legacy_cmd = false;
	if (qseecom.support_bus_scaling)
		__qseecom_add_bw_scale_down_timer(
			QSEECOM_SEND_CMD_CRYPTO_TIMEOUT);

	if (perf_enabled) {
		qsee_disable_clock_vote(data, CLK_DFAB);
		qsee_disable_clock_vote(data, CLK_SFPB);
	}

	mutex_unlock(&app_access_lock);

	if (ret)
		return ret;

	pr_debug("sending cmd_req->rsp size: %u, ptr: 0x%pK\n",
			req.resp_len, req.resp_buf);
	return ret;
}
EXPORT_SYMBOL(qseecom_send_command);

int qseecom_set_bandwidth(struct qseecom_handle *handle, bool high)
{
	int ret = 0;

	if ((handle == NULL) || (handle->dev == NULL)) {
		pr_err("No valid kernel client\n");
		return -EINVAL;
	}
	if (high) {
		if (qseecom.support_bus_scaling) {
			mutex_lock(&qsee_bw_mutex);
			__qseecom_register_bus_bandwidth_needs(handle->dev,
									HIGH);
			mutex_unlock(&qsee_bw_mutex);
		} else {
			ret = qseecom_perf_enable(handle->dev);
			if (ret)
				pr_err("Failed to vote for clock with err %d\n",
						ret);
		}
	} else {
		if (!qseecom.support_bus_scaling) {
			qsee_disable_clock_vote(handle->dev, CLK_DFAB);
			qsee_disable_clock_vote(handle->dev, CLK_SFPB);
		} else {
			mutex_lock(&qsee_bw_mutex);
			qseecom_unregister_bus_bandwidth_needs(handle->dev);
			mutex_unlock(&qsee_bw_mutex);
		}
	}
	return ret;
}
EXPORT_SYMBOL(qseecom_set_bandwidth);

int qseecom_process_listener_from_smcinvoke(struct scm_desc *desc)
{
	struct qseecom_registered_app_list dummy_app_entry = { {0} };
	struct qseecom_dev_handle dummy_private_data = {0};
	struct qseecom_command_scm_resp resp;
	int ret = 0;

	if (!desc) {
		pr_err("desc is NULL\n");
		return -EINVAL;
	}

	resp.result = desc->ret[0];	/*req_cmd*/
	resp.resp_type = desc->ret[1]; /*incomplete:unused;blocked:session_id*/
	resp.data = desc->ret[2];	/*listener_id*/

	dummy_private_data.client.app_id = desc->ret[1];
	dummy_private_data.client.from_smcinvoke = true;
	dummy_app_entry.app_id = desc->ret[1];

	mutex_lock(&app_access_lock);
	if (qseecom.qsee_reentrancy_support)
		ret = __qseecom_process_reentrancy(&resp, &dummy_app_entry,
					&dummy_private_data);
	else
		ret = __qseecom_process_incomplete_cmd(&dummy_private_data,
					&resp);
	mutex_unlock(&app_access_lock);
	if (ret)
		pr_err("Failed on cmd %d for lsnr %d session %d, ret = %d\n",
			(int)desc->ret[0], (int)desc->ret[2],
			(int)desc->ret[1], ret);
	desc->ret[0] = resp.result;
	desc->ret[1] = resp.resp_type;
	desc->ret[2] = resp.data;
	return ret;
}
EXPORT_SYMBOL(qseecom_process_listener_from_smcinvoke);

static int qseecom_send_resp(void)
{
	qseecom.send_resp_flag = 1;
	wake_up_interruptible(&qseecom.send_resp_wq);
	return 0;
}

static int qseecom_reentrancy_send_resp(struct qseecom_dev_handle *data)
{
	struct qseecom_registered_listener_list *this_lstnr = NULL;

	pr_debug("lstnr %d send resp, wakeup\n", data->listener.id);
	this_lstnr = __qseecom_find_svc(data->listener.id);
	if (this_lstnr == NULL)
		return -EINVAL;
	qseecom.send_resp_flag = 1;
	this_lstnr->send_resp_flag = 1;
	wake_up_interruptible(&qseecom.send_resp_wq);
	return 0;
}

static int __validate_send_modfd_resp_inputs(struct qseecom_dev_handle *data,
			struct qseecom_send_modfd_listener_resp *resp,
			struct qseecom_registered_listener_list *this_lstnr)
{
	int i;

	if (!data || !resp || !this_lstnr) {
		pr_err("listener handle or resp msg is null\n");
		return -EINVAL;
	}

	if (resp->resp_buf_ptr == NULL) {
		pr_err("resp buffer is null\n");
		return -EINVAL;
	}
	/* validate resp buf length */
	if ((resp->resp_len == 0) ||
			(resp->resp_len > this_lstnr->sb_length)) {
		pr_err("resp buf length %d not valid\n", resp->resp_len);
		return -EINVAL;
	}

	if ((uintptr_t)resp->resp_buf_ptr > (ULONG_MAX - resp->resp_len)) {
		pr_err("Integer overflow in resp_len & resp_buf\n");
		return -EINVAL;
	}
	if ((uintptr_t)this_lstnr->user_virt_sb_base >
					(ULONG_MAX - this_lstnr->sb_length)) {
		pr_err("Integer overflow in user_virt_sb_base & sb_length\n");
		return -EINVAL;
	}
	/* validate resp buf */
	if (((uintptr_t)resp->resp_buf_ptr <
		(uintptr_t)this_lstnr->user_virt_sb_base) ||
		((uintptr_t)resp->resp_buf_ptr >=
		((uintptr_t)this_lstnr->user_virt_sb_base +
				this_lstnr->sb_length)) ||
		(((uintptr_t)resp->resp_buf_ptr + resp->resp_len) >
		((uintptr_t)this_lstnr->user_virt_sb_base +
						this_lstnr->sb_length))) {
		pr_err("resp buf is out of shared buffer region\n");
		return -EINVAL;
	}

	/* validate offsets */
	for (i = 0; i < MAX_ION_FD; i++) {
		if (resp->ifd_data[i].cmd_buf_offset >= resp->resp_len) {
			pr_err("Invalid offset %d = 0x%x\n",
				i, resp->ifd_data[i].cmd_buf_offset);
			return -EINVAL;
		}
	}

	return 0;
}

static int __qseecom_send_modfd_resp(struct qseecom_dev_handle *data,
				void __user *argp, bool is_64bit_addr)
{
	struct qseecom_send_modfd_listener_resp resp;
	struct qseecom_registered_listener_list *this_lstnr = NULL;

	if (copy_from_user(&resp, argp, sizeof(resp))) {
		pr_err("copy_from_user failed");
		return -EINVAL;
	}

	this_lstnr = __qseecom_find_svc(data->listener.id);
	if (this_lstnr == NULL)
		return -EINVAL;

	if (__validate_send_modfd_resp_inputs(data, &resp, this_lstnr))
		return -EINVAL;

	resp.resp_buf_ptr = this_lstnr->sb_virt +
		(uintptr_t)(resp.resp_buf_ptr - this_lstnr->user_virt_sb_base);

	if (!is_64bit_addr)
		__qseecom_update_cmd_buf(&resp, false, data);
	else
		__qseecom_update_cmd_buf_64(&resp, false, data);
	qseecom.send_resp_flag = 1;
	this_lstnr->send_resp_flag = 1;
	wake_up_interruptible(&qseecom.send_resp_wq);
	return 0;
}

static int qseecom_send_modfd_resp(struct qseecom_dev_handle *data,
						void __user *argp)
{
	return __qseecom_send_modfd_resp(data, argp, false);
}

static int qseecom_send_modfd_resp_64(struct qseecom_dev_handle *data,
						void __user *argp)
{
	return __qseecom_send_modfd_resp(data, argp, true);
}

static int qseecom_get_qseos_version(struct qseecom_dev_handle *data,
						void __user *argp)
{
	struct qseecom_qseos_version_req req;

	if (copy_from_user(&req, argp, sizeof(req))) {
		pr_err("copy_from_user failed");
		return -EINVAL;
	}
	req.qseos_version = qseecom.qseos_version;
	if (copy_to_user(argp, &req, sizeof(req))) {
		pr_err("copy_to_user failed");
		return -EINVAL;
	}
	return 0;
}

static int __qseecom_enable_clk(enum qseecom_ce_hw_instance ce)
{
	int rc = 0;
	struct qseecom_clk *qclk = NULL;

	if (qseecom.no_clock_support)
		return 0;

	if (ce == CLK_QSEE)
		qclk = &qseecom.qsee;
	if (ce == CLK_CE_DRV)
		qclk = &qseecom.ce_drv;

	if (qclk == NULL) {
		pr_err("CLK type not supported\n");
		return -EINVAL;
	}
	mutex_lock(&clk_access_lock);

	if (qclk->clk_access_cnt == ULONG_MAX) {
		pr_err("clk_access_cnt beyond limitation\n");
		goto err;
	}
	if (qclk->clk_access_cnt > 0) {
		qclk->clk_access_cnt++;
		mutex_unlock(&clk_access_lock);
		return rc;
	}

	/* Enable CE core clk */
	if (qclk->ce_core_clk != NULL) {
		rc = clk_prepare_enable(qclk->ce_core_clk);
		if (rc) {
			pr_err("Unable to enable/prepare CE core clk\n");
			goto err;
		}
	}
	/* Enable CE clk */
	if (qclk->ce_clk != NULL) {
		rc = clk_prepare_enable(qclk->ce_clk);
		if (rc) {
			pr_err("Unable to enable/prepare CE iface clk\n");
			goto ce_clk_err;
		}
	}
	/* Enable AXI clk */
	if (qclk->ce_bus_clk != NULL) {
		rc = clk_prepare_enable(qclk->ce_bus_clk);
		if (rc) {
			pr_err("Unable to enable/prepare CE bus clk\n");
			goto ce_bus_clk_err;
		}
	}
	qclk->clk_access_cnt++;
	mutex_unlock(&clk_access_lock);
	return 0;

ce_bus_clk_err:
	if (qclk->ce_clk != NULL)
		clk_disable_unprepare(qclk->ce_clk);
ce_clk_err:
	if (qclk->ce_core_clk != NULL)
		clk_disable_unprepare(qclk->ce_core_clk);
err:
	mutex_unlock(&clk_access_lock);
	return -EIO;
}

static void __qseecom_disable_clk(enum qseecom_ce_hw_instance ce)
{
	struct qseecom_clk *qclk;

	if (qseecom.no_clock_support)
		return;

	if (ce == CLK_QSEE)
		qclk = &qseecom.qsee;
	else
		qclk = &qseecom.ce_drv;

	mutex_lock(&clk_access_lock);

	if (qclk->clk_access_cnt == 0) {
		mutex_unlock(&clk_access_lock);
		return;
	}

	if (qclk->clk_access_cnt == 1) {
		if (qclk->ce_clk != NULL)
			clk_disable_unprepare(qclk->ce_clk);
		if (qclk->ce_core_clk != NULL)
			clk_disable_unprepare(qclk->ce_core_clk);
		if (qclk->ce_bus_clk != NULL)
			clk_disable_unprepare(qclk->ce_bus_clk);
	}
	qclk->clk_access_cnt--;
	mutex_unlock(&clk_access_lock);
}

static int qsee_vote_for_clock(struct qseecom_dev_handle *data,
						int32_t clk_type)
{
	int ret = 0;
	struct qseecom_clk *qclk;

	if (qseecom.no_clock_support)
		return 0;

	qclk = &qseecom.qsee;
	if (!qseecom.qsee_perf_client)
		return ret;

	switch (clk_type) {
	case CLK_DFAB:
		mutex_lock(&qsee_bw_mutex);
		if (!qseecom.qsee_bw_count) {
			if (qseecom.qsee_sfpb_bw_count > 0)
				ret = msm_bus_scale_client_update_request(
					qseecom.qsee_perf_client, 3);
			else {
				if (qclk->ce_core_src_clk != NULL)
					ret = __qseecom_enable_clk(CLK_QSEE);
				if (!ret) {
					ret =
					msm_bus_scale_client_update_request(
						qseecom.qsee_perf_client, 1);
					if ((ret) &&
						(qclk->ce_core_src_clk != NULL))
						__qseecom_disable_clk(CLK_QSEE);
				}
			}
			if (ret)
				pr_err("DFAB Bandwidth req failed (%d)\n",
								ret);
			else {
				qseecom.qsee_bw_count++;
				data->perf_enabled = true;
			}
		} else {
			qseecom.qsee_bw_count++;
			data->perf_enabled = true;
		}
		mutex_unlock(&qsee_bw_mutex);
		break;
	case CLK_SFPB:
		mutex_lock(&qsee_bw_mutex);
		if (!qseecom.qsee_sfpb_bw_count) {
			if (qseecom.qsee_bw_count > 0)
				ret = msm_bus_scale_client_update_request(
					qseecom.qsee_perf_client, 3);
			else {
				if (qclk->ce_core_src_clk != NULL)
					ret = __qseecom_enable_clk(CLK_QSEE);
				if (!ret) {
					ret =
					msm_bus_scale_client_update_request(
						qseecom.qsee_perf_client, 2);
					if ((ret) &&
						(qclk->ce_core_src_clk != NULL))
						__qseecom_disable_clk(CLK_QSEE);
				}
			}

			if (ret)
				pr_err("SFPB Bandwidth req failed (%d)\n",
								ret);
			else {
				qseecom.qsee_sfpb_bw_count++;
				data->fast_load_enabled = true;
			}
		} else {
			qseecom.qsee_sfpb_bw_count++;
			data->fast_load_enabled = true;
		}
		mutex_unlock(&qsee_bw_mutex);
		break;
	default:
		pr_err("Clock type not defined\n");
		break;
	}
	return ret;
}

static void qsee_disable_clock_vote(struct qseecom_dev_handle *data,
						int32_t clk_type)
{
	int32_t ret = 0;
	struct qseecom_clk *qclk;

	qclk = &qseecom.qsee;

	if (qseecom.no_clock_support)
		return;
	if (!qseecom.qsee_perf_client)
		return;

	switch (clk_type) {
	case CLK_DFAB:
		mutex_lock(&qsee_bw_mutex);
		if (qseecom.qsee_bw_count == 0) {
			pr_err("Client error.Extra call to disable DFAB clk\n");
			mutex_unlock(&qsee_bw_mutex);
			return;
		}

		if (qseecom.qsee_bw_count == 1) {
			if (qseecom.qsee_sfpb_bw_count > 0)
				ret = msm_bus_scale_client_update_request(
					qseecom.qsee_perf_client, 2);
			else {
				ret = msm_bus_scale_client_update_request(
						qseecom.qsee_perf_client, 0);
				if ((!ret) && (qclk->ce_core_src_clk != NULL))
					__qseecom_disable_clk(CLK_QSEE);
			}
			if (ret)
				pr_err("SFPB Bandwidth req fail (%d)\n",
								ret);
			else {
				qseecom.qsee_bw_count--;
				data->perf_enabled = false;
			}
		} else {
			qseecom.qsee_bw_count--;
			data->perf_enabled = false;
		}
		mutex_unlock(&qsee_bw_mutex);
		break;
	case CLK_SFPB:
		mutex_lock(&qsee_bw_mutex);
		if (qseecom.qsee_sfpb_bw_count == 0) {
			pr_err("Client error.Extra call to disable SFPB clk\n");
			mutex_unlock(&qsee_bw_mutex);
			return;
		}
		if (qseecom.qsee_sfpb_bw_count == 1) {
			if (qseecom.qsee_bw_count > 0)
				ret = msm_bus_scale_client_update_request(
						qseecom.qsee_perf_client, 1);
			else {
				ret = msm_bus_scale_client_update_request(
						qseecom.qsee_perf_client, 0);
				if ((!ret) && (qclk->ce_core_src_clk != NULL))
					__qseecom_disable_clk(CLK_QSEE);
			}
			if (ret)
				pr_err("SFPB Bandwidth req fail (%d)\n",
								ret);
			else {
				qseecom.qsee_sfpb_bw_count--;
				data->fast_load_enabled = false;
			}
		} else {
			qseecom.qsee_sfpb_bw_count--;
			data->fast_load_enabled = false;
		}
		mutex_unlock(&qsee_bw_mutex);
		break;
	default:
		pr_err("Clock type not defined\n");
		break;
	}

}

static int qseecom_load_external_elf(struct qseecom_dev_handle *data,
				void __user *argp)
{
	struct ion_handle *ihandle;	/* Ion handle */
	struct qseecom_load_img_req load_img_req;
	int uret = 0;
	int ret;
	ion_phys_addr_t pa = 0;
	size_t len;
	struct qseecom_load_app_ireq load_req;
	struct qseecom_load_app_64bit_ireq load_req_64bit;
	struct qseecom_command_scm_resp resp;
	void *cmd_buf = NULL;
	size_t cmd_len;
	/* Copy the relevant information needed for loading the image */
	if (copy_from_user(&load_img_req,
				(void __user *)argp,
				sizeof(struct qseecom_load_img_req))) {
		pr_err("copy_from_user failed\n");
		return -EFAULT;
	}

	/* Get the handle of the shared fd */
	ihandle = ion_import_dma_buf_fd(qseecom.ion_clnt,
				load_img_req.ifd_data_fd);
	if (IS_ERR_OR_NULL(ihandle)) {
		pr_err("Ion client could not retrieve the handle\n");
		return -ENOMEM;
	}

	/* Get the physical address of the ION BUF */
	ret = ion_phys(qseecom.ion_clnt, ihandle, &pa, &len);
	if (ret) {
		pr_err("Cannot get phys_addr for the Ion Client, ret = %d\n",
			ret);
		return ret;
	}
	if (load_img_req.mdt_len > len || load_img_req.img_len > len) {
		pr_err("ion len %zu is smaller than mdt_len %u or img_len %u\n",
				len, load_img_req.mdt_len,
				load_img_req.img_len);
		return ret;
	}
	/* Populate the structure for sending scm call to load image */
	if (qseecom.qsee_version < QSEE_VERSION_40) {
		load_req.qsee_cmd_id = QSEOS_LOAD_EXTERNAL_ELF_COMMAND;
		load_req.mdt_len = load_img_req.mdt_len;
		load_req.img_len = load_img_req.img_len;
		load_req.phy_addr = (uint32_t)pa;
		cmd_buf = (void *)&load_req;
		cmd_len = sizeof(struct qseecom_load_app_ireq);
	} else {
		load_req_64bit.qsee_cmd_id = QSEOS_LOAD_EXTERNAL_ELF_COMMAND;
		load_req_64bit.mdt_len = load_img_req.mdt_len;
		load_req_64bit.img_len = load_img_req.img_len;
		load_req_64bit.phy_addr = (uint64_t)pa;
		cmd_buf = (void *)&load_req_64bit;
		cmd_len = sizeof(struct qseecom_load_app_64bit_ireq);
	}

	if (qseecom.support_bus_scaling) {
		mutex_lock(&qsee_bw_mutex);
		ret = __qseecom_register_bus_bandwidth_needs(data, MEDIUM);
		mutex_unlock(&qsee_bw_mutex);
		if (ret) {
			ret = -EIO;
			goto exit_cpu_restore;
		}
	}

	/* Vote for the SFPB clock */
	ret = __qseecom_enable_clk_scale_up(data);
	if (ret) {
		ret = -EIO;
		goto exit_register_bus_bandwidth_needs;
	}
	ret = msm_ion_do_cache_op(qseecom.ion_clnt, ihandle, NULL, len,
				ION_IOC_CLEAN_INV_CACHES);
	if (ret) {
		pr_err("cache operation failed %d\n", ret);
		goto exit_disable_clock;
	}
	/*  SCM_CALL to load the external elf */
	ret = qseecom_scm_call(SCM_SVC_TZSCHEDULER, 1, cmd_buf, cmd_len,
			&resp, sizeof(resp));
	if (ret) {
		pr_err("scm_call to load failed : ret %d\n",
				ret);
		ret = -EFAULT;
		goto exit_disable_clock;
	}

	switch (resp.result) {
	case QSEOS_RESULT_SUCCESS:
		break;
	case QSEOS_RESULT_INCOMPLETE:
		pr_err("%s: qseos result incomplete\n", __func__);
		ret = __qseecom_process_incomplete_cmd(data, &resp);
		if (ret)
			pr_err("process_incomplete_cmd failed: err: %d\n", ret);
		break;
	case QSEOS_RESULT_FAILURE:
		pr_err("scm_call rsp.result is QSEOS_RESULT_FAILURE\n");
		ret = -EFAULT;
		break;
	default:
		pr_err("scm_call response result %d not supported\n",
							resp.result);
		ret = -EFAULT;
		break;
	}

exit_disable_clock:
	__qseecom_disable_clk_scale_down(data);

exit_register_bus_bandwidth_needs:
	if (qseecom.support_bus_scaling) {
		mutex_lock(&qsee_bw_mutex);
		uret = qseecom_unregister_bus_bandwidth_needs(data);
		mutex_unlock(&qsee_bw_mutex);
		if (uret)
			pr_err("Failed to unregister bus bw needs %d, scm_call ret %d\n",
								uret, ret);
	}

exit_cpu_restore:
	/* Deallocate the handle */
	if (!IS_ERR_OR_NULL(ihandle))
		ion_free(qseecom.ion_clnt, ihandle);
	return ret;
}

static int qseecom_unload_external_elf(struct qseecom_dev_handle *data)
{
	int ret = 0;
	struct qseecom_command_scm_resp resp;
	struct qseecom_unload_app_ireq req;

	/* unavailable client app */
	data->type = QSEECOM_UNAVAILABLE_CLIENT_APP;

	/* Populate the structure for sending scm call to unload image */
	req.qsee_cmd_id = QSEOS_UNLOAD_EXTERNAL_ELF_COMMAND;

	/* SCM_CALL to unload the external elf */
	ret = qseecom_scm_call(SCM_SVC_TZSCHEDULER, 1, &req,
			sizeof(struct qseecom_unload_app_ireq),
			&resp, sizeof(resp));
	if (ret) {
		pr_err("scm_call to unload failed : ret %d\n",
				ret);
		ret = -EFAULT;
		goto qseecom_unload_external_elf_scm_err;
	}
	if (resp.result == QSEOS_RESULT_INCOMPLETE) {
		ret = __qseecom_process_incomplete_cmd(data, &resp);
		if (ret)
			pr_err("process_incomplete_cmd fail err: %d\n",
					ret);
	} else {
		if (resp.result != QSEOS_RESULT_SUCCESS) {
			pr_err("scm_call to unload image failed resp.result =%d\n",
						resp.result);
			ret = -EFAULT;
		}
	}

qseecom_unload_external_elf_scm_err:

	return ret;
}

static int qseecom_query_app_loaded(struct qseecom_dev_handle *data,
					void __user *argp)
{

	int32_t ret;
	struct qseecom_qseos_app_load_query query_req;
	struct qseecom_check_app_ireq req;
	struct qseecom_registered_app_list *entry = NULL;
	unsigned long flags = 0;
	uint32_t app_arch = 0, app_id = 0;
	bool found_app = false;

	/* Copy the relevant information needed for loading the image */
	if (copy_from_user(&query_req,
				(void __user *)argp,
				sizeof(struct qseecom_qseos_app_load_query))) {
		pr_err("copy_from_user failed\n");
		return -EFAULT;
	}

	req.qsee_cmd_id = QSEOS_APP_LOOKUP_COMMAND;
	query_req.app_name[MAX_APP_NAME_SIZE-1] = '\0';
	strlcpy(req.app_name, query_req.app_name, MAX_APP_NAME_SIZE);

	ret = __qseecom_check_app_exists(req, &app_id);
	if (ret) {
		pr_err(" scm call to check if app is loaded failed");
		return ret;	/* scm call failed */
	}
	if (app_id) {
		pr_debug("App id %d (%s) already exists\n", app_id,
			(char *)(req.app_name));
		spin_lock_irqsave(&qseecom.registered_app_list_lock, flags);
		list_for_each_entry(entry,
				&qseecom.registered_app_list_head, list){
			if (entry->app_id == app_id) {
				app_arch = entry->app_arch;
				entry->ref_cnt++;
				found_app = true;
				break;
			}
		}
		spin_unlock_irqrestore(
				&qseecom.registered_app_list_lock, flags);
		data->client.app_id = app_id;
		query_req.app_id = app_id;
		if (app_arch) {
			data->client.app_arch = app_arch;
			query_req.app_arch = app_arch;
		} else {
			data->client.app_arch = 0;
			query_req.app_arch = 0;
		}
		strlcpy(data->client.app_name, query_req.app_name,
				MAX_APP_NAME_SIZE);
		/*
		 * If app was loaded by appsbl before and was not registered,
		 * regiser this app now.
		 */
		if (!found_app) {
			pr_debug("Register app %d [%s] which was loaded before\n",
					ret, (char *)query_req.app_name);
			entry = kmalloc(sizeof(*entry), GFP_KERNEL);
			if (!entry) {
				pr_err("kmalloc for app entry failed\n");
				return  -ENOMEM;
			}
			entry->app_id = app_id;
			entry->ref_cnt = 1;
			entry->app_arch = data->client.app_arch;
			strlcpy(entry->app_name, data->client.app_name,
				MAX_APP_NAME_SIZE);
			entry->app_blocked = false;
			entry->blocked_on_listener_id = 0;
			entry->check_block = 0;
			spin_lock_irqsave(&qseecom.registered_app_list_lock,
				flags);
			list_add_tail(&entry->list,
				&qseecom.registered_app_list_head);
			spin_unlock_irqrestore(
				&qseecom.registered_app_list_lock, flags);
		}
		if (copy_to_user(argp, &query_req, sizeof(query_req))) {
			pr_err("copy_to_user failed\n");
			return -EFAULT;
		}
		return -EEXIST;	/* app already loaded */
	} else {
		return 0;	/* app not loaded */
	}
}

static int __qseecom_get_ce_pipe_info(
			enum qseecom_key_management_usage_type usage,
			uint32_t *pipe, uint32_t **ce_hw, uint32_t unit)
{
	int ret = -EINVAL;
	int i, j;
	struct qseecom_ce_info_use *p = NULL;
	int total = 0;
	struct qseecom_ce_pipe_entry *pcepipe;

	switch (usage) {
	case QSEOS_KM_USAGE_DISK_ENCRYPTION:
	case QSEOS_KM_USAGE_UFS_ICE_DISK_ENCRYPTION:
	case QSEOS_KM_USAGE_SDCC_ICE_DISK_ENCRYPTION:
		if (qseecom.support_fde) {
			p = qseecom.ce_info.fde;
			total = qseecom.ce_info.num_fde;
		} else {
			pr_err("system does not support fde\n");
			return -EINVAL;
		}
		break;
	case QSEOS_KM_USAGE_FILE_ENCRYPTION:
		if (qseecom.support_pfe) {
			p = qseecom.ce_info.pfe;
			total = qseecom.ce_info.num_pfe;
		} else {
			pr_err("system does not support pfe\n");
			return -EINVAL;
		}
		break;
	default:
		pr_err("unsupported usage %d\n", usage);
		return -EINVAL;
	}

	for (j = 0; j < total; j++) {
		if (p->unit_num == unit) {
			pcepipe =  p->ce_pipe_entry;
			for (i = 0; i < p->num_ce_pipe_entries; i++) {
				(*ce_hw)[i] = pcepipe->ce_num;
				*pipe = pcepipe->ce_pipe_pair;
				pcepipe++;
			}
			ret = 0;
			break;
		}
		p++;
	}
	return ret;
}

static int __qseecom_generate_and_save_key(struct qseecom_dev_handle *data,
			enum qseecom_key_management_usage_type usage,
			struct qseecom_key_generate_ireq *ireq)
{
	struct qseecom_command_scm_resp resp;
	int ret;

	if (usage < QSEOS_KM_USAGE_DISK_ENCRYPTION ||
		usage >= QSEOS_KM_USAGE_MAX) {
		pr_err("Error:: unsupported usage %d\n", usage);
		return -EFAULT;
	}
	ret = __qseecom_enable_clk(CLK_QSEE);
	if (ret)
		return ret;

	ret = qseecom_scm_call(SCM_SVC_TZSCHEDULER, 1,
				ireq, sizeof(struct qseecom_key_generate_ireq),
				&resp, sizeof(resp));
	if (ret) {
		if (ret == -EINVAL &&
			resp.result == QSEOS_RESULT_FAIL_KEY_ID_EXISTS) {
			pr_debug("Key ID exists.\n");
			ret = 0;
		} else {
			pr_err("scm call to generate key failed : %d\n", ret);
			ret = -EFAULT;
		}
		goto generate_key_exit;
	}

	switch (resp.result) {
	case QSEOS_RESULT_SUCCESS:
		break;
	case QSEOS_RESULT_FAIL_KEY_ID_EXISTS:
		pr_debug("Key ID exists.\n");
		break;
	case QSEOS_RESULT_INCOMPLETE:
		ret = __qseecom_process_incomplete_cmd(data, &resp);
		if (ret) {
			if (resp.result == QSEOS_RESULT_FAIL_KEY_ID_EXISTS) {
				pr_debug("Key ID exists.\n");
				ret = 0;
			} else {
				pr_err("process_incomplete_cmd FAILED, resp.result %d\n",
					resp.result);
			}
		}
		break;
	case QSEOS_RESULT_FAILURE:
	default:
		pr_err("gen key scm call failed resp.result %d\n", resp.result);
		ret = -EINVAL;
		break;
	}
generate_key_exit:
	__qseecom_disable_clk(CLK_QSEE);
	return ret;
}

static int __qseecom_delete_saved_key(struct qseecom_dev_handle *data,
			enum qseecom_key_management_usage_type usage,
			struct qseecom_key_delete_ireq *ireq)
{
	struct qseecom_command_scm_resp resp;
	int ret;

	if (usage < QSEOS_KM_USAGE_DISK_ENCRYPTION ||
		usage >= QSEOS_KM_USAGE_MAX) {
		pr_err("Error:: unsupported usage %d\n", usage);
		return -EFAULT;
	}
	ret = __qseecom_enable_clk(CLK_QSEE);
	if (ret)
		return ret;

	ret = qseecom_scm_call(SCM_SVC_TZSCHEDULER, 1,
				ireq, sizeof(struct qseecom_key_delete_ireq),
				&resp, sizeof(struct qseecom_command_scm_resp));
	if (ret) {
		if (ret == -EINVAL &&
			resp.result == QSEOS_RESULT_FAIL_MAX_ATTEMPT) {
			pr_debug("Max attempts to input password reached.\n");
			ret = -ERANGE;
		} else {
			pr_err("scm call to delete key failed : %d\n", ret);
			ret = -EFAULT;
		}
		goto del_key_exit;
	}

	switch (resp.result) {
	case QSEOS_RESULT_SUCCESS:
		break;
	case QSEOS_RESULT_INCOMPLETE:
		ret = __qseecom_process_incomplete_cmd(data, &resp);
		if (ret) {
			pr_err("process_incomplete_cmd FAILED, resp.result %d\n",
					resp.result);
			if (resp.result == QSEOS_RESULT_FAIL_MAX_ATTEMPT) {
				pr_debug("Max attempts to input password reached.\n");
				ret = -ERANGE;
			}
		}
		break;
	case QSEOS_RESULT_FAIL_MAX_ATTEMPT:
		pr_debug("Max attempts to input password reached.\n");
		ret = -ERANGE;
		break;
	case QSEOS_RESULT_FAILURE:
	default:
		pr_err("Delete key scm call failed resp.result %d\n",
							resp.result);
		ret = -EINVAL;
		break;
	}
del_key_exit:
	__qseecom_disable_clk(CLK_QSEE);
	return ret;
}

static int __qseecom_set_clear_ce_key(struct qseecom_dev_handle *data,
			enum qseecom_key_management_usage_type usage,
			struct qseecom_key_select_ireq *ireq)
{
	struct qseecom_command_scm_resp resp;
	int ret;

	if (usage < QSEOS_KM_USAGE_DISK_ENCRYPTION ||
		usage >= QSEOS_KM_USAGE_MAX) {
		pr_err("Error:: unsupported usage %d\n", usage);
		return -EFAULT;
	}
	ret = __qseecom_enable_clk(CLK_QSEE);
	if (ret)
		return ret;

	if (qseecom.qsee.instance != qseecom.ce_drv.instance) {
		ret = __qseecom_enable_clk(CLK_CE_DRV);
		if (ret)
			return ret;
	}

	ret = qseecom_scm_call(SCM_SVC_TZSCHEDULER, 1,
				ireq, sizeof(struct qseecom_key_select_ireq),
				&resp, sizeof(struct qseecom_command_scm_resp));
	if (ret) {
		if (ret == -EINVAL &&
			resp.result == QSEOS_RESULT_FAIL_MAX_ATTEMPT) {
			pr_debug("Max attempts to input password reached.\n");
			ret = -ERANGE;
		} else if (ret == -EINVAL &&
			resp.result == QSEOS_RESULT_FAIL_PENDING_OPERATION) {
			pr_debug("Set Key operation under processing...\n");
			ret = QSEOS_RESULT_FAIL_PENDING_OPERATION;
		} else {
			pr_err("scm call to set QSEOS_PIPE_ENC key failed : %d\n",
				ret);
			ret = -EFAULT;
		}
		goto set_key_exit;
	}

	switch (resp.result) {
	case QSEOS_RESULT_SUCCESS:
		break;
	case QSEOS_RESULT_INCOMPLETE:
		ret = __qseecom_process_incomplete_cmd(data, &resp);
		if (ret) {
			pr_err("process_incomplete_cmd FAILED, resp.result %d\n",
					resp.result);
			if (resp.result ==
				QSEOS_RESULT_FAIL_PENDING_OPERATION) {
				pr_debug("Set Key operation under processing...\n");
				ret = QSEOS_RESULT_FAIL_PENDING_OPERATION;
			}
			if (resp.result == QSEOS_RESULT_FAIL_MAX_ATTEMPT) {
				pr_debug("Max attempts to input password reached.\n");
				ret = -ERANGE;
			}
		}
		break;
	case QSEOS_RESULT_FAIL_MAX_ATTEMPT:
		pr_debug("Max attempts to input password reached.\n");
		ret = -ERANGE;
		break;
	case QSEOS_RESULT_FAIL_PENDING_OPERATION:
		pr_debug("Set Key operation under processing...\n");
		ret = QSEOS_RESULT_FAIL_PENDING_OPERATION;
		break;
	case QSEOS_RESULT_FAILURE:
	default:
		pr_err("Set key scm call failed resp.result %d\n", resp.result);
		ret = -EINVAL;
		break;
	}
set_key_exit:
	__qseecom_disable_clk(CLK_QSEE);
	if (qseecom.qsee.instance != qseecom.ce_drv.instance)
		__qseecom_disable_clk(CLK_CE_DRV);
	return ret;
}

static int __qseecom_update_current_key_user_info(
			struct qseecom_dev_handle *data,
			enum qseecom_key_management_usage_type usage,
			struct qseecom_key_userinfo_update_ireq *ireq)
{
	struct qseecom_command_scm_resp resp;
	int ret;

	if (usage < QSEOS_KM_USAGE_DISK_ENCRYPTION ||
				usage >= QSEOS_KM_USAGE_MAX) {
		pr_err("Error:: unsupported usage %d\n", usage);
		return -EFAULT;
	}
	ret = __qseecom_enable_clk(CLK_QSEE);
	if (ret)
		return ret;

	ret = qseecom_scm_call(SCM_SVC_TZSCHEDULER, 1,
		ireq, sizeof(struct qseecom_key_userinfo_update_ireq),
		&resp, sizeof(struct qseecom_command_scm_resp));
	if (ret) {
		if (ret == -EINVAL &&
			resp.result == QSEOS_RESULT_FAIL_PENDING_OPERATION) {
			pr_debug("Set Key operation under processing...\n");
			ret = QSEOS_RESULT_FAIL_PENDING_OPERATION;
		} else {
			pr_err("scm call to update key userinfo failed: %d\n",
									ret);
			__qseecom_disable_clk(CLK_QSEE);
			return -EFAULT;
		}
	}

	switch (resp.result) {
	case QSEOS_RESULT_SUCCESS:
		break;
	case QSEOS_RESULT_INCOMPLETE:
		ret = __qseecom_process_incomplete_cmd(data, &resp);
		if (resp.result ==
			QSEOS_RESULT_FAIL_PENDING_OPERATION) {
			pr_debug("Set Key operation under processing...\n");
			ret = QSEOS_RESULT_FAIL_PENDING_OPERATION;
		}
		if (ret)
			pr_err("process_incomplete_cmd FAILED, resp.result %d\n",
					resp.result);
		break;
	case QSEOS_RESULT_FAIL_PENDING_OPERATION:
		pr_debug("Update Key operation under processing...\n");
		ret = QSEOS_RESULT_FAIL_PENDING_OPERATION;
		break;
	case QSEOS_RESULT_FAILURE:
	default:
		pr_err("Set key scm call failed resp.result %d\n", resp.result);
		ret = -EINVAL;
		break;
	}

	__qseecom_disable_clk(CLK_QSEE);
	return ret;
}


static int qseecom_enable_ice_setup(int usage)
{
	int ret = 0;

	if (usage == QSEOS_KM_USAGE_UFS_ICE_DISK_ENCRYPTION)
		ret = qcom_ice_setup_ice_hw("ufs", true);
	else if (usage == QSEOS_KM_USAGE_SDCC_ICE_DISK_ENCRYPTION)
		ret = qcom_ice_setup_ice_hw("sdcc", true);

	return ret;
}

static int qseecom_disable_ice_setup(int usage)
{
	int ret = 0;

	if (usage == QSEOS_KM_USAGE_UFS_ICE_DISK_ENCRYPTION)
		ret = qcom_ice_setup_ice_hw("ufs", false);
	else if (usage == QSEOS_KM_USAGE_SDCC_ICE_DISK_ENCRYPTION)
		ret = qcom_ice_setup_ice_hw("sdcc", false);

	return ret;
}

static int qseecom_get_ce_hw_instance(uint32_t unit, uint32_t usage)
{
	struct qseecom_ce_info_use *pce_info_use, *p;
	int total = 0;
	int i;

	switch (usage) {
	case QSEOS_KM_USAGE_DISK_ENCRYPTION:
	case QSEOS_KM_USAGE_UFS_ICE_DISK_ENCRYPTION:
	case QSEOS_KM_USAGE_SDCC_ICE_DISK_ENCRYPTION:
		p = qseecom.ce_info.fde;
		total = qseecom.ce_info.num_fde;
		break;
	case QSEOS_KM_USAGE_FILE_ENCRYPTION:
		p = qseecom.ce_info.pfe;
		total = qseecom.ce_info.num_pfe;
		break;
	default:
		pr_err("unsupported usage %d\n", usage);
		return -EINVAL;
	}

	pce_info_use = NULL;

	for (i = 0; i < total; i++) {
		if (p->unit_num == unit) {
			pce_info_use = p;
			break;
		}
		p++;
	}
	if (!pce_info_use) {
		pr_err("can not find %d\n", unit);
		return -EINVAL;
	}
	return pce_info_use->num_ce_pipe_entries;
}

static int qseecom_create_key(struct qseecom_dev_handle *data,
			void __user *argp)
{
	int i;
	uint32_t *ce_hw = NULL;
	uint32_t pipe = 0;
	int ret = 0;
	uint32_t flags = 0;
	struct qseecom_create_key_req create_key_req;
	struct qseecom_key_generate_ireq generate_key_ireq;
	struct qseecom_key_select_ireq set_key_ireq;
	uint32_t entries = 0;

	ret = copy_from_user(&create_key_req, argp, sizeof(create_key_req));
	if (ret) {
		pr_err("copy_from_user failed\n");
		return ret;
	}

	if (create_key_req.usage < QSEOS_KM_USAGE_DISK_ENCRYPTION ||
		create_key_req.usage >= QSEOS_KM_USAGE_MAX) {
		pr_err("unsupported usage %d\n", create_key_req.usage);
		ret = -EFAULT;
		return ret;
	}
	entries = qseecom_get_ce_hw_instance(DEFAULT_CE_INFO_UNIT,
					create_key_req.usage);
	if (entries <= 0) {
		pr_err("no ce instance for usage %d instance %d\n",
			DEFAULT_CE_INFO_UNIT, create_key_req.usage);
		ret = -EINVAL;
		return ret;
	}

	ce_hw = kcalloc(entries, sizeof(*ce_hw), GFP_KERNEL);
	if (!ce_hw) {
		ret = -ENOMEM;
		return ret;
	}
	ret = __qseecom_get_ce_pipe_info(create_key_req.usage, &pipe, &ce_hw,
			DEFAULT_CE_INFO_UNIT);
	if (ret) {
		pr_err("Failed to retrieve pipe/ce_hw info: %d\n", ret);
		ret = -EINVAL;
		goto free_buf;
	}

	if (qseecom.fde_key_size)
		flags |= QSEECOM_ICE_FDE_KEY_SIZE_32_BYTE;
	else
		flags |= QSEECOM_ICE_FDE_KEY_SIZE_16_BYTE;

	if (qseecom.enable_key_wrap_in_ks == true)
		flags |= ENABLE_KEY_WRAP_IN_KS;

	generate_key_ireq.flags = flags;
	generate_key_ireq.qsee_command_id = QSEOS_GENERATE_KEY;
	memset((void *)generate_key_ireq.key_id,
			0, QSEECOM_KEY_ID_SIZE);
	memset((void *)generate_key_ireq.hash32,
			0, QSEECOM_HASH_SIZE);
	memcpy((void *)generate_key_ireq.key_id,
			(void *)key_id_array[create_key_req.usage].desc,
			QSEECOM_KEY_ID_SIZE);
	memcpy((void *)generate_key_ireq.hash32,
			(void *)create_key_req.hash32,
			QSEECOM_HASH_SIZE);

	ret = __qseecom_generate_and_save_key(data,
			create_key_req.usage, &generate_key_ireq);
	if (ret) {
		pr_err("Failed to generate key on storage: %d\n", ret);
		goto free_buf;
	}

	for (i = 0; i < entries; i++) {
		set_key_ireq.qsee_command_id = QSEOS_SET_KEY;
		if (create_key_req.usage ==
				QSEOS_KM_USAGE_UFS_ICE_DISK_ENCRYPTION) {
			set_key_ireq.ce = QSEECOM_UFS_ICE_CE_NUM;
			set_key_ireq.pipe = QSEECOM_ICE_FDE_KEY_INDEX;

		} else if (create_key_req.usage ==
				QSEOS_KM_USAGE_SDCC_ICE_DISK_ENCRYPTION) {
			set_key_ireq.ce = QSEECOM_SDCC_ICE_CE_NUM;
			set_key_ireq.pipe = QSEECOM_ICE_FDE_KEY_INDEX;

		} else {
			set_key_ireq.ce = ce_hw[i];
			set_key_ireq.pipe = pipe;
		}
		set_key_ireq.flags = flags;

		/* set both PIPE_ENC and PIPE_ENC_XTS*/
		set_key_ireq.pipe_type = QSEOS_PIPE_ENC|QSEOS_PIPE_ENC_XTS;
		memset((void *)set_key_ireq.key_id, 0, QSEECOM_KEY_ID_SIZE);
		memset((void *)set_key_ireq.hash32, 0, QSEECOM_HASH_SIZE);
		memcpy((void *)set_key_ireq.key_id,
			(void *)key_id_array[create_key_req.usage].desc,
			QSEECOM_KEY_ID_SIZE);
		memcpy((void *)set_key_ireq.hash32,
				(void *)create_key_req.hash32,
				QSEECOM_HASH_SIZE);
		/*
		 * It will return false if it is GPCE based crypto instance or
		 * ICE is setup properly
		 */
		ret = qseecom_enable_ice_setup(create_key_req.usage);
		if (ret)
			goto free_buf;

		do {
			ret = __qseecom_set_clear_ce_key(data,
					create_key_req.usage,
					&set_key_ireq);
			/*
			 * wait a little before calling scm again to let other
			 * processes run
			 */
			if (ret == QSEOS_RESULT_FAIL_PENDING_OPERATION)
				msleep(50);

		} while (ret == QSEOS_RESULT_FAIL_PENDING_OPERATION);

		qseecom_disable_ice_setup(create_key_req.usage);

		if (ret) {
			pr_err("Failed to create key: pipe %d, ce %d: %d\n",
				pipe, ce_hw[i], ret);
			goto free_buf;
		} else {
			pr_err("Set the key successfully\n");
			if ((create_key_req.usage ==
				QSEOS_KM_USAGE_UFS_ICE_DISK_ENCRYPTION) ||
			     (create_key_req.usage ==
				QSEOS_KM_USAGE_SDCC_ICE_DISK_ENCRYPTION))
				goto free_buf;
		}
	}

free_buf:
	kzfree(ce_hw);
	return ret;
}

static int qseecom_wipe_key(struct qseecom_dev_handle *data,
				void __user *argp)
{
	uint32_t *ce_hw = NULL;
	uint32_t pipe = 0;
	int ret = 0;
	uint32_t flags = 0;
	int i, j;
	struct qseecom_wipe_key_req wipe_key_req;
	struct qseecom_key_delete_ireq delete_key_ireq;
	struct qseecom_key_select_ireq clear_key_ireq;
	uint32_t entries = 0;

	ret = copy_from_user(&wipe_key_req, argp, sizeof(wipe_key_req));
	if (ret) {
		pr_err("copy_from_user failed\n");
		return ret;
	}

	if (wipe_key_req.usage < QSEOS_KM_USAGE_DISK_ENCRYPTION ||
		wipe_key_req.usage >= QSEOS_KM_USAGE_MAX) {
		pr_err("unsupported usage %d\n", wipe_key_req.usage);
		ret = -EFAULT;
		return ret;
	}

	entries = qseecom_get_ce_hw_instance(DEFAULT_CE_INFO_UNIT,
					wipe_key_req.usage);
	if (entries <= 0) {
		pr_err("no ce instance for usage %d instance %d\n",
			DEFAULT_CE_INFO_UNIT, wipe_key_req.usage);
		ret = -EINVAL;
		return ret;
	}

	ce_hw = kcalloc(entries, sizeof(*ce_hw), GFP_KERNEL);
	if (!ce_hw) {
		ret = -ENOMEM;
		return ret;
	}

	ret = __qseecom_get_ce_pipe_info(wipe_key_req.usage, &pipe, &ce_hw,
				DEFAULT_CE_INFO_UNIT);
	if (ret) {
		pr_err("Failed to retrieve pipe/ce_hw info: %d\n", ret);
		ret = -EINVAL;
		goto free_buf;
	}

	if (wipe_key_req.wipe_key_flag) {
		delete_key_ireq.flags = flags;
		delete_key_ireq.qsee_command_id = QSEOS_DELETE_KEY;
		memset((void *)delete_key_ireq.key_id, 0, QSEECOM_KEY_ID_SIZE);
		memcpy((void *)delete_key_ireq.key_id,
			(void *)key_id_array[wipe_key_req.usage].desc,
			QSEECOM_KEY_ID_SIZE);
		memset((void *)delete_key_ireq.hash32, 0, QSEECOM_HASH_SIZE);

		ret = __qseecom_delete_saved_key(data, wipe_key_req.usage,
					&delete_key_ireq);
		if (ret) {
			pr_err("Failed to delete key from ssd storage: %d\n",
				ret);
			ret = -EFAULT;
			goto free_buf;
		}
	}

	for (j = 0; j < entries; j++) {
		clear_key_ireq.qsee_command_id = QSEOS_SET_KEY;
		if (wipe_key_req.usage ==
				QSEOS_KM_USAGE_UFS_ICE_DISK_ENCRYPTION) {
			clear_key_ireq.ce = QSEECOM_UFS_ICE_CE_NUM;
			clear_key_ireq.pipe = QSEECOM_ICE_FDE_KEY_INDEX;
		} else if (wipe_key_req.usage ==
			QSEOS_KM_USAGE_SDCC_ICE_DISK_ENCRYPTION) {
			clear_key_ireq.ce = QSEECOM_SDCC_ICE_CE_NUM;
			clear_key_ireq.pipe = QSEECOM_ICE_FDE_KEY_INDEX;
		} else {
			clear_key_ireq.ce = ce_hw[j];
			clear_key_ireq.pipe = pipe;
		}
		clear_key_ireq.flags = flags;
		clear_key_ireq.pipe_type = QSEOS_PIPE_ENC|QSEOS_PIPE_ENC_XTS;
		for (i = 0; i < QSEECOM_KEY_ID_SIZE; i++)
			clear_key_ireq.key_id[i] = QSEECOM_INVALID_KEY_ID;
		memset((void *)clear_key_ireq.hash32, 0, QSEECOM_HASH_SIZE);

		/*
		 * It will return false if it is GPCE based crypto instance or
		 * ICE is setup properly
		 */
		ret = qseecom_enable_ice_setup(wipe_key_req.usage);
		if (ret)
			goto free_buf;

		ret = __qseecom_set_clear_ce_key(data, wipe_key_req.usage,
					&clear_key_ireq);

		qseecom_disable_ice_setup(wipe_key_req.usage);

		if (ret) {
			pr_err("Failed to wipe key: pipe %d, ce %d: %d\n",
				pipe, ce_hw[j], ret);
			ret = -EFAULT;
			goto free_buf;
		}
	}

free_buf:
	kzfree(ce_hw);
	return ret;
}

static int qseecom_update_key_user_info(struct qseecom_dev_handle *data,
			void __user *argp)
{
	int ret = 0;
	uint32_t flags = 0;
	struct qseecom_update_key_userinfo_req update_key_req;
	struct qseecom_key_userinfo_update_ireq ireq;

	ret = copy_from_user(&update_key_req, argp, sizeof(update_key_req));
	if (ret) {
		pr_err("copy_from_user failed\n");
		return ret;
	}

	if (update_key_req.usage < QSEOS_KM_USAGE_DISK_ENCRYPTION ||
		update_key_req.usage >= QSEOS_KM_USAGE_MAX) {
		pr_err("Error:: unsupported usage %d\n", update_key_req.usage);
		return -EFAULT;
	}

	ireq.qsee_command_id = QSEOS_UPDATE_KEY_USERINFO;

	if (qseecom.fde_key_size)
		flags |= QSEECOM_ICE_FDE_KEY_SIZE_32_BYTE;
	else
		flags |= QSEECOM_ICE_FDE_KEY_SIZE_16_BYTE;

	ireq.flags = flags;
	memset(ireq.key_id, 0, QSEECOM_KEY_ID_SIZE);
	memset((void *)ireq.current_hash32, 0, QSEECOM_HASH_SIZE);
	memset((void *)ireq.new_hash32, 0, QSEECOM_HASH_SIZE);
	memcpy((void *)ireq.key_id,
		(void *)key_id_array[update_key_req.usage].desc,
		QSEECOM_KEY_ID_SIZE);
	memcpy((void *)ireq.current_hash32,
		(void *)update_key_req.current_hash32, QSEECOM_HASH_SIZE);
	memcpy((void *)ireq.new_hash32,
		(void *)update_key_req.new_hash32, QSEECOM_HASH_SIZE);

	do {
		ret = __qseecom_update_current_key_user_info(data,
						update_key_req.usage,
						&ireq);
		/*
		 * wait a little before calling scm again to let other
		 * processes run
		 */
		if (ret == QSEOS_RESULT_FAIL_PENDING_OPERATION)
			msleep(50);

	} while (ret == QSEOS_RESULT_FAIL_PENDING_OPERATION);
	if (ret) {
		pr_err("Failed to update key info: %d\n", ret);
		return ret;
	}
	return ret;

}
static int qseecom_is_es_activated(void __user *argp)
{
	struct qseecom_is_es_activated_req req = {0};
	struct qseecom_command_scm_resp resp;
	int ret;

	if (qseecom.qsee_version < QSEE_VERSION_04) {
		pr_err("invalid qsee version\n");
		return -ENODEV;
	}

	if (argp == NULL) {
		pr_err("arg is null\n");
		return -EINVAL;
	}

	ret = qseecom_scm_call(SCM_SVC_ES, SCM_IS_ACTIVATED_ID,
		&req, sizeof(req), &resp, sizeof(resp));
	if (ret) {
		pr_err("scm_call failed\n");
		return ret;
	}

	req.is_activated = resp.result;
	ret = copy_to_user(argp, &req, sizeof(req));
	if (ret) {
		pr_err("copy_to_user failed\n");
		return ret;
	}

	return 0;
}

static int qseecom_save_partition_hash(void __user *argp)
{
	struct qseecom_save_partition_hash_req req;
	struct qseecom_command_scm_resp resp;
	int ret;

	memset(&resp, 0x00, sizeof(resp));

	if (qseecom.qsee_version < QSEE_VERSION_04) {
		pr_err("invalid qsee version\n");
		return -ENODEV;
	}

	if (argp == NULL) {
		pr_err("arg is null\n");
		return -EINVAL;
	}

	ret = copy_from_user(&req, argp, sizeof(req));
	if (ret) {
		pr_err("copy_from_user failed\n");
		return ret;
	}

	ret = qseecom_scm_call(SCM_SVC_ES, SCM_SAVE_PARTITION_HASH_ID,
		       (void *)&req, sizeof(req), (void *)&resp, sizeof(resp));
	if (ret) {
		pr_err("qseecom_scm_call failed\n");
		return ret;
	}

	return 0;
}

static int qseecom_mdtp_cipher_dip(void __user *argp)
{
	struct qseecom_mdtp_cipher_dip_req req;
	u32 tzbuflenin, tzbuflenout;
	char *tzbufin = NULL, *tzbufout = NULL;
	struct scm_desc desc = {0};
	int ret;

	do {
		/* Copy the parameters from userspace */
		if (argp == NULL) {
			pr_err("arg is null\n");
			ret = -EINVAL;
			break;
		}

		ret = copy_from_user(&req, argp, sizeof(req));
		if (ret) {
			pr_err("copy_from_user failed, ret= %d\n", ret);
			break;
		}

		if (req.in_buf == NULL || req.out_buf == NULL ||
			req.in_buf_size == 0 || req.in_buf_size > MAX_DIP ||
			req.out_buf_size == 0 || req.out_buf_size > MAX_DIP ||
				req.direction > 1) {
			pr_err("invalid parameters\n");
			ret = -EINVAL;
			break;
		}

		/* Copy the input buffer from userspace to kernel space */
		tzbuflenin = PAGE_ALIGN(req.in_buf_size);
		tzbufin = kzalloc(tzbuflenin, GFP_KERNEL);
		if (!tzbufin) {
			pr_err("error allocating in buffer\n");
			ret = -ENOMEM;
			break;
		}

		ret = copy_from_user(tzbufin, req.in_buf, req.in_buf_size);
		if (ret) {
			pr_err("copy_from_user failed, ret=%d\n", ret);
			break;
		}

		dmac_flush_range(tzbufin, tzbufin + tzbuflenin);

		/* Prepare the output buffer in kernel space */
		tzbuflenout = PAGE_ALIGN(req.out_buf_size);
		tzbufout = kzalloc(tzbuflenout, GFP_KERNEL);
		if (!tzbufout) {
			pr_err("error allocating out buffer\n");
			ret = -ENOMEM;
			break;
		}

		dmac_flush_range(tzbufout, tzbufout + tzbuflenout);

		/* Send the command to TZ */
		desc.arginfo = TZ_MDTP_CIPHER_DIP_ID_PARAM_ID;
		desc.args[0] = virt_to_phys(tzbufin);
		desc.args[1] = req.in_buf_size;
		desc.args[2] = virt_to_phys(tzbufout);
		desc.args[3] = req.out_buf_size;
		desc.args[4] = req.direction;

		ret = __qseecom_enable_clk(CLK_QSEE);
		if (ret)
			break;

		ret = __qseecom_scm_call2_locked(TZ_MDTP_CIPHER_DIP_ID, &desc);

		__qseecom_disable_clk(CLK_QSEE);

		if (ret) {
			pr_err("scm_call2 failed for SCM_SVC_MDTP, ret=%d\n",
				ret);
			break;
		}

		/* Copy the output buffer from kernel space to userspace */
		dmac_flush_range(tzbufout, tzbufout + tzbuflenout);
		ret = copy_to_user(req.out_buf, tzbufout, req.out_buf_size);
		if (ret) {
			pr_err("copy_to_user failed, ret=%d\n", ret);
			break;
		}
	} while (0);

	kzfree(tzbufin);
	kzfree(tzbufout);

	return ret;
}

static int __qseecom_qteec_validate_msg(struct qseecom_dev_handle *data,
				struct qseecom_qteec_req *req)
{
	if (!data || !data->client.ihandle) {
		pr_err("Client or client handle is not initialized\n");
		return -EINVAL;
	}

	if (data->type != QSEECOM_CLIENT_APP)
		return -EFAULT;

	if (req->req_len > UINT_MAX - req->resp_len) {
		pr_err("Integer overflow detected in req_len & rsp_len\n");
		return -EINVAL;
	}

	if (req->req_len + req->resp_len > data->client.sb_length) {
		pr_debug("Not enough memory to fit cmd_buf.\n");
		pr_debug("resp_buf. Required: %u, Available: %zu\n",
		(req->req_len + req->resp_len), data->client.sb_length);
		return -ENOMEM;
	}

	if (req->req_ptr == NULL || req->resp_ptr == NULL) {
		pr_err("cmd buffer or response buffer is null\n");
		return -EINVAL;
	}
	if (((uintptr_t)req->req_ptr <
			data->client.user_virt_sb_base) ||
		((uintptr_t)req->req_ptr >=
		(data->client.user_virt_sb_base + data->client.sb_length))) {
		pr_err("cmd buffer address not within shared bufffer\n");
		return -EINVAL;
	}

	if (((uintptr_t)req->resp_ptr <
			data->client.user_virt_sb_base)  ||
		((uintptr_t)req->resp_ptr >=
		(data->client.user_virt_sb_base + data->client.sb_length))) {
		pr_err("response buffer address not within shared bufffer\n");
		return -EINVAL;
	}

	if ((req->req_len == 0) || (req->resp_len == 0)) {
		pr_err("cmd buf lengtgh/response buf length not valid\n");
		return -EINVAL;
	}

	if ((uintptr_t)req->req_ptr > (ULONG_MAX - req->req_len)) {
		pr_err("Integer overflow in req_len & req_ptr\n");
		return -EINVAL;
	}

	if ((uintptr_t)req->resp_ptr > (ULONG_MAX - req->resp_len)) {
		pr_err("Integer overflow in resp_len & resp_ptr\n");
		return -EINVAL;
	}

	if (data->client.user_virt_sb_base >
					(ULONG_MAX - data->client.sb_length)) {
		pr_err("Integer overflow in user_virt_sb_base & sb_length\n");
		return -EINVAL;
	}
	if ((((uintptr_t)req->req_ptr + req->req_len) >
		((uintptr_t)data->client.user_virt_sb_base +
						data->client.sb_length)) ||
		(((uintptr_t)req->resp_ptr + req->resp_len) >
		((uintptr_t)data->client.user_virt_sb_base +
						data->client.sb_length))) {
		pr_err("cmd buf or resp buf is out of shared buffer region\n");
		return -EINVAL;
	}
	return 0;
}

static int __qseecom_qteec_handle_pre_alc_fd(struct qseecom_dev_handle *data,
				uint32_t fd_idx, struct sg_table *sg_ptr)
{
	struct scatterlist *sg = sg_ptr->sgl;
	struct qseecom_sg_entry *sg_entry;
	void *buf;
	uint i;
	size_t size;
	dma_addr_t coh_pmem;

	if (fd_idx >= MAX_ION_FD) {
		pr_err("fd_idx [%d] is invalid\n", fd_idx);
		return -ENOMEM;
	}
	/*
	 * Allocate a buffer, populate it with number of entry plus
	 * each sg entry's phy addr and length; then return the
	 * phy_addr of the buffer.
	 */
	size = sizeof(uint32_t) +
		sizeof(struct qseecom_sg_entry) * sg_ptr->nents;
	size = (size + PAGE_SIZE) & PAGE_MASK;
	buf = dma_alloc_coherent(qseecom.pdev,
			size, &coh_pmem, GFP_KERNEL);
	if (buf == NULL) {
		pr_err("failed to alloc memory for sg buf\n");
		return -ENOMEM;
	}
	*(uint32_t *)buf = sg_ptr->nents;
	sg_entry = (struct qseecom_sg_entry *) (buf + sizeof(uint32_t));
	for (i = 0; i < sg_ptr->nents; i++) {
		sg_entry->phys_addr = (uint32_t)sg_dma_address(sg);
		sg_entry->len = sg->length;
		sg_entry++;
		sg = sg_next(sg);
	}
	data->client.sec_buf_fd[fd_idx].is_sec_buf_fd = true;
	data->client.sec_buf_fd[fd_idx].vbase = buf;
	data->client.sec_buf_fd[fd_idx].pbase = coh_pmem;
	data->client.sec_buf_fd[fd_idx].size = size;
	return 0;
}

static int __qseecom_update_qteec_req_buf(struct qseecom_qteec_modfd_req *req,
			struct qseecom_dev_handle *data, bool cleanup)
{
	struct ion_handle *ihandle;
	int ret = 0;
	int i = 0;
	uint32_t *update;
	struct sg_table *sg_ptr = NULL;
	struct scatterlist *sg;
	struct qseecom_param_memref *memref;

	if (req == NULL) {
		pr_err("Invalid address\n");
		return -EINVAL;
	}
	for (i = 0; i < MAX_ION_FD; i++) {
		if (req->ifd_data[i].fd > 0) {
			ihandle = ion_import_dma_buf_fd(qseecom.ion_clnt,
					req->ifd_data[i].fd);
			if (IS_ERR_OR_NULL(ihandle)) {
				pr_err("Ion client can't retrieve the handle\n");
				return -ENOMEM;
			}
			if ((req->req_len < sizeof(uint32_t)) ||
				(req->ifd_data[i].cmd_buf_offset >
				req->req_len - sizeof(uint32_t))) {
				pr_err("Invalid offset/req len 0x%x/0x%x\n",
					req->req_len,
					req->ifd_data[i].cmd_buf_offset);
				return -EINVAL;
			}
			update = (uint32_t *)((char *) req->req_ptr +
				req->ifd_data[i].cmd_buf_offset);
			if (!update) {
				pr_err("update pointer is NULL\n");
				return -EINVAL;
			}
		} else {
			continue;
		}
		/* Populate the cmd data structure with the phys_addr */
		sg_ptr = ion_sg_table(qseecom.ion_clnt, ihandle);
		if (IS_ERR_OR_NULL(sg_ptr)) {
			pr_err("IOn client could not retrieve sg table\n");
			goto err;
		}
		sg = sg_ptr->sgl;
		if (sg == NULL) {
			pr_err("sg is NULL\n");
			goto err;
		}
		if ((sg_ptr->nents == 0) || (sg->length == 0)) {
			pr_err("Num of scat entr (%d)or length(%d) invalid\n",
					sg_ptr->nents, sg->length);
			goto err;
		}
		/* clean up buf for pre-allocated fd */
		if (cleanup && data->client.sec_buf_fd[i].is_sec_buf_fd &&
			(*update)) {
			if (data->client.sec_buf_fd[i].vbase)
				dma_free_coherent(qseecom.pdev,
					data->client.sec_buf_fd[i].size,
					data->client.sec_buf_fd[i].vbase,
					data->client.sec_buf_fd[i].pbase);
			memset((void *)update, 0,
				sizeof(struct qseecom_param_memref));
			memset(&(data->client.sec_buf_fd[i]), 0,
				sizeof(struct qseecom_sec_buf_fd_info));
			goto clean;
		}

		if (*update == 0) {
			/* update buf for pre-allocated fd from secure heap*/
			ret = __qseecom_qteec_handle_pre_alc_fd(data, i,
				sg_ptr);
			if (ret) {
				pr_err("Failed to handle buf for fd[%d]\n", i);
				goto err;
			}
			memref = (struct qseecom_param_memref *)update;
			memref->buffer =
				(uint32_t)(data->client.sec_buf_fd[i].pbase);
			memref->size =
				(uint32_t)(data->client.sec_buf_fd[i].size);
		} else {
			/* update buf for fd from non-secure qseecom heap */
			if (sg_ptr->nents != 1) {
				pr_err("Num of scat entr (%d) invalid\n",
					sg_ptr->nents);
				goto err;
			}
			if (cleanup)
				*update = 0;
			else
				*update = (uint32_t)sg_dma_address(sg_ptr->sgl);
		}
clean:
		if (cleanup) {
			ret = msm_ion_do_cache_op(qseecom.ion_clnt,
				ihandle, NULL, sg->length,
				ION_IOC_INV_CACHES);
			if (ret) {
				pr_err("cache operation failed %d\n", ret);
				goto err;
			}
		} else {
			ret = msm_ion_do_cache_op(qseecom.ion_clnt,
				ihandle, NULL, sg->length,
				ION_IOC_CLEAN_INV_CACHES);
			if (ret) {
				pr_err("cache operation failed %d\n", ret);
				goto err;
			}
			data->sglistinfo_ptr[i].indexAndFlags =
				SGLISTINFO_SET_INDEX_FLAG(
				(sg_ptr->nents == 1), 0,
				req->ifd_data[i].cmd_buf_offset);
			data->sglistinfo_ptr[i].sizeOrCount =
				(sg_ptr->nents == 1) ?
				sg->length : sg_ptr->nents;
			data->sglist_cnt = i + 1;
		}
		/* Deallocate the handle */
		if (!IS_ERR_OR_NULL(ihandle))
			ion_free(qseecom.ion_clnt, ihandle);
	}
	return ret;
err:
	if (!IS_ERR_OR_NULL(ihandle))
		ion_free(qseecom.ion_clnt, ihandle);
	return -ENOMEM;
}

static int __qseecom_qteec_issue_cmd(struct qseecom_dev_handle *data,
				struct qseecom_qteec_req *req, uint32_t cmd_id)
{
	struct qseecom_command_scm_resp resp;
	struct qseecom_qteec_ireq ireq;
	struct qseecom_qteec_64bit_ireq ireq_64bit;
	struct qseecom_registered_app_list *ptr_app;
	bool found_app = false;
	unsigned long flags;
	int ret = 0;
	int ret2 = 0;
	uint32_t reqd_len_sb_in = 0;
	void *cmd_buf = NULL;
	size_t cmd_len;
	struct sglist_info *table = data->sglistinfo_ptr;
	void *req_ptr = NULL;
	void *resp_ptr = NULL;

	ret  = __qseecom_qteec_validate_msg(data, req);
	if (ret)
		return ret;

	req_ptr = req->req_ptr;
	resp_ptr = req->resp_ptr;

	/* find app_id & img_name from list */
	spin_lock_irqsave(&qseecom.registered_app_list_lock, flags);
	list_for_each_entry(ptr_app, &qseecom.registered_app_list_head,
							list) {
		if ((ptr_app->app_id == data->client.app_id) &&
			 (!strcmp(ptr_app->app_name, data->client.app_name))) {
			found_app = true;
			break;
		}
	}
	spin_unlock_irqrestore(&qseecom.registered_app_list_lock, flags);
	if (!found_app) {
		pr_err("app_id %d (%s) is not found\n", data->client.app_id,
			(char *)data->client.app_name);
		return -ENOENT;
	}

	req->req_ptr = (void *)__qseecom_uvirt_to_kvirt(data,
						(uintptr_t)req->req_ptr);
	req->resp_ptr = (void *)__qseecom_uvirt_to_kvirt(data,
						(uintptr_t)req->resp_ptr);

	if ((cmd_id == QSEOS_TEE_OPEN_SESSION) ||
			(cmd_id == QSEOS_TEE_REQUEST_CANCELLATION)) {
		ret = __qseecom_update_qteec_req_buf(
			(struct qseecom_qteec_modfd_req *)req, data, false);
		if (ret)
			return ret;
	}

	if (qseecom.qsee_version < QSEE_VERSION_40) {
		ireq.app_id = data->client.app_id;
		ireq.req_ptr = (uint32_t)__qseecom_uvirt_to_kphys(data,
						(uintptr_t)req_ptr);
		ireq.req_len = req->req_len;
		ireq.resp_ptr = (uint32_t)__qseecom_uvirt_to_kphys(data,
						(uintptr_t)resp_ptr);
		ireq.resp_len = req->resp_len;
		ireq.sglistinfo_ptr = (uint32_t)virt_to_phys(table);
		ireq.sglistinfo_len = SGLISTINFO_TABLE_SIZE;
		dmac_flush_range((void *)table,
				(void *)table + SGLISTINFO_TABLE_SIZE);
		cmd_buf = (void *)&ireq;
		cmd_len = sizeof(struct qseecom_qteec_ireq);
	} else {
		ireq_64bit.app_id = data->client.app_id;
		ireq_64bit.req_ptr = (uint64_t)__qseecom_uvirt_to_kphys(data,
						(uintptr_t)req_ptr);
		ireq_64bit.req_len = req->req_len;
		ireq_64bit.resp_ptr = (uint64_t)__qseecom_uvirt_to_kphys(data,
						(uintptr_t)resp_ptr);
		ireq_64bit.resp_len = req->resp_len;
		if ((data->client.app_arch == ELFCLASS32) &&
			((ireq_64bit.req_ptr >=
				PHY_ADDR_4G - ireq_64bit.req_len) ||
			(ireq_64bit.resp_ptr >=
				PHY_ADDR_4G - ireq_64bit.resp_len))){
			pr_err("32bit app %s (id: %d): phy_addr exceeds 4G\n",
				data->client.app_name, data->client.app_id);
			pr_err("req_ptr:%llx,req_len:%x,rsp_ptr:%llx,rsp_len:%x\n",
				ireq_64bit.req_ptr, ireq_64bit.req_len,
				ireq_64bit.resp_ptr, ireq_64bit.resp_len);
			return -EFAULT;
		}
		ireq_64bit.sglistinfo_ptr = (uint64_t)virt_to_phys(table);
		ireq_64bit.sglistinfo_len = SGLISTINFO_TABLE_SIZE;
		dmac_flush_range((void *)table,
				(void *)table + SGLISTINFO_TABLE_SIZE);
		cmd_buf = (void *)&ireq_64bit;
		cmd_len = sizeof(struct qseecom_qteec_64bit_ireq);
	}
	if (qseecom.whitelist_support == true
		&& cmd_id == QSEOS_TEE_OPEN_SESSION)
		*(uint32_t *)cmd_buf = QSEOS_TEE_OPEN_SESSION_WHITELIST;
	else
		*(uint32_t *)cmd_buf = cmd_id;

	reqd_len_sb_in = req->req_len + req->resp_len;
	ret = msm_ion_do_cache_op(qseecom.ion_clnt, data->client.ihandle,
					data->client.sb_virt,
					reqd_len_sb_in,
					ION_IOC_CLEAN_INV_CACHES);
	if (ret) {
		pr_err("cache operation failed %d\n", ret);
		return ret;
	}

	__qseecom_reentrancy_check_if_this_app_blocked(ptr_app);

	ret = qseecom_scm_call(SCM_SVC_TZSCHEDULER, 1,
				cmd_buf, cmd_len,
				&resp, sizeof(resp));
	if (ret) {
		pr_err("scm_call() failed with err: %d (app_id = %d)\n",
					ret, data->client.app_id);
		goto exit;
	}

	if (qseecom.qsee_reentrancy_support) {
		ret = __qseecom_process_reentrancy(&resp, ptr_app, data);
		if (ret)
			goto exit;
	} else {
		if (resp.result == QSEOS_RESULT_INCOMPLETE) {
			ret = __qseecom_process_incomplete_cmd(data, &resp);
			if (ret) {
				pr_err("process_incomplete_cmd failed err: %d\n",
						ret);
				goto exit;
			}
		} else {
			if (resp.result != QSEOS_RESULT_SUCCESS) {
				pr_err("Response result %d not supported\n",
								resp.result);
				ret = -EINVAL;
				goto exit;
			}
		}
	}
exit:
	ret2 = msm_ion_do_cache_op(qseecom.ion_clnt, data->client.ihandle,
				data->client.sb_virt, data->client.sb_length,
				ION_IOC_INV_CACHES);
	if (ret2) {
		pr_err("cache operation failed %d\n", ret);
		return ret2;
	}

	if ((cmd_id == QSEOS_TEE_OPEN_SESSION) ||
			(cmd_id == QSEOS_TEE_REQUEST_CANCELLATION)) {
		ret2 = __qseecom_update_qteec_req_buf(
			(struct qseecom_qteec_modfd_req *)req, data, true);
		if (ret2)
			return ret2;
	}
	return ret;
}

static int qseecom_qteec_open_session(struct qseecom_dev_handle *data,
				void __user *argp)
{
	struct qseecom_qteec_modfd_req req;
	int ret = 0;

	ret = copy_from_user(&req, argp,
				sizeof(struct qseecom_qteec_modfd_req));
	if (ret) {
		pr_err("copy_from_user failed\n");
		return ret;
	}
	ret = __qseecom_qteec_issue_cmd(data, (struct qseecom_qteec_req *)&req,
							QSEOS_TEE_OPEN_SESSION);

	return ret;
}

static int qseecom_qteec_close_session(struct qseecom_dev_handle *data,
				void __user *argp)
{
	struct qseecom_qteec_req req;
	int ret = 0;

	ret = copy_from_user(&req, argp, sizeof(struct qseecom_qteec_req));
	if (ret) {
		pr_err("copy_from_user failed\n");
		return ret;
	}
	ret = __qseecom_qteec_issue_cmd(data, &req, QSEOS_TEE_CLOSE_SESSION);
	return ret;
}

static int qseecom_qteec_invoke_modfd_cmd(struct qseecom_dev_handle *data,
				void __user *argp)
{
	struct qseecom_qteec_modfd_req req;
	struct qseecom_command_scm_resp resp;
	struct qseecom_qteec_ireq ireq;
	struct qseecom_qteec_64bit_ireq ireq_64bit;
	struct qseecom_registered_app_list *ptr_app;
	bool found_app = false;
	unsigned long flags;
	int ret = 0;
	int i = 0;
	uint32_t reqd_len_sb_in = 0;
	void *cmd_buf = NULL;
	size_t cmd_len;
	struct sglist_info *table = data->sglistinfo_ptr;
	void *req_ptr = NULL;
	void *resp_ptr = NULL;

	ret = copy_from_user(&req, argp,
			sizeof(struct qseecom_qteec_modfd_req));
	if (ret) {
		pr_err("copy_from_user failed\n");
		return ret;
	}
	ret = __qseecom_qteec_validate_msg(data,
					(struct qseecom_qteec_req *)(&req));
	if (ret)
		return ret;
	req_ptr = req.req_ptr;
	resp_ptr = req.resp_ptr;

	/* find app_id & img_name from list */
	spin_lock_irqsave(&qseecom.registered_app_list_lock, flags);
	list_for_each_entry(ptr_app, &qseecom.registered_app_list_head,
							list) {
		if ((ptr_app->app_id == data->client.app_id) &&
			 (!strcmp(ptr_app->app_name, data->client.app_name))) {
			found_app = true;
			break;
		}
	}
	spin_unlock_irqrestore(&qseecom.registered_app_list_lock, flags);
	if (!found_app) {
		pr_err("app_id %d (%s) is not found\n", data->client.app_id,
			(char *)data->client.app_name);
		return -ENOENT;
	}

	/* validate offsets */
	for (i = 0; i < MAX_ION_FD; i++) {
		if (req.ifd_data[i].fd) {
			if (req.ifd_data[i].cmd_buf_offset >= req.req_len)
				return -EINVAL;
		}
	}
	req.req_ptr = (void *)__qseecom_uvirt_to_kvirt(data,
						(uintptr_t)req.req_ptr);
	req.resp_ptr = (void *)__qseecom_uvirt_to_kvirt(data,
						(uintptr_t)req.resp_ptr);
	ret = __qseecom_update_qteec_req_buf(&req, data, false);
	if (ret)
		return ret;

	if (qseecom.qsee_version < QSEE_VERSION_40) {
		ireq.app_id = data->client.app_id;
		ireq.req_ptr = (uint32_t)__qseecom_uvirt_to_kphys(data,
						(uintptr_t)req_ptr);
		ireq.req_len = req.req_len;
		ireq.resp_ptr = (uint32_t)__qseecom_uvirt_to_kphys(data,
						(uintptr_t)resp_ptr);
		ireq.resp_len = req.resp_len;
		cmd_buf = (void *)&ireq;
		cmd_len = sizeof(struct qseecom_qteec_ireq);
		ireq.sglistinfo_ptr = (uint32_t)virt_to_phys(table);
		ireq.sglistinfo_len = SGLISTINFO_TABLE_SIZE;
		dmac_flush_range((void *)table,
				(void *)table + SGLISTINFO_TABLE_SIZE);
	} else {
		ireq_64bit.app_id = data->client.app_id;
		ireq_64bit.req_ptr = (uint64_t)__qseecom_uvirt_to_kphys(data,
						(uintptr_t)req_ptr);
		ireq_64bit.req_len = req.req_len;
		ireq_64bit.resp_ptr = (uint64_t)__qseecom_uvirt_to_kphys(data,
						(uintptr_t)resp_ptr);
		ireq_64bit.resp_len = req.resp_len;
		cmd_buf = (void *)&ireq_64bit;
		cmd_len = sizeof(struct qseecom_qteec_64bit_ireq);
		ireq_64bit.sglistinfo_ptr = (uint64_t)virt_to_phys(table);
		ireq_64bit.sglistinfo_len = SGLISTINFO_TABLE_SIZE;
		dmac_flush_range((void *)table,
				(void *)table + SGLISTINFO_TABLE_SIZE);
	}
	reqd_len_sb_in = req.req_len + req.resp_len;
	if (qseecom.whitelist_support == true)
		*(uint32_t *)cmd_buf = QSEOS_TEE_INVOKE_COMMAND_WHITELIST;
	else
		*(uint32_t *)cmd_buf = QSEOS_TEE_INVOKE_COMMAND;

	ret = msm_ion_do_cache_op(qseecom.ion_clnt, data->client.ihandle,
					data->client.sb_virt,
					reqd_len_sb_in,
					ION_IOC_CLEAN_INV_CACHES);
	if (ret) {
		pr_err("cache operation failed %d\n", ret);
		return ret;
	}

	__qseecom_reentrancy_check_if_this_app_blocked(ptr_app);

	ret = qseecom_scm_call(SCM_SVC_TZSCHEDULER, 1,
				cmd_buf, cmd_len,
				&resp, sizeof(resp));
	if (ret) {
		pr_err("scm_call() failed with err: %d (app_id = %d)\n",
					ret, data->client.app_id);
		return ret;
	}

	if (qseecom.qsee_reentrancy_support) {
		ret = __qseecom_process_reentrancy(&resp, ptr_app, data);
	} else {
		if (resp.result == QSEOS_RESULT_INCOMPLETE) {
			ret = __qseecom_process_incomplete_cmd(data, &resp);
			if (ret) {
				pr_err("process_incomplete_cmd failed err: %d\n",
						ret);
				return ret;
			}
		} else {
			if (resp.result != QSEOS_RESULT_SUCCESS) {
				pr_err("Response result %d not supported\n",
								resp.result);
				ret = -EINVAL;
			}
		}
	}
	ret = __qseecom_update_qteec_req_buf(&req, data, true);
	if (ret)
		return ret;

	ret = msm_ion_do_cache_op(qseecom.ion_clnt, data->client.ihandle,
				data->client.sb_virt, data->client.sb_length,
				ION_IOC_INV_CACHES);
	if (ret) {
		pr_err("cache operation failed %d\n", ret);
		return ret;
	}
	return 0;
}

static int qseecom_qteec_request_cancellation(struct qseecom_dev_handle *data,
				void __user *argp)
{
	struct qseecom_qteec_modfd_req req;
	int ret = 0;

	ret = copy_from_user(&req, argp,
				sizeof(struct qseecom_qteec_modfd_req));
	if (ret) {
		pr_err("copy_from_user failed\n");
		return ret;
	}
	ret = __qseecom_qteec_issue_cmd(data, (struct qseecom_qteec_req *)&req,
						QSEOS_TEE_REQUEST_CANCELLATION);

	return ret;
}

static void __qseecom_clean_data_sglistinfo(struct qseecom_dev_handle *data)
{
	if (data->sglist_cnt) {
		memset(data->sglistinfo_ptr, 0,
			SGLISTINFO_TABLE_SIZE);
		data->sglist_cnt = 0;
	}
}

static long qseecom_ioctl(struct file *file,
			unsigned int cmd, unsigned long arg)
{
	int ret = 0;
	struct qseecom_dev_handle *data = file->private_data;
	void __user *argp = (void __user *) arg;
	bool perf_enabled = false;

	if (!data) {
		pr_err("Invalid/uninitialized device handle\n");
		return -EINVAL;
	}

	if (data->abort) {
		pr_err("Aborting qseecom driver\n");
		return -ENODEV;
	}
	if (cmd != QSEECOM_IOCTL_RECEIVE_REQ &&
		cmd != QSEECOM_IOCTL_SEND_RESP_REQ &&
		cmd != QSEECOM_IOCTL_SEND_MODFD_RESP &&
		cmd != QSEECOM_IOCTL_SEND_MODFD_RESP_64)
		__wakeup_unregister_listener_kthread();

	switch (cmd) {
	case QSEECOM_IOCTL_REGISTER_LISTENER_REQ: {
		if (data->type != QSEECOM_GENERIC) {
			pr_err("reg lstnr req: invalid handle (%d)\n",
								data->type);
			ret = -EINVAL;
			break;
		}
		pr_debug("ioctl register_listener_req()\n");
		mutex_lock(&listener_access_lock);
		atomic_inc(&data->ioctl_count);
		data->type = QSEECOM_LISTENER_SERVICE;
		ret = qseecom_register_listener(data, argp);
		atomic_dec(&data->ioctl_count);
		wake_up_all(&data->abort_wq);
		mutex_unlock(&listener_access_lock);
		if (ret)
			pr_err("failed qseecom_register_listener: %d\n", ret);
		break;
	}
	case QSEECOM_IOCTL_SET_ICE_INFO: {
		struct qseecom_ice_data_t ice_data;

		ret = copy_from_user(&ice_data, argp, sizeof(ice_data));
		if (ret) {
			pr_err("copy_from_user failed\n");
			return -EFAULT;
		}
		qcom_ice_set_fde_flag(ice_data.flag);
		break;
	}

	case QSEECOM_IOCTL_UNREGISTER_LISTENER_REQ: {
		if ((data->listener.id == 0) ||
			(data->type != QSEECOM_LISTENER_SERVICE)) {
			pr_err("unreg lstnr req: invalid handle (%d) lid(%d)\n",
						data->type, data->listener.id);
			ret = -EINVAL;
			break;
		}
		pr_debug("ioctl unregister_listener_req()\n");
		mutex_lock(&listener_access_lock);
		atomic_inc(&data->ioctl_count);
		ret = qseecom_unregister_listener(data);
		atomic_dec(&data->ioctl_count);
		wake_up_all(&data->abort_wq);
		mutex_unlock(&listener_access_lock);
		if (ret)
			pr_err("failed qseecom_unregister_listener: %d\n", ret);
		break;
	}
	case QSEECOM_IOCTL_SEND_CMD_REQ: {
		if ((data->client.app_id == 0) ||
			(data->type != QSEECOM_CLIENT_APP)) {
			pr_err("send cmd req: invalid handle (%d) app_id(%d)\n",
					data->type, data->client.app_id);
			ret = -EINVAL;
			break;
		}
		/* Only one client allowed here at a time */
		mutex_lock(&app_access_lock);
		if (qseecom.support_bus_scaling) {
			/* register bus bw in case the client doesn't do it */
			if (!data->mode) {
				mutex_lock(&qsee_bw_mutex);
				__qseecom_register_bus_bandwidth_needs(
								data, HIGH);
				mutex_unlock(&qsee_bw_mutex);
			}
			ret = qseecom_scale_bus_bandwidth_timer(INACTIVE);
			if (ret) {
				pr_err("Failed to set bw.\n");
				ret = -EINVAL;
				mutex_unlock(&app_access_lock);
				break;
			}
		}
		/*
		 * On targets where crypto clock is handled by HLOS,
		 * if clk_access_cnt is zero and perf_enabled is false,
		 * then the crypto clock was not enabled before sending cmd to
		 * tz, qseecom will enable the clock to avoid service failure.
		 */
		if (!qseecom.no_clock_support &&
			!qseecom.qsee.clk_access_cnt && !data->perf_enabled) {
			pr_debug("ce clock is not enabled!\n");
			ret = qseecom_perf_enable(data);
			if (ret) {
				pr_err("Failed to vote for clock with err %d\n",
						ret);
				mutex_unlock(&app_access_lock);
				ret = -EINVAL;
				break;
			}
			perf_enabled = true;
		}
		atomic_inc(&data->ioctl_count);
		ret = qseecom_send_cmd(data, argp);
		if (qseecom.support_bus_scaling)
			__qseecom_add_bw_scale_down_timer(
				QSEECOM_SEND_CMD_CRYPTO_TIMEOUT);
		if (perf_enabled) {
			qsee_disable_clock_vote(data, CLK_DFAB);
			qsee_disable_clock_vote(data, CLK_SFPB);
		}
		atomic_dec(&data->ioctl_count);
		wake_up_all(&data->abort_wq);
		mutex_unlock(&app_access_lock);
		if (ret)
			pr_err("failed qseecom_send_cmd: %d\n", ret);
		break;
	}
	case QSEECOM_IOCTL_SEND_MODFD_CMD_REQ:
	case QSEECOM_IOCTL_SEND_MODFD_CMD_64_REQ: {
		if ((data->client.app_id == 0) ||
			(data->type != QSEECOM_CLIENT_APP)) {
			pr_err("send mdfd cmd: invalid handle (%d) appid(%d)\n",
					data->type, data->client.app_id);
			ret = -EINVAL;
			break;
		}
		/* Only one client allowed here at a time */
		mutex_lock(&app_access_lock);
		if (qseecom.support_bus_scaling) {
			if (!data->mode) {
				mutex_lock(&qsee_bw_mutex);
				__qseecom_register_bus_bandwidth_needs(
								data, HIGH);
				mutex_unlock(&qsee_bw_mutex);
			}
			ret = qseecom_scale_bus_bandwidth_timer(INACTIVE);
			if (ret) {
				pr_err("Failed to set bw.\n");
				mutex_unlock(&app_access_lock);
				ret = -EINVAL;
				break;
			}
		}
		/*
		 * On targets where crypto clock is handled by HLOS,
		 * if clk_access_cnt is zero and perf_enabled is false,
		 * then the crypto clock was not enabled before sending cmd to
		 * tz, qseecom will enable the clock to avoid service failure.
		 */
		if (!qseecom.no_clock_support &&
			!qseecom.qsee.clk_access_cnt && !data->perf_enabled) {
			pr_debug("ce clock is not enabled!\n");
			ret = qseecom_perf_enable(data);
			if (ret) {
				pr_err("Failed to vote for clock with err %d\n",
						ret);
				mutex_unlock(&app_access_lock);
				ret = -EINVAL;
				break;
			}
			perf_enabled = true;
		}
		atomic_inc(&data->ioctl_count);
		if (cmd == QSEECOM_IOCTL_SEND_MODFD_CMD_REQ)
			ret = qseecom_send_modfd_cmd(data, argp);
		else
			ret = qseecom_send_modfd_cmd_64(data, argp);
		if (qseecom.support_bus_scaling)
			__qseecom_add_bw_scale_down_timer(
				QSEECOM_SEND_CMD_CRYPTO_TIMEOUT);
		if (perf_enabled) {
			qsee_disable_clock_vote(data, CLK_DFAB);
			qsee_disable_clock_vote(data, CLK_SFPB);
		}
		atomic_dec(&data->ioctl_count);
		wake_up_all(&data->abort_wq);
		mutex_unlock(&app_access_lock);
		if (ret)
			pr_err("failed qseecom_send_cmd: %d\n", ret);
		__qseecom_clean_data_sglistinfo(data);
		break;
	}
	case QSEECOM_IOCTL_RECEIVE_REQ: {
		if ((data->listener.id == 0) ||
			(data->type != QSEECOM_LISTENER_SERVICE)) {
			pr_err("receive req: invalid handle (%d), lid(%d)\n",
						data->type, data->listener.id);
			ret = -EINVAL;
			break;
		}
		atomic_inc(&data->ioctl_count);
		ret = qseecom_receive_req(data);
		atomic_dec(&data->ioctl_count);
		wake_up_all(&data->abort_wq);
		if (ret && (ret != -ERESTARTSYS))
			pr_err("failed qseecom_receive_req: %d\n", ret);
		break;
	}
	case QSEECOM_IOCTL_SEND_RESP_REQ: {
		if ((data->listener.id == 0) ||
			(data->type != QSEECOM_LISTENER_SERVICE)) {
			pr_err("send resp req: invalid handle (%d), lid(%d)\n",
						data->type, data->listener.id);
			ret = -EINVAL;
			break;
		}
		mutex_lock(&listener_access_lock);
		atomic_inc(&data->ioctl_count);
		if (!qseecom.qsee_reentrancy_support)
			ret = qseecom_send_resp();
		else
			ret = qseecom_reentrancy_send_resp(data);
		atomic_dec(&data->ioctl_count);
		wake_up_all(&data->abort_wq);
		mutex_unlock(&listener_access_lock);
		if (ret)
			pr_err("failed qseecom_send_resp: %d\n", ret);
		break;
	}
	case QSEECOM_IOCTL_SET_MEM_PARAM_REQ: {
		if ((data->type != QSEECOM_CLIENT_APP) &&
			(data->type != QSEECOM_GENERIC) &&
			(data->type != QSEECOM_SECURE_SERVICE)) {
			pr_err("set mem param req: invalid handle (%d)\n",
								data->type);
			ret = -EINVAL;
			break;
		}
		pr_debug("SET_MEM_PARAM: qseecom addr = 0x%pK\n", data);
		mutex_lock(&app_access_lock);
		atomic_inc(&data->ioctl_count);
		ret = qseecom_set_client_mem_param(data, argp);
		atomic_dec(&data->ioctl_count);
		mutex_unlock(&app_access_lock);
		if (ret)
			pr_err("failed Qqseecom_set_mem_param request: %d\n",
								ret);
		break;
	}
	case QSEECOM_IOCTL_LOAD_APP_REQ: {
		if ((data->type != QSEECOM_GENERIC) &&
			(data->type != QSEECOM_CLIENT_APP)) {
			pr_err("load app req: invalid handle (%d)\n",
								data->type);
			ret = -EINVAL;
			break;
		}
		data->type = QSEECOM_CLIENT_APP;
		pr_debug("LOAD_APP_REQ: qseecom_addr = 0x%pK\n", data);
		mutex_lock(&app_access_lock);
		atomic_inc(&data->ioctl_count);
		ret = qseecom_load_app(data, argp);
		atomic_dec(&data->ioctl_count);
		mutex_unlock(&app_access_lock);
		if (ret)
			pr_err("failed load_app request: %d\n", ret);
		break;
	}
	case QSEECOM_IOCTL_UNLOAD_APP_REQ: {
		if ((data->client.app_id == 0) ||
			(data->type != QSEECOM_CLIENT_APP)) {
			pr_err("unload app req:invalid handle(%d) app_id(%d)\n",
					data->type, data->client.app_id);
			ret = -EINVAL;
			break;
		}
		pr_debug("UNLOAD_APP: qseecom_addr = 0x%pK\n", data);
		mutex_lock(&app_access_lock);
		atomic_inc(&data->ioctl_count);
		ret = qseecom_unload_app(data, false);
		atomic_dec(&data->ioctl_count);
		mutex_unlock(&app_access_lock);
		if (ret)
			pr_err("failed unload_app request: %d\n", ret);
		break;
	}
	case QSEECOM_IOCTL_GET_QSEOS_VERSION_REQ: {
		atomic_inc(&data->ioctl_count);
		ret = qseecom_get_qseos_version(data, argp);
		if (ret)
			pr_err("qseecom_get_qseos_version: %d\n", ret);
		atomic_dec(&data->ioctl_count);
		break;
	}
	case QSEECOM_IOCTL_PERF_ENABLE_REQ:{
		if ((data->type != QSEECOM_GENERIC) &&
			(data->type != QSEECOM_CLIENT_APP)) {
			pr_err("perf enable req: invalid handle (%d)\n",
								data->type);
			ret = -EINVAL;
			break;
		}
		if ((data->type == QSEECOM_CLIENT_APP) &&
			(data->client.app_id == 0)) {
			pr_err("perf enable req:invalid handle(%d) appid(%d)\n",
					data->type, data->client.app_id);
			ret = -EINVAL;
			break;
		}
		atomic_inc(&data->ioctl_count);
		if (qseecom.support_bus_scaling) {
			mutex_lock(&qsee_bw_mutex);
			__qseecom_register_bus_bandwidth_needs(data, HIGH);
			mutex_unlock(&qsee_bw_mutex);
		} else {
			ret = qseecom_perf_enable(data);
			if (ret)
				pr_err("Fail to vote for clocks %d\n", ret);
		}
		atomic_dec(&data->ioctl_count);
		break;
	}
	case QSEECOM_IOCTL_PERF_DISABLE_REQ:{
		if ((data->type != QSEECOM_SECURE_SERVICE) &&
			(data->type != QSEECOM_CLIENT_APP)) {
			pr_err("perf disable req: invalid handle (%d)\n",
								data->type);
			ret = -EINVAL;
			break;
		}
		if ((data->type == QSEECOM_CLIENT_APP) &&
			(data->client.app_id == 0)) {
			pr_err("perf disable: invalid handle (%d)app_id(%d)\n",
					data->type, data->client.app_id);
			ret = -EINVAL;
			break;
		}
		atomic_inc(&data->ioctl_count);
		if (!qseecom.support_bus_scaling) {
			qsee_disable_clock_vote(data, CLK_DFAB);
			qsee_disable_clock_vote(data, CLK_SFPB);
		} else {
			mutex_lock(&qsee_bw_mutex);
			qseecom_unregister_bus_bandwidth_needs(data);
			mutex_unlock(&qsee_bw_mutex);
		}
		atomic_dec(&data->ioctl_count);
		break;
	}

	case QSEECOM_IOCTL_SET_BUS_SCALING_REQ: {
		/* If crypto clock is not handled by HLOS, return directly. */
		if (qseecom.no_clock_support) {
			pr_debug("crypto clock is not handled by HLOS\n");
			break;
		}
		if ((data->client.app_id == 0) ||
			(data->type != QSEECOM_CLIENT_APP)) {
			pr_err("set bus scale: invalid handle (%d) appid(%d)\n",
					data->type, data->client.app_id);
			ret = -EINVAL;
			break;
		}
		atomic_inc(&data->ioctl_count);
		ret = qseecom_scale_bus_bandwidth(data, argp);
		atomic_dec(&data->ioctl_count);
		break;
	}
	case QSEECOM_IOCTL_LOAD_EXTERNAL_ELF_REQ: {
		if (data->type != QSEECOM_GENERIC) {
			pr_err("load ext elf req: invalid client handle (%d)\n",
								data->type);
			ret = -EINVAL;
			break;
		}
		data->type = QSEECOM_UNAVAILABLE_CLIENT_APP;
		data->released = true;
		mutex_lock(&app_access_lock);
		atomic_inc(&data->ioctl_count);
		ret = qseecom_load_external_elf(data, argp);
		atomic_dec(&data->ioctl_count);
		mutex_unlock(&app_access_lock);
		if (ret)
			pr_err("failed load_external_elf request: %d\n", ret);
		break;
	}
	case QSEECOM_IOCTL_UNLOAD_EXTERNAL_ELF_REQ: {
		if (data->type != QSEECOM_UNAVAILABLE_CLIENT_APP) {
			pr_err("unload ext elf req: invalid handle (%d)\n",
								data->type);
			ret = -EINVAL;
			break;
		}
		data->released = true;
		mutex_lock(&app_access_lock);
		atomic_inc(&data->ioctl_count);
		ret = qseecom_unload_external_elf(data);
		atomic_dec(&data->ioctl_count);
		mutex_unlock(&app_access_lock);
		if (ret)
			pr_err("failed unload_app request: %d\n", ret);
		break;
	}
	case QSEECOM_IOCTL_APP_LOADED_QUERY_REQ: {
		data->type = QSEECOM_CLIENT_APP;
		mutex_lock(&app_access_lock);
		atomic_inc(&data->ioctl_count);
		pr_debug("APP_LOAD_QUERY: qseecom_addr = 0x%pK\n", data);
		ret = qseecom_query_app_loaded(data, argp);
		atomic_dec(&data->ioctl_count);
		mutex_unlock(&app_access_lock);
		break;
	}
	case QSEECOM_IOCTL_SEND_CMD_SERVICE_REQ: {
		if (data->type != QSEECOM_GENERIC) {
			pr_err("send cmd svc req: invalid handle (%d)\n",
								data->type);
			ret = -EINVAL;
			break;
		}
		data->type = QSEECOM_SECURE_SERVICE;
		if (qseecom.qsee_version < QSEE_VERSION_03) {
			pr_err("SEND_CMD_SERVICE_REQ: Invalid qsee ver %u\n",
				qseecom.qsee_version);
			return -EINVAL;
		}
		mutex_lock(&app_access_lock);
		atomic_inc(&data->ioctl_count);
		ret = qseecom_send_service_cmd(data, argp);
		atomic_dec(&data->ioctl_count);
		mutex_unlock(&app_access_lock);
		break;
	}
	case QSEECOM_IOCTL_CREATE_KEY_REQ: {
		if (!(qseecom.support_pfe || qseecom.support_fde))
			pr_err("Features requiring key init not supported\n");
		if (data->type != QSEECOM_GENERIC) {
			pr_err("create key req: invalid handle (%d)\n",
								data->type);
			ret = -EINVAL;
			break;
		}
		if (qseecom.qsee_version < QSEE_VERSION_05) {
			pr_err("Create Key feature unsupported: qsee ver %u\n",
				qseecom.qsee_version);
			return -EINVAL;
		}
		data->released = true;
		mutex_lock(&app_access_lock);
		atomic_inc(&data->ioctl_count);
		ret = qseecom_create_key(data, argp);
		if (ret)
			pr_err("failed to create encryption key: %d\n", ret);

		atomic_dec(&data->ioctl_count);
		mutex_unlock(&app_access_lock);
		break;
	}
	case QSEECOM_IOCTL_WIPE_KEY_REQ: {
		if (!(qseecom.support_pfe || qseecom.support_fde))
			pr_err("Features requiring key init not supported\n");
		if (data->type != QSEECOM_GENERIC) {
			pr_err("wipe key req: invalid handle (%d)\n",
								data->type);
			ret = -EINVAL;
			break;
		}
		if (qseecom.qsee_version < QSEE_VERSION_05) {
			pr_err("Wipe Key feature unsupported in qsee ver %u\n",
				qseecom.qsee_version);
			return -EINVAL;
		}
		data->released = true;
		mutex_lock(&app_access_lock);
		atomic_inc(&data->ioctl_count);
		ret = qseecom_wipe_key(data, argp);
		if (ret)
			pr_err("failed to wipe encryption key: %d\n", ret);
		atomic_dec(&data->ioctl_count);
		mutex_unlock(&app_access_lock);
		break;
	}
	case QSEECOM_IOCTL_UPDATE_KEY_USER_INFO_REQ: {
		if (!(qseecom.support_pfe || qseecom.support_fde))
			pr_err("Features requiring key init not supported\n");
		if (data->type != QSEECOM_GENERIC) {
			pr_err("update key req: invalid handle (%d)\n",
								data->type);
			ret = -EINVAL;
			break;
		}
		if (qseecom.qsee_version < QSEE_VERSION_05) {
			pr_err("Update Key feature unsupported in qsee ver %u\n",
				qseecom.qsee_version);
			return -EINVAL;
		}
		data->released = true;
		mutex_lock(&app_access_lock);
		atomic_inc(&data->ioctl_count);
		ret = qseecom_update_key_user_info(data, argp);
		if (ret)
			pr_err("failed to update key user info: %d\n", ret);
		atomic_dec(&data->ioctl_count);
		mutex_unlock(&app_access_lock);
		break;
	}
	case QSEECOM_IOCTL_SAVE_PARTITION_HASH_REQ: {
		if (data->type != QSEECOM_GENERIC) {
			pr_err("save part hash req: invalid handle (%d)\n",
								data->type);
			ret = -EINVAL;
			break;
		}
		data->released = true;
		mutex_lock(&app_access_lock);
		atomic_inc(&data->ioctl_count);
		ret = qseecom_save_partition_hash(argp);
		atomic_dec(&data->ioctl_count);
		mutex_unlock(&app_access_lock);
		break;
	}
	case QSEECOM_IOCTL_IS_ES_ACTIVATED_REQ: {
		if (data->type != QSEECOM_GENERIC) {
			pr_err("ES activated req: invalid handle (%d)\n",
								data->type);
			ret = -EINVAL;
			break;
		}
		data->released = true;
		mutex_lock(&app_access_lock);
		atomic_inc(&data->ioctl_count);
		ret = qseecom_is_es_activated(argp);
		atomic_dec(&data->ioctl_count);
		mutex_unlock(&app_access_lock);
		break;
	}
	case QSEECOM_IOCTL_MDTP_CIPHER_DIP_REQ: {
		if (data->type != QSEECOM_GENERIC) {
			pr_err("MDTP cipher DIP req: invalid handle (%d)\n",
								data->type);
			ret = -EINVAL;
			break;
		}
		data->released = true;
		mutex_lock(&app_access_lock);
		atomic_inc(&data->ioctl_count);
		ret = qseecom_mdtp_cipher_dip(argp);
		atomic_dec(&data->ioctl_count);
		mutex_unlock(&app_access_lock);
		break;
	}
	case QSEECOM_IOCTL_SEND_MODFD_RESP:
	case QSEECOM_IOCTL_SEND_MODFD_RESP_64: {
		if ((data->listener.id == 0) ||
			(data->type != QSEECOM_LISTENER_SERVICE)) {
			pr_err("receive req: invalid handle (%d), lid(%d)\n",
						data->type, data->listener.id);
			ret = -EINVAL;
			break;
		}
		mutex_lock(&listener_access_lock);
		atomic_inc(&data->ioctl_count);
		if (cmd == QSEECOM_IOCTL_SEND_MODFD_RESP)
			ret = qseecom_send_modfd_resp(data, argp);
		else
			ret = qseecom_send_modfd_resp_64(data, argp);
		atomic_dec(&data->ioctl_count);
		wake_up_all(&data->abort_wq);
		mutex_unlock(&listener_access_lock);
		if (ret)
			pr_err("failed qseecom_send_mod_resp: %d\n", ret);
		__qseecom_clean_data_sglistinfo(data);
		break;
	}
	case QSEECOM_QTEEC_IOCTL_OPEN_SESSION_REQ: {
		if ((data->client.app_id == 0) ||
			(data->type != QSEECOM_CLIENT_APP)) {
			pr_err("Open session: invalid handle (%d) appid(%d)\n",
					data->type, data->client.app_id);
			ret = -EINVAL;
			break;
		}
		if (qseecom.qsee_version < QSEE_VERSION_40) {
			pr_err("GP feature unsupported: qsee ver %u\n",
				qseecom.qsee_version);
			return -EINVAL;
		}
		/* Only one client allowed here at a time */
		mutex_lock(&app_access_lock);
		atomic_inc(&data->ioctl_count);
		ret = qseecom_qteec_open_session(data, argp);
		atomic_dec(&data->ioctl_count);
		wake_up_all(&data->abort_wq);
		mutex_unlock(&app_access_lock);
		if (ret)
			pr_err("failed open_session_cmd: %d\n", ret);
		__qseecom_clean_data_sglistinfo(data);
		break;
	}
	case QSEECOM_QTEEC_IOCTL_CLOSE_SESSION_REQ: {
		if ((data->client.app_id == 0) ||
			(data->type != QSEECOM_CLIENT_APP)) {
			pr_err("Close session: invalid handle (%d) appid(%d)\n",
					data->type, data->client.app_id);
			ret = -EINVAL;
			break;
		}
		if (qseecom.qsee_version < QSEE_VERSION_40) {
			pr_err("GP feature unsupported: qsee ver %u\n",
				qseecom.qsee_version);
			return -EINVAL;
		}
		/* Only one client allowed here at a time */
		mutex_lock(&app_access_lock);
		atomic_inc(&data->ioctl_count);
		ret = qseecom_qteec_close_session(data, argp);
		atomic_dec(&data->ioctl_count);
		wake_up_all(&data->abort_wq);
		mutex_unlock(&app_access_lock);
		if (ret)
			pr_err("failed close_session_cmd: %d\n", ret);
		break;
	}
	case QSEECOM_QTEEC_IOCTL_INVOKE_MODFD_CMD_REQ: {
		if ((data->client.app_id == 0) ||
			(data->type != QSEECOM_CLIENT_APP)) {
			pr_err("Invoke cmd: invalid handle (%d) appid(%d)\n",
					data->type, data->client.app_id);
			ret = -EINVAL;
			break;
		}
		if (qseecom.qsee_version < QSEE_VERSION_40) {
			pr_err("GP feature unsupported: qsee ver %u\n",
				qseecom.qsee_version);
			return -EINVAL;
		}
		/* Only one client allowed here at a time */
		mutex_lock(&app_access_lock);
		atomic_inc(&data->ioctl_count);
		ret = qseecom_qteec_invoke_modfd_cmd(data, argp);
		atomic_dec(&data->ioctl_count);
		wake_up_all(&data->abort_wq);
		mutex_unlock(&app_access_lock);
		if (ret)
			pr_err("failed Invoke cmd: %d\n", ret);
		__qseecom_clean_data_sglistinfo(data);
		break;
	}
	case QSEECOM_QTEEC_IOCTL_REQUEST_CANCELLATION_REQ: {
		if ((data->client.app_id == 0) ||
			(data->type != QSEECOM_CLIENT_APP)) {
			pr_err("Cancel req: invalid handle (%d) appid(%d)\n",
					data->type, data->client.app_id);
			ret = -EINVAL;
			break;
		}
		if (qseecom.qsee_version < QSEE_VERSION_40) {
			pr_err("GP feature unsupported: qsee ver %u\n",
				qseecom.qsee_version);
			return -EINVAL;
		}
		/* Only one client allowed here at a time */
		mutex_lock(&app_access_lock);
		atomic_inc(&data->ioctl_count);
		ret = qseecom_qteec_request_cancellation(data, argp);
		atomic_dec(&data->ioctl_count);
		wake_up_all(&data->abort_wq);
		mutex_unlock(&app_access_lock);
		if (ret)
			pr_err("failed request_cancellation: %d\n", ret);
		break;
	}
	case QSEECOM_IOCTL_GET_CE_PIPE_INFO: {
		atomic_inc(&data->ioctl_count);
		ret = qseecom_get_ce_info(data, argp);
		if (ret)
			pr_err("failed get fde ce pipe info: %d\n", ret);
		atomic_dec(&data->ioctl_count);
		break;
	}
	case QSEECOM_IOCTL_FREE_CE_PIPE_INFO: {
		atomic_inc(&data->ioctl_count);
		ret = qseecom_free_ce_info(data, argp);
		if (ret)
			pr_err("failed get fde ce pipe info: %d\n", ret);
		atomic_dec(&data->ioctl_count);
		break;
	}
	case QSEECOM_IOCTL_QUERY_CE_PIPE_INFO: {
		atomic_inc(&data->ioctl_count);
		ret = qseecom_query_ce_info(data, argp);
		if (ret)
			pr_err("failed get fde ce pipe info: %d\n", ret);
		atomic_dec(&data->ioctl_count);
		break;
	}
	default:
		pr_err("Invalid IOCTL: 0x%x\n", cmd);
		return -EINVAL;
	}
	return ret;
}

static int qseecom_open(struct inode *inode, struct file *file)
{
	int ret = 0;
	struct qseecom_dev_handle *data;

	data = kzalloc(sizeof(*data), GFP_KERNEL);
	if (!data)
		return -ENOMEM;
	file->private_data = data;
	data->abort = 0;
	data->type = QSEECOM_GENERIC;
	data->released = false;
	memset((void *)data->client.app_name, 0, MAX_APP_NAME_SIZE);
	data->mode = INACTIVE;
	init_waitqueue_head(&data->abort_wq);
	atomic_set(&data->ioctl_count, 0);
	return ret;
}

static int qseecom_release(struct inode *inode, struct file *file)
{
	struct qseecom_dev_handle *data = file->private_data;
	int ret = 0;
	bool free_private_data = true;

	if (data->released == false) {
		pr_debug("data: released=false, type=%d, mode=%d, data=0x%pK\n",
			data->type, data->mode, data);
		switch (data->type) {
		case QSEECOM_LISTENER_SERVICE:
			pr_debug("release lsnr svc %d\n", data->listener.id);
			free_private_data = false;
			mutex_lock(&listener_access_lock);
			ret = qseecom_unregister_listener(data);
			data->listener.release_called = true;
			mutex_unlock(&listener_access_lock);
			break;
		case QSEECOM_CLIENT_APP:
			mutex_lock(&app_access_lock);
			ret = qseecom_unload_app(data, true);
			mutex_unlock(&app_access_lock);
			break;
		case QSEECOM_SECURE_SERVICE:
		case QSEECOM_GENERIC:
			ret = qseecom_unmap_ion_allocated_memory(data);
			if (ret)
				pr_err("Ion Unmap failed\n");
			break;
		case QSEECOM_UNAVAILABLE_CLIENT_APP:
			break;
		default:
			pr_err("Unsupported clnt_handle_type %d",
				data->type);
			break;
		}
	}

	if (qseecom.support_bus_scaling) {
		mutex_lock(&qsee_bw_mutex);
		if (data->mode != INACTIVE) {
			qseecom_unregister_bus_bandwidth_needs(data);
			if (qseecom.cumulative_mode == INACTIVE) {
				ret = __qseecom_set_msm_bus_request(INACTIVE);
				if (ret)
					pr_err("Fail to scale down bus\n");
			}
		}
		mutex_unlock(&qsee_bw_mutex);
	} else {
		if (data->fast_load_enabled == true)
			qsee_disable_clock_vote(data, CLK_SFPB);
		if (data->perf_enabled == true)
			qsee_disable_clock_vote(data, CLK_DFAB);
	}

	if (free_private_data)
		kfree(data);
	return ret;
}

#ifdef CONFIG_COMPAT
#include "compat_qseecom.c"
#else
#define compat_qseecom_ioctl	NULL
#endif

static const struct file_operations qseecom_fops = {
		.owner = THIS_MODULE,
		.unlocked_ioctl = qseecom_ioctl,
		.compat_ioctl = compat_qseecom_ioctl,
		.open = qseecom_open,
		.release = qseecom_release
};

static int __qseecom_init_clk(enum qseecom_ce_hw_instance ce)
{
	int rc = 0;
	struct device *pdev;
	struct qseecom_clk *qclk;
	char *core_clk_src = NULL;
	char *core_clk = NULL;
	char *iface_clk = NULL;
	char *bus_clk = NULL;

	switch (ce) {
	case CLK_QSEE: {
		core_clk_src = "core_clk_src";
		core_clk = "core_clk";
		iface_clk = "iface_clk";
		bus_clk = "bus_clk";
		qclk = &qseecom.qsee;
		qclk->instance = CLK_QSEE;
		break;
	};
	case CLK_CE_DRV: {
		core_clk_src = "ce_drv_core_clk_src";
		core_clk = "ce_drv_core_clk";
		iface_clk = "ce_drv_iface_clk";
		bus_clk = "ce_drv_bus_clk";
		qclk = &qseecom.ce_drv;
		qclk->instance = CLK_CE_DRV;
		break;
	};
	default:
		pr_err("Invalid ce hw instance: %d!\n", ce);
		return -EIO;
	}

	if (qseecom.no_clock_support) {
		qclk->ce_core_clk = NULL;
		qclk->ce_clk = NULL;
		qclk->ce_bus_clk = NULL;
		qclk->ce_core_src_clk = NULL;
		return 0;
	}

	pdev = qseecom.pdev;

	/* Get CE3 src core clk. */
	qclk->ce_core_src_clk = clk_get(pdev, core_clk_src);
	if (!IS_ERR(qclk->ce_core_src_clk)) {
		rc = clk_set_rate(qclk->ce_core_src_clk,
					qseecom.ce_opp_freq_hz);
		if (rc) {
			clk_put(qclk->ce_core_src_clk);
			qclk->ce_core_src_clk = NULL;
			pr_err("Unable to set the core src clk @%uMhz.\n",
				qseecom.ce_opp_freq_hz/CE_CLK_DIV);
			return -EIO;
		}
	} else {
		pr_warn("Unable to get CE core src clk, set to NULL\n");
		qclk->ce_core_src_clk = NULL;
	}

	/* Get CE core clk */
	qclk->ce_core_clk = clk_get(pdev, core_clk);
	if (IS_ERR(qclk->ce_core_clk)) {
		rc = PTR_ERR(qclk->ce_core_clk);
		pr_err("Unable to get CE core clk\n");
		if (qclk->ce_core_src_clk != NULL)
			clk_put(qclk->ce_core_src_clk);
		return -EIO;
	}

	/* Get CE Interface clk */
	qclk->ce_clk = clk_get(pdev, iface_clk);
	if (IS_ERR(qclk->ce_clk)) {
		rc = PTR_ERR(qclk->ce_clk);
		pr_err("Unable to get CE interface clk\n");
		if (qclk->ce_core_src_clk != NULL)
			clk_put(qclk->ce_core_src_clk);
		clk_put(qclk->ce_core_clk);
		return -EIO;
	}

	/* Get CE AXI clk */
	qclk->ce_bus_clk = clk_get(pdev, bus_clk);
	if (IS_ERR(qclk->ce_bus_clk)) {
		rc = PTR_ERR(qclk->ce_bus_clk);
		pr_err("Unable to get CE BUS interface clk\n");
		if (qclk->ce_core_src_clk != NULL)
			clk_put(qclk->ce_core_src_clk);
		clk_put(qclk->ce_core_clk);
		clk_put(qclk->ce_clk);
		return -EIO;
	}

	return rc;
}

static void __qseecom_deinit_clk(enum qseecom_ce_hw_instance ce)
{
	struct qseecom_clk *qclk;

	if (ce == CLK_QSEE)
		qclk = &qseecom.qsee;
	else
		qclk = &qseecom.ce_drv;

	if (qclk->ce_clk != NULL) {
		clk_put(qclk->ce_clk);
		qclk->ce_clk = NULL;
	}
	if (qclk->ce_core_clk != NULL) {
		clk_put(qclk->ce_core_clk);
		qclk->ce_core_clk = NULL;
	}
	if (qclk->ce_bus_clk != NULL) {
		clk_put(qclk->ce_bus_clk);
		qclk->ce_bus_clk = NULL;
	}
	if (qclk->ce_core_src_clk != NULL) {
		clk_put(qclk->ce_core_src_clk);
		qclk->ce_core_src_clk = NULL;
	}
	qclk->instance = CLK_INVALID;
}

static int qseecom_retrieve_ce_data(struct platform_device *pdev)
{
	int rc = 0;
	uint32_t hlos_num_ce_hw_instances;
	uint32_t disk_encrypt_pipe;
	uint32_t file_encrypt_pipe;
	uint32_t hlos_ce_hw_instance[MAX_CE_PIPE_PAIR_PER_UNIT] = {0};
	int i;
	const int *tbl;
	int size;
	int entry;
	struct qseecom_crypto_info *pfde_tbl = NULL;
	struct qseecom_crypto_info *p;
	int tbl_size;
	int j;
	bool old_db = true;
	struct qseecom_ce_info_use *pce_info_use;
	uint32_t *unit_tbl = NULL;
	int total_units = 0;
	struct qseecom_ce_pipe_entry *pce_entry;

	qseecom.ce_info.fde = qseecom.ce_info.pfe = NULL;
	qseecom.ce_info.num_fde = qseecom.ce_info.num_pfe = 0;

	if (of_property_read_u32((&pdev->dev)->of_node,
				"qcom,qsee-ce-hw-instance",
				&qseecom.ce_info.qsee_ce_hw_instance)) {
		pr_err("Fail to get qsee ce hw instance information.\n");
		rc = -EINVAL;
		goto out;
	} else {
		pr_debug("qsee-ce-hw-instance=0x%x\n",
			qseecom.ce_info.qsee_ce_hw_instance);
	}

	qseecom.support_fde = of_property_read_bool((&pdev->dev)->of_node,
						"qcom,support-fde");
	qseecom.support_pfe = of_property_read_bool((&pdev->dev)->of_node,
						"qcom,support-pfe");

	if (!qseecom.support_pfe && !qseecom.support_fde) {
		pr_warn("Device does not support PFE/FDE");
		goto out;
	}

	if (qseecom.support_fde)
		tbl = of_get_property((&pdev->dev)->of_node,
			"qcom,full-disk-encrypt-info", &size);
	else
		tbl = NULL;
	if (tbl) {
		old_db = false;
		if (size % sizeof(struct qseecom_crypto_info)) {
			pr_err("full-disk-encrypt-info tbl size(%d)\n",
				size);
			rc = -EINVAL;
			goto out;
		}
		tbl_size = size / sizeof
				(struct qseecom_crypto_info);

		pfde_tbl = kzalloc(size, GFP_KERNEL);
		unit_tbl = kcalloc(tbl_size, sizeof(int), GFP_KERNEL);
		total_units = 0;

		if (!pfde_tbl || !unit_tbl) {
			pr_err("failed to alloc memory\n");
			rc = -ENOMEM;
			goto out;
		}
		if (of_property_read_u32_array((&pdev->dev)->of_node,
			"qcom,full-disk-encrypt-info",
			(u32 *)pfde_tbl, size/sizeof(u32))) {
			pr_err("failed to read full-disk-encrypt-info tbl\n");
			rc = -EINVAL;
			goto out;
		}

		for (i = 0, p = pfde_tbl;  i < tbl_size; i++, p++) {
			for (j = 0; j < total_units; j++) {
				if (p->unit_num == *(unit_tbl + j))
					break;
			}
			if (j == total_units) {
				*(unit_tbl + total_units) = p->unit_num;
				total_units++;
			}
		}

		qseecom.ce_info.num_fde = total_units;
		pce_info_use = qseecom.ce_info.fde = kcalloc(
			total_units, sizeof(struct qseecom_ce_info_use),
				GFP_KERNEL);
		if (!pce_info_use) {
			pr_err("failed to alloc memory\n");
			rc = -ENOMEM;
			goto out;
		}

		for (j = 0; j < total_units; j++, pce_info_use++) {
			pce_info_use->unit_num = *(unit_tbl + j);
			pce_info_use->alloc = false;
			pce_info_use->type = CE_PIPE_PAIR_USE_TYPE_FDE;
			pce_info_use->num_ce_pipe_entries = 0;
			pce_info_use->ce_pipe_entry = NULL;
			for (i = 0, p = pfde_tbl;  i < tbl_size; i++, p++) {
				if (p->unit_num == pce_info_use->unit_num)
					pce_info_use->num_ce_pipe_entries++;
			}

			entry = pce_info_use->num_ce_pipe_entries;
			pce_entry = pce_info_use->ce_pipe_entry =
				kcalloc(entry,
					sizeof(struct qseecom_ce_pipe_entry),
					GFP_KERNEL);
			if (pce_entry == NULL) {
				pr_err("failed to alloc memory\n");
				rc = -ENOMEM;
				goto out;
			}

			for (i = 0, p = pfde_tbl; i < tbl_size; i++, p++) {
				if (p->unit_num == pce_info_use->unit_num) {
					pce_entry->ce_num = p->ce;
					pce_entry->ce_pipe_pair =
							p->pipe_pair;
					pce_entry->valid = true;
					pce_entry++;
				}
			}
		}
		kfree(unit_tbl);
		unit_tbl = NULL;
		kfree(pfde_tbl);
		pfde_tbl = NULL;
	}

	if (qseecom.support_pfe)
		tbl = of_get_property((&pdev->dev)->of_node,
			"qcom,per-file-encrypt-info", &size);
	else
		tbl = NULL;
	if (tbl) {
		old_db = false;
		if (size % sizeof(struct qseecom_crypto_info)) {
			pr_err("per-file-encrypt-info tbl size(%d)\n",
				size);
			rc = -EINVAL;
			goto out;
		}
		tbl_size = size / sizeof
				(struct qseecom_crypto_info);

		pfde_tbl = kzalloc(size, GFP_KERNEL);
		unit_tbl = kcalloc(tbl_size, sizeof(int), GFP_KERNEL);
		total_units = 0;
		if (!pfde_tbl || !unit_tbl) {
			pr_err("failed to alloc memory\n");
			rc = -ENOMEM;
			goto out;
		}
		if (of_property_read_u32_array((&pdev->dev)->of_node,
			"qcom,per-file-encrypt-info",
			(u32 *)pfde_tbl, size/sizeof(u32))) {
			pr_err("failed to read per-file-encrypt-info tbl\n");
			rc = -EINVAL;
			goto out;
		}

		for (i = 0, p = pfde_tbl;  i < tbl_size; i++, p++) {
			for (j = 0; j < total_units; j++) {
				if (p->unit_num == *(unit_tbl + j))
					break;
			}
			if (j == total_units) {
				*(unit_tbl + total_units) = p->unit_num;
				total_units++;
			}
		}

		qseecom.ce_info.num_pfe = total_units;
		pce_info_use = qseecom.ce_info.pfe = kcalloc(
			total_units, sizeof(struct qseecom_ce_info_use),
				GFP_KERNEL);
		if (!pce_info_use) {
			pr_err("failed to alloc memory\n");
			rc = -ENOMEM;
			goto out;
		}

		for (j = 0; j < total_units; j++, pce_info_use++) {
			pce_info_use->unit_num = *(unit_tbl + j);
			pce_info_use->alloc = false;
			pce_info_use->type = CE_PIPE_PAIR_USE_TYPE_PFE;
			pce_info_use->num_ce_pipe_entries = 0;
			pce_info_use->ce_pipe_entry = NULL;
			for (i = 0, p = pfde_tbl; i < tbl_size; i++, p++) {
				if (p->unit_num == pce_info_use->unit_num)
					pce_info_use->num_ce_pipe_entries++;
			}

			entry = pce_info_use->num_ce_pipe_entries;
			pce_entry = pce_info_use->ce_pipe_entry =
				kcalloc(entry,
					sizeof(struct qseecom_ce_pipe_entry),
					GFP_KERNEL);
			if (pce_entry == NULL) {
				pr_err("failed to alloc memory\n");
				rc = -ENOMEM;
				goto out;
			}

			for (i = 0, p = pfde_tbl; i < tbl_size; i++, p++) {
				if (p->unit_num == pce_info_use->unit_num) {
					pce_entry->ce_num = p->ce;
					pce_entry->ce_pipe_pair =
							p->pipe_pair;
					pce_entry->valid = true;
					pce_entry++;
				}
			}
		}
		kfree(unit_tbl);
		unit_tbl = NULL;
		kfree(pfde_tbl);
		pfde_tbl = NULL;
	}

	if (!old_db)
		goto out1;

	if (of_property_read_bool((&pdev->dev)->of_node,
			"qcom,support-multiple-ce-hw-instance")) {
		if (of_property_read_u32((&pdev->dev)->of_node,
			"qcom,hlos-num-ce-hw-instances",
				&hlos_num_ce_hw_instances)) {
			pr_err("Fail: get hlos number of ce hw instance\n");
			rc = -EINVAL;
			goto out;
		}
	} else {
		hlos_num_ce_hw_instances = 1;
	}

	if (hlos_num_ce_hw_instances > MAX_CE_PIPE_PAIR_PER_UNIT) {
		pr_err("Fail: hlos number of ce hw instance exceeds %d\n",
			MAX_CE_PIPE_PAIR_PER_UNIT);
		rc = -EINVAL;
		goto out;
	}

	if (of_property_read_u32_array((&pdev->dev)->of_node,
			"qcom,hlos-ce-hw-instance", hlos_ce_hw_instance,
			hlos_num_ce_hw_instances)) {
		pr_err("Fail: get hlos ce hw instance info\n");
		rc = -EINVAL;
		goto out;
	}

	if (qseecom.support_fde) {
		pce_info_use = qseecom.ce_info.fde =
			kzalloc(sizeof(struct qseecom_ce_info_use), GFP_KERNEL);
		if (!pce_info_use) {
			pr_err("failed to alloc memory\n");
			rc = -ENOMEM;
			goto out;
		}
		/* by default for old db */
		qseecom.ce_info.num_fde = DEFAULT_NUM_CE_INFO_UNIT;
		pce_info_use->unit_num = DEFAULT_CE_INFO_UNIT;
		pce_info_use->alloc = false;
		pce_info_use->type = CE_PIPE_PAIR_USE_TYPE_FDE;
		pce_info_use->ce_pipe_entry = NULL;
		if (of_property_read_u32((&pdev->dev)->of_node,
				"qcom,disk-encrypt-pipe-pair",
				&disk_encrypt_pipe)) {
			pr_err("Fail to get FDE pipe information.\n");
			rc = -EINVAL;
				goto out;
		} else {
			pr_debug("disk-encrypt-pipe-pair=0x%x",
				disk_encrypt_pipe);
		}
		entry = pce_info_use->num_ce_pipe_entries =
				hlos_num_ce_hw_instances;
		pce_entry = pce_info_use->ce_pipe_entry =
			kcalloc(entry,
				sizeof(struct qseecom_ce_pipe_entry),
				GFP_KERNEL);
		if (pce_entry == NULL) {
			pr_err("failed to alloc memory\n");
			rc = -ENOMEM;
			goto out;
		}
		for (i = 0; i < entry; i++) {
			pce_entry->ce_num = hlos_ce_hw_instance[i];
			pce_entry->ce_pipe_pair = disk_encrypt_pipe;
			pce_entry->valid = 1;
			pce_entry++;
		}
	} else {
		pr_warn("Device does not support FDE");
		disk_encrypt_pipe = 0xff;
	}
	if (qseecom.support_pfe) {
		pce_info_use = qseecom.ce_info.pfe =
			kzalloc(sizeof(struct qseecom_ce_info_use), GFP_KERNEL);
		if (!pce_info_use) {
			pr_err("failed to alloc memory\n");
			rc = -ENOMEM;
			goto out;
		}
		/* by default for old db */
		qseecom.ce_info.num_pfe = DEFAULT_NUM_CE_INFO_UNIT;
		pce_info_use->unit_num = DEFAULT_CE_INFO_UNIT;
		pce_info_use->alloc = false;
		pce_info_use->type = CE_PIPE_PAIR_USE_TYPE_PFE;
		pce_info_use->ce_pipe_entry = NULL;

		if (of_property_read_u32((&pdev->dev)->of_node,
				"qcom,file-encrypt-pipe-pair",
				&file_encrypt_pipe)) {
			pr_err("Fail to get PFE pipe information.\n");
			rc = -EINVAL;
			goto out;
		} else {
			pr_debug("file-encrypt-pipe-pair=0x%x",
				file_encrypt_pipe);
		}
		entry = pce_info_use->num_ce_pipe_entries =
						hlos_num_ce_hw_instances;
		pce_entry = pce_info_use->ce_pipe_entry =
			kcalloc(entry,
				sizeof(struct qseecom_ce_pipe_entry),
				GFP_KERNEL);
		if (pce_entry == NULL) {
			pr_err("failed to alloc memory\n");
			rc = -ENOMEM;
			goto out;
		}
		for (i = 0; i < entry; i++) {
			pce_entry->ce_num = hlos_ce_hw_instance[i];
			pce_entry->ce_pipe_pair = file_encrypt_pipe;
			pce_entry->valid = 1;
			pce_entry++;
		}
	} else {
		pr_warn("Device does not support PFE");
		file_encrypt_pipe = 0xff;
	}

out1:
	qseecom.qsee.instance = qseecom.ce_info.qsee_ce_hw_instance;
	qseecom.ce_drv.instance = hlos_ce_hw_instance[0];
out:
	if (rc) {
		if (qseecom.ce_info.fde) {
			pce_info_use = qseecom.ce_info.fde;
			for (i = 0; i < qseecom.ce_info.num_fde; i++) {
				pce_entry = pce_info_use->ce_pipe_entry;
				kfree(pce_entry);
				pce_info_use++;
			}
		}
		kfree(qseecom.ce_info.fde);
		qseecom.ce_info.fde = NULL;
		if (qseecom.ce_info.pfe) {
			pce_info_use = qseecom.ce_info.pfe;
			for (i = 0; i < qseecom.ce_info.num_pfe; i++) {
				pce_entry = pce_info_use->ce_pipe_entry;
				kfree(pce_entry);
				pce_info_use++;
			}
		}
		kfree(qseecom.ce_info.pfe);
		qseecom.ce_info.pfe = NULL;
	}
	kfree(unit_tbl);
	kfree(pfde_tbl);
	return rc;
}

static int qseecom_get_ce_info(struct qseecom_dev_handle *data,
				void __user *argp)
{
	struct qseecom_ce_info_req req;
	struct qseecom_ce_info_req *pinfo = &req;
	int ret = 0;
	int i;
	unsigned int entries;
	struct qseecom_ce_info_use *pce_info_use, *p;
	int total = 0;
	bool found = false;
	struct qseecom_ce_pipe_entry *pce_entry;

	ret = copy_from_user(pinfo, argp,
				sizeof(struct qseecom_ce_info_req));
	if (ret) {
		pr_err("copy_from_user failed\n");
		return ret;
	}

	switch (pinfo->usage) {
	case QSEOS_KM_USAGE_DISK_ENCRYPTION:
	case QSEOS_KM_USAGE_UFS_ICE_DISK_ENCRYPTION:
	case QSEOS_KM_USAGE_SDCC_ICE_DISK_ENCRYPTION:
		if (qseecom.support_fde) {
			p = qseecom.ce_info.fde;
			total = qseecom.ce_info.num_fde;
		} else {
			pr_err("system does not support fde\n");
			return -EINVAL;
		}
		break;
	case QSEOS_KM_USAGE_FILE_ENCRYPTION:
		if (qseecom.support_pfe) {
			p = qseecom.ce_info.pfe;
			total = qseecom.ce_info.num_pfe;
		} else {
			pr_err("system does not support pfe\n");
			return -EINVAL;
		}
		break;
	default:
		pr_err("unsupported usage %d\n", pinfo->usage);
		return -EINVAL;
	}

	pce_info_use = NULL;
	for (i = 0; i < total; i++) {
		if (!p->alloc)
			pce_info_use = p;
		else if (!memcmp(p->handle, pinfo->handle,
						MAX_CE_INFO_HANDLE_SIZE)) {
			pce_info_use = p;
			found = true;
			break;
		}
		p++;
	}

	if (pce_info_use == NULL)
		return -EBUSY;

	pinfo->unit_num = pce_info_use->unit_num;
	if (!pce_info_use->alloc) {
		pce_info_use->alloc = true;
		memcpy(pce_info_use->handle,
			pinfo->handle, MAX_CE_INFO_HANDLE_SIZE);
	}
	if (pce_info_use->num_ce_pipe_entries >
					MAX_CE_PIPE_PAIR_PER_UNIT)
		entries = MAX_CE_PIPE_PAIR_PER_UNIT;
	else
		entries = pce_info_use->num_ce_pipe_entries;
	pinfo->num_ce_pipe_entries = entries;
	pce_entry = pce_info_use->ce_pipe_entry;
	for (i = 0; i < entries; i++, pce_entry++)
		pinfo->ce_pipe_entry[i] = *pce_entry;
	for (; i < MAX_CE_PIPE_PAIR_PER_UNIT; i++)
		pinfo->ce_pipe_entry[i].valid = 0;

	if (copy_to_user(argp, pinfo, sizeof(struct qseecom_ce_info_req))) {
		pr_err("copy_to_user failed\n");
		ret = -EFAULT;
	}
	return ret;
}

static int qseecom_free_ce_info(struct qseecom_dev_handle *data,
				void __user *argp)
{
	struct qseecom_ce_info_req req;
	struct qseecom_ce_info_req *pinfo = &req;
	int ret = 0;
	struct qseecom_ce_info_use *p;
	int total = 0;
	int i;
	bool found = false;

	ret = copy_from_user(pinfo, argp,
				sizeof(struct qseecom_ce_info_req));
	if (ret)
		return ret;

	switch (pinfo->usage) {
	case QSEOS_KM_USAGE_DISK_ENCRYPTION:
	case QSEOS_KM_USAGE_UFS_ICE_DISK_ENCRYPTION:
	case QSEOS_KM_USAGE_SDCC_ICE_DISK_ENCRYPTION:
		if (qseecom.support_fde) {
			p = qseecom.ce_info.fde;
			total = qseecom.ce_info.num_fde;
		} else {
			pr_err("system does not support fde\n");
			return -EINVAL;
		}
		break;
	case QSEOS_KM_USAGE_FILE_ENCRYPTION:
		if (qseecom.support_pfe) {
			p = qseecom.ce_info.pfe;
			total = qseecom.ce_info.num_pfe;
		} else {
			pr_err("system does not support pfe\n");
			return -EINVAL;
		}
		break;
	default:
		pr_err("unsupported usage %d\n", pinfo->usage);
		return -EINVAL;
	}

	for (i = 0; i < total; i++) {
		if (p->alloc &&
			!memcmp(p->handle, pinfo->handle,
					MAX_CE_INFO_HANDLE_SIZE)) {
			memset(p->handle, 0, MAX_CE_INFO_HANDLE_SIZE);
			p->alloc = false;
			found = true;
			break;
		}
		p++;
	}
	return ret;
}

static int qseecom_query_ce_info(struct qseecom_dev_handle *data,
				void __user *argp)
{
	struct qseecom_ce_info_req req;
	struct qseecom_ce_info_req *pinfo = &req;
	int ret = 0;
	int i;
	unsigned int entries;
	struct qseecom_ce_info_use *pce_info_use, *p;
	int total = 0;
	bool found = false;
	struct qseecom_ce_pipe_entry *pce_entry;

	ret = copy_from_user(pinfo, argp,
				sizeof(struct qseecom_ce_info_req));
	if (ret)
		return ret;

	switch (pinfo->usage) {
	case QSEOS_KM_USAGE_DISK_ENCRYPTION:
	case QSEOS_KM_USAGE_UFS_ICE_DISK_ENCRYPTION:
	case QSEOS_KM_USAGE_SDCC_ICE_DISK_ENCRYPTION:
		if (qseecom.support_fde) {
			p = qseecom.ce_info.fde;
			total = qseecom.ce_info.num_fde;
		} else {
			pr_err("system does not support fde\n");
			return -EINVAL;
		}
		break;
	case QSEOS_KM_USAGE_FILE_ENCRYPTION:
		if (qseecom.support_pfe) {
			p = qseecom.ce_info.pfe;
			total = qseecom.ce_info.num_pfe;
		} else {
			pr_err("system does not support pfe\n");
			return -EINVAL;
		}
		break;
	default:
		pr_err("unsupported usage %d\n", pinfo->usage);
		return -EINVAL;
	}

	pce_info_use = NULL;
	pinfo->unit_num = INVALID_CE_INFO_UNIT_NUM;
	pinfo->num_ce_pipe_entries  = 0;
	for (i = 0; i < MAX_CE_PIPE_PAIR_PER_UNIT; i++)
		pinfo->ce_pipe_entry[i].valid = 0;

	for (i = 0; i < total; i++) {

		if (p->alloc && !memcmp(p->handle,
				pinfo->handle, MAX_CE_INFO_HANDLE_SIZE)) {
			pce_info_use = p;
			found = true;
			break;
		}
		p++;
	}
	if (!pce_info_use)
		goto out;
	pinfo->unit_num = pce_info_use->unit_num;
	if (pce_info_use->num_ce_pipe_entries >
					MAX_CE_PIPE_PAIR_PER_UNIT)
		entries = MAX_CE_PIPE_PAIR_PER_UNIT;
	else
		entries = pce_info_use->num_ce_pipe_entries;
	pinfo->num_ce_pipe_entries = entries;
	pce_entry = pce_info_use->ce_pipe_entry;
	for (i = 0; i < entries; i++, pce_entry++)
		pinfo->ce_pipe_entry[i] = *pce_entry;
	for (; i < MAX_CE_PIPE_PAIR_PER_UNIT; i++)
		pinfo->ce_pipe_entry[i].valid = 0;
out:
	if (copy_to_user(argp, pinfo, sizeof(struct qseecom_ce_info_req))) {
		pr_err("copy_to_user failed\n");
		ret = -EFAULT;
	}
	return ret;
}

/*
 * Check whitelist feature, and if TZ feature version is < 1.0.0,
 * then whitelist feature is not supported.
 */
static int qseecom_check_whitelist_feature(void)
{
	int version = scm_get_feat_version(FEATURE_ID_WHITELIST);

	return version >= MAKE_WHITELIST_VERSION(1, 0, 0);
}

static int qseecom_probe(struct platform_device *pdev)
{
	int rc;
	int i;
	uint32_t feature = 10;
	struct device *class_dev;
	struct msm_bus_scale_pdata *qseecom_platform_support = NULL;
	struct qseecom_command_scm_resp resp;
	struct qseecom_ce_info_use *pce_info_use = NULL;

	qseecom.qsee_bw_count = 0;
	qseecom.qsee_perf_client = 0;
	qseecom.qsee_sfpb_bw_count = 0;

	qseecom.qsee.ce_core_clk = NULL;
	qseecom.qsee.ce_clk = NULL;
	qseecom.qsee.ce_core_src_clk = NULL;
	qseecom.qsee.ce_bus_clk = NULL;

	qseecom.cumulative_mode = 0;
	qseecom.current_mode = INACTIVE;
	qseecom.support_bus_scaling = false;
	qseecom.support_fde = false;
	qseecom.support_pfe = false;

	qseecom.ce_drv.ce_core_clk = NULL;
	qseecom.ce_drv.ce_clk = NULL;
	qseecom.ce_drv.ce_core_src_clk = NULL;
	qseecom.ce_drv.ce_bus_clk = NULL;
	atomic_set(&qseecom.qseecom_state, QSEECOM_STATE_NOT_READY);

	qseecom.app_block_ref_cnt = 0;
	init_waitqueue_head(&qseecom.app_block_wq);
	qseecom.whitelist_support = true;

	rc = alloc_chrdev_region(&qseecom_device_no, 0, 1, QSEECOM_DEV);
	if (rc < 0) {
		pr_err("alloc_chrdev_region failed %d\n", rc);
		return rc;
	}

	driver_class = class_create(THIS_MODULE, QSEECOM_DEV);
	if (IS_ERR(driver_class)) {
		rc = -ENOMEM;
		pr_err("class_create failed %d\n", rc);
		goto exit_unreg_chrdev_region;
	}

	class_dev = device_create(driver_class, NULL, qseecom_device_no, NULL,
			QSEECOM_DEV);
	if (IS_ERR(class_dev)) {
		pr_err("class_device_create failed %d\n", rc);
		rc = -ENOMEM;
		goto exit_destroy_class;
	}

	cdev_init(&qseecom.cdev, &qseecom_fops);
	qseecom.cdev.owner = THIS_MODULE;

	rc = cdev_add(&qseecom.cdev, MKDEV(MAJOR(qseecom_device_no), 0), 1);
	if (rc < 0) {
		pr_err("cdev_add failed %d\n", rc);
		goto exit_destroy_device;
	}

	INIT_LIST_HEAD(&qseecom.registered_listener_list_head);
	INIT_LIST_HEAD(&qseecom.registered_app_list_head);
	spin_lock_init(&qseecom.registered_app_list_lock);
	INIT_LIST_HEAD(&qseecom.unregister_lsnr_pending_list_head);
	INIT_LIST_HEAD(&qseecom.registered_kclient_list_head);
	spin_lock_init(&qseecom.registered_kclient_list_lock);
	init_waitqueue_head(&qseecom.send_resp_wq);
	init_waitqueue_head(&qseecom.register_lsnr_pending_wq);
	init_waitqueue_head(&qseecom.unregister_lsnr_kthread_wq);
	qseecom.send_resp_flag = 0;

	qseecom.qsee_version = QSEEE_VERSION_00;
	mutex_lock(&app_access_lock);
	rc = qseecom_scm_call(6, 3, &feature, sizeof(feature),
		&resp, sizeof(resp));
	mutex_unlock(&app_access_lock);
	pr_info("qseecom.qsee_version = 0x%x\n", resp.result);
	if (rc) {
		pr_err("Failed to get QSEE version info %d\n", rc);
		goto exit_del_cdev;
	}
	qseecom.qsee_version = resp.result;
	qseecom.qseos_version = QSEOS_VERSION_14;
	qseecom.commonlib_loaded = false;
	qseecom.commonlib64_loaded = false;
	qseecom.pdev = class_dev;
	/* Create ION msm client */
	qseecom.ion_clnt = msm_ion_client_create("qseecom-kernel");
	if (IS_ERR_OR_NULL(qseecom.ion_clnt)) {
		pr_err("Ion client cannot be created\n");
		rc = -ENOMEM;
		goto exit_del_cdev;
	}

	/* register client for bus scaling */
	if (pdev->dev.of_node) {
		qseecom.pdev->of_node = pdev->dev.of_node;
		qseecom.support_bus_scaling =
				of_property_read_bool((&pdev->dev)->of_node,
						"qcom,support-bus-scaling");
		rc = qseecom_retrieve_ce_data(pdev);
		if (rc)
			goto exit_destroy_ion_client;
		qseecom.appsbl_qseecom_support =
				of_property_read_bool((&pdev->dev)->of_node,
						"qcom,appsbl-qseecom-support");
		pr_debug("qseecom.appsbl_qseecom_support = 0x%x",
				qseecom.appsbl_qseecom_support);

		qseecom.commonlib64_loaded =
				of_property_read_bool((&pdev->dev)->of_node,
						"qcom,commonlib64-loaded-by-uefi");
		pr_debug("qseecom.commonlib64-loaded-by-uefi = 0x%x",
				qseecom.commonlib64_loaded);
		qseecom.fde_key_size =
			of_property_read_bool((&pdev->dev)->of_node,
						"qcom,fde-key-size");
		qseecom.no_clock_support =
				of_property_read_bool((&pdev->dev)->of_node,
						"qcom,no-clock-support");
		if (!qseecom.no_clock_support) {
			pr_info("qseecom clocks handled by other subsystem\n");
		} else {
			pr_info("no-clock-support=0x%x",
			qseecom.no_clock_support);
		}

		if (of_property_read_u32((&pdev->dev)->of_node,
					"qcom,qsee-reentrancy-support",
					&qseecom.qsee_reentrancy_support)) {
			pr_warn("qsee reentrancy support phase is not defined, setting to default 0\n");
			qseecom.qsee_reentrancy_support = 0;
		} else {
			pr_warn("qseecom.qsee_reentrancy_support = %d\n",
				qseecom.qsee_reentrancy_support);
		}

		qseecom.enable_key_wrap_in_ks =
			of_property_read_bool((&pdev->dev)->of_node,
					"qcom,enable-key-wrap-in-ks");
		if (qseecom.enable_key_wrap_in_ks) {
			pr_warn("qseecom.enable_key_wrap_in_ks = %d\n",
					qseecom.enable_key_wrap_in_ks);
		}

		/*
		 * The qseecom bus scaling flag can not be enabled when
		 * crypto clock is not handled by HLOS.
		 */
		if (qseecom.no_clock_support && qseecom.support_bus_scaling) {
			pr_err("support_bus_scaling flag can not be enabled.\n");
			rc = -EINVAL;
			goto exit_destroy_ion_client;
		}

		if (of_property_read_u32((&pdev->dev)->of_node,
				"qcom,ce-opp-freq",
				&qseecom.ce_opp_freq_hz)) {
			pr_debug("CE operating frequency is not defined, setting to default 100MHZ\n");
			qseecom.ce_opp_freq_hz = QSEE_CE_CLK_100MHZ;
		}
		rc = __qseecom_init_clk(CLK_QSEE);
		if (rc)
			goto exit_destroy_ion_client;

		if ((qseecom.qsee.instance != qseecom.ce_drv.instance) &&
				(qseecom.support_pfe || qseecom.support_fde)) {
			rc = __qseecom_init_clk(CLK_CE_DRV);
			if (rc) {
				__qseecom_deinit_clk(CLK_QSEE);
				goto exit_destroy_ion_client;
			}
		} else {
			struct qseecom_clk *qclk;

			qclk = &qseecom.qsee;
			qseecom.ce_drv.ce_core_clk = qclk->ce_core_clk;
			qseecom.ce_drv.ce_clk = qclk->ce_clk;
			qseecom.ce_drv.ce_core_src_clk = qclk->ce_core_src_clk;
			qseecom.ce_drv.ce_bus_clk = qclk->ce_bus_clk;
		}

		qseecom_platform_support = (struct msm_bus_scale_pdata *)
						msm_bus_cl_get_pdata(pdev);
		if (qseecom.qsee_version >= (QSEE_VERSION_02) &&
			(!qseecom.is_apps_region_protected &&
			!qseecom.appsbl_qseecom_support)) {
			struct resource *resource = NULL;
			struct qsee_apps_region_info_ireq req;
			struct qsee_apps_region_info_64bit_ireq req_64bit;
			struct qseecom_command_scm_resp resp;
			void *cmd_buf = NULL;
			size_t cmd_len;

			resource = platform_get_resource_byname(pdev,
					IORESOURCE_MEM, "secapp-region");
			if (resource) {
				if (qseecom.qsee_version < QSEE_VERSION_40) {
					req.qsee_cmd_id =
						QSEOS_APP_REGION_NOTIFICATION;
					req.addr = (uint32_t)resource->start;
					req.size = resource_size(resource);
					cmd_buf = (void *)&req;
					cmd_len = sizeof(struct
						qsee_apps_region_info_ireq);
					pr_warn("secure app region addr=0x%x size=0x%x",
							req.addr, req.size);
				} else {
					req_64bit.qsee_cmd_id =
						QSEOS_APP_REGION_NOTIFICATION;
					req_64bit.addr = resource->start;
					req_64bit.size = resource_size(
							resource);
					cmd_buf = (void *)&req_64bit;
					cmd_len = sizeof(struct
					qsee_apps_region_info_64bit_ireq);
					pr_warn("secure app region addr=0x%llx size=0x%x",
						req_64bit.addr, req_64bit.size);
				}
			} else {
				pr_err("Fail to get secure app region info\n");
				rc = -EINVAL;
				goto exit_deinit_clock;
			}
			rc = __qseecom_enable_clk(CLK_QSEE);
			if (rc) {
				pr_err("CLK_QSEE enabling failed (%d)\n", rc);
				rc = -EIO;
				goto exit_deinit_clock;
			}
			mutex_lock(&app_access_lock);
			rc = qseecom_scm_call(SCM_SVC_TZSCHEDULER, 1,
					cmd_buf, cmd_len,
					&resp, sizeof(resp));
			mutex_unlock(&app_access_lock);
			__qseecom_disable_clk(CLK_QSEE);
			if (rc || (resp.result != QSEOS_RESULT_SUCCESS)) {
				pr_err("send secapp reg fail %d resp.res %d\n",
							rc, resp.result);
				rc = -EINVAL;
				goto exit_deinit_clock;
			}
		}
	/*
	 * By default, appsbl only loads cmnlib. If OEM changes appsbl to
	 * load cmnlib64 too, while cmnlib64 img is not present in non_hlos.bin,
	 * Pls add "qseecom.commonlib64_loaded = true" here too.
	 */
		if (qseecom.is_apps_region_protected ||
					qseecom.appsbl_qseecom_support)
			qseecom.commonlib_loaded = true;
	} else {
		qseecom_platform_support = (struct msm_bus_scale_pdata *)
						pdev->dev.platform_data;
	}
	if (qseecom.support_bus_scaling) {
		init_timer(&(qseecom.bw_scale_down_timer));
		INIT_WORK(&qseecom.bw_inactive_req_ws,
					qseecom_bw_inactive_req_work);
		qseecom.bw_scale_down_timer.function =
				qseecom_scale_bus_bandwidth_timer_callback;
	}
	qseecom.timer_running = false;
	qseecom.qsee_perf_client = msm_bus_scale_register_client(
					qseecom_platform_support);

	qseecom.whitelist_support = qseecom_check_whitelist_feature();
	pr_warn("qseecom.whitelist_support = %d\n",
				qseecom.whitelist_support);

	if (!qseecom.qsee_perf_client)
		pr_err("Unable to register bus client\n");

	/*create a kthread to process pending listener unregister task */
	qseecom.unregister_lsnr_kthread_task = kthread_run(
			__qseecom_unregister_listener_kthread_func,
			NULL, "qseecom-unreg-lsnr");
	if (IS_ERR(qseecom.unregister_lsnr_kthread_task)) {
		pr_err("failed to create kthread to unregister listener\n");
		rc = -EINVAL;
		goto exit_deinit_clock;
	}
	atomic_set(&qseecom.unregister_lsnr_kthread_state,
					LSNR_UNREG_KT_SLEEP);
	atomic_set(&qseecom.qseecom_state, QSEECOM_STATE_READY);
	return 0;

exit_deinit_clock:
	__qseecom_deinit_clk(CLK_QSEE);
	if ((qseecom.qsee.instance != qseecom.ce_drv.instance) &&
		(qseecom.support_pfe || qseecom.support_fde))
		__qseecom_deinit_clk(CLK_CE_DRV);
exit_destroy_ion_client:
	if (qseecom.ce_info.fde) {
		pce_info_use = qseecom.ce_info.fde;
		for (i = 0; i < qseecom.ce_info.num_fde; i++) {
			kzfree(pce_info_use->ce_pipe_entry);
			pce_info_use++;
		}
		kfree(qseecom.ce_info.fde);
	}
	if (qseecom.ce_info.pfe) {
		pce_info_use = qseecom.ce_info.pfe;
		for (i = 0; i < qseecom.ce_info.num_pfe; i++) {
			kzfree(pce_info_use->ce_pipe_entry);
			pce_info_use++;
		}
		kfree(qseecom.ce_info.pfe);
	}
	ion_client_destroy(qseecom.ion_clnt);
exit_del_cdev:
	cdev_del(&qseecom.cdev);
exit_destroy_device:
	device_destroy(driver_class, qseecom_device_no);
exit_destroy_class:
	class_destroy(driver_class);
exit_unreg_chrdev_region:
	unregister_chrdev_region(qseecom_device_no, 1);
	return rc;
}

static int qseecom_remove(struct platform_device *pdev)
{
	struct qseecom_registered_kclient_list *kclient = NULL;
	struct qseecom_registered_kclient_list *kclient_tmp = NULL;
	unsigned long flags = 0;
	int ret = 0;
	int i;
	struct qseecom_ce_pipe_entry *pce_entry;
	struct qseecom_ce_info_use *pce_info_use;

	atomic_set(&qseecom.qseecom_state, QSEECOM_STATE_NOT_READY);
	spin_lock_irqsave(&qseecom.registered_kclient_list_lock, flags);

	list_for_each_entry_safe(kclient, kclient_tmp,
		&qseecom.registered_kclient_list_head, list) {

		/* Break the loop if client handle is NULL */
		if (!kclient->handle) {
			list_del(&kclient->list);
			kzfree(kclient);
			break;
		}

		list_del(&kclient->list);
		mutex_lock(&app_access_lock);
		ret = qseecom_unload_app(kclient->handle->dev, false);
		mutex_unlock(&app_access_lock);
		if (!ret) {
			kzfree(kclient->handle->dev);
			kzfree(kclient->handle);
			kzfree(kclient);
		}
	}

	spin_unlock_irqrestore(&qseecom.registered_kclient_list_lock, flags);

	if (qseecom.qseos_version > QSEEE_VERSION_00)
		qseecom_unload_commonlib_image();

	if (qseecom.qsee_perf_client)
		msm_bus_scale_client_update_request(qseecom.qsee_perf_client,
									0);
	if (pdev->dev.platform_data != NULL)
		msm_bus_scale_unregister_client(qseecom.qsee_perf_client);

	if (qseecom.support_bus_scaling) {
		cancel_work_sync(&qseecom.bw_inactive_req_ws);
		del_timer_sync(&qseecom.bw_scale_down_timer);
	}

	if (qseecom.ce_info.fde) {
		pce_info_use = qseecom.ce_info.fde;
		for (i = 0; i < qseecom.ce_info.num_fde; i++) {
			pce_entry = pce_info_use->ce_pipe_entry;
			kfree(pce_entry);
			pce_info_use++;
		}
	}
	kfree(qseecom.ce_info.fde);
	if (qseecom.ce_info.pfe) {
		pce_info_use = qseecom.ce_info.pfe;
		for (i = 0; i < qseecom.ce_info.num_pfe; i++) {
			pce_entry = pce_info_use->ce_pipe_entry;
			kfree(pce_entry);
			pce_info_use++;
		}
	}
	kfree(qseecom.ce_info.pfe);

	/* register client for bus scaling */
	if (pdev->dev.of_node) {
		__qseecom_deinit_clk(CLK_QSEE);
		if ((qseecom.qsee.instance != qseecom.ce_drv.instance) &&
				(qseecom.support_pfe || qseecom.support_fde))
			__qseecom_deinit_clk(CLK_CE_DRV);
	}

	ion_client_destroy(qseecom.ion_clnt);

	kthread_stop(qseecom.unregister_lsnr_kthread_task);

	cdev_del(&qseecom.cdev);

	device_destroy(driver_class, qseecom_device_no);

	class_destroy(driver_class);

	unregister_chrdev_region(qseecom_device_no, 1);

	return ret;
}

static int qseecom_suspend(struct platform_device *pdev, pm_message_t state)
{
	int ret = 0;
	struct qseecom_clk *qclk;

	qclk = &qseecom.qsee;
	atomic_set(&qseecom.qseecom_state, QSEECOM_STATE_SUSPEND);
	if (qseecom.no_clock_support)
		return 0;

	mutex_lock(&qsee_bw_mutex);
	mutex_lock(&clk_access_lock);

	if (qseecom.current_mode != INACTIVE) {
		ret = msm_bus_scale_client_update_request(
			qseecom.qsee_perf_client, INACTIVE);
		if (ret)
			pr_err("Fail to scale down bus\n");
		else
			qseecom.current_mode = INACTIVE;
	}

	if (qclk->clk_access_cnt) {
		if (qclk->ce_clk != NULL)
			clk_disable_unprepare(qclk->ce_clk);
		if (qclk->ce_core_clk != NULL)
			clk_disable_unprepare(qclk->ce_core_clk);
		if (qclk->ce_bus_clk != NULL)
			clk_disable_unprepare(qclk->ce_bus_clk);
	}

	del_timer_sync(&(qseecom.bw_scale_down_timer));
	qseecom.timer_running = false;

	mutex_unlock(&clk_access_lock);
	mutex_unlock(&qsee_bw_mutex);
	cancel_work_sync(&qseecom.bw_inactive_req_ws);

	return 0;
}

static int qseecom_resume(struct platform_device *pdev)
{
	int mode = 0;
	int ret = 0;
	struct qseecom_clk *qclk;

	qclk = &qseecom.qsee;
	if (qseecom.no_clock_support)
		goto exit;

	mutex_lock(&qsee_bw_mutex);
	mutex_lock(&clk_access_lock);
	if (qseecom.cumulative_mode >= HIGH)
		mode = HIGH;
	else
		mode = qseecom.cumulative_mode;

	if (qseecom.cumulative_mode != INACTIVE) {
		ret = msm_bus_scale_client_update_request(
			qseecom.qsee_perf_client, mode);
		if (ret)
			pr_err("Fail to scale up bus to %d\n", mode);
		else
			qseecom.current_mode = mode;
	}

	if (qclk->clk_access_cnt) {
		if (qclk->ce_core_clk != NULL) {
			ret = clk_prepare_enable(qclk->ce_core_clk);
			if (ret) {
				pr_err("Unable to enable/prep CE core clk\n");
				qclk->clk_access_cnt = 0;
				goto err;
			}
		}
		if (qclk->ce_clk != NULL) {
			ret = clk_prepare_enable(qclk->ce_clk);
			if (ret) {
				pr_err("Unable to enable/prep CE iface clk\n");
				qclk->clk_access_cnt = 0;
				goto ce_clk_err;
			}
		}
		if (qclk->ce_bus_clk != NULL) {
			ret = clk_prepare_enable(qclk->ce_bus_clk);
			if (ret) {
				pr_err("Unable to enable/prep CE bus clk\n");
				qclk->clk_access_cnt = 0;
				goto ce_bus_clk_err;
			}
		}
	}

	if (qclk->clk_access_cnt || qseecom.cumulative_mode) {
		qseecom.bw_scale_down_timer.expires = jiffies +
			msecs_to_jiffies(QSEECOM_SEND_CMD_CRYPTO_TIMEOUT);
		mod_timer(&(qseecom.bw_scale_down_timer),
				qseecom.bw_scale_down_timer.expires);
		qseecom.timer_running = true;
	}

	mutex_unlock(&clk_access_lock);
	mutex_unlock(&qsee_bw_mutex);
	goto exit;

ce_bus_clk_err:
	if (qclk->ce_clk)
		clk_disable_unprepare(qclk->ce_clk);
ce_clk_err:
	if (qclk->ce_core_clk)
		clk_disable_unprepare(qclk->ce_core_clk);
err:
	mutex_unlock(&clk_access_lock);
	mutex_unlock(&qsee_bw_mutex);
	ret = -EIO;
exit:
	atomic_set(&qseecom.qseecom_state, QSEECOM_STATE_READY);
	return ret;
}

static const struct of_device_id qseecom_match[] = {
	{
		.compatible = "qcom,qseecom",
	},
	{}
};

static struct platform_driver qseecom_plat_driver = {
	.probe = qseecom_probe,
	.remove = qseecom_remove,
	.suspend = qseecom_suspend,
	.resume = qseecom_resume,
	.driver = {
		.name = "qseecom",
		.owner = THIS_MODULE,
		.of_match_table = qseecom_match,
	},
};

static int qseecom_init(void)
{
	return platform_driver_register(&qseecom_plat_driver);
}

static void qseecom_exit(void)
{
	platform_driver_unregister(&qseecom_plat_driver);
}

MODULE_LICENSE("GPL v2");
MODULE_DESCRIPTION("QTI Secure Execution Environment Communicator");

module_init(qseecom_init);
module_exit(qseecom_exit);<|MERGE_RESOLUTION|>--- conflicted
+++ resolved
@@ -1982,14 +1982,6 @@
 	}
 
 	/* find app_id & img_name from list */
-<<<<<<< HEAD
-	if (!ptr_app && data->client.app_arch != ELFCLASSNONE) {
-		spin_lock_irqsave(&qseecom.registered_app_list_lock, flags);
-		list_for_each_entry(ptr_app, &qseecom.registered_app_list_head,
-							list) {
-			if ((ptr_app->app_id == data->client.app_id) &&
-				(!strcmp(ptr_app->app_name,
-=======
 	if (!ptr_app) {
 		if (data->client.from_smcinvoke) {
 			pr_debug("This request is from smcinvoke\n");
@@ -2002,7 +1994,6 @@
 				&qseecom.registered_app_list_head, list) {
 				if ((ptr_app->app_id == data->client.app_id) &&
 					(!strcmp(ptr_app->app_name,
->>>>>>> e47a761d
 						data->client.app_name))) {
 					found_app = true;
 					break;
