--- conflicted
+++ resolved
@@ -777,15 +777,12 @@
 	if (!request)
 		return 0;
 
-<<<<<<< HEAD
-=======
 	/*
 	 * HW takes 5 cycles (200 KHz clock) to grant access after requesting
 	 * for DMA. Wait for 40 us before polling for MEM_GNT first time.
 	 */
 	usleep_range(40, 41);
 
->>>>>>> 38ef2dbc
 	while (i < MEM_GNT_RETRIES) {
 		rc = fg_read(chip, MEM_IF_INT_RT_STS(chip), &val, 1);
 		if (rc < 0) {
@@ -796,7 +793,6 @@
 
 		if (val & MEM_GNT_BIT)
 			return 0;
-<<<<<<< HEAD
 
 		usleep_range(MEM_GNT_WAIT_TIME_US, MEM_GNT_WAIT_TIME_US + 1);
 		i++;
@@ -815,26 +811,6 @@
 		return ret;
 	}
 
-=======
-
-		usleep_range(MEM_GNT_WAIT_TIME_US, MEM_GNT_WAIT_TIME_US + 1);
-		i++;
-	}
-
-	rc = -ETIMEDOUT;
-	pr_err("wait for mem_grant timed out, val=0x%x\n", val);
-	fg_dump_regs(chip);
-
-release:
-	val = 0;
-	mask = MEM_ACCESS_REQ_BIT | IACS_SLCT_BIT;
-	ret = fg_masked_write(chip, MEM_IF_MEM_INTF_CFG(chip), mask, val);
-	if (ret < 0) {
-		pr_err("failed to configure mem_if_mem_intf_cfg rc=%d\n", rc);
-		return ret;
-	}
-
->>>>>>> 38ef2dbc
 	mask = MEM_ARB_LO_LATENCY_EN_BIT | MEM_ARB_REQ_BIT;
 	ret = fg_masked_write(chip, MEM_IF_MEM_ARB_CFG(chip), mask, val);
 	if (ret < 0) {
