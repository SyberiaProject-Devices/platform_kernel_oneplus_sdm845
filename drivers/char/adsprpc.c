/*
 * Copyright (c) 2012-2021, The Linux Foundation. All rights reserved.
 *
 * This program is free software; you can redistribute it and/or modify
 * it under the terms of the GNU General Public License version 2 and
 * only version 2 as published by the Free Software Foundation.
 *
 * This program is distributed in the hope that it will be useful,
 * but WITHOUT ANY WARRANTY; without even the implied warranty of
 * MERCHANTABILITY or FITNESS FOR A PARTICULAR PURPOSE.  See the
 * GNU General Public License for more details.
 *
 */
#include <linux/dma-buf.h>
#include <linux/dma-mapping.h>
#include <linux/slab.h>
#include <linux/completion.h>
#include <linux/pagemap.h>
#include <linux/mm.h>
#include <linux/sched.h>
#include <linux/module.h>
#include <linux/cdev.h>
#include <linux/list.h>
#include <linux/hash.h>
#include <linux/msm_ion.h>
#include <soc/qcom/secure_buffer.h>
#include <soc/qcom/glink.h>
#include <soc/qcom/smd.h>
#include <soc/qcom/subsystem_notif.h>
#include <soc/qcom/subsystem_restart.h>
#include <soc/qcom/service-notifier.h>
#include <soc/qcom/service-locator.h>
#include <linux/scatterlist.h>
#include <linux/uaccess.h>
#include <linux/device.h>
#include <linux/of.h>
#include <linux/of_address.h>
#include <linux/of_platform.h>
#include <linux/dma-contiguous.h>
#include <linux/cma.h>
#include <linux/iommu.h>
#include <linux/kref.h>
#include <linux/sort.h>
#include <linux/msm_dma_iommu_mapping.h>
#include <asm/dma-iommu.h>
#include <soc/qcom/scm.h>
#include "adsprpc_compat.h"
#include "adsprpc_shared.h"
#include <soc/qcom/ramdump.h>
#include <linux/debugfs.h>
#include <linux/pm_qos.h>
#include <linux/stat.h>

#define TZ_PIL_PROTECT_MEM_SUBSYS_ID 0x0C
#define TZ_PIL_CLEAR_PROTECT_MEM_SUBSYS_ID 0x0D
#define TZ_PIL_AUTH_QDSP6_PROC 1
#define ADSP_MMAP_HEAP_ADDR 4
#define ADSP_MMAP_REMOTE_HEAP_ADDR 8
#define ADSP_MMAP_ADD_PAGES 0x1000
#define FASTRPC_DMAHANDLE_NOMAP (16)

#define FASTRPC_ENOSUCH 39
#define VMID_SSC_Q6     5
#define VMID_ADSP_Q6    6
#define DEBUGFS_SIZE 3072
#define UL_SIZE 25
#define PID_SIZE 10

#define AUDIO_PDR_SERVICE_LOCATION_CLIENT_NAME   "audio_pdr_adsprpc"
#define AUDIO_PDR_ADSP_SERVICE_NAME              "avs/audio"

#define SENSORS_PDR_SERVICE_LOCATION_CLIENT_NAME   "sensors_pdr_adsprpc"
#define SENSORS_PDR_ADSP_SERVICE_NAME              "tms/servreg"

#define RPC_TIMEOUT	(5 * HZ)
#define BALIGN		128
#define NUM_CHANNELS	4	/* adsp, mdsp, slpi, cdsp*/
#define NUM_SESSIONS	9	/*8 compute, 1 cpz*/
#define M_FDLIST	(16)
#define M_CRCLIST	(64)
#define SESSION_ID_INDEX (30)
#define FASTRPC_CTX_MAGIC (0xbeeddeed)
#define FASTRPC_CTX_MAX (256)
#define FASTRPC_CTXID_MASK (0xFF0)
#define NUM_DEVICES   2 /* adsprpc-smd, adsprpc-smd-secure */
#define MINOR_NUM_DEV 0
#define MINOR_NUM_SECURE_DEV 1
#define NON_SECURE_CHANNEL 0
#define SECURE_CHANNEL 1

#define ADSP_DOMAIN_ID (0)
#define MDSP_DOMAIN_ID (1)
#define SDSP_DOMAIN_ID (2)
#define CDSP_DOMAIN_ID (3)

#define IS_CACHE_ALIGNED(x) (((x) & ((L1_CACHE_BYTES)-1)) == 0)

#define FASTRPC_LINK_STATE_DOWN   (0x0)
#define FASTRPC_LINK_STATE_UP     (0x1)
#define FASTRPC_LINK_DISCONNECTED (0x0)
#define FASTRPC_LINK_CONNECTING   (0x1)
#define FASTRPC_LINK_CONNECTED    (0x3)
#define FASTRPC_LINK_DISCONNECTING (0x7)
#define FASTRPC_LINK_REMOTE_DISCONNECTING (0x8)
#define FASTRPC_GLINK_INTENT_LEN  (64)
#define FASTRPC_GLINK_INTENT_NUM  (16)

#define PERF_KEYS \
	"count:flush:map:copy:rpmsg:getargs:putargs:invalidate:invoke:tid:ptr"
#define FASTRPC_STATIC_HANDLE_PROCESS_GROUP (1)
#define FASTRPC_STATIC_HANDLE_DSP_UTILITIES (2)
#define FASTRPC_STATIC_HANDLE_LISTENER (3)
#define FASTRPC_STATIC_HANDLE_MAX (20)
#define FASTRPC_LATENCY_CTRL_ENB  (1)
#define FASTRPC_TIMEOUT (3000) /* 3s */

#define MAX_SIZE_LIMIT (0x78000000)
#define INIT_FILELEN_MAX (2*1024*1024)
#define INIT_MEMLEN_MAX  (8*1024*1024)

#define PERF_END (void)0

#define PERF(enb, cnt, ff) \
	{\
		struct timespec startT = {0};\
		int64_t *counter = cnt;\
		if (enb && counter) {\
			getnstimeofday(&startT);\
		} \
		ff ;\
		if (enb && counter) {\
			*counter += getnstimediff(&startT);\
		} \
	}

#define GET_COUNTER(perf_ptr, offset)  \
	(perf_ptr != NULL ?\
		(((offset >= 0) && (offset < PERF_KEY_MAX)) ?\
			(int64_t *)(perf_ptr + offset)\
				: (int64_t *)NULL) : (int64_t *)NULL)

static int fastrpc_glink_open(int cid);
static void fastrpc_glink_close(void *chan, int cid);
static int fastrpc_pdr_notifier_cb(struct notifier_block *nb,
					unsigned long code,
					void *data);
static struct dentry *debugfs_root;
static struct dentry *debugfs_global_file;

static atomic_long_t total_dma_bytes;
static struct kobject *fastrpc_kobj;

static inline uint64_t buf_page_start(uint64_t buf)
{
	uint64_t start = (uint64_t) buf & PAGE_MASK;
	return start;
}

static inline uint64_t buf_page_offset(uint64_t buf)
{
	uint64_t offset = (uint64_t) buf & (PAGE_SIZE - 1);
	return offset;
}

static inline uint64_t buf_num_pages(uint64_t buf, size_t len)
{
	uint64_t start = buf_page_start(buf) >> PAGE_SHIFT;
	uint64_t end = (((uint64_t) buf + len - 1) & PAGE_MASK) >> PAGE_SHIFT;
	uint64_t nPages = end - start + 1;
	return nPages;
}

static inline uint64_t buf_page_size(uint32_t size)
{
	uint64_t sz = (size + (PAGE_SIZE - 1)) & PAGE_MASK;

	return sz > PAGE_SIZE ? sz : PAGE_SIZE;
}

static inline void *uint64_to_ptr(uint64_t addr)
{
	void *ptr = (void *)((uintptr_t)addr);

	return ptr;
}

static inline uint64_t ptr_to_uint64(void *ptr)
{
	uint64_t addr = (uint64_t)((uintptr_t)ptr);

	return addr;
}

struct secure_vm {
	int *vmid;
	int *vmperm;
	int vmcount;
};

struct fastrpc_file;

struct fastrpc_buf {
	struct hlist_node hn;
	struct hlist_node hn_rem;
	struct fastrpc_file *fl;
	void *virt;
	uint64_t phys;
	size_t size;
	unsigned long dma_attr;
	uintptr_t raddr;
	uint32_t flags;
	int remote;
};

struct fastrpc_ctx_lst;

struct overlap {
	uintptr_t start;
	uintptr_t end;
	int raix;
	uintptr_t mstart;
	uintptr_t mend;
	uintptr_t offset;
};

struct smq_invoke_ctx {
	struct hlist_node hn;
	struct completion work;
	int retval;
	int pid;
	int tgid;
	remote_arg_t *lpra;
	remote_arg64_t *rpra;
	remote_arg64_t *lrpra;		/* Local copy of rpra for put_args */
	int *fds;
	struct fastrpc_mmap **maps;
	struct fastrpc_buf *buf;
	struct fastrpc_buf *lbuf;
	size_t used;
	struct fastrpc_file *fl;
	uint32_t sc;
	struct overlap *overs;
	struct overlap **overps;
	struct smq_msg msg;
	unsigned int magic;
	unsigned int *attrs;
	uint32_t *crc;
	uint64_t ctxid;
	void *handle;
	const void *ptr;
};

struct fastrpc_ctx_lst {
	struct hlist_head pending;
	struct hlist_head interrupted;
};

struct fastrpc_smmu {
	struct device *dev;
	struct dma_iommu_mapping *mapping;
	int cb;
	int enabled;
	int faults;
	int secure;
	int coherent;
	int sharedcb;
};

struct fastrpc_session_ctx {
	struct device *dev;
	struct fastrpc_smmu smmu;
	int used;
};

struct fastrpc_static_pd {
	char *spdname;
	struct notifier_block pdrnb;
	struct notifier_block get_service_nb;
	void *pdrhandle;
	int pdrcount;
	int prevpdrcount;
	int ispdup;
};

struct fastrpc_glink_info {
	int link_state;
	int port_state;
	struct glink_open_config cfg;
	struct glink_link_info link_info;
	void *link_notify_handle;
};

struct fastrpc_dsp_capabilities {
	uint32_t is_cached;	//! Flag if dsp attributes are cached
	uint32_t dsp_attributes[FASTRPC_MAX_DSP_ATTRIBUTES];
};

struct fastrpc_channel_ctx {
	char *name;
	char *subsys;
	void *chan;
	struct device *dev;
	struct fastrpc_session_ctx session[NUM_SESSIONS];
	struct fastrpc_static_pd spd[NUM_SESSIONS];
	struct completion work;
	struct completion workport;
	struct notifier_block nb;
	struct kref kref;
	int channel;
	int sesscount;
	int ssrcount;
	void *handle;
	int prevssrcount;
	int issubsystemup;
	int vmid;
	struct secure_vm rhvm;
	int ramdumpenabled;
	void *remoteheap_ramdump_dev;
	struct fastrpc_glink_info link;
	/* Indicates, if channel is restricted to secure node only */
	int secure;
	struct fastrpc_dsp_capabilities dsp_cap_kernel;
	/* Indicates whether the channel supports unsigned PD */
	bool unsigned_support;
};

struct fastrpc_apps {
	struct fastrpc_channel_ctx *channel;
	struct cdev cdev;
	struct class *class;
	struct mutex smd_mutex;
	struct smq_phy_page range;
	struct hlist_head maps;
	uint32_t staticpd_flags;
	dev_t dev_no;
	int compat;
	struct hlist_head drivers;
	spinlock_t hlock;
	struct ion_client *client;
	struct device *dev;
	unsigned int latency;
	bool glink;
	bool legacy;
	bool secure_flag;
	spinlock_t ctxlock;
	struct smq_invoke_ctx *ctxtable[FASTRPC_CTX_MAX];
};

struct fastrpc_mmap {
	struct hlist_node hn;
	struct fastrpc_file *fl;
	struct fastrpc_apps *apps;
	int fd;
	uint32_t flags;
	struct dma_buf *buf;
	struct sg_table *table;
	struct dma_buf_attachment *attach;
	struct ion_handle *handle;
	uint64_t phys;
	size_t size;
	uintptr_t va;
	size_t len;
	int refs;
	uintptr_t raddr;
	int uncached;
	int secure;
	uintptr_t attr;
	bool is_filemap; /*flag to indicate map used in process init*/
};

enum fastrpc_perfkeys {
	PERF_COUNT = 0,
	PERF_FLUSH = 1,
	PERF_MAP = 2,
	PERF_COPY = 3,
	PERF_LINK = 4,
	PERF_GETARGS = 5,
	PERF_PUTARGS = 6,
	PERF_INVARGS = 7,
	PERF_INVOKE = 8,
	PERF_KEY_MAX = 9,
};

struct fastrpc_perf {
	int64_t count;
	int64_t flush;
	int64_t map;
	int64_t copy;
	int64_t link;
	int64_t getargs;
	int64_t putargs;
	int64_t invargs;
	int64_t invoke;
	int64_t tid;
	struct hlist_node hn;
};

struct fastrpc_file {
	struct hlist_node hn;
	spinlock_t hlock;
	struct hlist_head maps;
	struct hlist_head cached_bufs;
	struct hlist_head remote_bufs;
	struct fastrpc_ctx_lst clst;
	struct fastrpc_session_ctx *sctx;
	struct fastrpc_buf *init_mem;
	struct fastrpc_session_ctx *secsctx;
	uint32_t mode;
	uint32_t profile;
	int sessionid;
	int tgid;
	int cid;
	int ssrcount;
	int pd;
	char *spdname;
	int file_close;
	int sharedcb;
	struct fastrpc_apps *apps;
	struct hlist_head perf;
	struct dentry *debugfs_file;
	struct mutex perf_mutex;
	struct pm_qos_request pm_qos_req;
	int qos_request;
	struct mutex pm_qos_mutex;
	struct mutex map_mutex;
	struct mutex fl_map_mutex;
	int refcount;
	/* Identifies the device (MINOR_NUM_DEV / MINOR_NUM_SECURE_DEV) */
	int dev_minor;
	char *debug_buf;
};

static struct fastrpc_apps gfa;

static struct fastrpc_channel_ctx gcinfo[NUM_CHANNELS] = {
	{
		.name = "adsprpc-smd",
		.subsys = "adsp",
		.channel = SMD_APPS_QDSP,
		.link.link_info.edge = "lpass",
		.link.link_info.transport = "smem",
		.spd = {
			{
				.spdname =
					AUDIO_PDR_SERVICE_LOCATION_CLIENT_NAME,
				.pdrnb.notifier_call =
						fastrpc_pdr_notifier_cb,
			},
			{
				.spdname =
				SENSORS_PDR_SERVICE_LOCATION_CLIENT_NAME,
				.pdrnb.notifier_call =
						fastrpc_pdr_notifier_cb,
			}
		},
	},
	{
		.name = "mdsprpc-smd",
		.subsys = "modem",
		.channel = SMD_APPS_MODEM,
		.link.link_info.edge = "mpss",
		.link.link_info.transport = "smem",
	},
	{
		.name = "sdsprpc-smd",
		.subsys = "slpi",
		.channel = SMD_APPS_DSPS,
		.link.link_info.edge = "dsps",
		.link.link_info.transport = "smem",
	},
	{
		.name = "cdsprpc-smd",
		.subsys = "cdsp",
		.link.link_info.edge = "cdsp",
		.link.link_info.transport = "smem",
	},
};

static int hlosvm[1] = {VMID_HLOS};
static int hlosvmperm[1] = {PERM_READ | PERM_WRITE | PERM_EXEC};

static inline int64_t getnstimediff(struct timespec *start)
{
	int64_t ns;
	struct timespec ts, b;

	getnstimeofday(&ts);
	b = timespec_sub(ts, *start);
	ns = timespec_to_ns(&b);
	return ns;
}

static inline int64_t *getperfcounter(struct fastrpc_file *fl, int key)
{
	int err = 0;
	int64_t *val = NULL;
	struct fastrpc_perf *perf = NULL, *fperf = NULL;
	struct hlist_node *n = NULL;

	VERIFY(err, !IS_ERR_OR_NULL(fl));
	if (err)
		goto bail;

	mutex_lock(&fl->perf_mutex);
	hlist_for_each_entry_safe(perf, n, &fl->perf, hn) {
		if (perf->tid == current->pid) {
			fperf = perf;
			break;
		}
	}

	if (IS_ERR_OR_NULL(fperf)) {
		fperf = kzalloc(sizeof(*fperf), GFP_KERNEL);

		VERIFY(err, !IS_ERR_OR_NULL(fperf));
		if (err) {
			mutex_unlock(&fl->perf_mutex);
			kfree(fperf);
			goto bail;
		}

		fperf->tid = current->pid;
		hlist_add_head(&fperf->hn, &fl->perf);
	}

	val = ((int64_t *)fperf) + key;
	mutex_unlock(&fl->perf_mutex);
bail:
	return val;
}


static void fastrpc_buf_free(struct fastrpc_buf *buf, int cache)
{
	struct fastrpc_file *fl = buf == NULL ? NULL : buf->fl;
	int vmid, err = 0;

	if (!fl)
		return;
	if (cache) {
		spin_lock(&fl->hlock);
		hlist_add_head(&buf->hn, &fl->cached_bufs);
		spin_unlock(&fl->hlock);
		return;
	}
	if (buf->remote) {
		spin_lock(&fl->hlock);
		hlist_del_init(&buf->hn_rem);
		spin_unlock(&fl->hlock);
		buf->remote = 0;
		buf->raddr = 0;
	}
	if (!IS_ERR_OR_NULL(buf->virt)) {
		int destVM[1] = {VMID_HLOS};
		int destVMperm[1] = {PERM_READ | PERM_WRITE | PERM_EXEC};

		VERIFY(err, fl->sctx != NULL);
		if (err)
			goto bail;
		if (fl->sctx->smmu.cb)
			buf->phys &= ~((uint64_t)fl->sctx->smmu.cb << 32);
		vmid = fl->apps->channel[fl->cid].vmid;
		if (vmid) {
			int srcVM[2] = {VMID_HLOS, vmid};

			hyp_assign_phys(buf->phys, buf_page_size(buf->size),
				srcVM, 2, destVM, destVMperm, 1);
		}

		atomic_long_sub(buf->size, &total_dma_bytes);
		dma_free_attrs(fl->sctx->smmu.dev, buf->size, buf->virt,
					buf->phys, buf->dma_attr);
	}
bail:
	kfree(buf);
}

static void fastrpc_cached_buf_list_free(struct fastrpc_file *fl)
{
	struct fastrpc_buf *buf, *free;

	do {
		struct hlist_node *n;

		free = NULL;
		spin_lock(&fl->hlock);
		hlist_for_each_entry_safe(buf, n, &fl->cached_bufs, hn) {
			hlist_del_init(&buf->hn);
			free = buf;
			break;
		}
		spin_unlock(&fl->hlock);
		if (free)
			fastrpc_buf_free(free, 0);
	} while (free);
}

static void fastrpc_remote_buf_list_free(struct fastrpc_file *fl)
{
	struct fastrpc_buf *buf, *free;

	do {
		struct hlist_node *n;

		free = NULL;
		spin_lock(&fl->hlock);
		hlist_for_each_entry_safe(buf, n, &fl->remote_bufs, hn_rem) {
			free = buf;
			break;
		}
		spin_unlock(&fl->hlock);
		if (free)
			fastrpc_buf_free(free, 0);
	} while (free);
}

static void fastrpc_mmap_add(struct fastrpc_mmap *map)
{
	if (map->flags == ADSP_MMAP_HEAP_ADDR ||
				map->flags == ADSP_MMAP_REMOTE_HEAP_ADDR) {
		struct fastrpc_apps *me = &gfa;

		spin_lock(&me->hlock);
		hlist_add_head(&map->hn, &me->maps);
		spin_unlock(&me->hlock);
	} else {
		struct fastrpc_file *fl = map->fl;

		hlist_add_head(&map->hn, &fl->maps);
	}
}

static int fastrpc_mmap_find(struct fastrpc_file *fl, int fd,
		uintptr_t va, size_t len, int mflags, int refs,
		struct fastrpc_mmap **ppmap)
{
	struct fastrpc_apps *me = &gfa;
	struct fastrpc_mmap *match = NULL, *map = NULL;
	struct hlist_node *n;

	if ((va + len) < va)
		return -EOVERFLOW;
	if (mflags == ADSP_MMAP_HEAP_ADDR ||
				 mflags == ADSP_MMAP_REMOTE_HEAP_ADDR) {
		spin_lock(&me->hlock);
		hlist_for_each_entry_safe(map, n, &me->maps, hn) {
			if (va >= map->va &&
				va + len <= map->va + map->len &&
				map->fd == fd) {
				if (refs) {
					if (map->refs + 1 == INT_MAX) {
						spin_unlock(&me->hlock);
						return -ETOOMANYREFS;
					}
					map->refs++;
				}
				match = map;
				break;
			}
		}
		spin_unlock(&me->hlock);
	} else {
		hlist_for_each_entry_safe(map, n, &fl->maps, hn) {
			if (va >= map->va &&
				va + len <= map->va + map->len &&
				map->fd == fd) {
				if (refs) {
					if (map->refs + 1 == INT_MAX)
						return -ETOOMANYREFS;
					map->refs++;
				}
				match = map;
				break;
			}
		}
	}
	if (match) {
		*ppmap = match;
		return 0;
	}
	return -ENOTTY;
}

static int dma_alloc_memory(dma_addr_t *region_phys, void **vaddr, size_t size,
			unsigned long dma_attrs)
{
	int err = 0;
	struct fastrpc_apps *me = &gfa;

	if (me->dev == NULL) {
		pr_err("device adsprpc-mem is not initialized\n");
		return -ENODEV;
	}
	VERIFY(err, size > 0 && size < MAX_SIZE_LIMIT);
	if (err) {
		err = -EFAULT;
		pr_err("adsprpc: %s: invalid allocation size 0x%zx\n",
			__func__, size);
		return err;
	}
	*vaddr = dma_alloc_attrs(me->dev, size, region_phys, GFP_KERNEL,
								dma_attrs);
	if (IS_ERR_OR_NULL(*vaddr)) {
		pr_err("adsprpc: %s: %s: dma_alloc_attrs failed for size 0x%zx, returned %pK\n",
				current->comm, __func__, size, (*vaddr));
		return -ENOMEM;
	}
	return 0;
}

static int fastrpc_mmap_remove(struct fastrpc_file *fl, uintptr_t va,
			       size_t len, struct fastrpc_mmap **ppmap)
{
	struct fastrpc_mmap *match = NULL, *map;
	struct hlist_node *n;
	struct fastrpc_apps *me = &gfa;

	spin_lock(&me->hlock);
	hlist_for_each_entry_safe(map, n, &me->maps, hn) {
		if (map->refs == 1 && map->raddr == va &&
			map->raddr + map->len == va + len &&
			/*Remove map if not used in process initialization*/
			!map->is_filemap) {
			match = map;
			hlist_del_init(&map->hn);
			break;
		}
	}
	spin_unlock(&me->hlock);
	if (match) {
		*ppmap = match;
		return 0;
	}
	hlist_for_each_entry_safe(map, n, &fl->maps, hn) {
		if (map->refs == 1 && map->raddr == va &&
			map->raddr + map->len == va + len &&
			/*Remove map if not used in process initialization*/
			!map->is_filemap) {
			match = map;
			hlist_del_init(&map->hn);
			break;
		}
	}
	if (match) {
		*ppmap = match;
		return 0;
	}
	return -ENOTTY;
}

static void fastrpc_mmap_free(struct fastrpc_mmap *map, uint32_t flags)
{
	struct fastrpc_apps *me = &gfa;
	struct fastrpc_file *fl;
	int vmid, cid = -1, err = 0;
	struct fastrpc_session_ctx *sess;

	if (!map)
		return;
	fl = map->fl;
	/* remote heap and dynamic loading memory
	 * maps expected to initialize with NULL
	 */
	if (!fl && !(map->flags == ADSP_MMAP_HEAP_ADDR ||
				map->flags == ADSP_MMAP_REMOTE_HEAP_ADDR))
		return;
	if (fl && !(map->flags == ADSP_MMAP_HEAP_ADDR ||
				map->flags == ADSP_MMAP_REMOTE_HEAP_ADDR)) {
		cid = fl->cid;
		VERIFY(err, cid >= ADSP_DOMAIN_ID && cid < NUM_CHANNELS);
		if (err) {
			err = -ECHRNG;
			pr_err("adsprpc: ERROR:%s, Invalid channel id: %d, err:%d",
				__func__, cid, err);
			return;
		}
	}
	if (map->flags == ADSP_MMAP_HEAP_ADDR ||
				map->flags == ADSP_MMAP_REMOTE_HEAP_ADDR) {
		spin_lock(&me->hlock);
		map->refs--;
		if (!map->refs)
			hlist_del_init(&map->hn);
		spin_unlock(&me->hlock);
		if (map->refs > 0)
			return;
	} else {
		map->refs--;
		if (!map->refs)
			hlist_del_init(&map->hn);
		if (map->refs > 0 && !flags)
			return;
	}
	if (map->flags == ADSP_MMAP_HEAP_ADDR ||
				map->flags == ADSP_MMAP_REMOTE_HEAP_ADDR) {

		if (me->dev == NULL) {
			pr_err("failed to free remote heap allocation\n");
			return;
		}
		atomic_long_sub(map->size, &total_dma_bytes);
		if (map->phys) {
			unsigned long dma_attrs = DMA_ATTR_SKIP_ZEROING |
						DMA_ATTR_NO_KERNEL_MAPPING;
			dma_free_attrs(me->dev, map->size, (void *)map->va,
					(dma_addr_t)map->phys, dma_attrs);
		}
	} else if (map->flags == FASTRPC_DMAHANDLE_NOMAP) {
		if (!IS_ERR_OR_NULL(map->handle))
			ion_free(fl->apps->client, map->handle);
	} else {
		int destVM[1] = {VMID_HLOS};
		int destVMperm[1] = {PERM_READ | PERM_WRITE | PERM_EXEC};

		if (map->secure)
			sess = fl->secsctx;
		else
			sess = fl->sctx;

		if (!IS_ERR_OR_NULL(map->handle))
			ion_free(fl->apps->client, map->handle);
		if (sess && sess->smmu.enabled) {
			if (map->size || map->phys)
				msm_dma_unmap_sg(sess->smmu.dev,
					map->table->sgl,
					map->table->nents, DMA_BIDIRECTIONAL,
					map->buf);
		}
		vmid = fl->apps->channel[fl->cid].vmid;
		if (vmid && map->phys) {
			int srcVM[2] = {VMID_HLOS, vmid};

			hyp_assign_phys(map->phys, buf_page_size(map->size),
				srcVM, 2, destVM, destVMperm, 1);
		}

		if (!IS_ERR_OR_NULL(map->table))
			dma_buf_unmap_attachment(map->attach, map->table,
					DMA_BIDIRECTIONAL);
		if (!IS_ERR_OR_NULL(map->attach))
			dma_buf_detach(map->buf, map->attach);
		if (!IS_ERR_OR_NULL(map->buf))
			dma_buf_put(map->buf);
	}
	kfree(map);
}

static int fastrpc_session_alloc(struct fastrpc_channel_ctx *chan, int secure,
					struct fastrpc_session_ctx **session);

static int fastrpc_mmap_create(struct fastrpc_file *fl, int fd,
	unsigned int attr, uintptr_t va, size_t len, int mflags,
	struct fastrpc_mmap **ppmap)
{
	struct fastrpc_apps *me = &gfa;
	struct fastrpc_session_ctx *sess;
	struct fastrpc_apps *apps = fl->apps;
	struct fastrpc_mmap *map = NULL;
	struct fastrpc_channel_ctx *chan = NULL;
	unsigned long attrs;
	dma_addr_t region_phys = 0;
	void *region_vaddr = NULL;
	unsigned long flags;
	int err = 0, vmid, cid = -1;

	cid = fl->cid;
	VERIFY(err, cid >= ADSP_DOMAIN_ID && cid < NUM_CHANNELS);
	if (err) {
		err = -ECHRNG;
		goto bail;
	}
	chan = &apps->channel[cid];
	if (!fastrpc_mmap_find(fl, fd, va, len, mflags, 1, ppmap))
		return 0;
	map = kzalloc(sizeof(*map), GFP_KERNEL);
	VERIFY(err, !IS_ERR_OR_NULL(map));
	if (err)
		goto bail;
	INIT_HLIST_NODE(&map->hn);
	map->flags = mflags;
	map->refs = 1;
	map->fl = fl;
	map->fd = fd;
	map->attr = attr;
	map->is_filemap = false;
	if (mflags == ADSP_MMAP_HEAP_ADDR ||
				mflags == ADSP_MMAP_REMOTE_HEAP_ADDR) {
		unsigned long dma_attrs = DMA_ATTR_SKIP_ZEROING |
						DMA_ATTR_NO_KERNEL_MAPPING;

		map->apps = me;
		map->fl = NULL;
		VERIFY(err, !dma_alloc_memory(&region_phys, &region_vaddr,
				 len, dma_attrs));
		if (err)
			goto bail;
		atomic_long_add(len, &total_dma_bytes);
		map->phys = (uintptr_t)region_phys;
		map->size = len;
		map->va = (uintptr_t)region_vaddr;
	} else if (mflags == FASTRPC_DMAHANDLE_NOMAP) {
		ion_phys_addr_t iphys;

		VERIFY(err, !IS_ERR_OR_NULL(map->handle =
				ion_import_dma_buf_fd(fl->apps->client, fd)));
		if (err)
			goto bail;

		map->uncached = 1;
		map->buf = NULL;
		map->attach = NULL;
		map->table = NULL;
		map->va = 0;
		map->phys = 0;

		err = ion_phys(fl->apps->client, map->handle,
			&iphys, &map->size);
		if (err)
			goto bail;
		map->phys = (uint64_t)iphys;
	} else {
		if (map->attr && (map->attr & FASTRPC_ATTR_KEEP_MAP)) {
			pr_info("adsprpc: buffer mapped with persist attr %x\n",
				(unsigned int)map->attr);
			map->refs = 2;
		}
		VERIFY(err, !IS_ERR_OR_NULL(map->handle =
				ion_import_dma_buf_fd(fl->apps->client, fd)));
		if (err)
			goto bail;
		VERIFY(err, !ion_handle_get_flags(fl->apps->client, map->handle,
						&flags));
		if (err)
			goto bail;

		map->secure = flags & ION_FLAG_SECURE;
		if (map->secure) {
			if (!fl->secsctx)
				err = fastrpc_session_alloc(chan, 1,
							&fl->secsctx);
			if (err)
				goto bail;
		}
		if (map->secure)
			sess = fl->secsctx;
		else
			sess = fl->sctx;

		VERIFY(err, !IS_ERR_OR_NULL(sess));
		if (err)
			goto bail;

		map->uncached = !ION_IS_CACHED(flags);
		if (map->attr & FASTRPC_ATTR_NOVA && !sess->smmu.coherent)
			map->uncached = 1;

		VERIFY(err, !IS_ERR_OR_NULL(map->buf = dma_buf_get(fd)));
		if (err)
			goto bail;
		VERIFY(err, !IS_ERR_OR_NULL(map->attach =
				dma_buf_attach(map->buf, sess->smmu.dev)));
		if (err)
			goto bail;
		VERIFY(err, !IS_ERR_OR_NULL(map->table =
			dma_buf_map_attachment(map->attach,
				DMA_BIDIRECTIONAL)));
		if (err)
			goto bail;
		if (sess->smmu.enabled) {
		attrs = DMA_ATTR_EXEC_MAPPING;

		if (map->attr & FASTRPC_ATTR_NON_COHERENT ||
			(sess->smmu.coherent && map->uncached))
			attrs |= DMA_ATTR_FORCE_NON_COHERENT;
		else if (map->attr & FASTRPC_ATTR_COHERENT)
			attrs |= DMA_ATTR_FORCE_COHERENT;

		VERIFY(err, map->table->nents ==
				msm_dma_map_sg_attrs(sess->smmu.dev,
				map->table->sgl, map->table->nents,
				DMA_BIDIRECTIONAL, map->buf, attrs));
			if (err)
				goto bail;
		} else {
			VERIFY(err, map->table->nents == 1);
			if (err)
			goto bail;
		}
		map->phys = sg_dma_address(map->table->sgl);

		if (sess->smmu.cb) {
			map->phys += ((uint64_t)sess->smmu.cb << 32);
			map->size = sg_dma_len(map->table->sgl);
		} else {
			map->size = buf_page_size(len);
		}

		VERIFY(err, map->size >= len && map->size < MAX_SIZE_LIMIT);
		if (err) {
			err = -EFAULT;
			goto bail;
		}

		vmid = fl->apps->channel[fl->cid].vmid;
		if (!sess->smmu.enabled && !vmid) {
			VERIFY(err, map->phys >= me->range.addr &&
			map->phys + map->size <=
			me->range.addr + me->range.size);
			if (err) {
				pr_err("adsprpc: mmap fail out of range\n");
				goto bail;
			}
		}
		if (vmid) {
			int srcVM[1] = {VMID_HLOS};
			int destVM[2] = {VMID_HLOS, vmid};
			int destVMperm[2] = {PERM_READ | PERM_WRITE,
					PERM_READ | PERM_WRITE | PERM_EXEC};

			VERIFY(err, !hyp_assign_phys(map->phys,
					buf_page_size(map->size),
					srcVM, 1, destVM, destVMperm, 2));
			if (err)
				goto bail;
		}
		map->va = va;
	}
	map->len = len;

	fastrpc_mmap_add(map);
	*ppmap = map;

bail:
	if (err && map)
		fastrpc_mmap_free(map, 0);
	return err;
}

static int fastrpc_buf_alloc(struct fastrpc_file *fl, size_t size,
				unsigned long dma_attr, uint32_t rflags,
				int remote, struct fastrpc_buf **obuf)
{
	int err = 0, vmid;
	struct fastrpc_buf *buf = NULL, *fr = NULL;
	struct hlist_node *n;

	VERIFY(err, size > 0 && size < MAX_SIZE_LIMIT);
	if (err) {
		err = -EFAULT;
		goto bail;
	}

	if (!remote) {
		/* find the smallest buffer that fits in the cache */
		spin_lock(&fl->hlock);
		hlist_for_each_entry_safe(buf, n, &fl->cached_bufs, hn) {
			if (buf->size >= size && (!fr || fr->size > buf->size))
				fr = buf;
		}
		if (fr)
			hlist_del_init(&fr->hn);
		spin_unlock(&fl->hlock);
		if (fr) {
			*obuf = fr;
			return 0;
		}
	}
	buf = NULL;
	VERIFY(err, NULL != (buf = kzalloc(sizeof(*buf), GFP_KERNEL)));
	if (err)
		goto bail;
	INIT_HLIST_NODE(&buf->hn);
	buf->fl = fl;
	buf->virt = NULL;
	buf->phys = 0;
	buf->size = size;
	buf->dma_attr = dma_attr;
	buf->flags = rflags;
	buf->raddr = 0;
	buf->remote = 0;
	VERIFY(err, fl && fl->sctx != NULL);
	if (err) {
		err = -EBADR;
		goto bail;
	}
	buf->virt = dma_alloc_attrs(fl->sctx->smmu.dev, buf->size,
				       (dma_addr_t *)&buf->phys,
					   GFP_KERNEL, buf->dma_attr);
	if (IS_ERR_OR_NULL(buf->virt)) {
		/* free cache and retry */
		fastrpc_cached_buf_list_free(fl);
		buf->virt = dma_alloc_attrs(fl->sctx->smmu.dev, buf->size,
					       (dma_addr_t *)&buf->phys,
						   GFP_KERNEL, buf->dma_attr);
		VERIFY(err, !IS_ERR_OR_NULL(buf->virt));
	}
	if (err) {
		err = -ENOMEM;
		pr_err("adsprpc: %s: %s: dma_alloc_attrs failed for size 0x%zx\n",
			current->comm, __func__, size);
		goto bail;
	}
	if (fl->sctx->smmu.cb)
		buf->phys += ((uint64_t)fl->sctx->smmu.cb << 32);

	atomic_long_add(size, &total_dma_bytes);
	vmid = fl->apps->channel[fl->cid].vmid;
	if (vmid) {
		int srcVM[1] = {VMID_HLOS};
		int destVM[2] = {VMID_HLOS, vmid};
		int destVMperm[2] = {PERM_READ | PERM_WRITE,
					PERM_READ | PERM_WRITE | PERM_EXEC};

		VERIFY(err, !hyp_assign_phys(buf->phys, buf_page_size(size),
			srcVM, 1, destVM, destVMperm, 2));
		if (err)
			goto bail;
	}

	if (remote) {
		INIT_HLIST_NODE(&buf->hn_rem);
		spin_lock(&fl->hlock);
		hlist_add_head(&buf->hn_rem, &fl->remote_bufs);
		spin_unlock(&fl->hlock);
		buf->remote = remote;
	}
	*obuf = buf;
 bail:
	if (err && buf)
		fastrpc_buf_free(buf, 0);
	return err;
}


static int context_restore_interrupted(struct fastrpc_file *fl,
				       struct fastrpc_ioctl_invoke_crc *inv,
				       struct smq_invoke_ctx **po)
{
	int err = 0;
	struct smq_invoke_ctx *ctx = NULL, *ictx = NULL;
	struct hlist_node *n;
	struct fastrpc_ioctl_invoke *invoke = &inv->inv;

	spin_lock(&fl->hlock);
	hlist_for_each_entry_safe(ictx, n, &fl->clst.interrupted, hn) {
		if (ictx->pid == current->pid) {
			if (invoke->sc != ictx->sc || ictx->fl != fl)
				err = -1;
			else {
				ctx = ictx;
				hlist_del_init(&ctx->hn);
				hlist_add_head(&ctx->hn, &fl->clst.pending);
			}
			break;
		}
	}
	spin_unlock(&fl->hlock);
	if (ctx)
		*po = ctx;
	return err;
}

#define CMP(aa, bb) ((aa) == (bb) ? 0 : (aa) < (bb) ? -1 : 1)
static int overlap_ptr_cmp(const void *a, const void *b)
{
	struct overlap *pa = *((struct overlap **)a);
	struct overlap *pb = *((struct overlap **)b);
	/* sort with lowest starting buffer first */
	int st = CMP(pa->start, pb->start);
	/* sort with highest ending buffer first */
	int ed = CMP(pb->end, pa->end);
	return st == 0 ? ed : st;
}

static int context_build_overlap(struct smq_invoke_ctx *ctx)
{
	int i, err = 0;
	remote_arg_t *lpra = ctx->lpra;
	int inbufs = REMOTE_SCALARS_INBUFS(ctx->sc);
	int outbufs = REMOTE_SCALARS_OUTBUFS(ctx->sc);
	int nbufs = inbufs + outbufs;
	struct overlap max;

	for (i = 0; i < nbufs; ++i) {
		ctx->overs[i].start = (uintptr_t)lpra[i].buf.pv;
		ctx->overs[i].end = ctx->overs[i].start + lpra[i].buf.len;
		if (lpra[i].buf.len) {
			VERIFY(err, ctx->overs[i].end > ctx->overs[i].start);
			if (err)
				goto bail;
		}
		ctx->overs[i].raix = i;
		ctx->overps[i] = &ctx->overs[i];
	}
	sort(ctx->overps, nbufs, sizeof(*ctx->overps), overlap_ptr_cmp, NULL);
	max.start = 0;
	max.end = 0;
	for (i = 0; i < nbufs; ++i) {
		if (ctx->overps[i]->start < max.end) {
			ctx->overps[i]->mstart = max.end;
			ctx->overps[i]->mend = ctx->overps[i]->end;
			ctx->overps[i]->offset = max.end -
				ctx->overps[i]->start;
			if (ctx->overps[i]->end > max.end) {
				max.end = ctx->overps[i]->end;
			} else {
				ctx->overps[i]->mend = 0;
				ctx->overps[i]->mstart = 0;
			}
		} else  {
			ctx->overps[i]->mend = ctx->overps[i]->end;
			ctx->overps[i]->mstart = ctx->overps[i]->start;
			ctx->overps[i]->offset = 0;
			max = *ctx->overps[i];
		}
	}
bail:
	return err;
}

#define K_COPY_FROM_USER(err, kernel, dst, src, size) \
	do {\
		if (!(kernel))\
			VERIFY(err, 0 == copy_from_user((dst),\
			(void const __user *)(src),\
							(size)));\
		else\
			memmove((dst), (src), (size));\
	} while (0)

#define K_COPY_TO_USER(err, kernel, dst, src, size) \
	do {\
		if (!(kernel))\
			VERIFY(err, 0 == copy_to_user((void __user *)(dst),\
						(src), (size)));\
		else\
			memmove((dst), (src), (size));\
	} while (0)


static void context_free(struct smq_invoke_ctx *ctx);

static int context_alloc(struct fastrpc_file *fl, uint32_t kernel,
			 struct fastrpc_ioctl_invoke_crc *invokefd,
			 struct smq_invoke_ctx **po)
{
	struct fastrpc_apps *me = &gfa;
	int err = 0, bufs, ii, size = 0;
	struct smq_invoke_ctx *ctx = NULL;
	struct fastrpc_ctx_lst *clst = &fl->clst;
	struct fastrpc_ioctl_invoke *invoke = &invokefd->inv;
	unsigned long irq_flags = 0;

	bufs = REMOTE_SCALARS_LENGTH(invoke->sc);
	size = bufs * sizeof(*ctx->lpra) + bufs * sizeof(*ctx->maps) +
		sizeof(*ctx->fds) * (bufs) +
		sizeof(*ctx->attrs) * (bufs) +
		sizeof(*ctx->overs) * (bufs) +
		sizeof(*ctx->overps) * (bufs);

	VERIFY(err, NULL != (ctx = kzalloc(sizeof(*ctx) + size, GFP_KERNEL)));
	if (err)
		goto bail;

	INIT_HLIST_NODE(&ctx->hn);
	hlist_add_fake(&ctx->hn);
	ctx->fl = fl;
	ctx->maps = (struct fastrpc_mmap **)(&ctx[1]);
	ctx->lpra = (remote_arg_t *)(&ctx->maps[bufs]);
	ctx->fds = (int *)(&ctx->lpra[bufs]);
	if (me->legacy) {
		ctx->overs = (struct overlap *)(&ctx->fds[bufs]);
		ctx->overps = (struct overlap **)(&ctx->overs[bufs]);
	} else {
		ctx->attrs = (unsigned int *)(&ctx->fds[bufs]);
		ctx->overs = (struct overlap *)(&ctx->attrs[bufs]);
		ctx->overps = (struct overlap **)(&ctx->overs[bufs]);
	}

	K_COPY_FROM_USER(err, kernel, (void *)ctx->lpra, invoke->pra,
					bufs * sizeof(*ctx->lpra));
	if (err)
		goto bail;

	if (invokefd->fds) {
		K_COPY_FROM_USER(err, kernel, ctx->fds, invokefd->fds,
						bufs * sizeof(*ctx->fds));
		if (err)
			goto bail;
	}
	if (invokefd->attrs) {
		K_COPY_FROM_USER(err, kernel, ctx->attrs, invokefd->attrs,
						bufs * sizeof(*ctx->attrs));
		if (err)
			goto bail;
	}
	ctx->crc = (uint32_t *)invokefd->crc;
	ctx->sc = invoke->sc;
	if (bufs) {
		VERIFY(err, 0 == context_build_overlap(ctx));
		if (err)
			goto bail;
	}
	ctx->retval = -1;
	ctx->pid = current->pid;
	ctx->tgid = fl->tgid;
	init_completion(&ctx->work);
	ctx->magic = FASTRPC_CTX_MAGIC;

	spin_lock(&fl->hlock);
	hlist_add_head(&ctx->hn, &clst->pending);
	spin_unlock(&fl->hlock);

	spin_lock_irqsave(&me->ctxlock, irq_flags);
	for (ii = 0; ii < FASTRPC_CTX_MAX; ii++) {
		if (!me->ctxtable[ii]) {
			me->ctxtable[ii] = ctx;
			ctx->ctxid = (ptr_to_uint64(ctx) & ~0xFFF)|(ii << 4);
			break;
		}
	}
	spin_unlock_irqrestore(&me->ctxlock, irq_flags);
	VERIFY(err, ii < FASTRPC_CTX_MAX);
	if (err) {
		pr_err("adsprpc: out of context memory\n");
		goto bail;
	}

	*po = ctx;
bail:
	if (ctx && err)
		context_free(ctx);
	return err;
}

static void context_save_interrupted(struct smq_invoke_ctx *ctx)
{
	struct fastrpc_ctx_lst *clst = &ctx->fl->clst;

	spin_lock(&ctx->fl->hlock);
	hlist_del_init(&ctx->hn);
	hlist_add_head(&ctx->hn, &clst->interrupted);
	spin_unlock(&ctx->fl->hlock);
}

static void context_free(struct smq_invoke_ctx *ctx)
{
	int i;
	struct fastrpc_apps *me = &gfa;
	int nbufs = REMOTE_SCALARS_INBUFS(ctx->sc) +
		    REMOTE_SCALARS_OUTBUFS(ctx->sc);
	unsigned long irq_flags = 0;
	void *handle = NULL;
	const void *ptr = NULL;
	spin_lock(&ctx->fl->hlock);
	hlist_del_init(&ctx->hn);
	spin_unlock(&ctx->fl->hlock);
	mutex_lock(&ctx->fl->fl_map_mutex);
	for (i = 0; i < nbufs; ++i)
		fastrpc_mmap_free(ctx->maps[i], 0);

	mutex_unlock(&ctx->fl->fl_map_mutex);
	fastrpc_buf_free(ctx->buf, 1);
	fastrpc_buf_free(ctx->lbuf, 1);
	ctx->magic = 0;
	ctx->ctxid = 0;

	spin_lock_irqsave(&me->ctxlock, irq_flags);
	for (i = 0; i < FASTRPC_CTX_MAX; i++) {
		if (me->ctxtable[i] == ctx) {
			handle = me->ctxtable[i]->handle;
			ptr = me->ctxtable[i]->ptr;
			me->ctxtable[i] = NULL;
			break;
		}
	}
	spin_unlock_irqrestore(&me->ctxlock, irq_flags);
	if (handle) {
		glink_rx_done(handle, ptr, true);
		handle = NULL;
	}

	kfree(ctx);
}

static void context_notify_user(struct smq_invoke_ctx *ctx, int retval)
{
	ctx->retval = retval;
	complete(&ctx->work);
}


static void fastrpc_notify_users(struct fastrpc_file *me)
{
	struct smq_invoke_ctx *ictx;
	struct hlist_node *n;

	spin_lock(&me->hlock);
	hlist_for_each_entry_safe(ictx, n, &me->clst.pending, hn) {
		complete(&ictx->work);
	}
	hlist_for_each_entry_safe(ictx, n, &me->clst.interrupted, hn) {
		complete(&ictx->work);
	}
	spin_unlock(&me->hlock);

}


static void fastrpc_notify_users_staticpd_pdr(struct fastrpc_file *me)
{
	struct smq_invoke_ctx *ictx;
	struct hlist_node *n;

	spin_lock(&me->hlock);
	hlist_for_each_entry_safe(ictx, n, &me->clst.pending, hn) {
		if (ictx->msg.pid)
			complete(&ictx->work);
	}
	hlist_for_each_entry_safe(ictx, n, &me->clst.interrupted, hn) {
		if (ictx->msg.pid)
			complete(&ictx->work);
	}
	spin_unlock(&me->hlock);
}


static void fastrpc_notify_drivers(struct fastrpc_apps *me, int cid)
{
	struct fastrpc_file *fl;
	struct hlist_node *n;

	spin_lock(&me->hlock);
	hlist_for_each_entry_safe(fl, n, &me->drivers, hn) {
		if (fl->cid == cid)
			fastrpc_notify_users(fl);
	}
	spin_unlock(&me->hlock);

}

static void fastrpc_notify_pdr_drivers(struct fastrpc_apps *me, char *spdname)
{
	struct fastrpc_file *fl;
	struct hlist_node *n;

	spin_lock(&me->hlock);
	hlist_for_each_entry_safe(fl, n, &me->drivers, hn) {
		if (fl->spdname && !strcmp(spdname, fl->spdname))
			fastrpc_notify_users_staticpd_pdr(fl);
	}
	spin_unlock(&me->hlock);

}

static void context_list_ctor(struct fastrpc_ctx_lst *me)
{
	INIT_HLIST_HEAD(&me->interrupted);
	INIT_HLIST_HEAD(&me->pending);
}

static void fastrpc_context_list_dtor(struct fastrpc_file *fl)
{
	struct fastrpc_ctx_lst *clst = &fl->clst;
	struct smq_invoke_ctx *ictx = NULL, *ctxfree;
	struct hlist_node *n;

	do {
		ctxfree = NULL;
		spin_lock(&fl->hlock);
		hlist_for_each_entry_safe(ictx, n, &clst->interrupted, hn) {
			hlist_del_init(&ictx->hn);
			ctxfree = ictx;
			break;
		}
		spin_unlock(&fl->hlock);
		if (ctxfree)
			context_free(ctxfree);
	} while (ctxfree);
	do {
		ctxfree = NULL;
		spin_lock(&fl->hlock);
		hlist_for_each_entry_safe(ictx, n, &clst->pending, hn) {
			hlist_del_init(&ictx->hn);
			ctxfree = ictx;
			break;
		}
		spin_unlock(&fl->hlock);
		if (ctxfree)
			context_free(ctxfree);
	} while (ctxfree);
}

static int fastrpc_file_free(struct fastrpc_file *fl);
static void fastrpc_file_list_dtor(struct fastrpc_apps *me)
{
	struct fastrpc_file *fl, *free;
	struct hlist_node *n;

	do {
		free = NULL;
		spin_lock(&me->hlock);
		hlist_for_each_entry_safe(fl, n, &me->drivers, hn) {
			hlist_del_init(&fl->hn);
			free = fl;
			break;
		}
		spin_unlock(&me->hlock);
		if (free)
			fastrpc_file_free(free);
	} while (free);
}

static int get_args(uint32_t kernel, struct smq_invoke_ctx *ctx)
{
	struct fastrpc_apps *me = &gfa;
	remote_arg64_t *rpra, *lrpra;
	remote_arg_t *lpra = ctx->lpra;
	struct smq_invoke_buf *list;
	struct smq_phy_page *pages, *ipage;
	uint32_t sc = ctx->sc;
	int inbufs = REMOTE_SCALARS_INBUFS(sc);
	int outbufs = REMOTE_SCALARS_OUTBUFS(sc);
	int handles, bufs = inbufs + outbufs;
	uintptr_t args;
	size_t rlen = 0, copylen = 0, metalen = 0, lrpralen = 0;
	int i, oix;
	int err = 0;
	int mflags = 0;
	uint64_t *fdlist;
	uint32_t *crclist;
	int64_t *perf_counter = getperfcounter(ctx->fl, PERF_COUNT);

	/* calculate size of the metadata */
	rpra = NULL;
	list = smq_invoke_buf_start(rpra, sc);
	pages = smq_phy_page_start(sc, list);
	ipage = pages;

	PERF(ctx->fl->profile, GET_COUNTER(perf_counter, PERF_MAP),
	for (i = 0; i < bufs; ++i) {
		uintptr_t buf = (uintptr_t)lpra[i].buf.pv;
		size_t len = lpra[i].buf.len;

		mutex_lock(&ctx->fl->fl_map_mutex);
		if (ctx->fds[i] && (ctx->fds[i] != -1)) {
			unsigned int attrs = 0;

			if (ctx->attrs)
				attrs = ctx->attrs[i];

			fastrpc_mmap_create(ctx->fl, ctx->fds[i],
					attrs, buf, len,
					mflags, &ctx->maps[i]);
		}
		mutex_unlock(&ctx->fl->fl_map_mutex);
		ipage += 1;
	}
	PERF_END);
	handles = REMOTE_SCALARS_INHANDLES(sc) + REMOTE_SCALARS_OUTHANDLES(sc);
	mutex_lock(&ctx->fl->fl_map_mutex);
	for (i = bufs; i < bufs + handles; i++) {
		int dmaflags = 0;

		if (ctx->attrs && (ctx->attrs[i] & FASTRPC_ATTR_NOMAP))
			dmaflags = FASTRPC_DMAHANDLE_NOMAP;
		VERIFY(err, !fastrpc_mmap_create(ctx->fl, ctx->fds[i],
			FASTRPC_ATTR_NOVA, 0, 0, dmaflags, &ctx->maps[i]));
		if (err) {
			mutex_unlock(&ctx->fl->fl_map_mutex);
			goto bail;
		}
		ipage += 1;
	}
	mutex_unlock(&ctx->fl->fl_map_mutex);
	if (!me->legacy) {
		metalen = copylen = (size_t)&ipage[0] +
				(sizeof(uint64_t) * M_FDLIST) +
				(sizeof(uint32_t) * M_CRCLIST);
	} else {
		metalen = copylen = (size_t)&ipage[0];
	}

	/* allocate new local rpra buffer */
	lrpralen = (size_t)&list[0];
	if (lrpralen) {
		err = fastrpc_buf_alloc(ctx->fl, lrpralen, 0, 0, 0, &ctx->lbuf);
		if (err)
			goto bail;
	}
	if (ctx->lbuf->virt)
		memset(ctx->lbuf->virt, 0, lrpralen);

	lrpra = ctx->lbuf->virt;
	ctx->lrpra = lrpra;

	/* calculate len required for copying */
	for (oix = 0; oix < inbufs + outbufs; ++oix) {
		int i = ctx->overps[oix]->raix;
		uintptr_t mstart, mend;
		size_t len = lpra[i].buf.len;

		if (!len)
			continue;
		if (ctx->maps[i])
			continue;
		if (ctx->overps[oix]->offset == 0)
			copylen = ALIGN(copylen, BALIGN);
		mstart = ctx->overps[oix]->mstart;
		mend = ctx->overps[oix]->mend;
		VERIFY(err, (mend - mstart) <= LONG_MAX);
		if (err)
			goto bail;
		copylen += mend - mstart;
		VERIFY(err, copylen >= 0);
		if (err)
			goto bail;
	}
	ctx->used = copylen;

	/* allocate new buffer */
	if (copylen) {
		err = fastrpc_buf_alloc(ctx->fl, copylen, 0, 0, 0, &ctx->buf);
		if (err)
			goto bail;
	}
	if (ctx->buf->virt && metalen <= copylen)
		memset(ctx->buf->virt, 0, metalen);

	/* copy metadata */
	rpra = ctx->buf->virt;
	ctx->rpra = rpra;
	list = smq_invoke_buf_start(rpra, sc);
	pages = smq_phy_page_start(sc, list);
	ipage = pages;
	args = (uintptr_t)ctx->buf->virt + metalen;
	for (i = 0; i < bufs + handles; ++i) {
		if (lpra[i].buf.len)
			list[i].num = 1;
		else
			list[i].num = 0;
		list[i].pgidx = ipage - pages;
		ipage++;
	}

	/* map ion buffers */
	PERF(ctx->fl->profile, GET_COUNTER(perf_counter, PERF_MAP),
	for (i = 0; rpra && lrpra && i < inbufs + outbufs; ++i) {
		struct fastrpc_mmap *map = ctx->maps[i];
		uint64_t buf = ptr_to_uint64(lpra[i].buf.pv);
		size_t len = lpra[i].buf.len;

		rpra[i].buf.pv = lrpra[i].buf.pv = 0;
		rpra[i].buf.len = lrpra[i].buf.len = len;
		if (!len)
			continue;
		if (map) {
			struct vm_area_struct *vma;
			uintptr_t offset;
			uint64_t num = buf_num_pages(buf, len);
			int idx = list[i].pgidx;

			if (map->attr & FASTRPC_ATTR_NOVA) {
				offset = 0;
			} else {
				down_read(&current->mm->mmap_sem);
				VERIFY(err, NULL != (vma = find_vma(current->mm,
								map->va)));
				if (err) {
					up_read(&current->mm->mmap_sem);
					goto bail;
				}
				offset = buf_page_start(buf) - vma->vm_start;
				up_read(&current->mm->mmap_sem);
				VERIFY(err, offset < (uintptr_t)map->size);
				if (err)
					goto bail;
			}
			pages[idx].addr = map->phys + offset;
			pages[idx].size = num << PAGE_SHIFT;
		}
		rpra[i].buf.pv = lrpra[i].buf.pv = buf;
	}
	PERF_END);
	for (i = bufs; i < bufs + handles; ++i) {
		struct fastrpc_mmap *map = ctx->maps[i];
		if (map) {
			pages[i].addr = map->phys;
			pages[i].size = map->size;
		}
	}
	if (!me->legacy) {
		fdlist = (uint64_t *)&pages[bufs + handles];
		for (i = 0; i < M_FDLIST; i++)
			fdlist[i] = 0;
		crclist = (uint32_t *)&fdlist[M_FDLIST];
		memset(crclist, 0, sizeof(uint32_t)*M_CRCLIST);
	}

	/* copy non ion buffers */
	PERF(ctx->fl->profile, GET_COUNTER(perf_counter, PERF_COPY),
	rlen = copylen - metalen;
	for (oix = 0; rpra && lrpra && oix < inbufs + outbufs; ++oix) {
		int i = ctx->overps[oix]->raix;
		struct fastrpc_mmap *map = ctx->maps[i];
		size_t mlen;
		uint64_t buf;
		size_t len = lpra[i].buf.len;

		if (!len)
			continue;
		if (map)
			continue;
		if (ctx->overps[oix]->offset == 0) {
			rlen -= ALIGN(args, BALIGN) - args;
			args = ALIGN(args, BALIGN);
		}
		mlen = ctx->overps[oix]->mend - ctx->overps[oix]->mstart;
		VERIFY(err, rlen >= mlen);
		if (err)
			goto bail;
		rpra[i].buf.pv = lrpra[i].buf.pv =
			 (args - ctx->overps[oix]->offset);
		pages[list[i].pgidx].addr = ctx->buf->phys -
					    ctx->overps[oix]->offset +
					    (copylen - rlen);
		pages[list[i].pgidx].addr =
			buf_page_start(pages[list[i].pgidx].addr);
		buf = rpra[i].buf.pv;
		pages[list[i].pgidx].size = buf_num_pages(buf, len) * PAGE_SIZE;
		if (i < inbufs) {
			K_COPY_FROM_USER(err, kernel, uint64_to_ptr(buf),
					lpra[i].buf.pv, len);
			if (err)
				goto bail;
		}
		args = args + mlen;
		rlen -= mlen;
	}
	PERF_END);

	PERF(ctx->fl->profile, GET_COUNTER(perf_counter, PERF_FLUSH),
	for (oix = 0; oix < inbufs + outbufs; ++oix) {
		int i = ctx->overps[oix]->raix;
		struct fastrpc_mmap *map = ctx->maps[i];

		if (map && map->uncached)
			continue;
		if (ctx->fl->sctx && ctx->fl->sctx->smmu.coherent &&
			!(map && (map->attr & FASTRPC_ATTR_NON_COHERENT)))
			continue;
		if (map && (map->attr & FASTRPC_ATTR_COHERENT))
			continue;

		if (rpra && lrpra && rpra[i].buf.len &&
			ctx->overps[oix]->mstart) {
			if (map && map->handle)
				msm_ion_do_cache_op(ctx->fl->apps->client,
					map->handle,
					uint64_to_ptr(rpra[i].buf.pv),
					rpra[i].buf.len,
					ION_IOC_CLEAN_INV_CACHES);
			else
				dmac_flush_range(uint64_to_ptr(rpra[i].buf.pv),
					uint64_to_ptr(rpra[i].buf.pv
						+ rpra[i].buf.len));
		}
	}
	PERF_END);
	for (i = bufs; rpra && lrpra && i < bufs + handles; i++) {
		if (ctx->fds)
			rpra[i].dma.fd = lrpra[i].dma.fd = ctx->fds[i];
		rpra[i].dma.len = lrpra[i].dma.len = (uint32_t)lpra[i].buf.len;
		rpra[i].dma.offset = lrpra[i].dma.offset =
			 (uint32_t)(uintptr_t)lpra[i].buf.pv;
	}

 bail:
	return err;
}

static int put_args(uint32_t kernel, struct smq_invoke_ctx *ctx,
		    remote_arg_t *upra)
{
	struct fastrpc_apps *me = &gfa;
	uint32_t sc = ctx->sc;
	struct smq_invoke_buf *list;
	struct smq_phy_page *pages;
	struct fastrpc_mmap *mmap;
	uint64_t *fdlist = NULL;
	uint32_t *crclist = NULL;

	remote_arg64_t *rpra = ctx->lrpra;
	int i, inbufs, outbufs, handles;
	int err = 0;

	inbufs = REMOTE_SCALARS_INBUFS(sc);
	outbufs = REMOTE_SCALARS_OUTBUFS(sc);
	handles = REMOTE_SCALARS_INHANDLES(sc) + REMOTE_SCALARS_OUTHANDLES(sc);
	list = smq_invoke_buf_start(ctx->rpra, sc);
	pages = smq_phy_page_start(sc, list);
	if (!me->legacy) {
		fdlist = (uint64_t *)(pages + inbufs + outbufs + handles);
		crclist = (uint32_t *)(fdlist + M_FDLIST);
	}

	for (i = inbufs; i < inbufs + outbufs; ++i) {
		if (!ctx->maps[i]) {
			K_COPY_TO_USER(err, kernel,
				ctx->lpra[i].buf.pv,
				uint64_to_ptr(rpra[i].buf.pv),
				rpra[i].buf.len);
			if (err)
				goto bail;
		} else {
			mutex_lock(&ctx->fl->fl_map_mutex);
			fastrpc_mmap_free(ctx->maps[i], 0);
			mutex_unlock(&ctx->fl->fl_map_mutex);
			ctx->maps[i] = NULL;
		}
	}
	mutex_lock(&ctx->fl->fl_map_mutex);
	if (fdlist && (inbufs + outbufs + handles)) {
		for (i = 0; i < M_FDLIST; i++) {
			if (!fdlist[i])
				break;
			if (!fastrpc_mmap_find(ctx->fl, (int)fdlist[i], 0, 0,
						0, 0, &mmap))
				fastrpc_mmap_free(mmap, 0);
		}
	}
	mutex_unlock(&ctx->fl->fl_map_mutex);
	if (ctx->crc && crclist && rpra)
		K_COPY_TO_USER(err, kernel, ctx->crc,
			crclist, M_CRCLIST*sizeof(uint32_t));

 bail:
	return err;
}

static void inv_args_pre(struct smq_invoke_ctx *ctx)
{
	int i, inbufs, outbufs;
	uint32_t sc = ctx->sc;
	remote_arg64_t *rpra = ctx->rpra;
	uintptr_t end;

	inbufs = REMOTE_SCALARS_INBUFS(sc);
	outbufs = REMOTE_SCALARS_OUTBUFS(sc);
	for (i = inbufs; i < inbufs + outbufs; ++i) {
		struct fastrpc_mmap *map = ctx->maps[i];

		if (map && map->uncached)
			continue;
		if (!rpra[i].buf.len)
			continue;
		if (ctx->fl && ctx->fl->sctx && ctx->fl->sctx->smmu.coherent &&
			!(map && (map->attr & FASTRPC_ATTR_NON_COHERENT)))
			continue;
		if (map && (map->attr & FASTRPC_ATTR_COHERENT))
			continue;

		if (buf_page_start(ptr_to_uint64((void *)rpra)) ==
				buf_page_start(rpra[i].buf.pv))
			continue;
		if (!IS_CACHE_ALIGNED((uintptr_t)
				uint64_to_ptr(rpra[i].buf.pv))) {
			if (map && map->handle)
				msm_ion_do_cache_op(ctx->fl->apps->client,
					map->handle,
					uint64_to_ptr(rpra[i].buf.pv),
					sizeof(uintptr_t),
					ION_IOC_CLEAN_INV_CACHES);
			else
				dmac_flush_range(
					uint64_to_ptr(rpra[i].buf.pv), (char *)
					uint64_to_ptr(rpra[i].buf.pv + 1));
		}

		end = (uintptr_t)uint64_to_ptr(rpra[i].buf.pv +
							rpra[i].buf.len);
		if (!IS_CACHE_ALIGNED(end)) {
			if (map && map->handle)
				msm_ion_do_cache_op(ctx->fl->apps->client,
						map->handle,
						uint64_to_ptr(end),
						sizeof(uintptr_t),
						ION_IOC_CLEAN_INV_CACHES);
			else
				dmac_flush_range((char *)end,
					(char *)end + 1);
		}
	}
}

static void inv_args(struct smq_invoke_ctx *ctx)
{
	int i, inbufs, outbufs;
	uint32_t sc = ctx->sc;
	remote_arg64_t *rpra = ctx->lrpra;

	inbufs = REMOTE_SCALARS_INBUFS(sc);
	outbufs = REMOTE_SCALARS_OUTBUFS(sc);
	for (i = inbufs; i < inbufs + outbufs; ++i) {
		struct fastrpc_mmap *map = ctx->maps[i];

		if (map && map->uncached)
			continue;
		if (!rpra[i].buf.len)
			continue;
		if (ctx->fl && ctx->fl->sctx && ctx->fl->sctx->smmu.coherent &&
			!(map && (map->attr & FASTRPC_ATTR_NON_COHERENT)))
			continue;
		if (map && (map->attr & FASTRPC_ATTR_COHERENT))
			continue;

		if (buf_page_start(ptr_to_uint64((void *)rpra)) ==
				buf_page_start(rpra[i].buf.pv)) {
			continue;
		}
		if (map && map->handle)
			msm_ion_do_cache_op(ctx->fl->apps->client, map->handle,
				(char *)uint64_to_ptr(rpra[i].buf.pv),
				rpra[i].buf.len, ION_IOC_INV_CACHES);
		else
			dmac_inv_range((char *)uint64_to_ptr(rpra[i].buf.pv),
				(char *)uint64_to_ptr(rpra[i].buf.pv
						 + rpra[i].buf.len));
	}

}

static int fastrpc_invoke_send(struct smq_invoke_ctx *ctx,
			       uint32_t kernel, uint32_t handle)
{
	struct smq_msg *msg = &ctx->msg;
	struct fastrpc_file *fl = ctx->fl;
	int err = 0, len, cid = -1;
	struct fastrpc_channel_ctx *channel_ctx = NULL;

	cid = fl->cid;
	VERIFY(err, cid >= ADSP_DOMAIN_ID && cid < NUM_CHANNELS);
	if (err) {
		err = -ECHRNG;
		goto bail;
	}
	channel_ctx = &fl->apps->channel[fl->cid];

	VERIFY(err, NULL != channel_ctx->chan);
	if (err) {
		err = -ECHRNG;
		goto bail;
	}
	msg->pid = fl->tgid;
	msg->tid = current->pid;
	if (fl->sessionid)
		msg->tid |= (1 << SESSION_ID_INDEX);
	if (kernel)
		msg->pid = 0;
	msg->invoke.header.ctx = ctx->ctxid | fl->pd;
	msg->invoke.header.handle = handle;
	msg->invoke.header.sc = ctx->sc;
	msg->invoke.page.addr = ctx->buf ? ctx->buf->phys : 0;
	msg->invoke.page.size = buf_page_size(ctx->used);
	if (fl->apps->glink) {
		if (fl->ssrcount != channel_ctx->ssrcount) {
			err = -ECONNRESET;
			goto bail;
		}
		VERIFY(err, channel_ctx->link.port_state ==
			FASTRPC_LINK_CONNECTED);
		if (err)
			goto bail;
		err = glink_tx(channel_ctx->chan,
			(void *)&fl->apps->channel[fl->cid], msg, sizeof(*msg),
			GLINK_TX_REQ_INTENT);
	} else {
		spin_lock(&fl->apps->hlock);
		len = smd_write((smd_channel_t *)
				channel_ctx->chan,
				msg, sizeof(*msg));
		spin_unlock(&fl->apps->hlock);
		VERIFY(err, len == sizeof(*msg));
	}
 bail:
	return err;
}

static void fastrpc_smd_read_handler(int cid)
{
	struct fastrpc_apps *me = &gfa;
	struct smq_invoke_rsp rsp = {0};
	int ret = 0, err = 0;
	uint32_t index;

	do {
		ret = smd_read_from_cb(me->channel[cid].chan, &rsp,
					sizeof(rsp));
		if (ret != sizeof(rsp))
			break;

		index = (uint32_t)((rsp.ctx & FASTRPC_CTXID_MASK) >> 4);
		VERIFY(err, index < FASTRPC_CTX_MAX);
		if (err)
			goto bail;

		VERIFY(err, !IS_ERR_OR_NULL(me->ctxtable[index]));
		if (err)
			goto bail;

		VERIFY(err, ((me->ctxtable[index]->ctxid == (rsp.ctx & ~3)) &&
			me->ctxtable[index]->magic == FASTRPC_CTX_MAGIC));
		if (err)
			goto bail;

		context_notify_user(me->ctxtable[index], rsp.retval);
	} while (ret == sizeof(rsp));
bail:
	if (err)
		pr_err("adsprpc: invalid response or context\n");

}

static void smd_event_handler(void *priv, unsigned int event)
{
	struct fastrpc_apps *me = &gfa;
	int cid = (int)(uintptr_t)priv;

	switch (event) {
	case SMD_EVENT_OPEN:
		complete(&me->channel[cid].workport);
		break;
	case SMD_EVENT_CLOSE:
		fastrpc_notify_drivers(me, cid);
		break;
	case SMD_EVENT_DATA:
		fastrpc_smd_read_handler(cid);
		break;
	}
}


static void fastrpc_init(struct fastrpc_apps *me)
{
	int i;

	INIT_HLIST_HEAD(&me->drivers);
	INIT_HLIST_HEAD(&me->maps);
	spin_lock_init(&me->hlock);
	spin_lock_init(&me->ctxlock);
	mutex_init(&me->smd_mutex);
	me->channel = &gcinfo[0];
	for (i = 0; i < NUM_CHANNELS; i++) {
		init_completion(&me->channel[i].work);
		init_completion(&me->channel[i].workport);
		me->channel[i].sesscount = 0;
		/* All channels are secure by default except CDSP */
		me->channel[i].secure = SECURE_CHANNEL;
		me->channel[i].unsigned_support = false;
	}
	/* Set CDSP channel to non secure */
	me->channel[CDSP_DOMAIN_ID].secure = NON_SECURE_CHANNEL;
	/* Set CDSP channel unsigned_support to true*/
	me->channel[CDSP_DOMAIN_ID].unsigned_support = true;
}

static int fastrpc_release_current_dsp_process(struct fastrpc_file *fl);

static int fastrpc_internal_invoke(struct fastrpc_file *fl, uint32_t mode,
				   uint32_t kernel,
				   struct fastrpc_ioctl_invoke_crc *inv)
{
	struct smq_invoke_ctx *ctx = NULL;
	struct fastrpc_ioctl_invoke *invoke = &inv->inv;
	int err = 0, cid = -1, interrupted = 0;
	struct timespec invoket = {0};
	int64_t *perf_counter = NULL;

	cid = fl->cid;
	VERIFY(err, cid >= ADSP_DOMAIN_ID && cid < NUM_CHANNELS);
	if (err) {
		err = -ECHRNG;
		goto bail;
	}
	VERIFY(err, fl->sctx != NULL);
	if (err) {
		err = -EBADR;
		goto bail;
	}
	perf_counter = getperfcounter(fl, PERF_COUNT);

	if (fl->profile)
		getnstimeofday(&invoket);

	if (!kernel) {
		VERIFY(err, invoke->handle !=
			FASTRPC_STATIC_HANDLE_PROCESS_GROUP);
		VERIFY(err, invoke->handle !=
			FASTRPC_STATIC_HANDLE_DSP_UTILITIES);
		if (err) {
			pr_err("adsprpc: ERROR: %s: user application %s trying to send a kernel RPC message to channel %d, handle 0x%x\n",
				__func__, current->comm, cid, invoke->handle);
			goto bail;
		}
	}

	if (!kernel) {
		VERIFY(err, 0 == context_restore_interrupted(fl, inv,
								&ctx));
		if (err)
			goto bail;
		if (fl->sctx->smmu.faults)
			err = FASTRPC_ENOSUCH;
		if (err)
			goto bail;
		if (ctx)
			goto wait;
	}

	VERIFY(err, 0 == context_alloc(fl, kernel, inv, &ctx));
	if (err)
		goto bail;

	if (REMOTE_SCALARS_LENGTH(ctx->sc)) {
		PERF(fl->profile, GET_COUNTER(perf_counter, PERF_GETARGS),
		VERIFY(err, 0 == get_args(kernel, ctx));
		PERF_END);
		if (err)
			goto bail;
	}

	if (!fl->sctx->smmu.coherent) {
		PERF(fl->profile, GET_COUNTER(perf_counter, PERF_INVARGS),
		inv_args_pre(ctx);
		PERF_END);
	}

	PERF(fl->profile, GET_COUNTER(perf_counter, PERF_LINK),
	VERIFY(err, 0 == fastrpc_invoke_send(ctx, kernel, invoke->handle));
	PERF_END);

	if (err)
		goto bail;
 wait:
	if (kernel) {
		int rc = wait_for_completion_timeout(&ctx->work,
				msecs_to_jiffies(FASTRPC_TIMEOUT));
		if (!rc) {
			pr_err("wait for completion timeout and trigger ADSP SSR b/132430192\n");
			/* b/132430192 WA to trigger adsp SSR */
			subsystem_restart("adsp");
			goto bail;
		}
	} else {
		interrupted = wait_for_completion_interruptible(&ctx->work);
		VERIFY(err, 0 == (err = interrupted));
		if (err)
			goto bail;
	}
	PERF(fl->profile, GET_COUNTER(perf_counter, PERF_INVARGS),
	if (!fl->sctx->smmu.coherent)
		inv_args(ctx);
	PERF_END);

	VERIFY(err, 0 == (err = ctx->retval));
	if (err)
		goto bail;

	PERF(fl->profile, GET_COUNTER(perf_counter, PERF_PUTARGS),
	VERIFY(err, 0 == put_args(kernel, ctx, invoke->pra));
	PERF_END);
	if (err)
		goto bail;
 bail:
	if (ctx && interrupted == -ERESTARTSYS)
		context_save_interrupted(ctx);
	else if (ctx)
		context_free(ctx);
	if (fl->ssrcount != fl->apps->channel[cid].ssrcount)
		err = ECONNRESET;

	if (fl->profile && !interrupted) {
		if (invoke->handle != FASTRPC_STATIC_HANDLE_LISTENER) {
			int64_t *count = GET_COUNTER(perf_counter, PERF_INVOKE);

			if (count)
				*count += getnstimediff(&invoket);
		}
		if (invoke->handle > FASTRPC_STATIC_HANDLE_MAX) {
			int64_t *count = GET_COUNTER(perf_counter, PERF_COUNT);

			if (count)
				*count = *count+1;
		}
	}
	return err;
}

static int fastrpc_get_adsp_session(char *name, int *session)
{
	struct fastrpc_apps *me = &gfa;
	int err = 0, i;

	for (i = 0; i < NUM_SESSIONS; i++) {
		if (!me->channel[0].spd[i].spdname)
			continue;
		if (!strcmp(name, me->channel[0].spd[i].spdname))
			break;
	}
	VERIFY(err, i < NUM_SESSIONS);
	if (err)
		goto bail;
	*session = i;
bail:
	return err;
}

static int fastrpc_mmap_remove_pdr(struct fastrpc_file *fl);
static int fastrpc_channel_open(struct fastrpc_file *fl);
static int fastrpc_mmap_remove_ssr(struct fastrpc_file *fl);
static int fastrpc_init_process(struct fastrpc_file *fl,
				struct fastrpc_ioctl_init_attrs *uproc)
{
	int err = 0;
	struct fastrpc_apps *me = &gfa;
	struct fastrpc_ioctl_invoke_crc ioctl;
	struct fastrpc_ioctl_init *init = &uproc->init;
	struct smq_phy_page pages[1];
	struct fastrpc_mmap *file = NULL, *mem = NULL;
	struct fastrpc_buf *imem = NULL;
	unsigned long imem_dma_attr = 0;
	char *proc_name = NULL;
	int unsigned_request = (uproc->attrs & FASTRPC_MODE_UNSIGNED_MODULE);
	int cid = fl->cid;
	struct fastrpc_channel_ctx *chan = &me->channel[cid];

	if (chan->unsigned_support &&
		fl->dev_minor == MINOR_NUM_DEV) {
		/* Make sure third party applications */
		/* can spawn only unsigned PD when */
		/* channel configured as secure. */
		if (chan->secure && !unsigned_request) {
			err = -ECONNREFUSED;
			goto bail;
		}
	}

	VERIFY(err, 0 == (err = fastrpc_channel_open(fl)));
	if (err)
		goto bail;
	if (init->flags == FASTRPC_INIT_ATTACH ||
			init->flags == FASTRPC_INIT_ATTACH_SENSORS) {
		remote_arg_t ra[1];
		int tgid = fl->tgid;

		ra[0].buf.pv = (void *)&tgid;
		ra[0].buf.len = sizeof(tgid);
		ioctl.inv.handle = FASTRPC_STATIC_HANDLE_PROCESS_GROUP;
		ioctl.inv.sc = REMOTE_SCALARS_MAKE(0, 1, 0);
		ioctl.inv.pra = ra;
		ioctl.fds = NULL;
		ioctl.attrs = NULL;
		ioctl.crc = NULL;
		if (init->flags == FASTRPC_INIT_ATTACH)
			fl->pd = 0;
		else if (init->flags == FASTRPC_INIT_ATTACH_SENSORS) {
			fl->spdname = SENSORS_PDR_SERVICE_LOCATION_CLIENT_NAME;
			fl->pd = 2;
		}
		VERIFY(err, !(err = fastrpc_internal_invoke(fl,
			FASTRPC_MODE_PARALLEL, 1, &ioctl)));
		if (err)
			goto bail;
	} else if (init->flags == FASTRPC_INIT_CREATE) {
		remote_arg_t ra[6];
		int fds[6];
		int mflags = 0;
		int memlen;
		struct {
			int pgid;
			unsigned int namelen;
			unsigned int filelen;
			unsigned int pageslen;
			int attrs;
			int siglen;
		} inbuf;

		inbuf.pgid = fl->tgid;
		inbuf.namelen = strlen(current->comm) + 1;
		inbuf.filelen = init->filelen;
		fl->pd = 1;

		VERIFY(err, access_ok(0, (void __user *)init->file,
			init->filelen));
		if (err)
			goto bail;
		if (init->filelen) {
			mutex_lock(&fl->fl_map_mutex);
			VERIFY(err, !fastrpc_mmap_create(fl, init->filefd, 0,
				init->file, init->filelen, mflags, &file));
			if (file)
				file->is_filemap = true;
			mutex_unlock(&fl->fl_map_mutex);
			if (err)
				goto bail;
		}
		inbuf.pageslen = 1;

		VERIFY(err, !init->mem);
		if (err) {
			err = -EINVAL;
			pr_err("adsprpc: %s: %s: ERROR: donated memory allocated in userspace\n",
				current->comm, __func__);
			goto bail;
		}
		memlen = ALIGN(max(1024*1024*3, (int)init->filelen * 4),
						1024*1024);
		imem_dma_attr = DMA_ATTR_EXEC_MAPPING |
						DMA_ATTR_NO_KERNEL_MAPPING |
						DMA_ATTR_FORCE_NON_COHERENT;
		err = fastrpc_buf_alloc(fl, memlen, imem_dma_attr, 0, 0, &imem);
		if (err)
			goto bail;
		fl->init_mem = imem;

		inbuf.pageslen = 1;
		ra[0].buf.pv = (void *)&inbuf;
		ra[0].buf.len = sizeof(inbuf);
		fds[0] = 0;

		ra[1].buf.pv = (void *)current->comm;
		ra[1].buf.len = inbuf.namelen;
		fds[1] = 0;

		ra[2].buf.pv = (void *)init->file;
		ra[2].buf.len = inbuf.filelen;
		fds[2] = init->filefd;

		pages[0].addr = imem->phys;
		pages[0].size = imem->size;
		ra[3].buf.pv = (void *)pages;
		ra[3].buf.len = 1 * sizeof(*pages);
		fds[3] = 0;

		inbuf.attrs = uproc->attrs;
		ra[4].buf.pv = (void *)&(inbuf.attrs);
		ra[4].buf.len = sizeof(inbuf.attrs);
		fds[4] = 0;

		inbuf.siglen = uproc->siglen;
		ra[5].buf.pv = (void *)&(inbuf.siglen);
		ra[5].buf.len = sizeof(inbuf.siglen);
		fds[5] = 0;

		ioctl.inv.handle = FASTRPC_STATIC_HANDLE_PROCESS_GROUP;
		ioctl.inv.sc = REMOTE_SCALARS_MAKE(6, 4, 0);
		if (uproc->attrs)
			ioctl.inv.sc = REMOTE_SCALARS_MAKE(7, 6, 0);
		ioctl.inv.pra = ra;
		ioctl.fds = fds;
		ioctl.attrs = NULL;
		ioctl.crc = NULL;
		VERIFY(err, !(err = fastrpc_internal_invoke(fl,
			FASTRPC_MODE_PARALLEL, 1, &ioctl)));
		if (err)
			goto bail;
	} else if (init->flags == FASTRPC_INIT_CREATE_STATIC) {
		remote_arg_t ra[3];
		uint64_t phys = 0;
		size_t size = 0;
		int fds[3];
		struct {
			int pgid;
			unsigned int namelen;
			unsigned int pageslen;
		} inbuf;

		if (!init->filelen)
			goto bail;

		proc_name = kzalloc(init->filelen, GFP_KERNEL);
		VERIFY(err, !IS_ERR_OR_NULL(proc_name));
		if (err)
			goto bail;
		VERIFY(err, 0 == copy_from_user((void *)proc_name,
			(void __user *)init->file, init->filelen));
		if (err)
			goto bail;

		fl->pd = 1;
		inbuf.pgid = current->tgid;
		inbuf.namelen = init->filelen;
		inbuf.pageslen = 0;

		if (!strcmp(proc_name, "audiopd")) {
			fl->spdname = AUDIO_PDR_SERVICE_LOCATION_CLIENT_NAME;
			VERIFY(err, !fastrpc_mmap_remove_pdr(fl));
			if (err)
				goto bail;
		}

		if (!me->staticpd_flags) {
			inbuf.pageslen = 1;
			mutex_lock(&fl->fl_map_mutex);
			VERIFY(err, !fastrpc_mmap_create(fl, -1, 0, init->mem,
				 init->memlen, ADSP_MMAP_REMOTE_HEAP_ADDR,
				 &mem));
			mutex_unlock(&fl->fl_map_mutex);
			if (err)
				goto bail;
			phys = mem->phys;
			size = mem->size;
			VERIFY(err, !hyp_assign_phys(phys, (uint64_t)size,
				hlosvm, 1, me->channel[fl->cid].rhvm.vmid,
				me->channel[fl->cid].rhvm.vmperm,
				me->channel[fl->cid].rhvm.vmcount));
			if (err) {
				pr_err("ADSPRPC: hyp_assign_phys fail err %d",
							 err);
				pr_err("map->phys %llx, map->size %d\n",
							 phys, (int)size);
				goto bail;
			}
			me->staticpd_flags = 1;
		}

		ra[0].buf.pv = (void *)&inbuf;
		ra[0].buf.len = sizeof(inbuf);
		fds[0] = 0;

		ra[1].buf.pv = (void *)proc_name;
		ra[1].buf.len = inbuf.namelen;
		fds[1] = 0;

		pages[0].addr = phys;
		pages[0].size = size;

		ra[2].buf.pv = (void *)pages;
		ra[2].buf.len = sizeof(*pages);
		fds[2] = 0;
		ioctl.inv.handle = FASTRPC_STATIC_HANDLE_PROCESS_GROUP;

		ioctl.inv.sc = REMOTE_SCALARS_MAKE(8, 3, 0);
		ioctl.inv.pra = ra;
		ioctl.fds = NULL;
		ioctl.attrs = NULL;
		ioctl.crc = NULL;
		VERIFY(err, !(err = fastrpc_internal_invoke(fl,
			FASTRPC_MODE_PARALLEL, 1, &ioctl)));
		if (err)
			goto bail;
	} else {
		err = -ENOTTY;
	}
bail:
	kfree(proc_name);
	if (err && (init->flags == FASTRPC_INIT_CREATE_STATIC))
		me->staticpd_flags = 0;
	if (mem && err) {
		if (mem->flags == ADSP_MMAP_REMOTE_HEAP_ADDR)
			hyp_assign_phys(mem->phys, (uint64_t)mem->size,
					me->channel[fl->cid].rhvm.vmid,
					me->channel[fl->cid].rhvm.vmcount,
					hlosvm, hlosvmperm, 1);
		mutex_lock(&fl->fl_map_mutex);
		fastrpc_mmap_free(mem, 0);
		mutex_unlock(&fl->fl_map_mutex);
	}
	if (file) {
		mutex_lock(&fl->fl_map_mutex);
		fastrpc_mmap_free(file, 0);
		mutex_unlock(&fl->fl_map_mutex);
	}
	return err;
}

static int fastrpc_get_info_from_dsp(struct fastrpc_file *fl,
				uint32_t *dsp_attr_buf,
				uint32_t dsp_attr_buf_len,
				uint32_t domain)
{
	int err = 0, dsp_support = 0;
	struct fastrpc_ioctl_invoke_crc ioctl;
	remote_arg_t ra[2];
	struct fastrpc_apps *me = &gfa;

	// Querying device about DSP support
	switch (domain) {
	case ADSP_DOMAIN_ID:
	case SDSP_DOMAIN_ID:
	case CDSP_DOMAIN_ID:
		if (me->channel[domain].issubsystemup)
			dsp_support = 1;
		break;
	case MDSP_DOMAIN_ID:
		//Modem not supported for fastRPC
		break;
	default:
		dsp_support = 0;
		break;
	}
	dsp_attr_buf[0] = dsp_support;

	if (dsp_support == 0) {
		err = -ENOTCONN;
		goto bail;
	}

	err = fastrpc_channel_open(fl);
	if (err)
		goto bail;

	ra[0].buf.pv = (void *)&dsp_attr_buf_len;
	ra[0].buf.len = sizeof(dsp_attr_buf_len);
	ra[1].buf.pv = (void *)(&dsp_attr_buf[1]);
	ra[1].buf.len = dsp_attr_buf_len * sizeof(uint32_t);
	ioctl.inv.handle = FASTRPC_STATIC_HANDLE_DSP_UTILITIES;
	ioctl.inv.sc = REMOTE_SCALARS_MAKE(0, 1, 1);
	ioctl.inv.pra = ra;
	ioctl.fds = NULL;
	ioctl.attrs = NULL;
	ioctl.crc = NULL;
	fl->pd = 1;

	err = fastrpc_internal_invoke(fl, FASTRPC_MODE_PARALLEL, 1, &ioctl);
bail:

	if (err)
		pr_err("adsprpc: %s: %s: could not obtain dsp information, err val 0x%x\n",
		current->comm, __func__, err);
	return err;
}

static int fastrpc_get_info_from_kernel(
		struct fastrpc_ioctl_dsp_capabilities *dsp_cap,
		struct fastrpc_file *fl)
{
	int err = 0;
	uint32_t domain_support;
	uint32_t domain = dsp_cap->domain;

	if (!gcinfo[domain].dsp_cap_kernel.is_cached) {
		/*
		 * Information not on kernel, query device for information
		 * and cache on kernel
		 */
		err = fastrpc_get_info_from_dsp(fl, dsp_cap->dsp_attributes,
				FASTRPC_MAX_DSP_ATTRIBUTES - 1,
				domain);
		if (err)
			goto bail;

		domain_support = dsp_cap->dsp_attributes[0];
		switch (domain_support) {
		case 0:
			memset(dsp_cap->dsp_attributes, 0,
				sizeof(dsp_cap->dsp_attributes));
			memset(&gcinfo[domain].dsp_cap_kernel.dsp_attributes,
				0, sizeof(dsp_cap->dsp_attributes));
			break;
		case 1:
			memcpy(&gcinfo[domain].dsp_cap_kernel.dsp_attributes,
				dsp_cap->dsp_attributes,
				sizeof(dsp_cap->dsp_attributes));
			break;
		default:
			err = -1;
			/*
			 * Reset is_cached flag to 0 so subsequent calls
			 * can try to query dsp again
			 */
			gcinfo[domain].dsp_cap_kernel.is_cached = 0;
			pr_warn("adsprpc: %s: %s: returned bad domain support value %d\n",
					current->comm,
					__func__,
					domain_support);
			goto bail;
		}
		gcinfo[domain].dsp_cap_kernel.is_cached = 1;
	} else {
		// Information on Kernel, pass it to user
		memcpy(dsp_cap->dsp_attributes,
			&gcinfo[domain].dsp_cap_kernel.dsp_attributes,
			sizeof(dsp_cap->dsp_attributes));
	}
bail:
	return err;
}

static int fastrpc_release_current_dsp_process(struct fastrpc_file *fl)
{
	int err = 0;
	struct fastrpc_ioctl_invoke_crc ioctl;
	remote_arg_t ra[1];
	int tgid = 0;

	VERIFY(err, fl->cid >= 0 && fl->cid < NUM_CHANNELS);
	if (err)
		goto bail;
	VERIFY(err, fl->sctx != NULL);
	if (err)
		goto bail;
	VERIFY(err, fl->apps->channel[fl->cid].chan != NULL);
	if (err)
		goto bail;
	tgid = fl->tgid;
	ra[0].buf.pv = (void *)&tgid;
	ra[0].buf.len = sizeof(tgid);
	ioctl.inv.handle = FASTRPC_STATIC_HANDLE_PROCESS_GROUP;
	ioctl.inv.sc = REMOTE_SCALARS_MAKE(1, 1, 0);
	ioctl.inv.pra = ra;
	ioctl.fds = NULL;
	ioctl.attrs = NULL;
	ioctl.crc = NULL;
	VERIFY(err, 0 == (err = fastrpc_internal_invoke(fl,
		FASTRPC_MODE_PARALLEL, 1, &ioctl)));
	if (err)
		pr_err("adsprpc: %s: releasing DSP process failed for %s, returned 0x%x",
					__func__, current->comm, err);
bail:
	return err;
}

static int fastrpc_mmap_on_dsp(struct fastrpc_file *fl, uint32_t flags,
					uintptr_t va, uint64_t phys,
					size_t size, uintptr_t *raddr)
{
	struct fastrpc_ioctl_invoke_crc ioctl;
	struct fastrpc_apps *me = &gfa;
	struct smq_phy_page page;
	int num = 1;
	remote_arg_t ra[3];
	int err = 0;
	struct {
		int pid;
		uint32_t flags;
		uintptr_t vaddrin;
		int num;
	} inargs;
	struct {
		uintptr_t vaddrout;
	} routargs;

	inargs.pid = fl->tgid;
	inargs.vaddrin = (uintptr_t)va;
	inargs.flags = flags;
	inargs.num = fl->apps->compat ? num * sizeof(page) : num;
	ra[0].buf.pv = (void *)&inargs;
	ra[0].buf.len = sizeof(inargs);
	page.addr = phys;
	page.size = size;
	ra[1].buf.pv = (void *)&page;
	ra[1].buf.len = num * sizeof(page);

	ra[2].buf.pv = (void *)&routargs;
	ra[2].buf.len = sizeof(routargs);

	ioctl.inv.handle = FASTRPC_STATIC_HANDLE_PROCESS_GROUP;
	if (fl->apps->compat)
		ioctl.inv.sc = REMOTE_SCALARS_MAKE(4, 2, 1);
	else
		ioctl.inv.sc = REMOTE_SCALARS_MAKE(2, 2, 1);
	ioctl.inv.pra = ra;
	ioctl.fds = NULL;
	ioctl.attrs = NULL;
	ioctl.crc = NULL;
	VERIFY(err, 0 == (err = fastrpc_internal_invoke(fl,
		FASTRPC_MODE_PARALLEL, 1, &ioctl)));
	*raddr = (uintptr_t)routargs.vaddrout;
	if (err)
		goto bail;
	if (flags == ADSP_MMAP_HEAP_ADDR) {
		struct scm_desc desc = {0};

		desc.args[0] = TZ_PIL_AUTH_QDSP6_PROC;
		desc.args[1] = phys;
		desc.args[2] = size;
		desc.arginfo = SCM_ARGS(3);
		err = scm_call2(SCM_SIP_FNID(SCM_SVC_PIL,
			TZ_PIL_PROTECT_MEM_SUBSYS_ID), &desc);
	} else if (flags == ADSP_MMAP_REMOTE_HEAP_ADDR) {
		VERIFY(err, !hyp_assign_phys(phys, (uint64_t)size,
				hlosvm, 1, me->channel[fl->cid].rhvm.vmid,
				me->channel[fl->cid].rhvm.vmperm,
				me->channel[fl->cid].rhvm.vmcount));
		if (err)
			goto bail;
	}
bail:
	return err;
}

static int fastrpc_munmap_on_dsp_rh(struct fastrpc_file *fl, uint64_t phys,
						size_t size, uint32_t flags)
{
	int err = 0;
	struct fastrpc_apps *me = &gfa;
	int tgid = 0;
	int destVM[1] = {VMID_HLOS};
	int destVMperm[1] = {PERM_READ | PERM_WRITE | PERM_EXEC};

	if (flags == ADSP_MMAP_HEAP_ADDR) {
		struct fastrpc_ioctl_invoke_crc ioctl;
		struct scm_desc desc = {0};
		remote_arg_t ra[2];

		struct {
			uint8_t skey;
		} routargs;

		if (fl == NULL)
			goto bail;
		tgid = fl->tgid;
		ra[0].buf.pv = (void *)&tgid;
		ra[0].buf.len = sizeof(tgid);
		ra[1].buf.pv = (void *)&routargs;
		ra[1].buf.len = sizeof(routargs);

		ioctl.inv.handle = FASTRPC_STATIC_HANDLE_PROCESS_GROUP;
		ioctl.inv.sc = REMOTE_SCALARS_MAKE(9, 1, 1);
		ioctl.inv.pra = ra;
		ioctl.fds = NULL;
		ioctl.attrs = NULL;
		ioctl.crc = NULL;


		VERIFY(err, 0 == (err = fastrpc_internal_invoke(fl,
				FASTRPC_MODE_PARALLEL, 1, &ioctl)));
		if (err == AEE_EUNSUPPORTED) {
			remote_arg_t ra[1];

			pr_warn("ADSPRPC:Failed to get security key with updated remote call, falling back to older method");
			ra[0].buf.pv = (void *)&routargs;
			ra[0].buf.len = sizeof(routargs);
			ioctl.inv.sc = REMOTE_SCALARS_MAKE(7, 0, 1);
			ioctl.inv.pra = ra;
			VERIFY(err, 0 == (err = fastrpc_internal_invoke(fl,
				FASTRPC_MODE_PARALLEL, 1, &ioctl)));
		}
		if (err)
			goto bail;

		desc.args[0] = TZ_PIL_AUTH_QDSP6_PROC;
		desc.args[1] = phys;
		desc.args[2] = size;
		desc.args[3] = routargs.skey;
		desc.arginfo = SCM_ARGS(4);
		err = scm_call2(SCM_SIP_FNID(SCM_SVC_PIL,
			TZ_PIL_CLEAR_PROTECT_MEM_SUBSYS_ID), &desc);
	} else if (flags == ADSP_MMAP_REMOTE_HEAP_ADDR) {
		VERIFY(err, !hyp_assign_phys(phys, (uint64_t)size,
					me->channel[fl->cid].rhvm.vmid,
					me->channel[fl->cid].rhvm.vmcount,
					destVM, destVMperm, 1));
		if (err)
			goto bail;
	}

bail:
	return err;
}

static int fastrpc_munmap_on_dsp(struct fastrpc_file *fl, uintptr_t raddr,
				uint64_t phys, size_t size, uint32_t flags)
{
	struct fastrpc_ioctl_invoke_crc ioctl;
	remote_arg_t ra[1];
	int err = 0;
	struct {
		int pid;
		uintptr_t vaddrout;
		size_t size;
	} inargs;

	inargs.pid = fl->tgid;
	inargs.size = size;
	inargs.vaddrout = raddr;
	ra[0].buf.pv = (void *)&inargs;
	ra[0].buf.len = sizeof(inargs);

	ioctl.inv.handle = FASTRPC_STATIC_HANDLE_PROCESS_GROUP;
	if (fl->apps->compat)
		ioctl.inv.sc = REMOTE_SCALARS_MAKE(5, 1, 0);
	else
		ioctl.inv.sc = REMOTE_SCALARS_MAKE(3, 1, 0);
	ioctl.inv.pra = ra;
	ioctl.fds = NULL;
	ioctl.attrs = NULL;
	ioctl.crc = NULL;
	VERIFY(err, 0 == (err = fastrpc_internal_invoke(fl,
		FASTRPC_MODE_PARALLEL, 1, &ioctl)));
	if (err)
		goto bail;
	if (flags == ADSP_MMAP_HEAP_ADDR ||
				flags == ADSP_MMAP_REMOTE_HEAP_ADDR) {
		VERIFY(err, !fastrpc_munmap_on_dsp_rh(fl, phys, size, flags));
		if (err)
			goto bail;
	}
bail:
	return err;
}

static int fastrpc_mmap_remove_ssr(struct fastrpc_file *fl)
{
	struct fastrpc_mmap *match = NULL, *map = NULL;
	struct hlist_node *n = NULL;
	int err = 0, ret = 0;
	struct fastrpc_apps *me = &gfa;
	struct ramdump_segment *ramdump_segments_rh = NULL;

	do {
		match = NULL;
		spin_lock(&me->hlock);
		hlist_for_each_entry_safe(map, n, &me->maps, hn) {
			match = map;
			hlist_del_init(&map->hn);
			break;
		}
		spin_unlock(&me->hlock);

		if (match) {
			VERIFY(err, !fastrpc_munmap_on_dsp_rh(fl, match->phys,
						match->size, match->flags));
			if (err)
				goto bail;
			if (me->channel[0].ramdumpenabled) {
				ramdump_segments_rh = kcalloc(1,
				sizeof(struct ramdump_segment), GFP_KERNEL);
				if (ramdump_segments_rh) {
					ramdump_segments_rh->address =
					match->phys;
					ramdump_segments_rh->size = match->size;
					ret = do_elf_ramdump(
					 me->channel[0].remoteheap_ramdump_dev,
					 ramdump_segments_rh, 1);
					if (ret < 0)
						pr_err("ADSPRPC: unable to dump heap");
					kfree(ramdump_segments_rh);
				}
			}
			fastrpc_mmap_free(match, 0);
		}
	} while (match);
bail:
	if (err && match)
		fastrpc_mmap_add(match);
	return err;
}

static int fastrpc_mmap_remove_pdr(struct fastrpc_file *fl)
{
	struct fastrpc_apps *me = &gfa;
	int session = 0, err = 0;

	VERIFY(err, !fastrpc_get_adsp_session(
			AUDIO_PDR_SERVICE_LOCATION_CLIENT_NAME, &session));
	if (err)
		goto bail;
	if (me->channel[fl->cid].spd[session].pdrcount !=
		me->channel[fl->cid].spd[session].prevpdrcount) {
		if (fastrpc_mmap_remove_ssr(fl))
			pr_err("ADSPRPC: SSR: Failed to unmap remote heap\n");
		me->channel[fl->cid].spd[session].prevpdrcount =
				me->channel[fl->cid].spd[session].pdrcount;
	}
	if (!me->channel[fl->cid].spd[session].ispdup) {
		VERIFY(err, 0);
		if (err) {
			err = -ENOTCONN;
			goto bail;
		}
	}
bail:
	return err;
}

static int fastrpc_mmap_remove(struct fastrpc_file *fl, uintptr_t va,
			     size_t len, struct fastrpc_mmap **ppmap);

static void fastrpc_mmap_add(struct fastrpc_mmap *map);

static inline void get_fastrpc_ioctl_mmap_64(
			struct fastrpc_ioctl_mmap_64 *mmap64,
			struct fastrpc_ioctl_mmap *immap)
{
	immap->fd = mmap64->fd;
	immap->flags = mmap64->flags;
	immap->vaddrin = (uintptr_t)mmap64->vaddrin;
	immap->size = mmap64->size;
}

static inline void put_fastrpc_ioctl_mmap_64(
			struct fastrpc_ioctl_mmap_64 *mmap64,
			struct fastrpc_ioctl_mmap *immap)
{
	mmap64->vaddrout = (uint64_t)immap->vaddrout;
}

static inline void get_fastrpc_ioctl_munmap_64(
			struct fastrpc_ioctl_munmap_64 *munmap64,
			struct fastrpc_ioctl_munmap *imunmap)
{
	imunmap->vaddrout = (uintptr_t)munmap64->vaddrout;
	imunmap->size = munmap64->size;
}

static int fastrpc_internal_munmap(struct fastrpc_file *fl,
				   struct fastrpc_ioctl_munmap *ud)
{
	int err = 0;
	struct fastrpc_mmap *map = NULL;
	struct fastrpc_buf *rbuf = NULL, *free = NULL;
	struct hlist_node *n;

	mutex_lock(&fl->map_mutex);

	spin_lock(&fl->hlock);
	hlist_for_each_entry_safe(rbuf, n, &fl->remote_bufs, hn_rem) {
		if (rbuf->raddr && (rbuf->flags == ADSP_MMAP_ADD_PAGES)) {
			if ((rbuf->raddr == ud->vaddrout) &&
				(rbuf->size == ud->size)) {
				free = rbuf;
				break;
			}
		}
	}
	spin_unlock(&fl->hlock);

	if (free) {
		VERIFY(err, !fastrpc_munmap_on_dsp(fl, free->raddr,
			free->phys, free->size, free->flags));
		if (err)
			goto bail;
		fastrpc_buf_free(rbuf, 0);
		mutex_unlock(&fl->map_mutex);
		return err;
	}

	mutex_lock(&fl->fl_map_mutex);
	VERIFY(err, !fastrpc_mmap_remove(fl, ud->vaddrout, ud->size, &map));
	mutex_unlock(&fl->fl_map_mutex);
	if (err)
		goto bail;
	VERIFY(err, map != NULL);
	if (err) {
		err = -EINVAL;
		goto bail;
	}
	VERIFY(err, !fastrpc_munmap_on_dsp(fl, map->raddr,
			map->phys, map->size, map->flags));
	if (err)
		goto bail;
	mutex_lock(&fl->fl_map_mutex);
	fastrpc_mmap_free(map, 0);
	mutex_unlock(&fl->fl_map_mutex);
bail:
	if (err && map) {
		mutex_lock(&fl->fl_map_mutex);
		fastrpc_mmap_add(map);
		mutex_unlock(&fl->fl_map_mutex);
	}
	mutex_unlock(&fl->map_mutex);
	return err;
}

static int fastrpc_internal_munmap_fd(struct fastrpc_file *fl,
					struct fastrpc_ioctl_munmap_fd *ud) {
	int err = 0;
	struct fastrpc_mmap *map = NULL;

	VERIFY(err, (fl && ud));
	if (err)
		goto bail;
	mutex_lock(&fl->map_mutex);
	mutex_lock(&fl->fl_map_mutex);
	if (fastrpc_mmap_find(fl, ud->fd, ud->va, ud->len, 0, 0, &map)) {
		pr_err("adsprpc: mapping not found to unmap %d va %llx %x\n",
			ud->fd, (unsigned long long)ud->va,
			(unsigned int)ud->len);
		err = -1;
		mutex_unlock(&fl->fl_map_mutex);
		mutex_unlock(&fl->map_mutex);
		goto bail;
	}
	if (map)
		fastrpc_mmap_free(map, 0);
	mutex_unlock(&fl->fl_map_mutex);
	mutex_unlock(&fl->map_mutex);
bail:
	return err;
}


static int fastrpc_internal_mmap(struct fastrpc_file *fl,
				 struct fastrpc_ioctl_mmap *ud)
{

	struct fastrpc_mmap *map = NULL;
	struct fastrpc_buf *rbuf = NULL;
	unsigned long dma_attr = 0;
	uintptr_t raddr = 0;
	int err = 0;

	mutex_lock(&fl->map_mutex);
	if (ud->flags == ADSP_MMAP_ADD_PAGES) {
		if (ud->vaddrin) {
			err = -EINVAL;
			pr_err("adsprpc: %s: %s: ERROR: adding user allocated pages is not supported\n",
					current->comm, __func__);
			goto bail;
		}
		dma_attr = DMA_ATTR_EXEC_MAPPING |
					DMA_ATTR_NO_KERNEL_MAPPING |
					DMA_ATTR_FORCE_NON_COHERENT;
		err = fastrpc_buf_alloc(fl, ud->size, dma_attr, ud->flags,
								1, &rbuf);
		if (err)
			goto bail;
		err = fastrpc_mmap_on_dsp(fl, ud->flags, 0,
				rbuf->phys, rbuf->size, &raddr);
		if (err)
			goto bail;
		rbuf->raddr = raddr;
	} else {

		uintptr_t va_to_dsp;

		mutex_lock(&fl->fl_map_mutex);
		if (!fastrpc_mmap_find(fl, ud->fd, (uintptr_t)ud->vaddrin,
				 ud->size, ud->flags, 1, &map)) {
			ud->vaddrout = map->raddr;
			mutex_unlock(&fl->fl_map_mutex);
			mutex_unlock(&fl->map_mutex);
			return 0;
		}

		VERIFY(err, !fastrpc_mmap_create(fl, ud->fd, 0,
				(uintptr_t)ud->vaddrin, ud->size,
				 ud->flags, &map));
		mutex_unlock(&fl->fl_map_mutex);
		if (err)
			goto bail;

		if (ud->flags == ADSP_MMAP_HEAP_ADDR ||
				ud->flags == ADSP_MMAP_REMOTE_HEAP_ADDR)
			va_to_dsp = 0;
		else
			va_to_dsp = (uintptr_t)map->va;
		VERIFY(err, 0 == fastrpc_mmap_on_dsp(fl, ud->flags, va_to_dsp,
				map->phys, map->size, &raddr));
		if (err)
			goto bail;
		map->raddr = raddr;
	}
	ud->vaddrout = raddr;
 bail:
	if (err && map) {
		mutex_lock(&fl->fl_map_mutex);
		fastrpc_mmap_free(map, 0);
		mutex_unlock(&fl->fl_map_mutex);
	}
	mutex_unlock(&fl->map_mutex);
	return err;
}

static void fastrpc_channel_close(struct kref *kref)
{
	struct fastrpc_apps *me = &gfa;
	struct fastrpc_channel_ctx *ctx;
	int cid;

	ctx = container_of(kref, struct fastrpc_channel_ctx, kref);
	cid = ctx - &gcinfo[0];
	if (me->glink) {
		fastrpc_glink_close(ctx->chan, cid);
		ctx->chan = NULL;
	}
	mutex_unlock(&me->smd_mutex);
	pr_info("'closed /dev/%s c %d %d'\n", gcinfo[cid].name,
						MAJOR(me->dev_no), cid);
}

static void fastrpc_context_list_dtor(struct fastrpc_file *fl);

static int fastrpc_session_alloc_locked(struct fastrpc_channel_ctx *chan,
	int secure, int sharedcb, struct fastrpc_session_ctx **session)
{
	struct fastrpc_apps *me = &gfa;
	int idx = 0, err = 0;

	if (chan->sesscount) {
		for (idx = 0; idx < chan->sesscount; ++idx) {
			if ((sharedcb && chan->session[idx].smmu.sharedcb) ||
					(!chan->session[idx].used &&
					chan->session[idx].smmu.secure
					== secure && !sharedcb)) {
				chan->session[idx].used = 1;
				break;
			}
		}
		VERIFY(err, idx < chan->sesscount);
		if (err)
			goto bail;
		chan->session[idx].smmu.faults = 0;
	} else {
		VERIFY(err, me->dev != NULL);
		if (err)
			goto bail;
		chan->session[0].dev = me->dev;
		chan->session[0].smmu.dev = me->dev;
	}

	*session = &chan->session[idx];
 bail:
	return err;
}

static bool fastrpc_glink_notify_rx_intent_req(void *h, const void *priv,
						size_t size)
{
	if (glink_queue_rx_intent(h, NULL, size))
		return false;
	return true;
}

static void fastrpc_glink_notify_tx_done(void *handle, const void *priv,
		const void *pkt_priv, const void *ptr)
{
}

static void fastrpc_glink_notify_rx(void *handle, const void *priv,
	const void *pkt_priv, const void *ptr, size_t size)
{
	struct smq_invoke_rsp *rsp = (struct smq_invoke_rsp *)ptr;
	struct fastrpc_apps *me = &gfa;
	uint32_t index;
	int err = 0;
	unsigned long irq_flags = 0;

	VERIFY(err, (rsp && size >= sizeof(*rsp)));
	if (err)
		goto bail;

	index = (uint32_t)((rsp->ctx & FASTRPC_CTXID_MASK) >> 4);
	VERIFY(err, index < FASTRPC_CTX_MAX);
	if (err)
		goto bail;

	VERIFY(err, !IS_ERR_OR_NULL(me->ctxtable[index]));
	if (err)
		goto bail;

	spin_lock_irqsave(&me->ctxlock, irq_flags);
	VERIFY(err, ((me->ctxtable[index]->ctxid == (rsp->ctx & ~3)) &&
		me->ctxtable[index]->magic == FASTRPC_CTX_MAGIC));
	if (err) {
		spin_unlock_irqrestore(&me->ctxlock, irq_flags);
		goto bail;
	}
	me->ctxtable[index]->handle = handle;
	me->ctxtable[index]->ptr = ptr;
	spin_unlock_irqrestore(&me->ctxlock, irq_flags);

	context_notify_user(me->ctxtable[index], rsp->retval);
bail:
	if (err) {
		glink_rx_done(handle, ptr, true);
		pr_err("adsprpc: invalid response or context\n");
	}
}

static void fastrpc_glink_notify_state(void *handle, const void *priv,
				unsigned int event)
{
	struct fastrpc_apps *me = &gfa;
	int cid = (int)(uintptr_t)priv;
	struct fastrpc_glink_info *link;

	if (cid < 0 || cid >= NUM_CHANNELS)
		return;
	link = &me->channel[cid].link;
	switch (event) {
	case GLINK_CONNECTED:
		link->port_state = FASTRPC_LINK_CONNECTED;
		complete(&me->channel[cid].workport);
		break;
	case GLINK_LOCAL_DISCONNECTED:
		link->port_state = FASTRPC_LINK_DISCONNECTED;
		break;
	case GLINK_REMOTE_DISCONNECTED:
		break;
	default:
		break;
	}
}

static int fastrpc_session_alloc(struct fastrpc_channel_ctx *chan, int secure,
					struct fastrpc_session_ctx **session)
{
	int err = 0;
	struct fastrpc_apps *me = &gfa;

	mutex_lock(&me->smd_mutex);
	if (!*session)
		err = fastrpc_session_alloc_locked(chan, secure, 0, session);
	mutex_unlock(&me->smd_mutex);
	return err;
}

static void fastrpc_session_free(struct fastrpc_channel_ctx *chan,
				struct fastrpc_session_ctx *session)
{
	struct fastrpc_apps *me = &gfa;

	mutex_lock(&me->smd_mutex);
	session->used = 0;
	mutex_unlock(&me->smd_mutex);
}

static int fastrpc_file_free(struct fastrpc_file *fl)
{
	struct hlist_node *n = NULL;
	struct fastrpc_mmap *map = NULL, *lmap = NULL;
	struct fastrpc_perf *perf = NULL, *fperf = NULL;
	int cid;

	if (!fl)
		return 0;
	cid = fl->cid;

	(void)fastrpc_release_current_dsp_process(fl);

	spin_lock(&fl->apps->hlock);
	hlist_del_init(&fl->hn);
	spin_unlock(&fl->apps->hlock);
	kfree(fl->debug_buf);

	if (!fl->sctx) {
		kfree(fl);
		return 0;
	}
	spin_lock(&fl->hlock);
	fl->file_close = 1;
	spin_unlock(&fl->hlock);
	if (!IS_ERR_OR_NULL(fl->init_mem))
		fastrpc_buf_free(fl->init_mem, 0);
	fastrpc_context_list_dtor(fl);
	fastrpc_cached_buf_list_free(fl);
	mutex_lock(&fl->fl_map_mutex);
	do {
		lmap = NULL;
		hlist_for_each_entry_safe(map, n, &fl->maps, hn) {
			hlist_del_init(&map->hn);
			lmap = map;
			break;
		}
		fastrpc_mmap_free(lmap, 1);
	} while (lmap);
	mutex_unlock(&fl->fl_map_mutex);
	if (fl->refcount && (fl->ssrcount == fl->apps->channel[cid].ssrcount))
		kref_put_mutex(&fl->apps->channel[cid].kref,
				fastrpc_channel_close, &fl->apps->smd_mutex);
	if (fl->sctx)
		fastrpc_session_free(&fl->apps->channel[cid], fl->sctx);
	if (fl->secsctx)
		fastrpc_session_free(&fl->apps->channel[cid], fl->secsctx);

	mutex_lock(&fl->perf_mutex);
	do {
		struct hlist_node *pn = NULL;

		fperf = NULL;
		hlist_for_each_entry_safe(perf, pn, &fl->perf, hn) {
			hlist_del_init(&perf->hn);
			fperf = perf;
			break;
		}
		kfree(fperf);
	} while (fperf);
	fastrpc_remote_buf_list_free(fl);
	mutex_unlock(&fl->perf_mutex);
	mutex_destroy(&fl->perf_mutex);
	mutex_destroy(&fl->fl_map_mutex);
	mutex_destroy(&fl->map_mutex);
	mutex_destroy(&fl->pm_qos_mutex);
	kfree(fl);
	return 0;
}

static int fastrpc_device_release(struct inode *inode, struct file *file)
{
	struct fastrpc_file *fl = (struct fastrpc_file *)file->private_data;

	if (fl) {
		if (fl->qos_request && pm_qos_request_active(&fl->pm_qos_req))
			pm_qos_remove_request(&fl->pm_qos_req);
		if (fl->debugfs_file != NULL)
			debugfs_remove(fl->debugfs_file);
		fastrpc_file_free(fl);
		file->private_data = NULL;
	}
	return 0;
}

static void fastrpc_link_state_handler(struct glink_link_state_cb_info *cb_info,
					 void *priv)
{
	struct fastrpc_apps *me = &gfa;
	int cid = (int)((uintptr_t)priv);
	struct fastrpc_glink_info *link;

	if (cid < 0 || cid >= NUM_CHANNELS)
		return;

	link = &me->channel[cid].link;
	switch (cb_info->link_state) {
	case GLINK_LINK_STATE_UP:
		link->link_state = FASTRPC_LINK_STATE_UP;
		complete(&me->channel[cid].work);
		break;
	case GLINK_LINK_STATE_DOWN:
		link->link_state = FASTRPC_LINK_STATE_DOWN;
		break;
	default:
		pr_err("adsprpc: unknown link state %d\n", cb_info->link_state);
		break;
	}
}

static int fastrpc_glink_register(int cid, struct fastrpc_apps *me)
{
	int err = 0;
	struct fastrpc_glink_info *link;

	VERIFY(err, (cid >= 0 && cid < NUM_CHANNELS));
	if (err)
		goto bail;

	link = &me->channel[cid].link;
	if (link->link_notify_handle != NULL)
		goto bail;

	link->link_info.glink_link_state_notif_cb = fastrpc_link_state_handler;
	link->link_notify_handle = glink_register_link_state_cb(
					&link->link_info,
					(void *)((uintptr_t)cid));
	VERIFY(err, !IS_ERR_OR_NULL(me->channel[cid].link.link_notify_handle));
	if (err) {
		link->link_notify_handle = NULL;
		goto bail;
	}
	VERIFY(err, wait_for_completion_timeout(&me->channel[cid].work,
			RPC_TIMEOUT));
bail:
	return err;
}

static void fastrpc_glink_close(void *chan, int cid)
{
	int err = 0;
	struct fastrpc_glink_info *link;

	VERIFY(err, (cid >= 0 && cid < NUM_CHANNELS));
	if (err)
		return;
	link = &gfa.channel[cid].link;

	if (link->port_state == FASTRPC_LINK_CONNECTED ||
		link->port_state == FASTRPC_LINK_REMOTE_DISCONNECTING) {
		link->port_state = FASTRPC_LINK_DISCONNECTING;
		glink_close(chan);
	}
}

static int fastrpc_glink_open(int cid)
{
	int err = 0;
	void *handle = NULL;
	struct fastrpc_apps *me = &gfa;
	struct glink_open_config *cfg;
	struct fastrpc_glink_info *link;

	VERIFY(err, (cid >= 0 && cid < NUM_CHANNELS));
	if (err)
		goto bail;
	link = &me->channel[cid].link;
	cfg = &me->channel[cid].link.cfg;
	VERIFY(err, (link->link_state == FASTRPC_LINK_STATE_UP));
	if (err)
		goto bail;

	VERIFY(err, (link->port_state == FASTRPC_LINK_DISCONNECTED));
	if (err)
		goto bail;

	link->port_state = FASTRPC_LINK_CONNECTING;
	cfg->priv = (void *)(uintptr_t)cid;
	cfg->edge = gcinfo[cid].link.link_info.edge;
	cfg->transport = gcinfo[cid].link.link_info.transport;
	cfg->name = FASTRPC_GLINK_GUID;
	cfg->notify_rx = fastrpc_glink_notify_rx;
	cfg->notify_tx_done = fastrpc_glink_notify_tx_done;
	cfg->notify_state = fastrpc_glink_notify_state;
	cfg->notify_rx_intent_req = fastrpc_glink_notify_rx_intent_req;
	handle = glink_open(cfg);
	VERIFY(err, !IS_ERR_OR_NULL(handle));
	if (err) {
		if (link->port_state == FASTRPC_LINK_CONNECTING)
			link->port_state = FASTRPC_LINK_DISCONNECTED;
		goto bail;
	}
	me->channel[cid].chan = handle;
bail:
	return err;
}

static int fastrpc_debugfs_open(struct inode *inode, struct file *filp)
{
	filp->private_data = inode->i_private;
	return 0;
}

static ssize_t fastrpc_debugfs_read(struct file *filp, char __user *buffer,
					 size_t count, loff_t *position)
{
	struct fastrpc_apps *me = &gfa;
	struct fastrpc_file *fl = filp->private_data;
	struct hlist_node *n;
	struct fastrpc_buf *buf = NULL;
	struct fastrpc_mmap *map = NULL;
	struct fastrpc_mmap *gmaps = NULL;
	struct smq_invoke_ctx *ictx = NULL;
	struct fastrpc_channel_ctx *chan = NULL;
	unsigned int len = 0;
	int i, j, sess_used = 0, ret = 0;
	char *fileinfo = NULL;
	char single_line[UL_SIZE] = "----------------";
	char title[UL_SIZE] = "========================";

	fileinfo = kzalloc(DEBUGFS_SIZE, GFP_KERNEL);
	if (!fileinfo)
		goto bail;
	if (fl == NULL) {
		len += scnprintf(fileinfo + len, DEBUGFS_SIZE - len,
			"\n%s %s %s\n", title, " CHANNEL INFO ", title);
		len += scnprintf(fileinfo + len, DEBUGFS_SIZE - len,
			"%-8s|%-9s|%-9s|%-14s|%-9s|%-13s\n",
			"susbsys", "refcount", "sesscount", "issubsystemup",
			"ssrcount", "session_used");
		len += scnprintf(fileinfo + len, DEBUGFS_SIZE - len,
			"-%s%s%s%s-\n", single_line, single_line,
			single_line, single_line);
		for (i = 0; i < NUM_CHANNELS; i++) {
			sess_used = 0;
			chan = &gcinfo[i];
			len += scnprintf(fileinfo + len,
				 DEBUGFS_SIZE - len, "%-8s", chan->subsys);
			len += scnprintf(fileinfo + len,
				 DEBUGFS_SIZE - len, "|%-9d",
				 chan->kref.refcount.counter);
			len += scnprintf(fileinfo + len,
				 DEBUGFS_SIZE - len, "|%-9d",
				 chan->sesscount);
			len += scnprintf(fileinfo + len,
				 DEBUGFS_SIZE - len, "|%-14d",
				 chan->issubsystemup);
			len += scnprintf(fileinfo + len,
				 DEBUGFS_SIZE - len, "|%-9d",
				 chan->ssrcount);
			for (j = 0; j < chan->sesscount; j++) {
				sess_used += chan->session[j].used;
				}
			len += scnprintf(fileinfo + len,
			DEBUGFS_SIZE - len, "|%-13d\n", sess_used);

		}
		len += scnprintf(fileinfo + len, DEBUGFS_SIZE - len,
			"\n%s%s%s\n", "=============",
			" CMA HEAP ", "==============");
		len += scnprintf(fileinfo + len,
			DEBUGFS_SIZE - len, "%-20s|%-20s\n", "addr", "size");
		len += scnprintf(fileinfo + len,
			DEBUGFS_SIZE - len, "--%s%s---\n",
			single_line, single_line);
		len += scnprintf(fileinfo + len, DEBUGFS_SIZE - len,
			 "0x%-18llX", me->range.addr);
		len += scnprintf(fileinfo + len,
			DEBUGFS_SIZE - len, "|0x%-18llX\n", me->range.size);
		len += scnprintf(fileinfo + len, DEBUGFS_SIZE - len,
			"\n==========%s %s %s===========\n",
			title, " GMAPS ", title);
		len += scnprintf(fileinfo + len, DEBUGFS_SIZE - len,
			"%-20s|%-20s|%-20s|%-20s\n",
			"fd", "phys", "size", "va");
		len += scnprintf(fileinfo + len, DEBUGFS_SIZE - len,
			"%s%s%s%s%s\n", single_line, single_line,
			single_line, single_line, single_line);
		hlist_for_each_entry_safe(gmaps, n, &me->maps, hn) {
		len += scnprintf(fileinfo + len, DEBUGFS_SIZE - len,
			"%-20d|0x%-18llX|0x%-18X|0x%-20lX\n\n",
			gmaps->fd, gmaps->phys,
			(uint32_t)gmaps->size,
			gmaps->va);
		}
		len += scnprintf(fileinfo + len, DEBUGFS_SIZE - len,
			"%-20s|%-20s|%-20s|%-20s\n",
			"len", "refs", "raddr", "flags");
		len += scnprintf(fileinfo + len, DEBUGFS_SIZE - len,
			"%s%s%s%s%s\n", single_line, single_line,
			single_line, single_line, single_line);
		hlist_for_each_entry_safe(gmaps, n, &me->maps, hn) {
		len += scnprintf(fileinfo + len, DEBUGFS_SIZE - len,
			"0x%-18X|%-20d|%-20lu|%-20u\n",
			(uint32_t)gmaps->len, gmaps->refs,
			gmaps->raddr, gmaps->flags);
		}
	} else {
		len += scnprintf(fileinfo + len, DEBUGFS_SIZE - len,
			 "\n%s %13s %d\n", "cid", ":", fl->cid);
		len += scnprintf(fileinfo + len, DEBUGFS_SIZE - len,
			"%s %12s %d\n", "tgid", ":", fl->tgid);
		len += scnprintf(fileinfo + len, DEBUGFS_SIZE - len,
			"%s %7s %d\n", "sessionid", ":", fl->sessionid);
		len += scnprintf(fileinfo + len, DEBUGFS_SIZE - len,
			"%s %8s %d\n", "ssrcount", ":", fl->ssrcount);
		len += scnprintf(fileinfo + len, DEBUGFS_SIZE - len,
			"%s %8s %d\n", "refcount", ":", fl->refcount);
		len += scnprintf(fileinfo + len, DEBUGFS_SIZE - len,
			"%s %14s %d\n", "pd", ":", fl->pd);
		len += scnprintf(fileinfo + len, DEBUGFS_SIZE - len,
			"%s %9s %s\n", "spdname", ":", fl->spdname);
		len += scnprintf(fileinfo + len, DEBUGFS_SIZE - len,
			"%s %6s %d\n", "file_close", ":", fl->file_close);
		len += scnprintf(fileinfo + len, DEBUGFS_SIZE - len,
			"%s %8s %d\n", "sharedcb", ":", fl->sharedcb);
		len += scnprintf(fileinfo + len, DEBUGFS_SIZE - len,
			"%s %9s %d\n", "profile", ":", fl->profile);
		len += scnprintf(fileinfo + len, DEBUGFS_SIZE - len,
			"%s %3s %d\n", "smmu.coherent", ":",
			fl->sctx->smmu.coherent);
		len += scnprintf(fileinfo + len, DEBUGFS_SIZE - len,
			"%s %4s %d\n", "smmu.enabled", ":",
			fl->sctx->smmu.enabled);
		len += scnprintf(fileinfo + len, DEBUGFS_SIZE - len,
			"%s %9s %d\n", "smmu.cb", ":", fl->sctx->smmu.cb);
		len += scnprintf(fileinfo + len, DEBUGFS_SIZE - len,
			"%s %5s %d\n", "smmu.secure", ":",
			fl->sctx->smmu.secure);
		len += scnprintf(fileinfo + len, DEBUGFS_SIZE - len,
			"%s %5s %d\n", "smmu.faults", ":",
			fl->sctx->smmu.faults);
		len += scnprintf(fileinfo + len, DEBUGFS_SIZE - len,
			"%s %s %d\n", "link.link_state",
		 ":", *&me->channel[fl->cid].link.link_state);

		len += scnprintf(fileinfo + len, DEBUGFS_SIZE - len,
			"\n=======%s %s %s======\n", title,
			" LIST OF MAPS ", title);

		len += scnprintf(fileinfo + len, DEBUGFS_SIZE - len,
			"%-20s|%-20s|%-20s\n", "va", "phys", "size");
		len += scnprintf(fileinfo + len, DEBUGFS_SIZE - len,
			"%s%s%s%s%s\n",
			single_line, single_line, single_line,
			single_line, single_line);
		hlist_for_each_entry_safe(map, n, &fl->maps, hn) {
		len += scnprintf(fileinfo + len, DEBUGFS_SIZE - len,
			"0x%-20lX|0x%-20llX|0x%-20zu\n\n",
			map->va, map->phys,
			map->size);
		}
		len += scnprintf(fileinfo + len, DEBUGFS_SIZE - len,
			"%-20s|%-20s|%-20s|%-20s\n",
			"len", "refs",
			"raddr", "uncached");
		len += scnprintf(fileinfo + len, DEBUGFS_SIZE - len,
			"%s%s%s%s%s\n",
			single_line, single_line, single_line,
			single_line, single_line);
		hlist_for_each_entry_safe(map, n, &fl->maps, hn) {
		len += scnprintf(fileinfo + len, DEBUGFS_SIZE - len,
			"%-20zu|%-20d|0x%-20lX|%-20d\n\n",
			map->len, map->refs, map->raddr,
			map->uncached);
		}
		len += scnprintf(fileinfo + len, DEBUGFS_SIZE - len,
			"%-20s|%-20s\n", "secure", "attr");
		len += scnprintf(fileinfo + len, DEBUGFS_SIZE - len,
			"%s%s%s%s%s\n",
			single_line, single_line, single_line,
			single_line, single_line);
		hlist_for_each_entry_safe(map, n, &fl->maps, hn) {
		len += scnprintf(fileinfo + len, DEBUGFS_SIZE - len,
			"%-20d|0x%-20lX\n\n",
			map->secure, map->attr);
		}
		len += scnprintf(fileinfo + len, DEBUGFS_SIZE - len,
				"%s %d\n\n",
				"KERNEL MEMORY ALLOCATION:", 1);
		len += scnprintf(fileinfo + len, DEBUGFS_SIZE - len,
			"\n======%s %s %s======\n", title,
			" LIST OF CACHED BUFS ", title);
		spin_lock(&fl->hlock);
		len += scnprintf(fileinfo + len, DEBUGFS_SIZE - len,
			"%-19s|%-19s|%-19s|%-19s\n",
			"virt", "phys", "size", "dma_attr");
		len += scnprintf(fileinfo + len, DEBUGFS_SIZE - len,
			"%s%s%s%s%s\n", single_line, single_line,
			single_line, single_line, single_line);
		hlist_for_each_entry_safe(buf, n, &fl->cached_bufs, hn) {
			len += scnprintf(fileinfo + len,
			DEBUGFS_SIZE - len,
			"0x%-17p|0x%-17llX|%-19zu|0x%-17lX\n",
			buf->virt, (uint64_t)buf->phys, buf->size,
			buf->dma_attr);
		}
		len += scnprintf(fileinfo + len, DEBUGFS_SIZE - len,
			"\n%s %s %s\n", title,
			" LIST OF PENDING SMQCONTEXTS ", title);

		len += scnprintf(fileinfo + len, DEBUGFS_SIZE - len,
			"%-20s|%-10s|%-10s|%-10s|%-20s\n",
			"sc", "pid", "tgid", "used", "ctxid");
		len += scnprintf(fileinfo + len, DEBUGFS_SIZE - len,
			"%s%s%s%s%s\n", single_line, single_line,
			single_line, single_line, single_line);
		hlist_for_each_entry_safe(ictx, n, &fl->clst.pending, hn) {
			len += scnprintf(fileinfo + len, DEBUGFS_SIZE - len,
				"0x%-18X|%-10d|%-10d|%-10zu|0x%-20llX\n\n",
				ictx->sc, ictx->pid, ictx->tgid,
				ictx->used, ictx->ctxid);
		}

		len += scnprintf(fileinfo + len, DEBUGFS_SIZE - len,
			"\n%s %s %s\n", title,
			" LIST OF INTERRUPTED SMQCONTEXTS ", title);

		len += scnprintf(fileinfo + len, DEBUGFS_SIZE - len,
			"%-20s|%-10s|%-10s|%-10s|%-20s\n",
			"sc", "pid", "tgid", "used", "ctxid");
		len += scnprintf(fileinfo + len, DEBUGFS_SIZE - len,
			"%s%s%s%s%s\n", single_line, single_line,
			single_line, single_line, single_line);
		hlist_for_each_entry_safe(ictx, n, &fl->clst.interrupted, hn) {
			len += scnprintf(fileinfo + len, DEBUGFS_SIZE - len,
			"%-20u|%-20d|%-20d|%-20zu|0x%-20llX\n\n",
			ictx->sc, ictx->pid, ictx->tgid,
			ictx->used, ictx->ctxid);
		}
		spin_unlock(&fl->hlock);
	}
	if (len > DEBUGFS_SIZE)
		len = DEBUGFS_SIZE;
	ret = simple_read_from_buffer(buffer, count, position, fileinfo, len);
	kfree(fileinfo);
bail:
	return ret;
}

static const struct file_operations debugfs_fops = {
	.open = fastrpc_debugfs_open,
	.read = fastrpc_debugfs_read,
};
static int fastrpc_channel_open(struct fastrpc_file *fl)
{
	struct fastrpc_apps *me = &gfa;
	int cid = -1, ii, err = 0;

	mutex_lock(&me->smd_mutex);

	VERIFY(err, fl && fl->sctx);
	if (err)
		goto bail;
	cid = fl->cid;
	VERIFY(err, cid >= ADSP_DOMAIN_ID && cid < NUM_CHANNELS);
	if (err) {
		err = -ECHRNG;
		goto bail;
	}
	if (me->channel[cid].ssrcount !=
				 me->channel[cid].prevssrcount) {
		if (!me->channel[cid].issubsystemup) {
			VERIFY(err, 0);
			if (err) {
				err = -ENOTCONN;
				goto bail;
			}
		}
	}
	fl->ssrcount = me->channel[cid].ssrcount;
	fl->refcount = 1;
	if ((kref_get_unless_zero(&me->channel[cid].kref) == 0) ||
	    (me->channel[cid].chan == NULL)) {
		if (me->glink) {
			VERIFY(err, 0 == fastrpc_glink_register(cid, me));
			if (err)
				goto bail;
			VERIFY(err, 0 == fastrpc_glink_open(cid));
		VERIFY(err,
			 wait_for_completion_timeout(&me->channel[cid].workport,
						RPC_TIMEOUT));
		} else {
			if (me->channel[cid].chan == NULL) {
				VERIFY(err, !smd_named_open_on_edge(
				FASTRPC_SMD_GUID,
				gcinfo[cid].channel,
				(smd_channel_t **)&me->channel[cid].chan,
				(void *)(uintptr_t)cid,
				smd_event_handler));
		VERIFY(err,
			 wait_for_completion_timeout(&me->channel[cid].workport,
						RPC_TIMEOUT));

			}
		}
		if (err) {
			me->channel[cid].chan = NULL;
			goto bail;
		}
		kref_init(&me->channel[cid].kref);
		pr_info("'opened /dev/%s c %d %d'\n", gcinfo[cid].name,
						MAJOR(me->dev_no), cid);

		for (ii = 0; ii < FASTRPC_GLINK_INTENT_NUM && me->glink; ii++)
			glink_queue_rx_intent(me->channel[cid].chan, NULL,
				FASTRPC_GLINK_INTENT_LEN);

		if (cid == 0 && me->channel[cid].ssrcount !=
				 me->channel[cid].prevssrcount) {
			if (fastrpc_mmap_remove_ssr(fl))
				pr_err("ADSPRPC: SSR: Failed to unmap remote heap\n");
			me->channel[cid].prevssrcount =
						me->channel[cid].ssrcount;
		}
	}

bail:
	mutex_unlock(&me->smd_mutex);
	return err;
}

static int fastrpc_device_open(struct inode *inode, struct file *filp)
{
	int err = 0;
	struct fastrpc_file *fl = NULL;
	struct fastrpc_apps *me = &gfa;

	/*
	 * Indicates the device node opened
	 * MINOR_NUM_DEV or MINOR_NUM_SECURE_DEV
	 */
	int dev_minor = MINOR(inode->i_rdev);

	VERIFY(err, ((dev_minor == MINOR_NUM_DEV) ||
			(dev_minor == MINOR_NUM_SECURE_DEV)));
	if (err) {
		pr_err("adsprpc: Invalid dev minor num %d\n", dev_minor);
		return err;
	}

	VERIFY(err, NULL != (fl = kzalloc(sizeof(*fl), GFP_KERNEL)));
	if (err)
		return err;

	context_list_ctor(&fl->clst);
	spin_lock_init(&fl->hlock);
	INIT_HLIST_HEAD(&fl->maps);
	INIT_HLIST_HEAD(&fl->perf);
	INIT_HLIST_HEAD(&fl->cached_bufs);
	INIT_HLIST_HEAD(&fl->remote_bufs);
	INIT_HLIST_NODE(&fl->hn);
	fl->sessionid = 0;
	fl->apps = me;
	fl->mode = FASTRPC_MODE_SERIAL;
	fl->cid = -1;
	fl->dev_minor = dev_minor;
	fl->init_mem = NULL;
	fl->qos_request = 0;
	fl->refcount = 0;
	filp->private_data = fl;
	mutex_init(&fl->map_mutex);
	mutex_init(&fl->fl_map_mutex);
	spin_lock(&me->hlock);
	hlist_add_head(&fl->hn, &me->drivers);
	spin_unlock(&me->hlock);
	mutex_init(&fl->perf_mutex);
	mutex_init(&fl->pm_qos_mutex);
	return 0;
}

static int fastrpc_set_process_info(struct fastrpc_file *fl)
{
	int err = 0, buf_size = 0;
	char strpid[PID_SIZE];
	char cur_comm[TASK_COMM_LEN];

	memcpy(cur_comm, current->comm, TASK_COMM_LEN);
	cur_comm[TASK_COMM_LEN-1] = '\0';
	fl->tgid = current->tgid;
	snprintf(strpid, PID_SIZE, "%d", current->pid);
	buf_size = strlen(cur_comm) + strlen("_") + strlen(strpid) + 1;
	fl->debug_buf = kzalloc(buf_size, GFP_KERNEL);
	if (!fl->debug_buf) {
		err = -ENOMEM;
		return err;
	}
	snprintf(fl->debug_buf, buf_size, "%.10s%s%d",
			cur_comm, "_", current->pid);
	fl->debugfs_file = debugfs_create_file(fl->debug_buf, 0644,
					debugfs_root, fl, &debugfs_fops);
	if (!fl->debugfs_file)
		pr_warn("Error: %s: %s: failed to create debugfs file %s\n",
				cur_comm, __func__, fl->debug_buf);

	return err;
}

static int fastrpc_get_info(struct fastrpc_file *fl, uint32_t *info)
{
	int err = 0;
	uint32_t cid;
	struct fastrpc_apps *me = &gfa;

	VERIFY(err, fl != NULL);
	if (err)
		goto bail;
	err = fastrpc_set_process_info(fl);
	if (err)
		goto bail;
	cid = *info;
	if (fl->cid == -1) {
		struct fastrpc_channel_ctx *chan = &me->channel[cid];

		VERIFY(err, cid < NUM_CHANNELS);
		if (err)
			goto bail;
		/* Check to see if the device node is non-secure */
		if (fl->dev_minor == MINOR_NUM_DEV &&
			fl->apps->secure_flag == true) {
			/*
			 * If an app is trying to offload to a secure remote
			 * channel by opening the non-secure device node, allow
			 * the access if the subsystem supports unsigned
			 * offload. Untrusted apps will be restricted.
			 */
			if (chan->secure == SECURE_CHANNEL &&
					!chan->unsigned_support) {
				err = -EPERM;
				pr_err("adsprpc: GetInfo failed dev %d, cid %d, secure %d\n",
				  fl->dev_minor, cid,
					fl->apps->channel[cid].secure);
				goto bail;
			}
		}
		fl->cid = cid;
		fl->ssrcount = fl->apps->channel[cid].ssrcount;
		VERIFY(err, !fastrpc_session_alloc_locked(
			&fl->apps->channel[cid], 0, fl->sharedcb, &fl->sctx));
		if (err)
			goto bail;
	}
	VERIFY(err, fl->sctx != NULL);
	if (err) {
		err = -EBADR;
		goto bail;
	}
	*info = (fl->sctx->smmu.enabled ? 1 : 0);
bail:
	return err;
}

static int fastrpc_internal_control(struct fastrpc_file *fl,
					struct fastrpc_ioctl_control *cp)
{
	struct fastrpc_apps *me = &gfa;
	int err = 0;
	int latency;

	VERIFY(err, !IS_ERR_OR_NULL(fl) && !IS_ERR_OR_NULL(fl->apps));
	if (err)
		goto bail;
	VERIFY(err, !IS_ERR_OR_NULL(cp));
	if (err)
		goto bail;

	switch (cp->req) {
	case FASTRPC_CONTROL_LATENCY:
		latency = cp->lp.enable == FASTRPC_LATENCY_CTRL_ENB ?
			fl->apps->latency : PM_QOS_DEFAULT_VALUE;
		VERIFY(err, latency != 0);
		if (err)
			goto bail;
		mutex_lock(&fl->pm_qos_mutex);
		if (!fl->qos_request) {
			pm_qos_add_request(&fl->pm_qos_req,
				PM_QOS_CPU_DMA_LATENCY, latency);
			fl->qos_request = 1;
		} else
			pm_qos_update_request(&fl->pm_qos_req, latency);
		mutex_unlock(&fl->pm_qos_mutex);
		break;
	case FASTRPC_CONTROL_SMMU:
		if (!me->legacy)
			fl->sharedcb = cp->smmu.sharedcb;
		break;
	case FASTRPC_CONTROL_KALLOC:
		cp->kalloc.kalloc_support = 1;
		break;
	default:
		err = -ENOTTY;
		break;
	}
bail:
	return err;
}

static int fastrpc_get_dsp_info(struct fastrpc_ioctl_dsp_capabilities *dsp_cap,
				void *param, struct fastrpc_file *fl)
{
	int err = 0;

	K_COPY_FROM_USER(err, 0, dsp_cap, param,
			sizeof(struct fastrpc_ioctl_dsp_capabilities));
	VERIFY(err, dsp_cap->domain < NUM_CHANNELS);
	if (err)
		goto bail;

	err = fastrpc_get_info_from_kernel(dsp_cap, fl);
	if (err)
		goto bail;
	K_COPY_TO_USER(err, 0, param, dsp_cap,
			sizeof(struct fastrpc_ioctl_dsp_capabilities));
bail:
	return err;
}

static int fastrpc_update_cdsp_support(struct fastrpc_file *fl)
{
	struct fastrpc_ioctl_dsp_capabilities *dsp_query;
	struct fastrpc_apps *me = &gfa;
	int err = 0;

	VERIFY(err, NULL != (dsp_query = kzalloc(sizeof(*dsp_query),
				GFP_KERNEL)));
	if (err)
		goto bail;
	dsp_query->domain = CDSP_DOMAIN_ID;
	err = fastrpc_get_info_from_kernel(dsp_query, fl);
	if (err)
		goto bail;
	if (!(dsp_query->dsp_attributes[1]))
		me->channel[CDSP_DOMAIN_ID].unsigned_support = false;
bail:
	kfree(dsp_query);
	return err;
}

static long fastrpc_device_ioctl(struct file *file, unsigned int ioctl_num,
				 unsigned long ioctl_param)
{
	union {
		struct fastrpc_ioctl_invoke_crc inv;
		struct fastrpc_ioctl_mmap mmap;
		struct fastrpc_ioctl_mmap_64 mmap64;
		struct fastrpc_ioctl_munmap munmap;
		struct fastrpc_ioctl_munmap_64 munmap64;
		struct fastrpc_ioctl_munmap_fd munmap_fd;
		struct fastrpc_ioctl_init_attrs init;
		struct fastrpc_ioctl_perf perf;
		struct fastrpc_ioctl_control cp;
		struct fastrpc_ioctl_dsp_capabilities dsp_cap;
	} p;
	union {
		struct fastrpc_ioctl_mmap mmap;
		struct fastrpc_ioctl_munmap munmap;
	} i;
	void *param = (char *)ioctl_param;
	struct fastrpc_file *fl = (struct fastrpc_file *)file->private_data;
<<<<<<< HEAD
	struct fastrpc_apps *me = &gfa;
	int size = 0, err = 0, session = 0;
=======
	int size = 0, err = 0, req_complete = 0;
>>>>>>> 86a4563f
	uint32_t info;
	static bool isQueryDone;

	VERIFY(err, fl != NULL);
	if (err) {
		err = -EBADR;
		goto bail;
	}
	p.inv.fds = NULL;
	p.inv.attrs = NULL;
	p.inv.crc = NULL;
	if (fl->spdname &&
		!strcmp(fl->spdname, AUDIO_PDR_SERVICE_LOCATION_CLIENT_NAME)) {
		VERIFY(err, !fastrpc_get_adsp_session(
			AUDIO_PDR_SERVICE_LOCATION_CLIENT_NAME, &session));
		if (err)
			goto bail;
		if (!me->channel[fl->cid].spd[session].ispdup) {
			err = -ENOTCONN;
			goto bail;
		}
	}
	spin_lock(&fl->hlock);
	if (fl->file_close == 1) {
		err = EBADF;
		pr_warn("ADSPRPC: fastrpc_device_release is happening, So not sending any new requests to DSP");
		spin_unlock(&fl->hlock);
		goto bail;
	}
	spin_unlock(&fl->hlock);

	switch (ioctl_num) {
	case FASTRPC_IOCTL_INVOKE:
		size = sizeof(struct fastrpc_ioctl_invoke);
		/* fall through */
	case FASTRPC_IOCTL_INVOKE_FD:
		if (!size)
			size = sizeof(struct fastrpc_ioctl_invoke_fd);
		/* fall through */
	case FASTRPC_IOCTL_INVOKE_ATTRS:
		if (!size)
			size = sizeof(struct fastrpc_ioctl_invoke_attrs);
		/* fall through */
	case FASTRPC_IOCTL_INVOKE_CRC:
		if (!size)
			size = sizeof(struct fastrpc_ioctl_invoke_crc);
		K_COPY_FROM_USER(err, 0, &p.inv, param, size);
		if (err)
			goto bail;
		VERIFY(err, 0 == (err = fastrpc_internal_invoke(fl, fl->mode,
						0, &p.inv)));
		if (err)
			goto bail;
		break;
	case FASTRPC_IOCTL_MMAP:
		K_COPY_FROM_USER(err, 0, &p.mmap, param,
						sizeof(p.mmap));
		if (err)
			goto bail;
		VERIFY(err, 0 == (err = fastrpc_internal_mmap(fl, &p.mmap)));
		if (err)
			goto bail;
		K_COPY_TO_USER(err, 0, param, &p.mmap, sizeof(p.mmap));
		if (err)
			goto bail;
		break;
	case FASTRPC_IOCTL_MUNMAP:
		K_COPY_FROM_USER(err, 0, &p.munmap, param,
						sizeof(p.munmap));
		if (err)
			goto bail;
		VERIFY(err, 0 == (err = fastrpc_internal_munmap(fl,
							&p.munmap)));
		if (err)
			goto bail;
		break;
	case FASTRPC_IOCTL_MMAP_64:
		K_COPY_FROM_USER(err, 0, &p.mmap64, param,
						sizeof(p.mmap64));
		if (err)
			goto bail;
		get_fastrpc_ioctl_mmap_64(&p.mmap64, &i.mmap);
		VERIFY(err, 0 == (err = fastrpc_internal_mmap(fl, &i.mmap)));
		if (err)
			goto bail;
		put_fastrpc_ioctl_mmap_64(&p.mmap64, &i.mmap);
		K_COPY_TO_USER(err, 0, param, &p.mmap64, sizeof(p.mmap64));
		if (err)
			goto bail;
		break;
	case FASTRPC_IOCTL_MUNMAP_64:
		K_COPY_FROM_USER(err, 0, &p.munmap64, param,
						sizeof(p.munmap64));
		if (err)
			goto bail;
		get_fastrpc_ioctl_munmap_64(&p.munmap64, &i.munmap);
		VERIFY(err, 0 == (err = fastrpc_internal_munmap(fl,
							&i.munmap)));
		if (err)
			goto bail;
		break;
	case FASTRPC_IOCTL_MUNMAP_FD:
		K_COPY_FROM_USER(err, 0, &p.munmap_fd, param,
			sizeof(p.munmap_fd));
		if (err)
			goto bail;
		VERIFY(err, 0 == (err = fastrpc_internal_munmap_fd(fl,
			&p.munmap_fd)));
		if (err)
			goto bail;
		break;
	case FASTRPC_IOCTL_SETMODE:
		switch ((uint32_t)ioctl_param) {
		case FASTRPC_MODE_PARALLEL:
		case FASTRPC_MODE_SERIAL:
			fl->mode = (uint32_t)ioctl_param;
			break;
		case FASTRPC_MODE_PROFILE:
			fl->profile = (uint32_t)ioctl_param;
			break;
		case FASTRPC_MODE_SESSION:
			fl->sessionid = 1;
			fl->tgid |= (1 << SESSION_ID_INDEX);
			break;
		default:
			err = -ENOTTY;
			break;
		}
		break;
	case FASTRPC_IOCTL_GETPERF:
		K_COPY_FROM_USER(err, 0, &p.perf,
					param, sizeof(p.perf));
		if (err)
			goto bail;
		p.perf.numkeys = sizeof(struct fastrpc_perf)/sizeof(int64_t);
		if (p.perf.keys) {
			char *keys = PERF_KEYS;

			K_COPY_TO_USER(err, 0, (void *)p.perf.keys,
						 keys, strlen(keys)+1);
			if (err)
				goto bail;
		}
		if (p.perf.data) {
			struct fastrpc_perf *perf = NULL, *fperf = NULL;
			struct hlist_node *n = NULL;

			mutex_lock(&fl->perf_mutex);
			hlist_for_each_entry_safe(perf, n, &fl->perf, hn) {
				if (perf->tid == current->pid) {
					fperf = perf;
					break;
				}
			}

			mutex_unlock(&fl->perf_mutex);

			if (fperf) {
				K_COPY_TO_USER(err, 0, (void *)p.perf.data,
					fperf, sizeof(*fperf));
			}
		}
		K_COPY_TO_USER(err, 0, param, &p.perf, sizeof(p.perf));
		if (err)
			goto bail;
		break;
	case FASTRPC_IOCTL_CONTROL:
		K_COPY_FROM_USER(err, 0, &p.cp, param,
				sizeof(p.cp));
		if (err)
			goto bail;
		VERIFY(err, 0 == (err = fastrpc_internal_control(fl, &p.cp)));
		if (err)
			goto bail;
		if (p.cp.req == FASTRPC_CONTROL_KALLOC) {
			K_COPY_TO_USER(err, 0, param, &p.cp, sizeof(p.cp));
			if (err)
				goto bail;
		}
		break;
	case FASTRPC_IOCTL_GETINFO:
	    K_COPY_FROM_USER(err, 0, &info, param, sizeof(info));
		if (err)
			goto bail;
		VERIFY(err, 0 == (err = fastrpc_get_info(fl, &info)));
		if (err)
			goto bail;
		K_COPY_TO_USER(err, 0, param, &info, sizeof(info));
		if (err)
			goto bail;
		break;
	case FASTRPC_IOCTL_INIT:
		p.init.attrs = 0;
		p.init.siglen = 0;
		size = sizeof(struct fastrpc_ioctl_init);
		/* fall through */
	case FASTRPC_IOCTL_INIT_ATTRS:
		if (!size)
			size = sizeof(struct fastrpc_ioctl_init_attrs);
		K_COPY_FROM_USER(err, 0, &p.init, param, size);
		if (err)
			goto bail;
		VERIFY(err, p.init.init.filelen >= 0 &&
			p.init.init.filelen < INIT_FILELEN_MAX);
		if (err)
			goto bail;
		VERIFY(err, p.init.init.memlen >= 0 &&
			p.init.init.memlen < INIT_MEMLEN_MAX);
		if (err)
			goto bail;
		VERIFY(err, 0 == (err = fastrpc_init_process(fl, &p.init)));
		if (err)
			goto bail;
		if ((fl->cid == CDSP_DOMAIN_ID) && !isQueryDone) {
			req_complete = fastrpc_update_cdsp_support(fl);
			if (!req_complete)
				isQueryDone = true;
		}
		break;
	case FASTRPC_IOCTL_GET_DSP_INFO:
		err = fastrpc_get_dsp_info(&p.dsp_cap, param, fl);
		break;
	default:
		err = -ENOTTY;
		pr_info("bad ioctl: %d\n", ioctl_num);
		break;
	}
 bail:
	return err;
}

static int fastrpc_restart_notifier_cb(struct notifier_block *nb,
					unsigned long code,
					void *data)
{
	struct fastrpc_apps *me = &gfa;
	struct fastrpc_channel_ctx *ctx;
	struct notif_data *notifdata = data;
	int cid;

	ctx = container_of(nb, struct fastrpc_channel_ctx, nb);
	cid = ctx - &me->channel[0];
	if (code == SUBSYS_BEFORE_SHUTDOWN) {
		mutex_lock(&me->smd_mutex);
		ctx->ssrcount++;
		ctx->issubsystemup = 0;
		if (ctx->chan) {
			if (me->glink)
				fastrpc_glink_close(ctx->chan, cid);
			else
				smd_close(ctx->chan);
			ctx->chan = NULL;
			pr_info("'restart notifier: closed /dev/%s c %d %d'\n",
				 gcinfo[cid].name, MAJOR(me->dev_no), cid);
		}
		mutex_unlock(&me->smd_mutex);
		if (cid == 0)
			me->staticpd_flags = 0;
		fastrpc_notify_drivers(me, cid);
	} else if (code == SUBSYS_RAMDUMP_NOTIFICATION) {
		if (me->channel[0].remoteheap_ramdump_dev &&
				notifdata->enable_ramdump) {
			me->channel[0].ramdumpenabled = 1;
		}
	} else if (code == SUBSYS_AFTER_POWERUP) {
		ctx->issubsystemup = 1;
	}

	return NOTIFY_DONE;
}

static int fastrpc_pdr_notifier_cb(struct notifier_block *pdrnb,
					unsigned long code,
					void *data)
{
	struct fastrpc_apps *me = &gfa;
	struct fastrpc_static_pd *spd;
	struct notif_data *notifdata = data;

	spd = container_of(pdrnb, struct fastrpc_static_pd, pdrnb);
	if (code == SERVREG_NOTIF_SERVICE_STATE_DOWN_V01) {
		mutex_lock(&me->smd_mutex);
		spd->pdrcount++;
		spd->ispdup = 0;
		pr_info("ADSPRPC: Audio PDR notifier %d %s\n",
					MAJOR(me->dev_no), spd->spdname);
		mutex_unlock(&me->smd_mutex);
		if (!strcmp(spd->spdname,
				AUDIO_PDR_SERVICE_LOCATION_CLIENT_NAME))
			me->staticpd_flags = 0;
		fastrpc_notify_pdr_drivers(me, spd->spdname);
	} else if (code == SUBSYS_RAMDUMP_NOTIFICATION) {
		if (me->channel[0].remoteheap_ramdump_dev &&
				notifdata->enable_ramdump) {
			me->channel[0].ramdumpenabled = 1;
		}
	} else if (code == SERVREG_NOTIF_SERVICE_STATE_UP_V01) {
		spd->ispdup = 1;
	}

	return NOTIFY_DONE;
}

static int fastrpc_get_service_location_notify(struct notifier_block *nb,
				unsigned long opcode, void *data)
{
	struct fastrpc_static_pd *spd;
	struct pd_qmi_client_data *pdr = data;
	int curr_state = 0, i = 0;

	spd = container_of(nb, struct fastrpc_static_pd, get_service_nb);
	if (opcode == LOCATOR_DOWN) {
		pr_err("ADSPRPC: Audio PD restart notifier locator down\n");
		return NOTIFY_DONE;
	}
	for (i = 0; i < pdr->total_domains; i++) {
		if ((!strcmp(spd->spdname, "audio_pdr_adsprpc"))
					&& (!strcmp(pdr->domain_list[i].name,
						"msm/adsp/audio_pd"))) {
			goto pdr_register;
		} else if ((!strcmp(spd->spdname, "sensors_pdr_adsprpc"))
					&& (!strcmp(pdr->domain_list[i].name,
						"msm/adsp/sensor_pd"))) {
			goto pdr_register;
		}
	}
	return NOTIFY_DONE;

pdr_register:
	if (!spd->pdrhandle) {
		spd->pdrhandle =
			service_notif_register_notifier(
			pdr->domain_list[i].name,
			pdr->domain_list[i].instance_id,
			&spd->pdrnb, &curr_state);
	} else {
		pr_err("ADSPRPC: %s is already registered\n", spd->spdname);
	}

	if (IS_ERR(spd->pdrhandle))
		pr_err("ADSPRPC: Unable to register notifier\n");

	if (curr_state == SERVREG_NOTIF_SERVICE_STATE_UP_V01) {
		pr_info("ADSPRPC: %s is up\n", spd->spdname);
		spd->ispdup = 1;
	} else if (curr_state == SERVREG_NOTIF_SERVICE_STATE_UNINIT_V01) {
		pr_info("ADSPRPC: %s is uninitialzed\n", spd->spdname);
	}
	return NOTIFY_DONE;
}

static const struct file_operations fops = {
	.open = fastrpc_device_open,
	.release = fastrpc_device_release,
	.unlocked_ioctl = fastrpc_device_ioctl,
	.compat_ioctl = compat_fastrpc_device_ioctl,
};

static const struct of_device_id fastrpc_match_table[] = {
	{ .compatible = "qcom,msm-fastrpc-adsp", },
	{ .compatible = "qcom,msm-fastrpc-compute", },
	{ .compatible = "qcom,msm-fastrpc-compute-cb", },
	{ .compatible = "qcom,msm-fastrpc-legacy-compute", },
	{ .compatible = "qcom,msm-fastrpc-legacy-compute-cb", },
	{ .compatible = "qcom,msm-adsprpc-mem-region", },
	{}
};

static int fastrpc_cb_probe(struct device *dev)
{
	struct fastrpc_channel_ctx *chan;
	struct fastrpc_session_ctx *sess;
	struct of_phandle_args iommuspec;
	const char *name;
	unsigned int start = 0x80000000;
	int err = 0, i;
	int secure_vmid = VMID_CP_PIXEL;

	VERIFY(err, NULL != (name = of_get_property(dev->of_node,
					 "label", NULL)));
	if (err)
		goto bail;
	for (i = 0; i < NUM_CHANNELS; i++) {
		if (!gcinfo[i].name)
			continue;
		if (!strcmp(name, gcinfo[i].name))
			break;
	}
	VERIFY(err, i < NUM_CHANNELS);
	if (err)
		goto bail;
	chan = &gcinfo[i];
	VERIFY(err, chan->sesscount < NUM_SESSIONS);
	if (err)
		goto bail;

	VERIFY(err, !of_parse_phandle_with_args(dev->of_node, "iommus",
						"#iommu-cells", 0, &iommuspec));
	if (err)
		goto bail;
	sess = &chan->session[chan->sesscount];
	sess->smmu.cb = iommuspec.args[0] & 0xf;
	sess->used = 0;
	sess->smmu.coherent = of_property_read_bool(dev->of_node,
						"dma-coherent");
	sess->smmu.sharedcb = of_property_read_bool(dev->of_node,
						"shared-cb");
	sess->smmu.secure = of_property_read_bool(dev->of_node,
						"qcom,secure-context-bank");
	if (sess->smmu.secure)
		start = 0x60000000;
	VERIFY(err, !IS_ERR_OR_NULL(sess->smmu.mapping =
				arm_iommu_create_mapping(&platform_bus_type,
						start, MAX_SIZE_LIMIT)));
	if (err)
		goto bail;

	if (sess->smmu.secure)
		iommu_domain_set_attr(sess->smmu.mapping->domain,
				DOMAIN_ATTR_SECURE_VMID,
				&secure_vmid);

	VERIFY(err, !arm_iommu_attach_device(dev, sess->smmu.mapping));
	if (err)
		goto bail;
	sess->smmu.dev = dev;
	sess->smmu.enabled = 1;
	chan->sesscount++;
	debugfs_global_file = debugfs_create_file("global", 0644, debugfs_root,
							NULL, &debugfs_fops);
bail:
	return err;
}

static int fastrpc_cb_legacy_probe(struct device *dev)
{
	struct fastrpc_channel_ctx *chan;
	struct fastrpc_session_ctx *first_sess = NULL, *sess = NULL;
	const char *name;
	unsigned int *sids = NULL, sids_size = 0;
	int err = 0, ret = 0, i;

	unsigned int start = 0x80000000;

	VERIFY(err, NULL != (name = of_get_property(dev->of_node,
					 "label", NULL)));
	if (err)
		goto bail;

	for (i = 0; i < NUM_CHANNELS; i++) {
		if (!gcinfo[i].name)
			continue;
		if (!strcmp(name, gcinfo[i].name))
			break;
	}
	VERIFY(err, i < NUM_CHANNELS);
	if (err)
		goto bail;

	chan = &gcinfo[i];
	VERIFY(err, chan->sesscount < NUM_SESSIONS);
	if (err)
		goto bail;

	first_sess  = &chan->session[chan->sesscount];

	VERIFY(err, NULL != of_get_property(dev->of_node,
				"sids", &sids_size));
	if (err)
		goto bail;

	VERIFY(err, NULL != (sids = kzalloc(sids_size, GFP_KERNEL)));
	if (err)
		goto bail;
	ret = of_property_read_u32_array(dev->of_node, "sids", sids,
					sids_size/sizeof(unsigned int));
	if (ret)
		goto bail;

	VERIFY(err, !IS_ERR_OR_NULL(first_sess->smmu.mapping =
				arm_iommu_create_mapping(&platform_bus_type,
						start, 0x78000000)));
	if (err)
		goto bail;

	VERIFY(err, !arm_iommu_attach_device(dev, first_sess->smmu.mapping));
	if (err)
		goto bail;


	for (i = 0; i < sids_size/sizeof(unsigned int); i++) {
		VERIFY(err, chan->sesscount < NUM_SESSIONS);
		if (err)
			goto bail;
		sess = &chan->session[chan->sesscount];
		sess->smmu.cb = sids[i];
		sess->smmu.dev = dev;
		sess->smmu.mapping = first_sess->smmu.mapping;
		sess->smmu.enabled = 1;
		sess->used = 0;
		sess->smmu.coherent = false;
		sess->smmu.secure = false;
		chan->sesscount++;
	}
bail:
	kfree(sids);
	return err;
}



static void init_secure_vmid_list(struct device *dev, char *prop_name,
						struct secure_vm *destvm)
{
	int err = 0;
	u32 len = 0, i = 0;
	u32 *rhvmlist = NULL;
	u32 *rhvmpermlist = NULL;

	if (!of_find_property(dev->of_node, prop_name, &len))
		goto bail;
	if (len == 0)
		goto bail;
	len /= sizeof(u32);
	VERIFY(err, NULL != (rhvmlist = kcalloc(len, sizeof(u32), GFP_KERNEL)));
	if (err)
		goto bail;
	VERIFY(err, NULL != (rhvmpermlist = kcalloc(len, sizeof(u32),
					 GFP_KERNEL)));
	if (err)
		goto bail;
	for (i = 0; i < len; i++) {
		err = of_property_read_u32_index(dev->of_node, prop_name, i,
								&rhvmlist[i]);
		rhvmpermlist[i] = PERM_READ | PERM_WRITE | PERM_EXEC;
		pr_info("ADSPRPC: Secure VMID = %d", rhvmlist[i]);
		if (err) {
			pr_err("ADSPRPC: Failed to read VMID\n");
			goto bail;
		}
	}
	destvm->vmid = rhvmlist;
	destvm->vmperm = rhvmpermlist;
	destvm->vmcount = len;
bail:
	if (err) {
		kfree(rhvmlist);
		kfree(rhvmpermlist);
	}
}

static void configure_secure_channels(uint32_t secure_domains)
{
	struct fastrpc_apps *me = &gfa;
	int ii = 0;
	/*
	 * secure_domains contains the bitmask of the secure channels
	 *  Bit 0 - ADSP
	 *  Bit 1 - MDSP
	 *  Bit 2 - SLPI
	 *  Bit 3 - CDSP
	 */
	for (ii = ADSP_DOMAIN_ID; ii <= CDSP_DOMAIN_ID; ++ii) {
		int secure = (secure_domains >> ii) & 0x01;

		me->channel[ii].secure = secure;
	}
}


static int fastrpc_probe(struct platform_device *pdev)
{
	int err = 0;
	struct fastrpc_apps *me = &gfa;
	struct device *dev = &pdev->dev;
	struct device_node *ion_node, *node;
	struct platform_device *ion_pdev;
	struct cma *cma;
	uint32_t val;
	int ret = 0;
	uint32_t secure_domains;

	if (of_device_is_compatible(dev->of_node,
					"qcom,msm-fastrpc-compute")) {
		init_secure_vmid_list(dev, "qcom,adsp-remoteheap-vmid",
							&gcinfo[0].rhvm);


		of_property_read_u32(dev->of_node, "qcom,rpc-latency-us",
			&me->latency);
		if (of_get_property(dev->of_node,
			"qcom,secure-domains", NULL) != NULL) {
			VERIFY(err, !of_property_read_u32(dev->of_node,
					  "qcom,secure-domains",
			      &secure_domains));
			if (!err) {
				me->secure_flag = true;
				configure_secure_channels(secure_domains);
			} else {
				me->secure_flag = false;
				pr_info("adsprpc: unable to read the domain configuration from dts\n");
			}
		}
	}
	if (of_device_is_compatible(dev->of_node,
					"qcom,msm-fastrpc-compute-cb"))
		return fastrpc_cb_probe(dev);

	if (of_device_is_compatible(dev->of_node,
					"qcom,msm-fastrpc-legacy-compute")) {
		me->glink = false;
		me->legacy = 1;
	}

	if (of_device_is_compatible(dev->of_node,
					"qcom,msm-fastrpc-legacy-compute-cb")){
		return fastrpc_cb_legacy_probe(dev);
	}

	if (of_device_is_compatible(dev->of_node,
					"qcom,msm-adsprpc-mem-region")) {
		me->dev = dev;
		ion_node = of_find_compatible_node(NULL, NULL, "qcom,msm-ion");
		if (ion_node) {
			for_each_available_child_of_node(ion_node, node) {
				if (of_property_read_u32(node, "reg", &val))
					continue;
				if (val != ION_ADSP_HEAP_ID)
					continue;
				ion_pdev = of_find_device_by_node(node);
				if (!ion_pdev)
					break;
				cma = dev_get_cma_area(&ion_pdev->dev);
				if (cma) {
					me->range.addr = cma_get_base(cma);
					me->range.size =
						(size_t)cma_get_size(cma);
				}
				break;
			}
		}
		if (me->range.addr && !of_property_read_bool(dev->of_node,
							 "restrict-access")) {
			int srcVM[1] = {VMID_HLOS};
			int destVM[4] = {VMID_HLOS, VMID_MSS_MSA, VMID_SSC_Q6,
						VMID_ADSP_Q6};
			int destVMperm[4] = {PERM_READ | PERM_WRITE | PERM_EXEC,
				PERM_READ | PERM_WRITE | PERM_EXEC,
				PERM_READ | PERM_WRITE | PERM_EXEC,
				PERM_READ | PERM_WRITE | PERM_EXEC,
				};

			VERIFY(err, !hyp_assign_phys(me->range.addr,
					me->range.size, srcVM, 1,
					destVM, destVMperm, 4));
			if (err)
				goto bail;
		}
		return 0;
	}
	if (of_property_read_bool(dev->of_node,
					"qcom,fastrpc-adsp-audio-pdr")) {
		int session;

		VERIFY(err, !fastrpc_get_adsp_session(
			AUDIO_PDR_SERVICE_LOCATION_CLIENT_NAME, &session));
		if (err)
			goto spdbail;
		me->channel[0].spd[session].get_service_nb.notifier_call =
					fastrpc_get_service_location_notify;
		ret = get_service_location(
				AUDIO_PDR_SERVICE_LOCATION_CLIENT_NAME,
				AUDIO_PDR_ADSP_SERVICE_NAME,
				&me->channel[0].spd[session].get_service_nb);
		if (ret)
			pr_err("ADSPRPC: Get service location failed: %d\n",
								ret);
	}
	if (of_property_read_bool(dev->of_node,
					"qcom,fastrpc-adsp-sensors-pdr")) {
		int session;

		VERIFY(err, !fastrpc_get_adsp_session(
			SENSORS_PDR_SERVICE_LOCATION_CLIENT_NAME, &session));
		if (err)
			goto spdbail;
		me->channel[0].spd[session].get_service_nb.notifier_call =
					fastrpc_get_service_location_notify;
		ret = get_service_location(
				SENSORS_PDR_SERVICE_LOCATION_CLIENT_NAME,
				SENSORS_PDR_ADSP_SERVICE_NAME,
				&me->channel[0].spd[session].get_service_nb);
		if (ret)
			pr_err("ADSPRPC: Get service location failed: %d\n",
								ret);
	}
spdbail:
	err = 0;
	VERIFY(err, !of_platform_populate(pdev->dev.of_node,
					  fastrpc_match_table,
					  NULL, &pdev->dev));
	if (err)
		goto bail;
bail:
	return err;
}

static ssize_t total_dma_kb_show(struct kobject *kobj,
	struct kobj_attribute *attr, char *buf)
{
	u64 size_in_bytes = atomic_long_read(&total_dma_bytes);

	return snprintf(buf, PAGE_SIZE, "%llu\n", div_u64(size_in_bytes, 1024));
}

static struct kobj_attribute total_dma_kb_attr =
	__ATTR_RO(total_dma_kb);

static struct attribute *fastrpc_device_attrs[] = {
	&total_dma_kb_attr.attr,
	NULL,
};

ATTRIBUTE_GROUPS(fastrpc_device);

static int fastrpc_init_sysfs(void)
{
	int ret;

	fastrpc_kobj = kobject_create_and_add("fastrpc", kernel_kobj);
	if (!fastrpc_kobj)
		return -ENOMEM;

	ret = sysfs_create_groups(fastrpc_kobj, fastrpc_device_groups);
	if (ret) {
		kobject_put(fastrpc_kobj);
		fastrpc_kobj = NULL;
		return ret;
	}

	return 0;
}

static void fastrpc_deinit(void)
{
	struct fastrpc_apps *me = &gfa;
	struct fastrpc_channel_ctx *chan = gcinfo;
	int i, j;

	for (i = 0; i < NUM_CHANNELS; i++, chan++) {
		if (chan->chan) {
			kref_put_mutex(&chan->kref,
				fastrpc_channel_close, &me->smd_mutex);
			chan->chan = NULL;
		}
		for (j = 0; j < NUM_SESSIONS; j++) {
			struct fastrpc_session_ctx *sess = &chan->session[j];
			if (sess->smmu.dev) {
				arm_iommu_detach_device(sess->smmu.dev);
				sess->smmu.dev = NULL;
			}
			if (sess->smmu.mapping) {
				arm_iommu_release_mapping(sess->smmu.mapping);
				sess->smmu.mapping = NULL;
			}
		}
		kfree(chan->rhvm.vmid);
		kfree(chan->rhvm.vmperm);
	}
}

static struct platform_driver fastrpc_driver = {
	.probe = fastrpc_probe,
	.driver = {
		.name = "fastrpc",
		.owner = THIS_MODULE,
		.of_match_table = fastrpc_match_table,
	},
};

static int __init fastrpc_device_init(void)
{
	struct fastrpc_apps *me = &gfa;
	struct device *dev = NULL;
	struct device *secure_dev = NULL;
	int err = 0, i;
	int ret = 0;

	debugfs_root = debugfs_create_dir("adsprpc", NULL);

	ret = fastrpc_init_sysfs();
	if (ret) {
		pr_err("fastrpc: failed to add sysfs attributes ret=%d\n", ret);
	}

	memset(me, 0, sizeof(*me));
	fastrpc_init(me);
	me->dev = NULL;
	me->glink = true;
	me->secure_flag = false;
	VERIFY(err, 0 == platform_driver_register(&fastrpc_driver));
	if (err)
		goto register_bail;
	VERIFY(err, 0 == alloc_chrdev_region(&me->dev_no, 0, NUM_CHANNELS,
					DEVICE_NAME));
	if (err)
		goto alloc_chrdev_bail;
	cdev_init(&me->cdev, &fops);
	me->cdev.owner = THIS_MODULE;
	VERIFY(err, 0 == cdev_add(&me->cdev, MKDEV(MAJOR(me->dev_no), 0),
				NUM_DEVICES));
	if (err)
		goto cdev_init_bail;
	me->class = class_create(THIS_MODULE, "fastrpc");
	VERIFY(err, !IS_ERR(me->class));
	if (err)
		goto class_create_bail;
	me->compat = (fops.compat_ioctl == NULL) ? 0 : 1;

	/*
	 * Create devices and register with sysfs
	 * Create first device with minor number 0
	 */
	dev = device_create(me->class, NULL,
				MKDEV(MAJOR(me->dev_no), MINOR_NUM_DEV),
				NULL, DEVICE_NAME);
	VERIFY(err, !IS_ERR_OR_NULL(dev));
	if (err)
		goto device_create_bail;

	/* Create secure device with minor number for secure device */
	secure_dev = device_create(me->class, NULL,
				MKDEV(MAJOR(me->dev_no), MINOR_NUM_SECURE_DEV),
				NULL, DEVICE_NAME_SECURE);
	VERIFY(err, !IS_ERR_OR_NULL(secure_dev));
	if (err)
		goto device_create_bail;

	for (i = 0; i < NUM_CHANNELS; i++) {
		me->channel[i].dev = secure_dev;
		if (i == CDSP_DOMAIN_ID)
			me->channel[i].dev = dev;
		me->channel[i].ssrcount = 0;
		me->channel[i].prevssrcount = 0;
		me->channel[i].issubsystemup = 1;
		me->channel[i].ramdumpenabled = 0;
		me->channel[i].remoteheap_ramdump_dev = NULL;
		me->channel[i].nb.notifier_call = fastrpc_restart_notifier_cb;
		me->channel[i].handle = subsys_notif_register_notifier(
							gcinfo[i].subsys,
							&me->channel[i].nb);
	}
	me->client = msm_ion_client_create(DEVICE_NAME);
	VERIFY(err, !IS_ERR_OR_NULL(me->client));
	if (err)
		goto device_create_bail;

	return 0;
device_create_bail:
	for (i = 0; i < NUM_CHANNELS; i++) {
		if (me->channel[i].handle)
			subsys_notif_unregister_notifier(me->channel[i].handle,
							&me->channel[i].nb);
	}
	if (!IS_ERR_OR_NULL(dev))
		device_destroy(me->class, MKDEV(MAJOR(me->dev_no),
						MINOR_NUM_DEV));
	if (!IS_ERR_OR_NULL(secure_dev))
		device_destroy(me->class, MKDEV(MAJOR(me->dev_no),
						 MINOR_NUM_SECURE_DEV));
	class_destroy(me->class);
class_create_bail:
	cdev_del(&me->cdev);
cdev_init_bail:
	unregister_chrdev_region(me->dev_no, NUM_CHANNELS);
alloc_chrdev_bail:
register_bail:
	fastrpc_deinit();
	return err;
}

static void __exit fastrpc_device_exit(void)
{
	struct fastrpc_apps *me = &gfa;
	int i;

	fastrpc_file_list_dtor(me);
	fastrpc_deinit();
	for (i = 0; i < NUM_CHANNELS; i++) {
		if (!gcinfo[i].name)
			continue;
		subsys_notif_unregister_notifier(me->channel[i].handle,
						&me->channel[i].nb);
	}

	/* Destroy the secure and non secure devices */
	device_destroy(me->class, MKDEV(MAJOR(me->dev_no), MINOR_NUM_DEV));
	device_destroy(me->class, MKDEV(MAJOR(me->dev_no),
					 MINOR_NUM_SECURE_DEV));

	class_destroy(me->class);
	cdev_del(&me->cdev);
	unregister_chrdev_region(me->dev_no, NUM_CHANNELS);
	ion_client_destroy(me->client);
	debugfs_remove_recursive(debugfs_root);
	if (fastrpc_kobj) {
		sysfs_remove_groups(fastrpc_kobj, fastrpc_device_groups);
		kobject_put(fastrpc_kobj);
		fastrpc_kobj = NULL;
	}
}

late_initcall(fastrpc_device_init);
module_exit(fastrpc_device_exit);

MODULE_LICENSE("GPL v2");<|MERGE_RESOLUTION|>--- conflicted
+++ resolved
@@ -112,7 +112,6 @@
 #define FASTRPC_STATIC_HANDLE_LISTENER (3)
 #define FASTRPC_STATIC_HANDLE_MAX (20)
 #define FASTRPC_LATENCY_CTRL_ENB  (1)
-#define FASTRPC_TIMEOUT (3000) /* 3s */
 
 #define MAX_SIZE_LIMIT (0x78000000)
 #define INIT_FILELEN_MAX (2*1024*1024)
@@ -146,9 +145,6 @@
 					void *data);
 static struct dentry *debugfs_root;
 static struct dentry *debugfs_global_file;
-
-static atomic_long_t total_dma_bytes;
-static struct kobject *fastrpc_kobj;
 
 static inline uint64_t buf_page_start(uint64_t buf)
 {
@@ -566,8 +562,6 @@
 			hyp_assign_phys(buf->phys, buf_page_size(buf->size),
 				srcVM, 2, destVM, destVMperm, 1);
 		}
-
-		atomic_long_sub(buf->size, &total_dma_bytes);
 		dma_free_attrs(fl->sctx->smmu.dev, buf->size, buf->virt,
 					buf->phys, buf->dma_attr);
 	}
@@ -798,7 +792,6 @@
 			pr_err("failed to free remote heap allocation\n");
 			return;
 		}
-		atomic_long_sub(map->size, &total_dma_bytes);
 		if (map->phys) {
 			unsigned long dma_attrs = DMA_ATTR_SKIP_ZEROING |
 						DMA_ATTR_NO_KERNEL_MAPPING;
@@ -894,7 +887,6 @@
 				 len, dma_attrs));
 		if (err)
 			goto bail;
-		atomic_long_add(len, &total_dma_bytes);
 		map->phys = (uintptr_t)region_phys;
 		map->size = len;
 		map->va = (uintptr_t)region_vaddr;
@@ -1102,8 +1094,6 @@
 	}
 	if (fl->sctx->smmu.cb)
 		buf->phys += ((uint64_t)fl->sctx->smmu.cb << 32);
-
-	atomic_long_add(size, &total_dma_bytes);
 	vmid = fl->apps->channel[fl->cid].vmid;
 	if (vmid) {
 		int srcVM[1] = {VMID_HLOS};
@@ -2142,16 +2132,9 @@
 	if (err)
 		goto bail;
  wait:
-	if (kernel) {
-		int rc = wait_for_completion_timeout(&ctx->work,
-				msecs_to_jiffies(FASTRPC_TIMEOUT));
-		if (!rc) {
-			pr_err("wait for completion timeout and trigger ADSP SSR b/132430192\n");
-			/* b/132430192 WA to trigger adsp SSR */
-			subsystem_restart("adsp");
-			goto bail;
-		}
-	} else {
+	if (kernel)
+		wait_for_completion(&ctx->work);
+	else {
 		interrupted = wait_for_completion_interruptible(&ctx->work);
 		VERIFY(err, 0 == (err = interrupted));
 		if (err)
@@ -2614,9 +2597,6 @@
 	ioctl.crc = NULL;
 	VERIFY(err, 0 == (err = fastrpc_internal_invoke(fl,
 		FASTRPC_MODE_PARALLEL, 1, &ioctl)));
-	if (err)
-		pr_err("adsprpc: %s: releasing DSP process failed for %s, returned 0x%x",
-					__func__, current->comm, err);
 bail:
 	return err;
 }
@@ -3436,7 +3416,7 @@
 	int i, j, sess_used = 0, ret = 0;
 	char *fileinfo = NULL;
 	char single_line[UL_SIZE] = "----------------";
-	char title[UL_SIZE] = "========================";
+	char title[UL_SIZE] = "=========================";
 
 	fileinfo = kzalloc(DEBUGFS_SIZE, GFP_KERNEL);
 	if (!fileinfo)
@@ -3977,12 +3957,7 @@
 	} i;
 	void *param = (char *)ioctl_param;
 	struct fastrpc_file *fl = (struct fastrpc_file *)file->private_data;
-<<<<<<< HEAD
-	struct fastrpc_apps *me = &gfa;
-	int size = 0, err = 0, session = 0;
-=======
 	int size = 0, err = 0, req_complete = 0;
->>>>>>> 86a4563f
 	uint32_t info;
 	static bool isQueryDone;
 
@@ -3994,17 +3969,6 @@
 	p.inv.fds = NULL;
 	p.inv.attrs = NULL;
 	p.inv.crc = NULL;
-	if (fl->spdname &&
-		!strcmp(fl->spdname, AUDIO_PDR_SERVICE_LOCATION_CLIENT_NAME)) {
-		VERIFY(err, !fastrpc_get_adsp_session(
-			AUDIO_PDR_SERVICE_LOCATION_CLIENT_NAME, &session));
-		if (err)
-			goto bail;
-		if (!me->channel[fl->cid].spd[session].ispdup) {
-			err = -ENOTCONN;
-			goto bail;
-		}
-	}
 	spin_lock(&fl->hlock);
 	if (fl->file_close == 1) {
 		err = EBADF;
@@ -4690,42 +4654,6 @@
 	return err;
 }
 
-static ssize_t total_dma_kb_show(struct kobject *kobj,
-	struct kobj_attribute *attr, char *buf)
-{
-	u64 size_in_bytes = atomic_long_read(&total_dma_bytes);
-
-	return snprintf(buf, PAGE_SIZE, "%llu\n", div_u64(size_in_bytes, 1024));
-}
-
-static struct kobj_attribute total_dma_kb_attr =
-	__ATTR_RO(total_dma_kb);
-
-static struct attribute *fastrpc_device_attrs[] = {
-	&total_dma_kb_attr.attr,
-	NULL,
-};
-
-ATTRIBUTE_GROUPS(fastrpc_device);
-
-static int fastrpc_init_sysfs(void)
-{
-	int ret;
-
-	fastrpc_kobj = kobject_create_and_add("fastrpc", kernel_kobj);
-	if (!fastrpc_kobj)
-		return -ENOMEM;
-
-	ret = sysfs_create_groups(fastrpc_kobj, fastrpc_device_groups);
-	if (ret) {
-		kobject_put(fastrpc_kobj);
-		fastrpc_kobj = NULL;
-		return ret;
-	}
-
-	return 0;
-}
-
 static void fastrpc_deinit(void)
 {
 	struct fastrpc_apps *me = &gfa;
@@ -4769,15 +4697,8 @@
 	struct device *dev = NULL;
 	struct device *secure_dev = NULL;
 	int err = 0, i;
-	int ret = 0;
 
 	debugfs_root = debugfs_create_dir("adsprpc", NULL);
-
-	ret = fastrpc_init_sysfs();
-	if (ret) {
-		pr_err("fastrpc: failed to add sysfs attributes ret=%d\n", ret);
-	}
-
 	memset(me, 0, sizeof(*me));
 	fastrpc_init(me);
 	me->dev = NULL;
@@ -4888,11 +4809,6 @@
 	unregister_chrdev_region(me->dev_no, NUM_CHANNELS);
 	ion_client_destroy(me->client);
 	debugfs_remove_recursive(debugfs_root);
-	if (fastrpc_kobj) {
-		sysfs_remove_groups(fastrpc_kobj, fastrpc_device_groups);
-		kobject_put(fastrpc_kobj);
-		fastrpc_kobj = NULL;
-	}
 }
 
 late_initcall(fastrpc_device_init);
