--- conflicted
+++ resolved
@@ -25,7 +25,26 @@
 #include <linux/of.h>
 #include <linux/slab.h>
 
-#include "nvmem.h"
+struct nvmem_device {
+	const char		*name;
+	struct module		*owner;
+	struct device		dev;
+	int			stride;
+	int			word_size;
+	int			ncells;
+	int			id;
+	int			users;
+	size_t			size;
+	bool			read_only;
+	int			flags;
+	struct bin_attribute	eeprom;
+	struct device		*base_dev;
+	nvmem_reg_read_t	reg_read;
+	nvmem_reg_write_t	reg_write;
+	void *priv;
+};
+
+#define FLAG_COMPAT		BIT(0)
 
 struct nvmem_cell {
 	const char		*name;
@@ -43,6 +62,11 @@
 static LIST_HEAD(nvmem_cells);
 static DEFINE_MUTEX(nvmem_cells_mutex);
 
+#ifdef CONFIG_DEBUG_LOCK_ALLOC
+static struct lock_class_key eeprom_lock_key;
+#endif
+
+#define to_nvmem_device(d) container_of(d, struct nvmem_device, dev)
 static int nvmem_reg_read(struct nvmem_device *nvmem, unsigned int offset,
 			  void *val, size_t bytes)
 {
@@ -60,6 +84,168 @@
 
 	return -EINVAL;
 }
+
+static ssize_t bin_attr_nvmem_read(struct file *filp, struct kobject *kobj,
+				    struct bin_attribute *attr,
+				    char *buf, loff_t pos, size_t count)
+{
+	struct device *dev;
+	struct nvmem_device *nvmem;
+	int rc;
+
+	if (attr->private)
+		dev = attr->private;
+	else
+		dev = container_of(kobj, struct device, kobj);
+	nvmem = to_nvmem_device(dev);
+
+	/* Stop the user from reading */
+	if (pos >= nvmem->size)
+		return 0;
+
+	if (count < nvmem->word_size)
+		return -EINVAL;
+
+	if (pos + count > nvmem->size)
+		count = nvmem->size - pos;
+
+	count = round_down(count, nvmem->word_size);
+
+	rc = nvmem_reg_read(nvmem, pos, buf, count);
+
+	if (rc)
+		return rc;
+
+	return count;
+}
+
+static ssize_t bin_attr_nvmem_write(struct file *filp, struct kobject *kobj,
+				     struct bin_attribute *attr,
+				     char *buf, loff_t pos, size_t count)
+{
+	struct device *dev;
+	struct nvmem_device *nvmem;
+	int rc;
+
+	if (attr->private)
+		dev = attr->private;
+	else
+		dev = container_of(kobj, struct device, kobj);
+	nvmem = to_nvmem_device(dev);
+
+	/* Stop the user from writing */
+	if (pos >= nvmem->size)
+		return 0;
+
+	if (count < nvmem->word_size)
+		return -EINVAL;
+
+	if (pos + count > nvmem->size)
+		count = nvmem->size - pos;
+
+	count = round_down(count, nvmem->word_size);
+
+	rc = nvmem_reg_write(nvmem, pos, buf, count);
+
+	if (rc)
+		return rc;
+
+	return count;
+}
+
+/* default read/write permissions */
+static struct bin_attribute bin_attr_rw_nvmem = {
+	.attr	= {
+		.name	= "nvmem",
+		.mode	= S_IWUSR | S_IRUGO,
+	},
+	.read	= bin_attr_nvmem_read,
+	.write	= bin_attr_nvmem_write,
+};
+
+static struct bin_attribute *nvmem_bin_rw_attributes[] = {
+	&bin_attr_rw_nvmem,
+	NULL,
+};
+
+static const struct attribute_group nvmem_bin_rw_group = {
+	.bin_attrs	= nvmem_bin_rw_attributes,
+};
+
+static const struct attribute_group *nvmem_rw_dev_groups[] = {
+	&nvmem_bin_rw_group,
+	NULL,
+};
+
+/* read only permission */
+static struct bin_attribute bin_attr_ro_nvmem = {
+	.attr	= {
+		.name	= "nvmem",
+		.mode	= S_IRUGO,
+	},
+	.read	= bin_attr_nvmem_read,
+};
+
+static struct bin_attribute *nvmem_bin_ro_attributes[] = {
+	&bin_attr_ro_nvmem,
+	NULL,
+};
+
+static const struct attribute_group nvmem_bin_ro_group = {
+	.bin_attrs	= nvmem_bin_ro_attributes,
+};
+
+static const struct attribute_group *nvmem_ro_dev_groups[] = {
+	&nvmem_bin_ro_group,
+	NULL,
+};
+
+/* default read/write permissions, root only */
+static struct bin_attribute bin_attr_rw_root_nvmem = {
+	.attr	= {
+		.name	= "nvmem",
+		.mode	= S_IWUSR | S_IRUSR,
+	},
+	.read	= bin_attr_nvmem_read,
+	.write	= bin_attr_nvmem_write,
+};
+
+static struct bin_attribute *nvmem_bin_rw_root_attributes[] = {
+	&bin_attr_rw_root_nvmem,
+	NULL,
+};
+
+static const struct attribute_group nvmem_bin_rw_root_group = {
+	.bin_attrs	= nvmem_bin_rw_root_attributes,
+};
+
+static const struct attribute_group *nvmem_rw_root_dev_groups[] = {
+	&nvmem_bin_rw_root_group,
+	NULL,
+};
+
+/* read only permission, root only */
+static struct bin_attribute bin_attr_ro_root_nvmem = {
+	.attr	= {
+		.name	= "nvmem",
+		.mode	= S_IRUSR,
+	},
+	.read	= bin_attr_nvmem_read,
+};
+
+static struct bin_attribute *nvmem_bin_ro_root_attributes[] = {
+	&bin_attr_ro_root_nvmem,
+	NULL,
+};
+
+static const struct attribute_group nvmem_bin_ro_root_group = {
+	.bin_attrs	= nvmem_bin_ro_root_attributes,
+};
+
+static const struct attribute_group *nvmem_ro_root_dev_groups[] = {
+	&nvmem_bin_ro_root_group,
+	NULL,
+};
 
 static void nvmem_release(struct device *dev)
 {
@@ -202,8 +388,6 @@
 	return rval;
 }
 
-<<<<<<< HEAD
-=======
 /*
  * nvmem_setup_compat() - Create an additional binary entry in
  * drivers sys directory, to be backwards compatible with the older
@@ -248,7 +432,6 @@
 	return 0;
 }
 
->>>>>>> 1b2be6d7
 /**
  * nvmem_register() - Register a nvmem device for given nvmem_config.
  * Also creates an binary entry in /sys/bus/nvmem/devices/dev-name/nvmem
@@ -297,7 +480,15 @@
 	nvmem->read_only = of_property_read_bool(np, "read-only") |
 			   config->read_only;
 
-	nvmem->dev.groups = nvmem_sysfs_get_groups(nvmem, config);
+	if (config->root_only)
+		nvmem->dev.groups = nvmem->read_only ?
+			nvmem_ro_root_dev_groups :
+			nvmem_rw_root_dev_groups;
+	else
+		nvmem->dev.groups = nvmem->read_only ?
+			nvmem_ro_dev_groups :
+			nvmem_rw_dev_groups;
+
 	device_initialize(&nvmem->dev);
 
 	dev_dbg(&nvmem->dev, "Registering nvmem device %s\n", config->name);
@@ -307,7 +498,7 @@
 		goto err_put_device;
 
 	if (config->compat) {
-		rval = nvmem_sysfs_setup_compat(nvmem, config);
+		rval = nvmem_setup_compat(nvmem, config);
 		if (rval)
 			goto err_device_del;
 	}
