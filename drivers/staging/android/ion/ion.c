--- conflicted
+++ resolved
@@ -511,12 +511,8 @@
 	return ERR_PTR(-EINVAL);
 }
 
-<<<<<<< HEAD
-bool ion_handle_validate(struct ion_client *client, struct ion_handle *handle)
-=======
 bool ion_handle_validate(struct ion_client *client,
 			 struct ion_handle *handle)
->>>>>>> e15b5a8b
 {
 	WARN_ON(!mutex_is_locked(&client->lock));
 	return idr_find(&client->idr, handle->id) == handle;
@@ -553,16 +549,9 @@
 	return 0;
 }
 
-<<<<<<< HEAD
-static struct ion_handle *__ion_alloc(
-		struct ion_client *client, size_t len,
-		size_t align, unsigned int heap_id_mask,
-		unsigned int flags, bool grab_handle)
-=======
 struct ion_handle *__ion_alloc(struct ion_client *client, size_t len,
 			       size_t align, unsigned int heap_id_mask,
 			       unsigned int flags, bool grab_handle)
->>>>>>> e15b5a8b
 {
 	struct ion_handle *handle;
 	struct ion_device *dev = client->dev;
