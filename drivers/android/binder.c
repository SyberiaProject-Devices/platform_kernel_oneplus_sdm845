--- conflicted
+++ resolved
@@ -3151,19 +3151,8 @@
 			goto err_dead_binder;
 		}
 		e->to_node = target_node->debug_id;
-<<<<<<< HEAD
-		if (security_binder_transaction(proc->tsk,
-						target_proc->tsk) < 0) {
-=======
-		if (WARN_ON(proc == target_proc)) {
-			return_error = BR_FAILED_REPLY;
-			return_error_param = -EINVAL;
-			return_error_line = __LINE__;
-			goto err_invalid_target_handle;
-		}
 		if (security_binder_transaction(proc->cred,
 						target_proc->cred) < 0) {
->>>>>>> 2cf6889f
 			return_error = BR_FAILED_REPLY;
 			return_error_param = -EPERM;
 			return_error_line = __LINE__;
