--- conflicted
+++ resolved
@@ -1602,10 +1602,7 @@
 		arg = (unsigned long) compat_ptr(arg);
 	case LOOP_SET_FD:
 	case LOOP_CHANGE_FD:
-<<<<<<< HEAD
-=======
 	case LOOP_SET_DIRECT_IO:
->>>>>>> dc734d73
 	case LOOP_SET_BLOCK_SIZE:
 		err = lo_ioctl(bdev, mode, cmd, arg);
 		break;
