--- conflicted
+++ resolved
@@ -1,11 +1,7 @@
 /*
  * QTI Crypto Engine driver.
  *
-<<<<<<< HEAD
- * Copyright (c) 2012-2020, The Linux Foundation. All rights reserved.
-=======
  * Copyright (c) 2012-2018,2020 The Linux Foundation. All rights reserved.
->>>>>>> 2b72b3e7
  *
  * This program is free software; you can redistribute it and/or modify
  * it under the terms of the GNU General Public License version 2 and
@@ -4689,7 +4685,7 @@
 			pce_dev->intr_cadence = 0;
 			atomic_set(&pce_dev->bunch_cmd_seq, 0);
 			atomic_set(&pce_dev->last_intr_seq, 0);
-			pce_dev->cadence_flag = !pce_dev->cadence_flag;
+			pce_dev->cadence_flag = ~pce_dev->cadence_flag;
 		}
 	}
 
@@ -6114,7 +6110,6 @@
 		dma_free_coherent(pce_dev->pdev, pce_dev->memsize,
 			pce_dev->coh_vmem, pce_dev->coh_pmem);
 err_iobase:
-	arm_iommu_detach_device(pce_dev->pdev);
 	if (pce_dev->enable_s1_smmu)
 		qce_iommu_release_iomapping(pce_dev);
 
@@ -6148,7 +6143,6 @@
 				pce_dev->coh_vmem, pce_dev->coh_pmem);
 	kfree(pce_dev->dummyreq_in_buf);
 	kfree(pce_dev->iovec_vmem);
-	arm_iommu_detach_device(pce_dev->pdev);
 
 	if (pce_dev->enable_s1_smmu)
 		qce_iommu_release_iomapping(pce_dev);
