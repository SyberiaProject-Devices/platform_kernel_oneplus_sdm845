--- conflicted
+++ resolved
@@ -85,13 +85,10 @@
 static void mhi_dev_transfer_completion_cb(void *mreq);
 static int mhi_dev_alloc_evt_buf_evt_req(struct mhi_dev *mhi,
 		struct mhi_dev_channel *ch, struct mhi_dev_ring *evt_ring);
-<<<<<<< HEAD
-=======
 static int mhi_dev_schedule_msi_ipa(struct mhi_dev *mhi,
 		struct event_req *ereq);
 static void mhi_dev_event_msi_cb(void *req);
 
->>>>>>> 48de5cbe
 static struct mhi_dev_uevent_info channel_state_info[MHI_MAX_CHANNELS];
 
 /*
@@ -231,13 +228,6 @@
 {
 	struct event_req *ereq = req;
 
-<<<<<<< HEAD
-	if (ereq)
-		dma_unmap_single(&mhi_ctx->pdev->dev, ereq->dma,
-			ereq->dma_len, DMA_TO_DEVICE);
-	else
-		mhi_log(MHI_MSG_ERROR, "event req is null\n");
-=======
 	if (!ereq) {
 		mhi_log(MHI_MSG_ERROR, "Null ereq\n");
 		return;
@@ -286,7 +276,6 @@
 	mhi_dev_write_to_host(mhi, &msi_addr, ereq, MHI_DEV_DMA_ASYNC);
 
 	return 0;
->>>>>>> 48de5cbe
 }
 
 /*
@@ -297,24 +286,6 @@
  */
 static void mhi_dev_event_rd_offset_completion_cb(void *req)
 {
-<<<<<<< HEAD
-	union mhi_dev_ring_ctx *ctx;
-	int rc;
-	struct event_req *ereq = req;
-	struct mhi_dev_channel *ch = ereq->context;
-	struct mhi_dev *mhi = ch->ring->mhi_dev;
-	unsigned long flags;
-
-	if (ereq->event_rd_dma)
-		dma_unmap_single(&mhi_ctx->pdev->dev, ereq->event_rd_dma,
-			sizeof(uint64_t), DMA_TO_DEVICE);
-	/* rp update in host memory should be flushed before sending an MSI */
-	wmb();
-	ctx = (union mhi_dev_ring_ctx *)&mhi->ev_ctx_cache[ereq->event_ring];
-	rc = ep_pcie_trigger_msi(mhi_ctx->phandle, ctx->ev.msivec);
-	if (rc)
-		pr_err("%s: error sending in msi\n", __func__);
-=======
 	struct event_req *ereq = req;
 
 	mhi_log(MHI_MSG_VERBOSE, "Rd offset dma completed for flush req %d\n",
@@ -343,7 +314,6 @@
 
 	mhi_log(MHI_MSG_VERBOSE, "MSI completed for flush req %d\n",
 		ereq->flush_num);
->>>>>>> 48de5cbe
 
 	/* Add back the flushed events space to the event buffer */
 	ch->evt_buf_wp = ereq->start + ereq->num_events;
@@ -399,22 +369,12 @@
 		return -EINVAL;
 	}
 
-<<<<<<< HEAD
-=======
 	mutex_lock(&ring->event_lock);
->>>>>>> 48de5cbe
 	mhi_log(MHI_MSG_VERBOSE, "Flushing %d cmpl events of ch %d\n",
 			ereq->num_events, ch->ch_id);
 	/* add the events */
 	ereq->client_cb = mhi_dev_event_buf_completion_cb;
 	ereq->event_type = SEND_EVENT_BUFFER;
-<<<<<<< HEAD
-	rc = mhi_dev_add_element(ring, ereq->tr_events, ereq, evt_len);
-	if (rc) {
-		pr_err("%s(): error in adding element rc %d\n", __func__, rc);
-		return rc;
-	}
-=======
 
 	rc = mhi_dev_add_element(ring, ereq->tr_events, ereq, evt_len);
 	if (rc) {
@@ -423,18 +383,14 @@
 		return rc;
 	}
 
->>>>>>> 48de5cbe
 	ring->ring_ctx_shadow->ev.rp = (ring->rd_offset *
 		sizeof(union mhi_dev_ring_element_type)) +
 		ring->ring_ctx->generic.rbase;
 
-<<<<<<< HEAD
-=======
 	ring->evt_rp_cache[ring->rd_offset] = ring->ring_ctx_shadow->ev.rp;
 	mhi_log(MHI_MSG_VERBOSE, "Caching rp %llx for rd offset %d\n",
 		ring->evt_rp_cache[ring->rd_offset], ring->rd_offset);
 
->>>>>>> 48de5cbe
 	mhi_log(MHI_MSG_VERBOSE, "ev.rp = %llx for %lld\n",
 		ring->ring_ctx_shadow->ev.rp, evnt_ring_idx);
 
@@ -443,29 +399,6 @@
 		sizeof(struct mhi_dev_ev_ctx) *
 		evnt_ring) + (size_t)&ring->ring_ctx->ev.rp -
 		(size_t)ring->ring_ctx;
-<<<<<<< HEAD
-		/*
-		 * As ev_ctx_cache memory is dma_alloc_coherent, dma_map_single
-		 * should not be called. Pass physical address to write to host.
-		 */
-		transfer_addr.phy_addr = (mhi->ev_ctx_cache_dma_handle +
-			sizeof(struct mhi_dev_ev_ctx) * evnt_ring) +
-			(size_t)&ring->ring_ctx->ev.rp -
-			(size_t)ring->ring_ctx;
-	} else {
-		transfer_addr.device_va = (mhi->ev_ctx_shadow.device_va +
-		sizeof(struct mhi_dev_ev_ctx) *
-		evnt_ring) + (size_t)&ring->ring_ctx->ev.rp -
-		(size_t)ring->ring_ctx;
-	}
-
-	transfer_addr.virt_addr = &ring->ring_ctx_shadow->ev.rp;
-	transfer_addr.size = sizeof(uint64_t);
-	ereq->event_type = SEND_EVENT_RD_OFFSET;
-	ereq->client_cb = mhi_dev_event_rd_offset_completion_cb;
-	ereq->event_ring = evnt_ring;
-	mhi_dev_write_to_host(mhi, &transfer_addr, ereq, MHI_DEV_DMA_ASYNC);
-=======
 		transfer_addr.phy_addr = ring->evt_rp_cache_dma_handle +
 			(sizeof(uint64_t) * ring->rd_offset);
 		mhi_log(MHI_MSG_VERBOSE,
@@ -490,7 +423,6 @@
 		pr_err("%s: error sending in msi\n", __func__);
 
 	mutex_unlock(&ring->event_lock);
->>>>>>> 48de5cbe
 	return rc;
 }
 
@@ -522,14 +454,10 @@
 		list_del_init(&flush_ereq->list);
 		spin_unlock_irqrestore(&mhi->lock, flags);
 
-<<<<<<< HEAD
-		mhi_log(MHI_MSG_DBG, "Flush called for ch %d\n", ch->ch_id);
-=======
 		ch->flush_req_cnt++;
 		flush_ereq->flush_num = ch->flush_req_cnt;
 		mhi_log(MHI_MSG_DBG, "Flush num %d called for ch %d\n",
 			ch->flush_req_cnt, ch->ch_id);
->>>>>>> 48de5cbe
 		rc = mhi_dev_send_multiple_tr_events(mhi,
 				mhi->ch_ctx_cache[ch->ch_id].err_indx,
 				flush_ereq,
@@ -592,11 +520,6 @@
 		compl_ev->evt_tr_comp.ptr = ch->ring->ring_ctx->generic.rbase +
 			mreq->rd_offset * TR_RING_ELEMENT_SZ;
 		ch->evt_buf_rp++;
-<<<<<<< HEAD
-		if (ch->evt_buf_rp == ch->evt_buf_size)
-			ch->evt_buf_rp = 0;
-		ch->curr_ereq->num_events++;
-=======
 		/* Ensure new event is flushed to memory */
 		wmb();
 		if (ch->evt_buf_rp == ch->evt_buf_size)
@@ -615,7 +538,6 @@
 			compl_ev->evt_tr_comp.chid);
 		mhi_log(MHI_MSG_VERBOSE, "evt_buf_rp: 0x%x, curr_ereq:0x%x\n",
 			ch->evt_buf_rp, ch->curr_ereq->num_events);
->>>>>>> 48de5cbe
 		/*
 		 * It is not necessary to flush when we need to wrap-around, if
 		 * we do have free space in the buffer upon wrap-around.
@@ -1209,8 +1131,6 @@
 	return rc;
 }
 
-<<<<<<< HEAD
-=======
 static int mhi_dev_send_completion_event_async(struct mhi_dev_channel *ch,
 			size_t rd_ofst, uint32_t len,
 			enum mhi_dev_cmd_completion_code code,
@@ -1242,7 +1162,6 @@
 	return 0;
 }
 
->>>>>>> 48de5cbe
 static int mhi_dev_send_completion_event(struct mhi_dev_channel *ch,
 			uint32_t rd_ofst, uint32_t len,
 			enum mhi_dev_cmd_completion_code code)
@@ -1830,8 +1749,6 @@
 
 	mhi_ctx->ctrl_info = info;
 	for (i = 0; i < MHI_MAX_SOFTWARE_CHANNELS; ++i) {
-<<<<<<< HEAD
-=======
 		/*
 		 * Skip channel state info change
 		 * if channel is already in the desired state.
@@ -1840,7 +1757,6 @@
 		    (info == MHI_STATE_DISCONNECTED &&
 		    channel_state_info[i].ctrl_info == MHI_STATE_CONFIGURED))
 			continue;
->>>>>>> 48de5cbe
 		channel_state_info[i].ctrl_info = info;
 		/* Notify kernel clients */
 		mhi_dev_trigger_cb(i);
@@ -2556,8 +2472,6 @@
 EXPORT_SYMBOL(mhi_dev_channel_isempty);
 
 bool mhi_dev_channel_has_pending_write(struct mhi_dev_client *handle)
-<<<<<<< HEAD
-=======
 {
 	struct mhi_dev_channel *ch;
 
@@ -2575,7 +2489,6 @@
 EXPORT_SYMBOL(mhi_dev_channel_has_pending_write);
 
 void mhi_dev_close_channel(struct mhi_dev_client *handle)
->>>>>>> 48de5cbe
 {
 	struct mhi_dev_channel *ch;
 	int count = 0;
@@ -2586,38 +2499,11 @@
 	}
 
 	ch = handle->channel;
-<<<<<<< HEAD
-	if (!ch)
-		return -EINVAL;
-
-	return ch->pend_wr_count ? true : false;
-}
-EXPORT_SYMBOL(mhi_dev_channel_has_pending_write);
-
-int mhi_dev_close_channel(struct mhi_dev_client *handle)
-{
-	struct mhi_dev_channel *ch;
-	int count = 0;
-	int rc = 0;
-
-	if (!handle) {
-		mhi_log(MHI_MSG_ERROR, "Invalid channel access:%d\n", -ENODEV);
-		return -EINVAL;
-	}
-	ch = handle->channel;
-
-	do {
-		if (ch->pend_wr_count) {
-			usleep_range(MHI_DEV_CH_CLOSE_TIMEOUT_MIN,
-					MHI_DEV_CH_CLOSE_TIMEOUT_MAX);
-		} else
-=======
 	do {
 		if (ch->pend_wr_count)
 			usleep_range(MHI_DEV_CH_CLOSE_TIMEOUT_MIN,
 					MHI_DEV_CH_CLOSE_TIMEOUT_MAX);
 		else
->>>>>>> 48de5cbe
 			break;
 	} while (++count < MHI_DEV_CH_CLOSE_TIMEOUT_COUNT);
 
@@ -3186,27 +3072,12 @@
 		enable_irq(mhi_ctx->mhi_irq);
 	}
 
-<<<<<<< HEAD
-	/*
-	 * ctrl_info might already be set to CONNECTED state in the
-	 * callback function mhi_hwc_cb triggered from IPA when mhi_hwc_init
-	 * is called above, so set to CONFIGURED state only when it
-	 * is not already set to CONNECTED
-	 */
-	if (mhi_ctx->ctrl_info != MHI_STATE_CONNECTED)
-		mhi_update_state_info(MHI_STATE_CONFIGURED);
-=======
 	mhi_update_state_info(MHI_DEV_UEVENT_CTRL, MHI_STATE_CONFIGURED);
->>>>>>> 48de5cbe
 
 	/*Enable MHI dev network stack Interface*/
 	rc = mhi_dev_net_interface_init();
 	if (rc)
 		pr_err("%s Failed to initialize mhi_dev_net iface\n", __func__);
-<<<<<<< HEAD
-
-=======
->>>>>>> 48de5cbe
 }
 
 static void mhi_ring_init_cb(void *data)
