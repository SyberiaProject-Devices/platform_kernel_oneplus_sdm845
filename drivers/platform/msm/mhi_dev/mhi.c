--- conflicted
+++ resolved
@@ -2295,10 +2295,6 @@
 free_client:
 	kfree(*handle_client);
 	*handle_client = NULL;
-<<<<<<< HEAD
-
-=======
->>>>>>> 141d6fcd
 exit:
 	mutex_unlock(&ch->ch_lock);
 	return rc;
