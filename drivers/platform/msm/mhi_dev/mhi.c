/* Copyright (c) 2015-2019, The Linux Foundation. All rights reserved.
 *
 * This program is free software; you can redistribute it and/or modify
 * it under the terms of the GNU General Public License version 2 and
 * only version 2 as published by the Free Software Foundation.
 *
 * This program is distributed in the hope that it will be useful,
 * but WITHOUT ANY WARRANTY; without even the implied warranty of
 * MERCHANTABILITY or FITNESS FOR A PARTICULAR PURPOSE.  See the
 * GNU General Public License for more details.
 */

#include <linux/module.h>
#include <linux/kernel.h>
#include <linux/of.h>
#include <linux/err.h>
#include <linux/init.h>
#include <linux/slab.h>
#include <linux/delay.h>
#include <linux/mutex.h>
#include <linux/types.h>
#include <linux/io.h>
#include <linux/of_irq.h>
#include <linux/interrupt.h>
#include <linux/workqueue.h>
#include <linux/completion.h>
#include <linux/platform_device.h>
#include <linux/msm_ep_pcie.h>
#include <linux/ipa_mhi.h>
#include <linux/vmalloc.h>

#include "mhi.h"
#include "mhi_hwio.h"
#include "mhi_sm.h"

/* Wait time on the device for Host to set M0 state */
#define MHI_DEV_M0_MAX_CNT		30
/* Wait time before suspend/resume is complete */
#define MHI_SUSPEND_MIN			100
#define MHI_SUSPEND_TIMEOUT		600
#define MHI_WAKEUP_TIMEOUT_CNT		20
#define MHI_MASK_CH_EV_LEN		32
#define MHI_RING_CMD_ID			0
#define MHI_RING_PRIMARY_EVT_ID		1
#define MHI_1K_SIZE			0x1000
/* Updated Specification for event start is NER - 2 and end - NER -1 */
#define MHI_HW_ACC_EVT_RING_END		1

#define MHI_HOST_REGION_NUM             2

#define MHI_MMIO_CTRL_INT_STATUS_A7_MSK	0x1
#define MHI_MMIO_CTRL_CRDB_STATUS_MSK	0x2

#define HOST_ADDR(lsb, msb)		((lsb) | ((uint64_t)(msb) << 32))
#define HOST_ADDR_LSB(addr)		(addr & 0xFFFFFFFF)
#define HOST_ADDR_MSB(addr)		((addr >> 32) & 0xFFFFFFFF)

#define MHI_IPC_LOG_PAGES		(100)
#define MHI_REGLEN			0x100
#define MHI_INIT			0
#define MHI_REINIT			1

#define TR_RING_ELEMENT_SZ	sizeof(struct mhi_dev_transfer_ring_element)
#define RING_ELEMENT_TYPE_SZ	sizeof(union mhi_dev_ring_element_type)

#define MHI_DEV_CH_CLOSE_TIMEOUT_MIN	5000
#define MHI_DEV_CH_CLOSE_TIMEOUT_MAX	5100
#define MHI_DEV_CH_CLOSE_TIMEOUT_COUNT	30

uint32_t bhi_imgtxdb;
enum mhi_msg_level mhi_msg_lvl = MHI_MSG_ERROR;
enum mhi_msg_level mhi_ipc_msg_lvl = MHI_MSG_VERBOSE;
void *mhi_ipc_log;

static struct mhi_dev *mhi_ctx;
static void mhi_hwc_cb(void *priv, enum ipa_mhi_event_type event,
	unsigned long data);
static void mhi_ring_init_cb(void *user_data);
static void mhi_update_state_info(uint32_t uevent_idx, enum mhi_ctrl_info info);
static int mhi_deinit(struct mhi_dev *mhi);
static void mhi_dev_resume_init_with_link_up(struct ep_pcie_notify *notify);
static int mhi_dev_pcie_notify_event;
static void mhi_dev_transfer_completion_cb(void *mreq);
static struct mhi_dev_uevent_info channel_state_info[MHI_MAX_CHANNELS];

/*
 * mhi_dev_ring_cache_completion_cb () - Call back function called
 * by IPA driver when ring element cache is done
 *
 * @req : ring cache request
 */
static void  mhi_dev_ring_cache_completion_cb(void *req)
{
	struct ring_cache_req *ring_req = NULL;

	if (req)
		ring_req = (struct ring_cache_req *)req;
	else {
		pr_err("%s():ring cache req data is NULL\n", __func__);
		return;
	}
	complete(ring_req->done);
}

void mhi_dev_read_from_host(struct mhi_dev *mhi, struct mhi_addr *transfer)
{
	int rc = 0;
	uint64_t bit_40 = ((u64) 1) << 40, host_addr_pa = 0, offset = 0;
	struct ring_cache_req ring_req;

	DECLARE_COMPLETION(done);

	ring_req.done = &done;

	if (!mhi) {
		pr_err("invalid MHI ctx\n");
		return;
	}

	if (mhi->config_iatu) {
		offset = (uint64_t) transfer->host_pa - mhi->ctrl_base.host_pa;
		/* Mapping the translated physical address on the device */
		host_addr_pa = (uint64_t) mhi->ctrl_base.device_pa + offset;
	} else {
		host_addr_pa = transfer->host_pa | bit_40;
	}

	mhi_log(MHI_MSG_VERBOSE,
		"device 0x%x <<-- host 0x%llx, size %d\n",
		transfer->phy_addr, host_addr_pa,
		(int) transfer->size);
	rc = ipa_dma_async_memcpy((u64)transfer->phy_addr, host_addr_pa,
			(int)transfer->size,
			mhi_dev_ring_cache_completion_cb, &ring_req);
	if (rc)
		pr_err("error while reading from host:%d\n", rc);

	wait_for_completion(&done);
}
EXPORT_SYMBOL(mhi_dev_read_from_host);

void mhi_dev_write_to_host(struct mhi_dev *mhi, struct mhi_addr *transfer,
		struct event_req *ereq, enum mhi_dev_transfer_type tr_type)
{
	int rc = 0;
	uint64_t bit_40 = ((u64) 1) << 40, host_addr_pa = 0, offset = 0;
	dma_addr_t dma;

	if (!mhi) {
		pr_err("invalid MHI ctx\n");
		return;
	}
	if (mhi->config_iatu) {
		offset = (uint64_t) transfer->host_pa - mhi->ctrl_base.host_pa;
		/* Mapping the translated physical address on the device */
		host_addr_pa = (uint64_t) mhi->ctrl_base.device_pa + offset;
	} else {
		host_addr_pa = transfer->host_pa | bit_40;
	}

	mhi_log(MHI_MSG_VERBOSE,
		"device 0x%llx --> host 0x%llx, size %d\n",
		(uint64_t) mhi->cache_dma_handle, host_addr_pa,
		(int) transfer->size);
	if (tr_type == MHI_DEV_DMA_ASYNC) {
		dma = dma_map_single(&mhi->pdev->dev,
				transfer->virt_addr, transfer->size,
				DMA_TO_DEVICE);
		if (ereq->event_type == SEND_EVENT_BUFFER) {
			ereq->dma = dma;
			ereq->dma_len = transfer->size;
		} else if (ereq->event_type == SEND_EVENT_RD_OFFSET) {
			ereq->event_rd_dma = dma;
		}
		rc = ipa_dma_async_memcpy(host_addr_pa, (uint64_t) dma,
				(int)transfer->size,
				ereq->client_cb, ereq);
		if (rc)
			pr_err("error while writing to host:%d\n", rc);
	} else if (tr_type == MHI_DEV_DMA_SYNC) {
		/* Copy the device content to a local device
		 * physical address.
		 */
		memcpy(mhi->dma_cache, transfer->virt_addr,
				transfer->size);
		rc = ipa_dma_sync_memcpy(host_addr_pa,
				(u64) mhi->cache_dma_handle,
				(int) transfer->size);
		if (rc)
			pr_err("error while writing to host:%d\n", rc);
	}
}
EXPORT_SYMBOL(mhi_dev_write_to_host);

int mhi_transfer_host_to_device(void *dev, uint64_t host_pa, uint32_t len,
		struct mhi_dev *mhi, struct mhi_req *mreq)
{
	int rc = 0;
	uint64_t bit_40 = ((u64) 1) << 40, host_addr_pa = 0, offset = 0;
	struct mhi_dev_ring *ring = NULL;


	if (!mhi || !dev || !host_pa || !mreq) {
		pr_err("%s():Invalid parameters\n", __func__);
		return -EINVAL;
	}

	if (mhi->config_iatu) {
		offset = (uint64_t)host_pa - mhi->data_base.host_pa;
		/* Mapping the translated physical address on the device */
		host_addr_pa = (uint64_t) mhi->data_base.device_pa + offset;
	} else {
		host_addr_pa = host_pa | bit_40;
	}

	mhi_log(MHI_MSG_VERBOSE, "device 0x%llx <-- host 0x%llx, size %d\n",
		(uint64_t) mhi->read_dma_handle, host_addr_pa, (int) len);

	if (mreq->mode == IPA_DMA_SYNC) {
		rc = ipa_dma_sync_memcpy((u64) mhi->read_dma_handle,
				host_addr_pa, (int) len);
		if (rc) {
			pr_err("error while reading chan using sync:%d\n", rc);
			return rc;
		}
		memcpy(dev, mhi->read_handle, len);
	} else if (mreq->mode == IPA_DMA_ASYNC) {
		ring = mreq->client->channel->ring;
		mreq->dma = dma_map_single(&mhi->pdev->dev, dev, len,
				DMA_FROM_DEVICE);
		mhi_dev_ring_inc_index(ring, ring->rd_offset);

		if (ring->rd_offset == ring->wr_offset)
			mreq->snd_cmpl = 1;
		else
			mreq->snd_cmpl = 0;
		rc = ipa_dma_async_memcpy(mreq->dma, host_addr_pa,
				(int) len, mhi_dev_transfer_completion_cb,
				mreq);
		if (rc) {
			pr_err("error while reading chan using async:%d\n", rc);
			return rc;
		}
	}
	return rc;
}
EXPORT_SYMBOL(mhi_transfer_host_to_device);

int mhi_transfer_device_to_host(uint64_t host_addr, void *dev, uint32_t len,
		struct mhi_dev *mhi, struct mhi_req *req)
{
	int rc = 0;
	uint64_t bit_40 = ((u64) 1) << 40, host_addr_pa = 0, offset = 0;
	struct mhi_dev_ring *ring = NULL;

	if (!mhi || !dev || !req  || !host_addr) {
		pr_err("%sInvalid parameters\n", __func__);
		return -EINVAL;
	}

	if (mhi->config_iatu) {
		offset = (uint64_t)host_addr - mhi->data_base.host_pa;
		/* Mapping the translated physical address on the device */
		host_addr_pa = (uint64_t) mhi->data_base.device_pa + offset;
	} else {
		host_addr_pa = host_addr | bit_40;
	}
	mhi_log(MHI_MSG_VERBOSE, "device 0x%llx ---> host 0x%llx, size %d\n",
				(uint64_t) mhi->write_dma_handle,
				host_addr_pa, (int) len);

	if (req->mode == IPA_DMA_SYNC) {
		memcpy(mhi->write_handle, dev, len);
		rc = ipa_dma_sync_memcpy(host_addr_pa,
				(u64) mhi->write_dma_handle, (int) len);
	} else if (req->mode == IPA_DMA_ASYNC) {
		req->dma = dma_map_single(&mhi->pdev->dev, req->buf,
				req->len, DMA_TO_DEVICE);
		ring = req->client->channel->ring;
		mhi_dev_ring_inc_index(ring, ring->rd_offset);
		if (ring->rd_offset == ring->wr_offset)
			req->snd_cmpl = 1;
		rc = ipa_dma_async_memcpy(host_addr_pa,
				(uint64_t) req->dma, (int) len,
				mhi_dev_transfer_completion_cb, req);
	}
	return rc;
}
EXPORT_SYMBOL(mhi_transfer_device_to_host);

int mhi_dev_is_list_empty(void)
{

	if (list_empty(&mhi_ctx->event_ring_list) &&
			list_empty(&mhi_ctx->process_ring_list))
		return 0;
	else
		return 1;
}
EXPORT_SYMBOL(mhi_dev_is_list_empty);

static void mhi_dev_get_erdb_db_cfg(struct mhi_dev *mhi,
				struct ep_pcie_db_config *erdb_cfg)
{
	switch (mhi->cfg.event_rings) {
	case NUM_CHANNELS:
		erdb_cfg->base = HW_CHANNEL_BASE;
		erdb_cfg->end = HW_CHANNEL_END;
		break;
	default:
		erdb_cfg->base = mhi->cfg.event_rings -
					(mhi->cfg.hw_event_rings);
		erdb_cfg->end =  mhi->cfg.event_rings -
					MHI_HW_ACC_EVT_RING_END;
		break;
	}
}

int mhi_pcie_config_db_routing(struct mhi_dev *mhi)
{
	int rc = 0;
	struct ep_pcie_db_config chdb_cfg, erdb_cfg;

	if (!mhi) {
		pr_err("Invalid MHI context\n");
		return -EINVAL;
	}

	/* Configure Doorbell routing */
	chdb_cfg.base = HW_CHANNEL_BASE;
	chdb_cfg.end = HW_CHANNEL_END;
	chdb_cfg.tgt_addr = (uint32_t) mhi->ipa_uc_mbox_crdb;

	mhi_dev_get_erdb_db_cfg(mhi, &erdb_cfg);

	mhi_log(MHI_MSG_VERBOSE,
		"Event rings 0x%x => er_base 0x%x, er_end %d\n",
		mhi->cfg.event_rings, erdb_cfg.base, erdb_cfg.end);
	erdb_cfg.tgt_addr = (uint32_t) mhi->ipa_uc_mbox_erdb;
	ep_pcie_config_db_routing(mhi_ctx->phandle, chdb_cfg, erdb_cfg);

	return rc;
}
EXPORT_SYMBOL(mhi_pcie_config_db_routing);

static int mhi_hwc_init(struct mhi_dev *mhi)
{
	int rc = 0;
	struct ep_pcie_msi_config cfg;
	struct ipa_mhi_init_params ipa_init_params;
	struct ep_pcie_db_config erdb_cfg;

	/* Call IPA HW_ACC Init with MSI Address and db routing info */
	rc = ep_pcie_get_msi_config(mhi_ctx->phandle, &cfg);
	if (rc) {
		pr_err("Error retrieving pcie msi logic\n");
		return rc;
	}

	rc = mhi_pcie_config_db_routing(mhi);
	if (rc) {
		pr_err("Error configuring DB routing\n");
		return rc;
	}

	mhi_dev_get_erdb_db_cfg(mhi, &erdb_cfg);
	mhi_log(MHI_MSG_VERBOSE,
		"Event rings 0x%x => er_base 0x%x, er_end %d\n",
		mhi->cfg.event_rings, erdb_cfg.base, erdb_cfg.end);

	erdb_cfg.tgt_addr = (uint32_t) mhi->ipa_uc_mbox_erdb;
	memset(&ipa_init_params, 0, sizeof(ipa_init_params));
	ipa_init_params.msi.addr_hi = cfg.upper;
	ipa_init_params.msi.addr_low = cfg.lower;
	ipa_init_params.msi.data = cfg.data;
	ipa_init_params.msi.mask = ((1 << cfg.msg_num) - 1);
	ipa_init_params.first_er_idx = erdb_cfg.base;
	ipa_init_params.first_ch_idx = HW_CHANNEL_BASE;

	if (mhi_ctx->config_iatu)
		ipa_init_params.mmio_addr =
			((uint32_t) mhi_ctx->mmio_base_pa_addr) + MHI_REGLEN;
	else
		ipa_init_params.mmio_addr =
			((uint32_t) mhi_ctx->mmio_base_pa_addr);

	if (!mhi_ctx->config_iatu)
		ipa_init_params.assert_bit40 = true;

	mhi_log(MHI_MSG_VERBOSE,
		"MMIO Addr 0x%x, MSI config: U:0x%x L: 0x%x D: 0x%x\n",
		ipa_init_params.mmio_addr, cfg.upper, cfg.lower, cfg.data);
	ipa_init_params.notify = mhi_hwc_cb;
	ipa_init_params.priv = mhi;

	rc = ipa_mhi_init(&ipa_init_params);
	if (rc) {
		pr_err("Error initializing IPA\n");
		return rc;
	}

	return rc;
}

static int mhi_hwc_start(struct mhi_dev *mhi)
{
	int rc = 0;
	struct ipa_mhi_start_params ipa_start_params;

	memset(&ipa_start_params, 0, sizeof(ipa_start_params));

	if (mhi->config_iatu) {
		ipa_start_params.host_ctrl_addr = mhi->ctrl_base.device_pa;
		ipa_start_params.host_data_addr = mhi->data_base.device_pa;
	} else {
		ipa_start_params.channel_context_array_addr =
				mhi->ch_ctx_shadow.host_pa;
		ipa_start_params.event_context_array_addr =
				mhi->ev_ctx_shadow.host_pa;
	}

	rc = ipa_mhi_start(&ipa_start_params);
	if (rc)
		pr_err("Error starting IPA (rc = 0x%X)\n", rc);

	return rc;
}

static void mhi_hwc_cb(void *priv, enum ipa_mhi_event_type event,
	unsigned long data)
{
	int rc = 0;

	switch (event) {
	case IPA_MHI_EVENT_READY:
		mhi_log(MHI_MSG_INFO,
			"HW Channel uC is ready event=0x%X\n", event);
		rc = mhi_hwc_start(mhi_ctx);
		if (rc) {
			pr_err("hwc_init start failed with %d\n", rc);
			return;
		}

		rc = mhi_dev_mmio_enable_chdb_interrupts(mhi_ctx);
		if (rc) {
			pr_err("Failed to enable channel db\n");
			return;
		}

		rc = mhi_dev_mmio_enable_ctrl_interrupt(mhi_ctx);
		if (rc) {
			pr_err("Failed to enable control interrupt\n");
			return;
		}

		rc = mhi_dev_mmio_enable_cmdb_interrupt(mhi_ctx);

		if (rc) {
			pr_err("Failed to enable command db\n");
			return;
		}

		mhi_update_state_info(MHI_DEV_UEVENT_CTRL, MHI_STATE_CONNECTED);

		if (!mhi_ctx->mhi_int)
			ep_pcie_mask_irq_event(mhi_ctx->phandle,
					EP_PCIE_INT_EVT_MHI_A7, true);
		break;
	case IPA_MHI_EVENT_DATA_AVAILABLE:
		rc = mhi_dev_notify_sm_event(MHI_DEV_EVENT_HW_ACC_WAKEUP);
		if (rc) {
			pr_err("Event HW_ACC_WAKEUP failed with %d\n", rc);
			return;
		}
		break;
	default:
		pr_err("HW Channel uC unknown event 0x%X\n", event);
		break;
	}
}

static int mhi_hwc_chcmd(struct mhi_dev *mhi, uint chid,
				enum mhi_dev_ring_element_type_id type)
{
	int rc = 0;
	struct ipa_mhi_connect_params connect_params;

	memset(&connect_params, 0, sizeof(connect_params));

	switch (type) {
	case MHI_DEV_RING_EL_RESET:
	case MHI_DEV_RING_EL_STOP:
		rc = ipa_mhi_disconnect_pipe(
			mhi->ipa_clnt_hndl[chid-HW_CHANNEL_BASE]);
		if (rc)
			pr_err("Stopping HW Channel%d failed 0x%X\n",
							chid, rc);
		break;
	case MHI_DEV_RING_EL_START:
		connect_params.channel_id = chid;
		connect_params.sys.skip_ep_cfg = true;

		switch (chid) {
		case MHI_CLIENT_ADPL_IN:
			connect_params.sys.client = IPA_CLIENT_MHI_DPL_CONS;
			break;
		case MHI_CLIENT_IP_HW_0_OUT:
			connect_params.sys.client = IPA_CLIENT_MHI_PROD;
			break;
		case MHI_CLIENT_IP_HW_0_IN:
			connect_params.sys.client = IPA_CLIENT_MHI_CONS;
			break;
		case MHI_CLIENT_IP_HW_1_OUT:
			connect_params.sys.client = IPA_CLIENT_MHI2_PROD;
			break;
		case MHI_CLIENT_IP_HW_1_IN:
			connect_params.sys.client = IPA_CLIENT_MHI2_CONS;
			break;
		default:
			pr_err("Invalid channel = 0x%X\n", chid);
			return -EINVAL;
		}

		rc = ipa_mhi_connect_pipe(&connect_params,
			&mhi->ipa_clnt_hndl[chid-HW_CHANNEL_BASE]);
		if (rc)
			pr_err("HW Channel%d start failed : %d\n",
							chid, rc);
		break;
	case MHI_DEV_RING_EL_INVALID:
	default:
		pr_err("Invalid Ring Element type = 0x%X\n", type);
		break;
	}

	return rc;
}

static void mhi_dev_core_ack_ctrl_interrupts(struct mhi_dev *dev,
							uint32_t *int_value)
{
	int rc = 0;

	rc = mhi_dev_mmio_read(dev, MHI_CTRL_INT_STATUS_A7, int_value);
	if (rc) {
		pr_err("Failed to read A7 status\n");
		return;
	}

	mhi_dev_mmio_write(dev, MHI_CTRL_INT_CLEAR_A7, *int_value);
	if (rc) {
		pr_err("Failed to clear A7 status\n");
		return;
	}
}

static void mhi_dev_fetch_ch_ctx(struct mhi_dev *mhi, uint32_t ch_id)
{
	struct mhi_addr data_transfer;

	if (mhi->use_ipa) {
		data_transfer.host_pa = mhi->ch_ctx_shadow.host_pa +
					sizeof(struct mhi_dev_ch_ctx) * ch_id;
		data_transfer.phy_addr = mhi->ch_ctx_cache_dma_handle +
					sizeof(struct mhi_dev_ch_ctx) * ch_id;
	}

	data_transfer.size  = sizeof(struct mhi_dev_ch_ctx);
	/* Fetch the channel ctx (*dst, *src, size) */
	mhi_dev_read_from_host(mhi, &data_transfer);
}

int mhi_dev_syserr(struct mhi_dev *mhi)
{

	if (!mhi) {
		pr_err("%s: Invalid MHI ctx\n", __func__);
		return -EINVAL;
	}

	mhi_dev_dump_mmio(mhi);
	pr_err("MHI dev sys error\n");

	return 0;
}
EXPORT_SYMBOL(mhi_dev_syserr);

int mhi_dev_send_event(struct mhi_dev *mhi, int evnt_ring,
					union mhi_dev_ring_element_type *el)
{
	int rc = 0;
	uint64_t evnt_ring_idx = mhi->ev_ring_start + evnt_ring;
	struct mhi_dev_ring *ring = &mhi->ring[evnt_ring_idx];
	union mhi_dev_ring_ctx *ctx;
	struct ep_pcie_msi_config cfg;
	struct mhi_addr transfer_addr;

	rc = ep_pcie_get_msi_config(mhi->phandle, &cfg);
	if (rc) {
		pr_err("Error retrieving pcie msi logic\n");
		return rc;
	}

	if (evnt_ring_idx > mhi->cfg.event_rings) {
		pr_err("Invalid event ring idx: %lld\n", evnt_ring_idx);
		return -EINVAL;
	}

	ctx = (union mhi_dev_ring_ctx *)&mhi->ev_ctx_cache[evnt_ring];
	if (mhi_ring_get_state(ring) == RING_STATE_UINT) {
		rc = mhi_ring_start(ring, ctx, mhi);
		if (rc) {
			mhi_log(MHI_MSG_ERROR,
				"error starting event ring %d\n", evnt_ring);
			return rc;
		}
	}

	mutex_lock(&mhi->mhi_event_lock);
	/* add the ring element */
	mhi_dev_add_element(ring, el, NULL, 0);

	ring->ring_ctx_shadow->ev.rp =  (ring->rd_offset *
				sizeof(union mhi_dev_ring_element_type)) +
				ring->ring_ctx->generic.rbase;

	mhi_log(MHI_MSG_VERBOSE, "ev.rp = %llx for %lld\n",
				ring->ring_ctx_shadow->ev.rp, evnt_ring_idx);

	if (mhi->use_ipa)
		transfer_addr.host_pa = (mhi->ev_ctx_shadow.host_pa +
			sizeof(struct mhi_dev_ev_ctx) *
			evnt_ring) + (uint32_t) &ring->ring_ctx->ev.rp -
			(uint32_t) ring->ring_ctx;
	else
		transfer_addr.device_va = (mhi->ev_ctx_shadow.device_va +
			sizeof(struct mhi_dev_ev_ctx) *
			evnt_ring) + (uint32_t) &ring->ring_ctx->ev.rp -
			(uint32_t) ring->ring_ctx;

	transfer_addr.virt_addr = &ring->ring_ctx_shadow->ev.rp;
	transfer_addr.size = sizeof(uint64_t);

	mhi_dev_write_to_host(mhi, &transfer_addr, NULL, MHI_DEV_DMA_SYNC);
	/*
	 * rp update in host memory should be flushed
	 * before sending a MSI to the host
	 */
	wmb();

	mutex_unlock(&mhi->mhi_event_lock);
	mhi_log(MHI_MSG_VERBOSE, "event sent:\n");
	mhi_log(MHI_MSG_VERBOSE, "evnt ptr : 0x%llx\n", el->evt_tr_comp.ptr);
	mhi_log(MHI_MSG_VERBOSE, "evnt len : 0x%x\n", el->evt_tr_comp.len);
	mhi_log(MHI_MSG_VERBOSE, "evnt code :0x%x\n", el->evt_tr_comp.code);
	mhi_log(MHI_MSG_VERBOSE, "evnt type :0x%x\n", el->evt_tr_comp.type);
	mhi_log(MHI_MSG_VERBOSE, "evnt chid :0x%x\n", el->evt_tr_comp.chid);
	rc = ep_pcie_trigger_msi(mhi_ctx->phandle, ctx->ev.msivec);
	if (rc) {
		pr_err("%s: error sending msi\n", __func__);
		return rc;
	}
	return rc;
}

/*
 * mhi_dev_event_buf_completion_cb() -Cb function called by IPA driver
 * when transfer completion event buffer copy is done.
 *
 * @req -  event_req structure
 */

static void mhi_dev_event_buf_completion_cb(void *req)
{
	struct event_req *ereq = NULL;

	if (req) {
		ereq = (struct event_req *)req;
	} else {
		pr_err("%s():event req data is invalid\n", __func__);
		return;
	}
	dma_unmap_single(&mhi_ctx->pdev->dev, ereq->dma,
			ereq->dma_len, DMA_TO_DEVICE);
}

/**
 * mhi_dev_event_rd_offset_completion_cb() -CB function called by IPA driver
 * when event rd_offset transfer is done.
 *
 * @req -  event_req structure
 */

static void mhi_dev_event_rd_offset_completion_cb(void *req)
{
	union mhi_dev_ring_ctx *ctx;
	int rc = 0;
	struct event_req *ereq = (struct event_req *)req;
	struct mhi_dev_channel *ch = ereq->context;
	struct mhi_dev *mhi = ch->ring->mhi_dev;
	unsigned long flags;

	dma_unmap_single(&mhi_ctx->pdev->dev, ereq->event_rd_dma,
			sizeof(uint64_t), DMA_TO_DEVICE);
	ctx = (union mhi_dev_ring_ctx *)&mhi->ev_ctx_cache[ereq->event_ring];
	rc = ep_pcie_trigger_msi(mhi_ctx->phandle, ctx->ev.msivec);
	if (rc)
		pr_err("%s: error sending in msi\n", __func__);

	/* return the event req to pre allocated pooled list */
	spin_lock_irqsave(&mhi->lock, flags);
	list_add_tail(&ereq->list, &ch->event_req_buffers);
	spin_unlock_irqrestore(&mhi->lock, flags);
}

static int mhi_dev_send_multiple_tr_events(struct mhi_dev *mhi, int evnt_ring,
		struct event_req *ereq, uint32_t evt_len)
{
	int rc = 0;
	uint64_t evnt_ring_idx = mhi->ev_ring_start + evnt_ring;
	struct mhi_dev_ring *ring = &mhi->ring[evnt_ring_idx];
	union mhi_dev_ring_ctx *ctx;
	struct mhi_addr transfer_addr;
	static int count;

	if (!ereq) {
		pr_err("%s(): invalid event req\n", __func__);
		return -EINVAL;
	}

	if (count == 0) {
		rc = ep_pcie_get_msi_config(mhi->phandle, &mhi->msi_cfg);
		if (rc) {
			pr_err("Error retrieving pcie msi logic\n");
			return rc;
		}
		count++;
	}

	if (evnt_ring_idx > mhi->cfg.event_rings) {
		pr_err("Invalid event ring idx: %lld\n", evnt_ring_idx);
		return -EINVAL;
	}

	ctx = (union mhi_dev_ring_ctx *)&mhi->ev_ctx_cache[evnt_ring];
	if (mhi_ring_get_state(ring) == RING_STATE_UINT) {
		rc = mhi_ring_start(ring, ctx, mhi);
		if (rc) {
			mhi_log(MHI_MSG_ERROR,
				"error starting event ring %d\n", evnt_ring);
			return rc;
		}
	}

	/* add the ring element */
	ereq->client_cb = mhi_dev_event_buf_completion_cb;
	ereq->event_type = SEND_EVENT_BUFFER;
	rc = mhi_dev_add_element(ring, ereq->tr_events, ereq, evt_len);
	if (rc) {
		pr_err("%s(): error in adding element rc %d\n", __func__, rc);
		return rc;
	}
	ring->ring_ctx_shadow->ev.rp = (ring->rd_offset *
		sizeof(union mhi_dev_ring_element_type)) +
		ring->ring_ctx->generic.rbase;

	mhi_log(MHI_MSG_VERBOSE, "ev.rp = %llx for %lld\n",
		ring->ring_ctx_shadow->ev.rp, evnt_ring_idx);

	if (mhi->use_ipa)
		transfer_addr.host_pa = (mhi->ev_ctx_shadow.host_pa +
		sizeof(struct mhi_dev_ev_ctx) *
		evnt_ring) + (uint32_t)&ring->ring_ctx->ev.rp -
		(uint32_t)ring->ring_ctx;
	else
		transfer_addr.device_va = (mhi->ev_ctx_shadow.device_va +
		sizeof(struct mhi_dev_ev_ctx) *
		evnt_ring) + (uint32_t)&ring->ring_ctx->ev.rp -
		(uint32_t)ring->ring_ctx;

	transfer_addr.virt_addr = &ring->ring_ctx_shadow->ev.rp;
	transfer_addr.size = sizeof(uint64_t);
	ereq->event_type = SEND_EVENT_RD_OFFSET;
	ereq->client_cb = mhi_dev_event_rd_offset_completion_cb;
	ereq->event_ring = evnt_ring;
	mhi_dev_write_to_host(mhi, &transfer_addr, ereq, MHI_DEV_DMA_ASYNC);
	return rc;
}

static int mhi_dev_send_completion_event(struct mhi_dev_channel *ch,
			uint32_t rd_ofst, uint32_t len,
			enum mhi_dev_cmd_completion_code code)
{
	int rc = 0;
	union mhi_dev_ring_element_type compl_event;
	struct mhi_dev *mhi = ch->ring->mhi_dev;

	compl_event.evt_tr_comp.chid = ch->ch_id;
	compl_event.evt_tr_comp.type =
				MHI_DEV_RING_EL_TRANSFER_COMPLETION_EVENT;
	compl_event.evt_tr_comp.len = len;
	compl_event.evt_tr_comp.code = code;
	compl_event.evt_tr_comp.ptr = ch->ring->ring_ctx->generic.rbase +
			rd_ofst * sizeof(struct mhi_dev_transfer_ring_element);

	rc = mhi_dev_send_event(mhi,
			mhi->ch_ctx_cache[ch->ch_id].err_indx, &compl_event);

	return rc;
}

int mhi_dev_send_state_change_event(struct mhi_dev *mhi,
						enum mhi_dev_state state)
{
	union mhi_dev_ring_element_type event;
	int rc = 0;

	event.evt_state_change.type = MHI_DEV_RING_EL_MHI_STATE_CHG;
	event.evt_state_change.mhistate = state;

	rc = mhi_dev_send_event(mhi, 0, &event);
	if (rc) {
		pr_err("Sending state change event failed\n");
		return rc;
	}

	return rc;
}
EXPORT_SYMBOL(mhi_dev_send_state_change_event);

int mhi_dev_send_ee_event(struct mhi_dev *mhi, enum mhi_dev_execenv exec_env)
{
	union mhi_dev_ring_element_type event;
	int rc = 0;

	event.evt_ee_state.type = MHI_DEV_RING_EL_EE_STATE_CHANGE_NOTIFY;
	event.evt_ee_state.execenv = exec_env;

	rc = mhi_dev_send_event(mhi, 0, &event);
	if (rc) {
		pr_err("Sending EE change event failed\n");
		return rc;
	}

	return rc;
}
EXPORT_SYMBOL(mhi_dev_send_ee_event);

static void mhi_dev_trigger_cb(enum mhi_client_channel ch_id)
{
	struct mhi_dev_ready_cb_info *info;
	enum mhi_ctrl_info state_data;

	list_for_each_entry(info, &mhi_ctx->client_cb_list, list)
		if (info->cb && info->cb_data.channel == ch_id) {
			mhi_ctrl_state_info(info->cb_data.channel, &state_data);
			info->cb_data.ctrl_info = state_data;
			info->cb(&info->cb_data);
		}
}

int mhi_dev_trigger_hw_acc_wakeup(struct mhi_dev *mhi)
{
	int rc = 0;

	/*
	 * Expected usuage is when there is HW ACC traffic IPA uC notifes
	 * Q6 -> IPA A7 -> MHI core -> MHI SM
	 */
	rc = mhi_dev_notify_sm_event(MHI_DEV_EVENT_HW_ACC_WAKEUP);
	if (rc) {
		pr_err("error sending SM event\n");
		return rc;
	}

	return rc;
}
EXPORT_SYMBOL(mhi_dev_trigger_hw_acc_wakeup);

static int mhi_dev_send_cmd_comp_event(struct mhi_dev *mhi,
				enum mhi_dev_cmd_completion_code code)
{
	int rc = 0;
	union mhi_dev_ring_element_type event;

	if (code > MHI_CMD_COMPL_CODE_RES) {
		mhi_log(MHI_MSG_ERROR,
			"Invalid cmd compl code: %d\n", code);
		return -EINVAL;
	}

	/* send the command completion event to the host */
	event.evt_cmd_comp.ptr = mhi->cmd_ctx_cache->rbase
			+ (mhi->ring[MHI_RING_CMD_ID].rd_offset *
			(sizeof(union mhi_dev_ring_element_type)));
	mhi_log(MHI_MSG_VERBOSE, "evt cmd comp ptr :%d\n",
			(uint32_t) event.evt_cmd_comp.ptr);
	event.evt_cmd_comp.type = MHI_DEV_RING_EL_CMD_COMPLETION_EVT;
	event.evt_cmd_comp.code = code;
	rc = mhi_dev_send_event(mhi, 0, &event);
	if (rc)
		mhi_log(MHI_MSG_ERROR, "Send completion failed\n");

	return rc;
}

static int mhi_dev_process_stop_cmd(struct mhi_dev_ring *ring, uint32_t ch_id,
							struct mhi_dev *mhi)
{
	int rc = 0;
	struct mhi_addr data_transfer;

	if (ring->rd_offset != ring->wr_offset &&
		mhi->ch_ctx_cache[ch_id].ch_type ==
				MHI_DEV_CH_TYPE_OUTBOUND_CHANNEL) {
		mhi_log(MHI_MSG_INFO, "Pending outbound transaction\n");
		return 0;
	} else if (mhi->ch_ctx_cache[ch_id].ch_type ==
			MHI_DEV_CH_TYPE_INBOUND_CHANNEL &&
			(mhi->ch[ch_id].pend_wr_count > 0)) {
		mhi_log(MHI_MSG_INFO, "Pending inbound transaction\n");
		return 0;
	}

	/* set the channel to stop */
	mhi->ch_ctx_cache[ch_id].ch_state = MHI_DEV_CH_STATE_STOP;
	mhi->ch[ch_id].state = MHI_DEV_CH_STOPPED;

	if (mhi->use_ipa) {
		data_transfer.host_pa = mhi->ch_ctx_shadow.host_pa +
				sizeof(struct mhi_dev_ch_ctx) * ch_id;
	} else {
		data_transfer.device_va = mhi->ch_ctx_shadow.device_va +
				sizeof(struct mhi_dev_ch_ctx) * ch_id;
		data_transfer.device_pa = mhi->ch_ctx_shadow.device_pa +
				sizeof(struct mhi_dev_ch_ctx) * ch_id;
	}
	data_transfer.size = sizeof(enum mhi_dev_ch_ctx_state);
	data_transfer.virt_addr = &mhi->ch_ctx_cache[ch_id].ch_state;

	/* update the channel state in the host */
	mhi_dev_write_to_host(mhi, &data_transfer, NULL, MHI_DEV_DMA_SYNC);

	/* send the completion event to the host */
	rc = mhi_dev_send_cmd_comp_event(mhi,
					MHI_CMD_COMPL_CODE_SUCCESS);
	if (rc)
		pr_err("Error sending command completion event\n");

	return rc;
}

static void mhi_dev_process_cmd_ring(struct mhi_dev *mhi,
			union mhi_dev_ring_element_type *el, void *ctx)
{
	int rc = 0;
	uint32_t ch_id = 0;
	union mhi_dev_ring_element_type event;
	struct mhi_addr host_addr;
	struct mhi_dev_channel *ch;
	struct mhi_dev_ring *ring;

	ch_id = el->generic.chid;
	mhi_log(MHI_MSG_VERBOSE, "for channel:%d and cmd:%d\n",
		ch_id, el->generic.type);

	switch (el->generic.type) {
	case MHI_DEV_RING_EL_START:
		mhi_log(MHI_MSG_VERBOSE, "recived start cmd for channel %d\n",
								ch_id);
		if (ch_id >= (HW_CHANNEL_BASE)) {
			rc = mhi_hwc_chcmd(mhi, ch_id, el->generic.type);
			if (rc) {
				mhi_log(MHI_MSG_ERROR,
					"Error with HW channel cmd %d\n", rc);
				rc = mhi_dev_send_cmd_comp_event(mhi,
						MHI_CMD_COMPL_CODE_UNDEFINED);
				if (rc)
					mhi_log(MHI_MSG_ERROR,
						"Error with compl event\n");
				return;
			}
			goto send_start_completion_event;
		}

		/* fetch the channel context from host */
		mhi_dev_fetch_ch_ctx(mhi, ch_id);

		/* Initialize and configure the corresponding channel ring */
		rc = mhi_ring_start(&mhi->ring[mhi->ch_ring_start + ch_id],
			(union mhi_dev_ring_ctx *)&mhi->ch_ctx_cache[ch_id],
			mhi);
		if (rc) {
			mhi_log(MHI_MSG_ERROR,
				"start ring failed for ch %d\n", ch_id);
			rc = mhi_dev_send_cmd_comp_event(mhi,
						MHI_CMD_COMPL_CODE_UNDEFINED);
			if (rc)
				mhi_log(MHI_MSG_ERROR,
					"Error with compl event\n");
			return;
		}

		mhi->ring[mhi->ch_ring_start + ch_id].state =
						RING_STATE_PENDING;

		/* set the channel to running */
		mhi->ch_ctx_cache[ch_id].ch_state = MHI_DEV_CH_STATE_RUNNING;
		mhi->ch[ch_id].state = MHI_DEV_CH_STARTED;
		mhi->ch[ch_id].ch_id = ch_id;
		mhi->ch[ch_id].ring = &mhi->ring[mhi->ch_ring_start + ch_id];
		mhi->ch[ch_id].ch_type = mhi->ch_ctx_cache[ch_id].ch_type;

		/* enable DB for event ring */
		rc = mhi_dev_mmio_enable_chdb_a7(mhi, ch_id);
		if (rc) {
			pr_err("Failed to enable channel db\n");
			rc = mhi_dev_send_cmd_comp_event(mhi,
						MHI_CMD_COMPL_CODE_UNDEFINED);
			if (rc)
				mhi_log(MHI_MSG_ERROR,
					"Error with compl event\n");
			return;
		}

		if (mhi->use_ipa)
			host_addr.host_pa = mhi->ch_ctx_shadow.host_pa +
					sizeof(struct mhi_dev_ch_ctx) * ch_id;
		else
			host_addr.device_va = mhi->ch_ctx_shadow.device_va +
					sizeof(struct mhi_dev_ch_ctx) * ch_id;

		host_addr.virt_addr = &mhi->ch_ctx_cache[ch_id].ch_state;
		host_addr.size = sizeof(enum mhi_dev_ch_ctx_state);

		mhi_dev_write_to_host(mhi, &host_addr, NULL, MHI_DEV_DMA_SYNC);

send_start_completion_event:
		rc = mhi_dev_send_cmd_comp_event(mhi,
						MHI_CMD_COMPL_CODE_SUCCESS);
		if (rc)
			pr_err("Error sending command completion event\n");

		mhi_update_state_info(ch_id, MHI_STATE_CONNECTED);
		/* Trigger callback to clients */
		mhi_dev_trigger_cb(ch_id);
		mhi_uci_chan_state_notify(mhi, ch_id, MHI_STATE_CONNECTED);
		break;
	case MHI_DEV_RING_EL_STOP:
		if (ch_id >= HW_CHANNEL_BASE) {
			rc = mhi_hwc_chcmd(mhi, ch_id, el->generic.type);
			if (rc)
				mhi_log(MHI_MSG_ERROR,
					"send channel stop cmd event failed\n");

			/* send the completion event to the host */
			event.evt_cmd_comp.ptr = mhi->cmd_ctx_cache->rbase +
				(mhi->ring[MHI_RING_CMD_ID].rd_offset *
				(sizeof(union mhi_dev_ring_element_type)));
			event.evt_cmd_comp.type =
					MHI_DEV_RING_EL_CMD_COMPLETION_EVT;
			if (rc == 0)
				event.evt_cmd_comp.code =
					MHI_CMD_COMPL_CODE_SUCCESS;
			else
				event.evt_cmd_comp.code =
					MHI_CMD_COMPL_CODE_UNDEFINED;

			rc = mhi_dev_send_event(mhi, 0, &event);
			if (rc) {
				pr_err("stop event send failed\n");
				return;
			}
		} else {
			/*
			 * Check if there are any pending transactions for the
			 * ring associated with the channel. If no, proceed to
			 * write disable the channel state else send stop
			 * channel command to check if one can suspend the
			 * command.
			 */
			ring = &mhi->ring[ch_id + mhi->ch_ring_start];
			if (ring->state == RING_STATE_UINT) {
				pr_err("Channel not opened for %d\n", ch_id);
				return;
			}

			ch = &mhi->ch[ch_id];

			mutex_lock(&ch->ch_lock);

			mhi->ch[ch_id].state = MHI_DEV_CH_PENDING_STOP;
			rc = mhi_dev_process_stop_cmd(
				&mhi->ring[mhi->ch_ring_start + ch_id],
				ch_id, mhi);
			if (rc)
				pr_err("stop event send failed\n");

			mutex_unlock(&ch->ch_lock);
			mhi_update_state_info(ch_id, MHI_STATE_DISCONNECTED);
			/* Trigger callback to clients */
			mhi_dev_trigger_cb(ch_id);
			mhi_uci_chan_state_notify(mhi, ch_id,
					MHI_STATE_DISCONNECTED);
		}
		break;
	case MHI_DEV_RING_EL_RESET:
		mhi_log(MHI_MSG_VERBOSE,
			"received reset cmd for channel %d\n", ch_id);
		if (ch_id >= HW_CHANNEL_BASE) {
			rc = mhi_hwc_chcmd(mhi, ch_id, el->generic.type);
			if (rc)
				mhi_log(MHI_MSG_ERROR,
					"send channel stop cmd event failed\n");

			/* send the completion event to the host */
			event.evt_cmd_comp.ptr = mhi->cmd_ctx_cache->rbase +
				(mhi->ring[MHI_RING_CMD_ID].rd_offset *
				(sizeof(union mhi_dev_ring_element_type)));
			event.evt_cmd_comp.type =
					MHI_DEV_RING_EL_CMD_COMPLETION_EVT;
			if (rc == 0)
				event.evt_cmd_comp.code =
					MHI_CMD_COMPL_CODE_SUCCESS;
			else
				event.evt_cmd_comp.code =
					MHI_CMD_COMPL_CODE_UNDEFINED;

			rc = mhi_dev_send_event(mhi, 0, &event);
			if (rc) {
				pr_err("stop event send failed\n");
				return;
			}
		} else {

			mhi_log(MHI_MSG_VERBOSE,
					"received reset cmd for channel %d\n",
					ch_id);

			ring = &mhi->ring[ch_id + mhi->ch_ring_start];
			if (ring->state == RING_STATE_UINT) {
				pr_err("Channel not opened for %d\n", ch_id);
				return;
			}

			ch = &mhi->ch[ch_id];

			mutex_lock(&ch->ch_lock);

			/* hard stop and set the channel to stop */
			mhi->ch_ctx_cache[ch_id].ch_state =
						MHI_DEV_CH_STATE_DISABLED;
			mhi->ch[ch_id].state = MHI_DEV_CH_STOPPED;
			if (mhi->use_ipa)
				host_addr.host_pa =
					mhi->ch_ctx_shadow.host_pa +
					(sizeof(struct mhi_dev_ch_ctx) * ch_id);
			else
				host_addr.device_va =
					mhi->ch_ctx_shadow.device_va +
					(sizeof(struct mhi_dev_ch_ctx) * ch_id);

			host_addr.virt_addr =
					&mhi->ch_ctx_cache[ch_id].ch_state;
			host_addr.size = sizeof(enum mhi_dev_ch_ctx_state);

			/* update the channel state in the host */
			mhi_dev_write_to_host(mhi, &host_addr, NULL,
					MHI_DEV_DMA_SYNC);

			/* send the completion event to the host */
			rc = mhi_dev_send_cmd_comp_event(mhi,
						MHI_CMD_COMPL_CODE_SUCCESS);
			if (rc)
				pr_err("Error sending command completion event\n");
			mutex_unlock(&ch->ch_lock);
			mhi_update_state_info(ch_id, MHI_STATE_DISCONNECTED);
			mhi_dev_trigger_cb(ch_id);
			mhi_uci_chan_state_notify(mhi, ch_id,
					MHI_STATE_DISCONNECTED);
		}
		break;
	default:
		pr_err("%s: Invalid command:%d\n", __func__, el->generic.type);
		break;
	}
}

static void mhi_dev_process_tre_ring(struct mhi_dev *mhi,
			union mhi_dev_ring_element_type *el, void *ctx)
{
	struct mhi_dev_ring *ring = (struct mhi_dev_ring *)ctx;
	struct mhi_dev_channel *ch;
	struct mhi_dev_client_cb_reason reason;

	if (ring->id < mhi->ch_ring_start) {
		mhi_log(MHI_MSG_VERBOSE,
			"invalid channel ring id (%d), should be < %d\n",
			ring->id, mhi->ch_ring_start);
		return;
	}

	ch = &mhi->ch[ring->id - mhi->ch_ring_start];
	reason.ch_id = ch->ch_id;
	reason.reason = MHI_DEV_TRE_AVAILABLE;

	/* Invoke a callback to let the client know its data is ready.
	 * Copy this event to the clients context so that it can be
	 * sent out once the client has fetch the data. Update the rp
	 * before sending the data as part of the event completion
	 */
	if (ch->active_client && ch->active_client->event_trigger != NULL)
		ch->active_client->event_trigger(&reason);
}

static void mhi_dev_process_ring_pending(struct work_struct *work)
{
	struct mhi_dev *mhi = container_of(work,
				struct mhi_dev, pending_work);
	struct list_head *cp, *q;
	struct mhi_dev_ring *ring;
	struct mhi_dev_channel *ch;
	int rc = 0;

	mutex_lock(&mhi_ctx->mhi_lock);
	rc = mhi_dev_process_ring(&mhi->ring[mhi->cmd_ring_idx]);
	if (rc) {
		mhi_log(MHI_MSG_ERROR, "error processing command ring\n");
		goto exit;
	}

	list_for_each_safe(cp, q, &mhi->process_ring_list) {
		ring = list_entry(cp, struct mhi_dev_ring, list);
		list_del(cp);
		mhi_log(MHI_MSG_VERBOSE, "processing ring %d\n", ring->id);
		rc = mhi_dev_process_ring(ring);
		if (rc) {
			mhi_log(MHI_MSG_ERROR,
				"error processing ring %d\n", ring->id);
			goto exit;
		}

		if (ring->id < mhi->ch_ring_start) {
			mhi_log(MHI_MSG_ERROR,
				"ring (%d) is not a channel ring\n", ring->id);
			goto exit;
		}

		ch = &mhi->ch[ring->id - mhi->ch_ring_start];
		rc = mhi_dev_mmio_enable_chdb_a7(mhi, ch->ch_id);
		if (rc) {
			mhi_log(MHI_MSG_ERROR,
			"error enabling chdb interrupt for %d\n", ch->ch_id);
			goto exit;
		}
	}

exit:
	mutex_unlock(&mhi_ctx->mhi_lock);
}

static int mhi_dev_get_event_notify(enum mhi_dev_state state,
						enum mhi_dev_event *event)
{
	int rc = 0;

	switch (state) {
	case MHI_DEV_M0_STATE:
		*event = MHI_DEV_EVENT_M0_STATE;
		break;
	case MHI_DEV_M1_STATE:
		*event = MHI_DEV_EVENT_M1_STATE;
		break;
	case MHI_DEV_M2_STATE:
		*event = MHI_DEV_EVENT_M2_STATE;
		break;
	case MHI_DEV_M3_STATE:
		*event = MHI_DEV_EVENT_M3_STATE;
		break;
	default:
		rc = -EINVAL;
		break;
	}

	return rc;
}

static void mhi_dev_queue_channel_db(struct mhi_dev *mhi,
					uint32_t chintr_value, uint32_t ch_num)
{
	struct mhi_dev_ring *ring;
	int rc = 0;

	for (; chintr_value; ch_num++, chintr_value >>= 1) {
		if (chintr_value & 1) {
			ring = &mhi->ring[ch_num + mhi->ch_ring_start];
			if (ring->state == RING_STATE_UINT) {
				pr_debug("Channel not opened for %d\n", ch_num);
				continue;
			}
			mhi_ring_set_state(ring, RING_STATE_PENDING);
			list_add(&ring->list, &mhi->process_ring_list);
			rc = mhi_dev_mmio_disable_chdb_a7(mhi, ch_num);
			if (rc) {
				pr_err("Error disabling chdb\n");
				return;
			}
			queue_work(mhi->pending_ring_wq, &mhi->pending_work);
		}
	}
}

static void mhi_dev_check_channel_interrupt(struct mhi_dev *mhi)
{
	int i, rc = 0;
	uint32_t chintr_value = 0, ch_num = 0;

	rc = mhi_dev_mmio_read_chdb_status_interrupts(mhi);
	if (rc) {
		pr_err("Read channel db\n");
		return;
	}

	for (i = 0; i < MHI_MASK_ROWS_CH_EV_DB; i++) {
		ch_num = i * MHI_MASK_CH_EV_LEN;
		/* Process channel status whose mask is enabled */
		chintr_value = (mhi->chdb[i].status & mhi->chdb[i].mask);
		if (chintr_value) {
			mhi_log(MHI_MSG_VERBOSE,
				"processing id: %d, ch interrupt 0x%x\n",
							i, chintr_value);
			mhi_dev_queue_channel_db(mhi, chintr_value, ch_num);
			rc = mhi_dev_mmio_write(mhi, MHI_CHDB_INT_CLEAR_A7_n(i),
							mhi->chdb[i].status);
			if (rc) {
				pr_err("Error writing interrupt clear for A7\n");
				return;
			}
		}
	}
}

static void mhi_update_state_info_all(enum mhi_ctrl_info info)
{
	int i;
	struct mhi_dev_client_cb_reason reason;

	mhi_ctx->ctrl_info = info;
	for (i = 0; i < MHI_MAX_CHANNELS; ++i) {
		channel_state_info[i].ctrl_info = info;
		/* Notify kernel clients */
		mhi_dev_trigger_cb(i);
	}

	/* For legacy reasons for QTI client */
	reason.reason = MHI_DEV_CTRL_UPDATE;
	uci_ctrl_update(&reason);
}

static int mhi_dev_abort(struct mhi_dev *mhi)
{
	struct mhi_dev_channel *ch;
	struct mhi_dev_ring *ring;
	int ch_id = 0, rc = 0;

	/* Hard stop all the channels */
	for (ch_id = 0; ch_id < mhi->cfg.channels; ch_id++) {
		ring = &mhi->ring[ch_id + mhi->ch_ring_start];
		if (ring->state == RING_STATE_UINT)
			continue;

		ch = &mhi->ch[ch_id];
		mutex_lock(&ch->ch_lock);
		mhi->ch[ch_id].state = MHI_DEV_CH_STOPPED;
		mutex_unlock(&ch->ch_lock);
	}

	/* Update channel state and notify clients */
	mhi_update_state_info_all(MHI_STATE_DISCONNECTED);
	mhi_uci_chan_state_notify_all(mhi, MHI_STATE_DISCONNECTED);

	flush_workqueue(mhi->ring_init_wq);
	flush_workqueue(mhi->pending_ring_wq);

	/* Clean up initialized channels */
	rc = mhi_deinit(mhi);
	if (rc) {
		pr_err("Error during mhi_deinit with %d\n", rc);
		return rc;
	}

	rc = mhi_dev_mmio_mask_chdb_interrupts(mhi_ctx);
	if (rc) {
		pr_err("Failed to enable channel db\n");
		return rc;
	}

	rc = mhi_dev_mmio_disable_ctrl_interrupt(mhi_ctx);
	if (rc) {
		pr_err("Failed to enable control interrupt\n");
		return rc;
	}

	rc = mhi_dev_mmio_disable_cmdb_interrupt(mhi_ctx);
	if (rc) {
		pr_err("Failed to enable command db\n");
		return rc;
	}


	atomic_set(&mhi_ctx->re_init_done, 0);

	mhi_log(MHI_MSG_INFO,
			"Register a PCIe callback during re-init\n");
	mhi_ctx->event_reg.events = EP_PCIE_EVENT_LINKUP;
	mhi_ctx->event_reg.user = mhi_ctx;
	mhi_ctx->event_reg.mode = EP_PCIE_TRIGGER_CALLBACK;
	mhi_ctx->event_reg.callback = mhi_dev_resume_init_with_link_up;
	mhi_ctx->event_reg.options = MHI_REINIT;

	rc = ep_pcie_register_event(mhi_ctx->phandle,
					&mhi_ctx->event_reg);
	if (rc) {
		pr_err("Failed to register for events from PCIe\n");
		return rc;
	}

	/* Set RESET field to 0 */
	mhi_dev_mmio_reset(mhi_ctx);

	return rc;
}

static void mhi_dev_transfer_completion_cb(void *mreq)
{
	struct mhi_dev_channel *ch;
	struct mhi_dev_client *client;
	union mhi_dev_ring_element_type *el;
	int rc = 0;
	struct mhi_req *req = (struct mhi_req *)mreq;
	union mhi_dev_ring_element_type *compl_ev = NULL;
	struct mhi_dev *mhi = NULL;
	unsigned long flags;
	size_t transfer_len;
	u32 snd_cmpl;
	uint32_t rd_offset;

	client = req->client;
	ch = client->channel;
	mhi = ch->ring->mhi_dev;
	el = req->el;
	transfer_len = req->transfer_len;
	snd_cmpl = req->snd_cmpl;
	rd_offset = req->rd_offset;
	ch->curr_ereq->context = ch;

	if (mhi->ch_ctx_cache[ch->ch_id].ch_type ==
			MHI_DEV_CH_TYPE_INBOUND_CHANNEL)
		ch->pend_wr_count--;

	dma_unmap_single(&mhi_ctx->pdev->dev, req->dma,
			req->len, DMA_FROM_DEVICE);

	/*
	 * Channel got closed with transfers pending
	 * Do not trigger callback or send cmpl to host
	 */
	if (ch->state == MHI_DEV_CH_CLOSED) {
		mhi_log(MHI_MSG_DBG, "Ch %d closed with %d writes pending\n",
				ch->ch_id, ch->pend_wr_count + 1);
		return;
	}

	/* Trigger client call back */
	req->client_cb(req);

	if (el->tre.ieot) {
		compl_ev = ch->curr_ereq->tr_events + ch->curr_ereq->num_events;
		compl_ev->evt_tr_comp.chid = ch->ch_id;
		compl_ev->evt_tr_comp.type =
				MHI_DEV_RING_EL_TRANSFER_COMPLETION_EVENT;
		compl_ev->evt_tr_comp.len = transfer_len;
		compl_ev->evt_tr_comp.code = MHI_CMD_COMPL_CODE_EOT;
		compl_ev->evt_tr_comp.ptr = ch->ring->ring_ctx->generic.rbase +
						rd_offset * TR_RING_ELEMENT_SZ;
		ch->curr_ereq->num_events++;

		if (ch->curr_ereq->num_events >= MAX_TR_EVENTS || snd_cmpl) {
			mhi_log(MHI_MSG_VERBOSE,
					"num of tr events %d for ch %d\n",
					ch->curr_ereq->num_events, ch->ch_id);
			rc = mhi_dev_send_multiple_tr_events(mhi,
				mhi->ch_ctx_cache[ch->ch_id].err_indx,
				ch->curr_ereq, (ch->curr_ereq->num_events*
				sizeof(union mhi_dev_ring_element_type)));
			if (rc)
				mhi_log(MHI_MSG_ERROR,
						"failed to send compl evts\n");
			if (!list_empty(&ch->event_req_buffers)) {
				ch->curr_ereq =
					container_of(ch->event_req_buffers.next,
							struct event_req, list);
				spin_lock_irqsave(&mhi->lock, flags);
				list_del_init(&ch->curr_ereq->list);
				spin_unlock_irqrestore(&mhi->lock, flags);
				ch->curr_ereq->num_events = 0;
			} else
				pr_err("%s evt req buffers empty\n", __func__);
		}
	} else
		mhi_log(MHI_MSG_ERROR, "ieot is not valid\n");

	if (ch->state == MHI_DEV_CH_PENDING_STOP) {
		ch->state = MHI_DEV_CH_STOPPED;
		rc = mhi_dev_process_stop_cmd(ch->ring, ch->ch_id, mhi_ctx);
		if (rc)
			mhi_log(MHI_MSG_ERROR,
			"Error while stopping channel (%d)\n", ch->ch_id);
	}
}

static void mhi_dev_scheduler(struct work_struct *work)
{
	struct mhi_dev *mhi = container_of(work,
				struct mhi_dev, chdb_ctrl_work);
	int rc = 0;
	uint32_t int_value = 0;
	struct mhi_dev_ring *ring;
	enum mhi_dev_state state;
	enum mhi_dev_event event = 0;
	u32 mhi_reset;

	mutex_lock(&mhi_ctx->mhi_lock);
	/* Check for interrupts */
	mhi_dev_core_ack_ctrl_interrupts(mhi, &int_value);

	if (int_value & MHI_MMIO_CTRL_INT_STATUS_A7_MSK) {
		mhi_log(MHI_MSG_VERBOSE,
			"processing ctrl interrupt with %d\n", int_value);

		rc = mhi_dev_mmio_read(mhi, BHI_IMGTXDB, &bhi_imgtxdb);
		mhi_log(MHI_MSG_DBG, "BHI_IMGTXDB = 0x%x\n", bhi_imgtxdb);

		rc = mhi_dev_mmio_get_mhi_state(mhi, &state, &mhi_reset);
		if (rc) {
			pr_err("%s: get mhi state failed\n", __func__);
			mutex_unlock(&mhi_ctx->mhi_lock);
			return;
		}

		if (mhi_reset) {
			mhi_log(MHI_MSG_VERBOSE,
				"processing mhi device reset\n");
			rc = mhi_dev_abort(mhi);
			if (rc)
				pr_err("device reset failed:%d\n", rc);
			mutex_unlock(&mhi_ctx->mhi_lock);
			queue_work(mhi->ring_init_wq, &mhi->re_init);
			return;
		}

		rc = mhi_dev_get_event_notify(state, &event);
		if (rc) {
			pr_err("unsupported state :%d\n", state);
			goto fail;
		}

		rc = mhi_dev_notify_sm_event(event);
		if (rc) {
			pr_err("error sending SM event\n");
			goto fail;
		}
	}

	if (int_value & MHI_MMIO_CTRL_CRDB_STATUS_MSK) {
		mhi_log(MHI_MSG_VERBOSE,
			"processing cmd db interrupt with %d\n", int_value);
		ring = &mhi->ring[MHI_RING_CMD_ID];
		ring->state = RING_STATE_PENDING;
		queue_work(mhi->pending_ring_wq, &mhi->pending_work);
	}

	/* get the specific channel interrupts */
	mhi_dev_check_channel_interrupt(mhi);

fail:
	mutex_unlock(&mhi_ctx->mhi_lock);

	if (mhi->config_iatu || mhi->mhi_int)
		enable_irq(mhi->mhi_irq);
	else
		ep_pcie_mask_irq_event(mhi->phandle,
				EP_PCIE_INT_EVT_MHI_A7, true);
}

void mhi_dev_notify_a7_event(struct mhi_dev *mhi)
{

	if (!atomic_read(&mhi->mhi_dev_wake)) {
		pm_stay_awake(mhi->dev);
		atomic_set(&mhi->mhi_dev_wake, 1);
	}
	mhi_log(MHI_MSG_VERBOSE, "acquiring mhi wakelock\n");

	schedule_work(&mhi->chdb_ctrl_work);
	mhi_log(MHI_MSG_VERBOSE, "mhi irq triggered\n");
}
EXPORT_SYMBOL(mhi_dev_notify_a7_event);

static irqreturn_t mhi_dev_isr(int irq, void *dev_id)
{
	struct mhi_dev *mhi = dev_id;

	if (!atomic_read(&mhi->mhi_dev_wake)) {
		pm_stay_awake(mhi->dev);
		atomic_set(&mhi->mhi_dev_wake, 1);
		mhi_log(MHI_MSG_VERBOSE, "acquiring mhi wakelock in ISR\n");
	}

	disable_irq_nosync(mhi->mhi_irq);
	schedule_work(&mhi->chdb_ctrl_work);
	mhi_log(MHI_MSG_VERBOSE, "mhi irq triggered\n");

	return IRQ_HANDLED;
}

int mhi_dev_config_outbound_iatu(struct mhi_dev *mhi)
{
	struct ep_pcie_iatu control, data;
	int rc = 0;
	struct ep_pcie_iatu entries[MHI_HOST_REGION_NUM];

	data.start = mhi->data_base.device_pa;
	data.end = mhi->data_base.device_pa + mhi->data_base.size - 1;
	data.tgt_lower = HOST_ADDR_LSB(mhi->data_base.host_pa);
	data.tgt_upper = HOST_ADDR_MSB(mhi->data_base.host_pa);

	control.start = mhi->ctrl_base.device_pa;
	control.end = mhi->ctrl_base.device_pa + mhi->ctrl_base.size - 1;
	control.tgt_lower = HOST_ADDR_LSB(mhi->ctrl_base.host_pa);
	control.tgt_upper = HOST_ADDR_MSB(mhi->ctrl_base.host_pa);

	entries[0] = data;
	entries[1] = control;

	rc = ep_pcie_config_outbound_iatu(mhi_ctx->phandle, entries,
					MHI_HOST_REGION_NUM);
	if (rc) {
		pr_err("error configure iATU\n");
		return rc;
	}

	return 0;
}
EXPORT_SYMBOL(mhi_dev_config_outbound_iatu);

static int mhi_dev_cache_host_cfg(struct mhi_dev *mhi)
{
	int rc = 0;
	struct platform_device *pdev;
	uint64_t addr1 = 0;
	struct mhi_addr data_transfer;

	pdev = mhi->pdev;

	/* Get host memory region configuration */
	mhi_dev_get_mhi_addr(mhi);

	mhi->ctrl_base.host_pa  = HOST_ADDR(mhi->host_addr.ctrl_base_lsb,
						mhi->host_addr.ctrl_base_msb);
	mhi->data_base.host_pa  = HOST_ADDR(mhi->host_addr.data_base_lsb,
						mhi->host_addr.data_base_msb);

	addr1 = HOST_ADDR(mhi->host_addr.ctrl_limit_lsb,
					mhi->host_addr.ctrl_limit_msb);
	mhi->ctrl_base.size = addr1 - mhi->ctrl_base.host_pa;
	addr1 = HOST_ADDR(mhi->host_addr.data_limit_lsb,
					mhi->host_addr.data_limit_msb);
	mhi->data_base.size = addr1 - mhi->data_base.host_pa;

	if (mhi->config_iatu) {
		if (mhi->ctrl_base.host_pa > mhi->data_base.host_pa) {
			mhi->data_base.device_pa = mhi->device_local_pa_base;
			mhi->ctrl_base.device_pa = mhi->device_local_pa_base +
				mhi->ctrl_base.host_pa - mhi->data_base.host_pa;
		} else {
			mhi->ctrl_base.device_pa = mhi->device_local_pa_base;
			mhi->data_base.device_pa = mhi->device_local_pa_base +
				mhi->data_base.host_pa - mhi->ctrl_base.host_pa;
		}

		if (!mhi->use_ipa) {
			mhi->ctrl_base.device_va =
				(uintptr_t) devm_ioremap_nocache(&pdev->dev,
				mhi->ctrl_base.device_pa,
				mhi->ctrl_base.size);
			if (!mhi->ctrl_base.device_va) {
				pr_err("io remap failed for mhi address\n");
				return -EINVAL;
			}
		}
	}

	if (mhi->config_iatu) {
		rc = mhi_dev_config_outbound_iatu(mhi);
		if (rc) {
			pr_err("Configuring iATU failed\n");
			return rc;
		}
	}

	/* Get Channel, event and command context base pointer */
	rc = mhi_dev_mmio_get_chc_base(mhi);
	if (rc) {
		pr_err("Fetching channel context failed\n");
		return rc;
	}

	rc = mhi_dev_mmio_get_erc_base(mhi);
	if (rc) {
		pr_err("Fetching event ring context failed\n");
		return rc;
	}

	rc = mhi_dev_mmio_get_crc_base(mhi);
	if (rc) {
		pr_err("Fetching command ring context failed\n");
		return rc;
	}

	rc = mhi_dev_update_ner(mhi);
	if (rc) {
		pr_err("Fetching NER failed\n");
		return rc;
	}

	mhi->cmd_ctx_shadow.size = sizeof(struct mhi_dev_cmd_ctx);
	mhi->ev_ctx_shadow.size = sizeof(struct mhi_dev_ev_ctx) *
					mhi->cfg.event_rings;
	mhi->ch_ctx_shadow.size = sizeof(struct mhi_dev_ch_ctx) *
					mhi->cfg.channels;

	mhi->cmd_ctx_cache = dma_alloc_coherent(&pdev->dev,
				sizeof(struct mhi_dev_cmd_ctx),
				&mhi->cmd_ctx_cache_dma_handle,
				GFP_KERNEL);
	if (!mhi->cmd_ctx_cache) {
		pr_err("no memory while allocating cmd ctx\n");
		return -ENOMEM;
	}
	memset(mhi->cmd_ctx_cache, 0, sizeof(struct mhi_dev_cmd_ctx));

	mhi->ev_ctx_cache = dma_alloc_coherent(&pdev->dev,
				sizeof(struct mhi_dev_ev_ctx) *
				mhi->cfg.event_rings,
				&mhi->ev_ctx_cache_dma_handle,
				GFP_KERNEL);
	if (!mhi->ev_ctx_cache)
		return -ENOMEM;
	memset(mhi->ev_ctx_cache, 0, sizeof(struct mhi_dev_ev_ctx) *
						mhi->cfg.event_rings);

	mhi->ch_ctx_cache = dma_alloc_coherent(&pdev->dev,
				sizeof(struct mhi_dev_ch_ctx) *
				mhi->cfg.channels,
				&mhi->ch_ctx_cache_dma_handle,
				GFP_KERNEL);
	if (!mhi->ch_ctx_cache)
		return -ENOMEM;
	memset(mhi->ch_ctx_cache, 0, sizeof(struct mhi_dev_ch_ctx) *
						mhi->cfg.channels);

	if (mhi->use_ipa) {
		data_transfer.phy_addr = mhi->cmd_ctx_cache_dma_handle;
		data_transfer.host_pa = mhi->cmd_ctx_shadow.host_pa;
	}

	data_transfer.size = mhi->cmd_ctx_shadow.size;

	/* Cache the command and event context */
	mhi_dev_read_from_host(mhi, &data_transfer);

	if (mhi->use_ipa) {
		data_transfer.phy_addr = mhi->ev_ctx_cache_dma_handle;
		data_transfer.host_pa = mhi->ev_ctx_shadow.host_pa;
	}

	data_transfer.size = mhi->ev_ctx_shadow.size;

	mhi_dev_read_from_host(mhi, &data_transfer);

	mhi_log(MHI_MSG_VERBOSE,
			"cmd ring_base:0x%llx, rp:0x%llx, wp:0x%llx\n",
					mhi->cmd_ctx_cache->rbase,
					mhi->cmd_ctx_cache->rp,
					mhi->cmd_ctx_cache->wp);
	mhi_log(MHI_MSG_VERBOSE,
			"ev ring_base:0x%llx, rp:0x%llx, wp:0x%llx\n",
					mhi_ctx->ev_ctx_cache->rbase,
					mhi->ev_ctx_cache->rp,
					mhi->ev_ctx_cache->wp);

	rc = mhi_ring_start(&mhi->ring[0],
			(union mhi_dev_ring_ctx *)mhi->cmd_ctx_cache, mhi);
	if (rc) {
		pr_err("error in ring start\n");
		return rc;
	}

	return 0;
}

int mhi_dev_suspend(struct mhi_dev *mhi)
{
	int ch_id = 0, rc = 0;
	struct mhi_addr data_transfer;

	mutex_lock(&mhi_ctx->mhi_write_test);
	atomic_set(&mhi->is_suspended, 1);

	for (ch_id = 0; ch_id < mhi->cfg.channels; ch_id++) {
		if (mhi->ch_ctx_cache[ch_id].ch_state !=
						MHI_DEV_CH_STATE_RUNNING)
			continue;

		mhi->ch_ctx_cache[ch_id].ch_state = MHI_DEV_CH_STATE_SUSPENDED;

		if (mhi->use_ipa) {
			data_transfer.host_pa = mhi->ch_ctx_shadow.host_pa +
				sizeof(struct mhi_dev_ch_ctx) * ch_id;
		} else {
			data_transfer.device_va = mhi->ch_ctx_shadow.device_va +
				sizeof(struct mhi_dev_ch_ctx) * ch_id;
			data_transfer.device_pa = mhi->ch_ctx_shadow.device_pa +
				sizeof(struct mhi_dev_ch_ctx) * ch_id;
		}

		data_transfer.size = sizeof(enum mhi_dev_ch_ctx_state);
		data_transfer.virt_addr = &mhi->ch_ctx_cache[ch_id].ch_state;

		/* update the channel state in the host */
		mhi_dev_write_to_host(mhi, &data_transfer, NULL,
				MHI_DEV_DMA_SYNC);

	}

	atomic_set(&mhi->mhi_dev_wake, 0);
	pm_relax(mhi->dev);
	mhi_log(MHI_MSG_VERBOSE, "releasing mhi wakelock\n");

	mutex_unlock(&mhi_ctx->mhi_write_test);

	return rc;
}
EXPORT_SYMBOL(mhi_dev_suspend);

int mhi_dev_resume(struct mhi_dev *mhi)
{
	int ch_id = 0, rc = 0;
	struct mhi_addr data_transfer;

	for (ch_id = 0; ch_id < mhi->cfg.channels; ch_id++) {
		if (mhi->ch_ctx_cache[ch_id].ch_state !=
				MHI_DEV_CH_STATE_SUSPENDED)
			continue;

		mhi->ch_ctx_cache[ch_id].ch_state = MHI_DEV_CH_STATE_RUNNING;
		if (mhi->use_ipa) {
			data_transfer.host_pa = mhi->ch_ctx_shadow.host_pa +
				sizeof(struct mhi_dev_ch_ctx) * ch_id;
		} else {
			data_transfer.device_va = mhi->ch_ctx_shadow.device_va +
				sizeof(struct mhi_dev_ch_ctx) * ch_id;
			data_transfer.device_pa = mhi->ch_ctx_shadow.device_pa +
				sizeof(struct mhi_dev_ch_ctx) * ch_id;
		}

		data_transfer.size = sizeof(enum mhi_dev_ch_ctx_state);
		data_transfer.virt_addr = &mhi->ch_ctx_cache[ch_id].ch_state;

		/* update the channel state in the host */
		mhi_dev_write_to_host(mhi, &data_transfer, NULL,
				MHI_DEV_DMA_SYNC);
	}
	mhi_update_state_info(MHI_DEV_UEVENT_CTRL, MHI_STATE_CONNECTED);

	atomic_set(&mhi->is_suspended, 0);

	return rc;
}
EXPORT_SYMBOL(mhi_dev_resume);

static int mhi_dev_ring_init(struct mhi_dev *dev)
{
	int i = 0;

	mhi_log(MHI_MSG_INFO, "initializing all rings");
	dev->cmd_ring_idx = 0;
	dev->ev_ring_start = 1;
	dev->ch_ring_start = dev->ev_ring_start + dev->cfg.event_rings;

	/* Initialize CMD ring */
	mhi_ring_init(&dev->ring[dev->cmd_ring_idx],
				RING_TYPE_CMD, dev->cmd_ring_idx);

	mhi_ring_set_cb(&dev->ring[dev->cmd_ring_idx],
				mhi_dev_process_cmd_ring);

	/* Initialize Event ring */
	for (i = dev->ev_ring_start; i < (dev->cfg.event_rings
					+ dev->ev_ring_start); i++)
		mhi_ring_init(&dev->ring[i], RING_TYPE_ER, i);

	/* Initialize CH */
	for (i = dev->ch_ring_start; i < (dev->cfg.channels
					+ dev->ch_ring_start); i++) {
		mhi_ring_init(&dev->ring[i], RING_TYPE_CH, i);
		mhi_ring_set_cb(&dev->ring[i], mhi_dev_process_tre_ring);
	}


	return 0;
}

int mhi_dev_open_channel(uint32_t chan_id,
			struct mhi_dev_client **handle_client,
			void (*mhi_dev_client_cb_reason)
			(struct mhi_dev_client_cb_reason *cb))
{
	int rc = 0;
	int i = 0;
	struct mhi_dev_channel *ch;
	struct platform_device *pdev;

	pdev = mhi_ctx->pdev;
	ch = &mhi_ctx->ch[chan_id];

	mutex_lock(&ch->ch_lock);

	if (ch->active_client) {
		mhi_log(MHI_MSG_ERROR,
			"Channel (%d) already opened by client\n", chan_id);
		rc = -EINVAL;
		goto exit;
	}

	/* Initialize the channel, client and state information */
	*handle_client = kzalloc(sizeof(struct mhi_dev_client), GFP_KERNEL);
	if (!(*handle_client)) {
		dev_err(&pdev->dev, "can not allocate mhi_dev memory\n");
		rc = -ENOMEM;
		goto exit;
	}

	/* Pre allocate event requests */
	ch->ereqs = kcalloc(MHI_MAX_EVT_REQ, sizeof(*ch->ereqs), GFP_KERNEL);
	if (!ch->ereqs) {
		rc = -ENOMEM;
		goto free_client;
	}
	/* pre allocate buffers to queue transfer completion events */
	ch->tr_events = kcalloc(MHI_MAX_EVT_REQ,
				MAX_TR_EVENTS * sizeof(*ch->tr_events),
				GFP_KERNEL);
	if (!ch->tr_events) {
		rc = -ENOMEM;
		goto free_ereqs;
	}

	/*
	 * Organize the above allocated event request block and
	 * completion event block into linked lists. Each event
	 * request includes a pointer to a block of MAX_TR_EVENTS
	 * completion events.
	 */
	INIT_LIST_HEAD(&mhi_ctx->ch[chan_id].event_req_buffers);
	for (i = 0; i < MHI_MAX_EVT_REQ; ++i) {
		ch->ereqs[i].tr_events = ch->tr_events + i * MAX_TR_EVENTS;
		list_add_tail(&ch->ereqs[i].list,
				&mhi_ctx->ch[chan_id].event_req_buffers);
	}
	mhi_ctx->ch[chan_id].curr_ereq =
		container_of(mhi_ctx->ch[chan_id].event_req_buffers.next,
				struct event_req, list);
	list_del_init(&mhi_ctx->ch[chan_id].curr_ereq->list);

	ch->active_client = (*handle_client);
	(*handle_client)->channel = ch;
	(*handle_client)->event_trigger = mhi_dev_client_cb_reason;

	if (ch->state == MHI_DEV_CH_UNINT) {
		ch->ring = &mhi_ctx->ring[chan_id + mhi_ctx->ch_ring_start];
		ch->state = MHI_DEV_CH_PENDING_START;
	} else if (ch->state == MHI_DEV_CH_CLOSED)
		ch->state = MHI_DEV_CH_STARTED;
	else if (ch->state == MHI_DEV_CH_STOPPED)
		ch->state = MHI_DEV_CH_PENDING_START;

	goto exit;

free_ereqs:
	kfree(ch->ereqs);
	ch->ereqs = NULL;
free_client:
	kfree(*handle_client);
	*handle_client = NULL;
exit:
	mutex_unlock(&ch->ch_lock);
	return rc;
}
EXPORT_SYMBOL(mhi_dev_open_channel);

int mhi_dev_channel_isempty(struct mhi_dev_client *handle)
{
	struct mhi_dev_channel *ch;
	int rc;

	if (!handle) {
		mhi_log(MHI_MSG_ERROR, "Invalid channel access\n");
		return -EINVAL;
	}

	ch = handle->channel;
	if (!ch)
		return -EINVAL;

	rc = ch->ring->rd_offset == ch->ring->wr_offset;

	return rc;
}
EXPORT_SYMBOL(mhi_dev_channel_isempty);

<<<<<<< HEAD
void mhi_dev_close_channel(struct mhi_dev_client *handle)
{
	struct mhi_dev_channel *ch;

	if (!handle) {
		mhi_log(MHI_MSG_ERROR, "Invalid channel access:%d\n", -ENODEV);
		return;
	}

	if (!handle) {
		mhi_log(MHI_MSG_ERROR, "Invalid channel access\n");
		return -EINVAL;
	}
=======
bool mhi_dev_channel_has_pending_write(struct mhi_dev_client *handle)
{
	struct mhi_dev_channel *ch;

	if (!handle) {
		mhi_log(MHI_MSG_ERROR, "Invalid channel access\n");
		return -EINVAL;
	}

	ch = handle->channel;
	if (!ch)
		return -EINVAL;

	return ch->pend_wr_count ? true : false;
}
EXPORT_SYMBOL(mhi_dev_channel_has_pending_write);

int mhi_dev_close_channel(struct mhi_dev_client *handle)
{
	struct mhi_dev_channel *ch;
	int count = 0;
	int rc = 0;
>>>>>>> e276e60d

	ch = handle->channel;

	do {
		if (ch->pend_wr_count) {
			usleep_range(MHI_DEV_CH_CLOSE_TIMEOUT_MIN,
					MHI_DEV_CH_CLOSE_TIMEOUT_MAX);
		} else
			break;
	} while (++count < MHI_DEV_CH_CLOSE_TIMEOUT_COUNT);

	mutex_lock(&ch->ch_lock);

<<<<<<< HEAD
	if (ch->state != MHI_DEV_CH_PENDING_START)
		if ((ch->ch_type == MHI_DEV_CH_TYPE_OUTBOUND_CHANNEL &&
			!mhi_dev_channel_isempty(handle)) || ch->tre_loc)
=======
	if (ch->pend_wr_count)
		mhi_log(MHI_MSG_ERROR, "%d writes pending for channel %d\n",
			ch->pend_wr_count, ch->ch_id);

	if (ch->state != MHI_DEV_CH_PENDING_START) {
		if ((ch->ch_type == MHI_DEV_CH_TYPE_OUTBOUND_CHANNEL &&
			!mhi_dev_channel_isempty(handle)) || ch->tre_loc) {
>>>>>>> e276e60d
			mhi_log(MHI_MSG_DBG,
				"Trying to close an active channel (%d)\n",
				ch->ch_id);

	ch->state = MHI_DEV_CH_CLOSED;
	ch->active_client = NULL;
	kfree(ch->ereqs);
	kfree(ch->tr_events);
	ch->ereqs = NULL;
	ch->tr_events = NULL;
	kfree(handle);

	mutex_unlock(&ch->ch_lock);
	return;
}
EXPORT_SYMBOL(mhi_dev_close_channel);

static int mhi_dev_check_tre_bytes_left(struct mhi_dev_channel *ch,
		struct mhi_dev_ring *ring, union mhi_dev_ring_element_type *el,
		uint32_t *chain)
{
	uint32_t td_done = 0;

	/*
	 * A full TRE worth of data was consumed.
	 * Check if we are at a TD boundary.
	 */
	if (ch->tre_bytes_left == 0) {
		if (el->tre.chain) {
			if (el->tre.ieob)
				mhi_dev_send_completion_event(ch,
					ring->rd_offset, el->tre.len,
					MHI_CMD_COMPL_CODE_EOB);
			*chain = 1;
		} else {
			if (el->tre.ieot)
				mhi_dev_send_completion_event(
					ch, ring->rd_offset, el->tre.len,
					MHI_CMD_COMPL_CODE_EOT);
			td_done = 1;
			*chain = 0;
		}
		mhi_dev_ring_inc_index(ring, ring->rd_offset);
		ch->tre_bytes_left = 0;
		ch->tre_loc = 0;
	}

	return td_done;
}

int mhi_dev_read_channel(struct mhi_req *mreq)
{
	struct mhi_dev_channel *ch;
	struct mhi_dev_ring *ring;
	union mhi_dev_ring_element_type *el;
	size_t bytes_to_read, addr_offset;
	uint64_t read_from_loc;
	ssize_t bytes_read = 0;
	uint32_t write_to_loc = 0;
	size_t usr_buf_remaining;
	int td_done = 0, rc = 0;
	struct mhi_dev_client *handle_client;

	if (!mreq) {
		mhi_log(MHI_MSG_ERROR, "invalid mhi request\n");
		return -ENXIO;
	}

	if (mhi_ctx->ctrl_info != MHI_STATE_CONNECTED) {
		pr_err("Channel not connected:%d\n", mhi_ctx->ctrl_info);
		return -ENODEV;
	}

	if (!mreq->client) {
		mhi_log(MHI_MSG_ERROR, "invalid mhi request\n");
		return -ENXIO;
	}
	handle_client = mreq->client;
	ch = handle_client->channel;
	usr_buf_remaining = mreq->len;
	ring = ch->ring;
	mreq->chain = 0;

	mutex_lock(&ch->ch_lock);

	do {
		el = &ring->ring_cache[ring->rd_offset];
		mhi_log(MHI_MSG_VERBOSE, "evtptr : 0x%llx\n",
						el->tre.data_buf_ptr);
		mhi_log(MHI_MSG_VERBOSE, "evntlen : 0x%x, offset:%d\n",
						el->tre.len, ring->rd_offset);

		if (ch->tre_loc) {
			bytes_to_read = min(usr_buf_remaining,
						ch->tre_bytes_left);
			mreq->chain = 1;
			mhi_log(MHI_MSG_VERBOSE,
				"remaining buffered data size %d\n",
				(int) ch->tre_bytes_left);
		} else {
			if (ring->rd_offset == ring->wr_offset) {
				mhi_log(MHI_MSG_VERBOSE,
					"nothing to read, returning\n");
				bytes_read = 0;
				goto exit;
			}

			if (ch->state == MHI_DEV_CH_STOPPED) {
				mhi_log(MHI_MSG_VERBOSE,
					"channel (%d) already stopped\n",
					mreq->chan);
				bytes_read = -1;
				goto exit;
			}

			ch->tre_loc = el->tre.data_buf_ptr;
			ch->tre_size = el->tre.len;
			ch->tre_bytes_left = ch->tre_size;

			mhi_log(MHI_MSG_VERBOSE,
			"user_buf_remaining %d, ch->tre_size %d\n",
			usr_buf_remaining, ch->tre_size);
			bytes_to_read = min(usr_buf_remaining, ch->tre_size);
		}

		bytes_read += bytes_to_read;
		addr_offset = ch->tre_size - ch->tre_bytes_left;
		read_from_loc = ch->tre_loc + addr_offset;
		write_to_loc = (uint32_t) mreq->buf +
			(mreq->len - usr_buf_remaining);
		ch->tre_bytes_left -= bytes_to_read;
		mreq->el = el;
		mreq->transfer_len = bytes_to_read;
		mreq->rd_offset = ring->rd_offset;
		mhi_log(MHI_MSG_VERBOSE, "reading %lu bytes from chan %d\n",
				bytes_to_read, mreq->chan);
		rc = mhi_transfer_host_to_device((void *) write_to_loc,
				read_from_loc, bytes_to_read, mhi_ctx, mreq);
		if (rc) {
			mhi_log(MHI_MSG_ERROR,
					"Error while reading chan (%d) rc %d\n",
					mreq->chan, rc);
			mutex_unlock(&ch->ch_lock);
			return rc;
		}
		usr_buf_remaining -= bytes_to_read;

		if (mreq->mode == IPA_DMA_ASYNC) {
			ch->tre_bytes_left = 0;
			ch->tre_loc = 0;
			goto exit;
		} else {
			td_done = mhi_dev_check_tre_bytes_left(ch, ring,
					el, &mreq->chain);
		}
	} while (usr_buf_remaining  && !td_done);
	if (td_done && ch->state == MHI_DEV_CH_PENDING_STOP) {
		ch->state = MHI_DEV_CH_STOPPED;
		rc = mhi_dev_process_stop_cmd(ring, mreq->chan, mhi_ctx);
		if (rc) {
			mhi_log(MHI_MSG_ERROR,
					"Error while stopping channel (%d)\n",
					mreq->chan);
			bytes_read = -EIO;
		}
	}
exit:
	mutex_unlock(&ch->ch_lock);
	return bytes_read;
}
EXPORT_SYMBOL(mhi_dev_read_channel);

static void skip_to_next_td(struct mhi_dev_channel *ch)
{
	struct mhi_dev_ring *ring = ch->ring;
	union mhi_dev_ring_element_type *el;
	uint32_t td_boundary_reached = 0;

	ch->skip_td = 1;
	el = &ring->ring_cache[ring->rd_offset];
	while (ring->rd_offset != ring->wr_offset) {
		if (td_boundary_reached) {
			ch->skip_td = 0;
			break;
		}
		if (!el->tre.chain)
			td_boundary_reached = 1;
		mhi_dev_ring_inc_index(ring, ring->rd_offset);
		el = &ring->ring_cache[ring->rd_offset];
	}
}

int mhi_dev_write_channel(struct mhi_req *wreq)
{
	struct mhi_dev_channel *ch;
	struct mhi_dev_ring *ring;
	struct mhi_dev_client *handle_client;
	union mhi_dev_ring_element_type *el;
	enum mhi_dev_cmd_completion_code code = MHI_CMD_COMPL_CODE_INVALID;
	int rc = 0;
	uint64_t skip_tres = 0, write_to_loc;
	uint32_t read_from_loc;
	size_t usr_buf_remaining;
	size_t usr_buf_offset = 0;
	size_t bytes_to_write = 0;
	size_t bytes_written = 0;
	uint32_t tre_len = 0, suspend_wait_timeout = 0;
	bool async_wr_sched = false;

	if (!wreq || !wreq->client || !wreq->buf) {
		pr_err("%s: invalid parameters\n", __func__);
		return -ENXIO;
	}

	if (mhi_ctx->ctrl_info != MHI_STATE_CONNECTED) {
		pr_err("Channel not connected:%d\n", mhi_ctx->ctrl_info);
		return -ENODEV;
	}

	usr_buf_remaining =  wreq->len;
	mutex_lock(&mhi_ctx->mhi_write_test);

	if (atomic_read(&mhi_ctx->is_suspended)) {
		/*
		 * Expected usage is when there is a write
		 * to the MHI core -> notify SM.
		 */
		rc = mhi_dev_notify_sm_event(MHI_DEV_EVENT_CORE_WAKEUP);
		if (rc) {
			pr_err("error sending core wakeup event\n");
			mutex_unlock(&mhi_ctx->mhi_write_test);
			return rc;
		}
	}

	while (atomic_read(&mhi_ctx->is_suspended) &&
			suspend_wait_timeout < MHI_WAKEUP_TIMEOUT_CNT) {
		/* wait for the suspend to finish */
		msleep(MHI_SUSPEND_MIN);
		suspend_wait_timeout++;
	}

	if (suspend_wait_timeout >= MHI_WAKEUP_TIMEOUT_CNT ||
				mhi_ctx->ctrl_info != MHI_STATE_CONNECTED) {
		pr_err("Failed to wake up core\n");
		mutex_unlock(&mhi_ctx->mhi_write_test);
		return -ENODEV;
	}

	handle_client = wreq->client;
	ch = handle_client->channel;

	ring = ch->ring;

	mutex_lock(&ch->ch_lock);

	ch->pend_wr_count++;
	if (ch->state == MHI_DEV_CH_STOPPED) {
		mhi_log(MHI_MSG_ERROR,
			"channel %d already stopped\n", wreq->chan);
		bytes_written = -1;
		goto exit;
	}

	if (ch->state == MHI_DEV_CH_PENDING_STOP) {
		if (mhi_dev_process_stop_cmd(ring, wreq->chan, mhi_ctx) < 0)
			bytes_written = -1;
		goto exit;
	}

	if (ch->skip_td)
		skip_to_next_td(ch);

	do {
		if (ring->rd_offset == ring->wr_offset) {
			mhi_log(MHI_MSG_ERROR,
					"%s():rd & wr offsets are equal\n",
					__func__);
			mhi_log(MHI_MSG_INFO, "No TREs available\n");
			break;
		}

		el = &ring->ring_cache[ring->rd_offset];
		tre_len = el->tre.len;
		if (wreq->len > tre_len) {
			pr_err("%s(): rlen = %lu, tlen = %d: client buf > tre len\n",
					__func__, wreq->len, tre_len);
			bytes_written = -ENOMEM;
			goto exit;
		}

		bytes_to_write = min(usr_buf_remaining, tre_len);
		usr_buf_offset = wreq->len - bytes_to_write;
		read_from_loc = (uint32_t) wreq->buf + usr_buf_offset;
		write_to_loc = el->tre.data_buf_ptr;
		wreq->rd_offset = ring->rd_offset;
		wreq->el = el;
		wreq->transfer_len = bytes_to_write;
		rc = mhi_transfer_device_to_host(write_to_loc,
						(void *) read_from_loc,
						bytes_to_write,
						mhi_ctx, wreq);
		if (rc) {
			mhi_log(MHI_MSG_ERROR,
					"Error while writing chan (%d) rc %d\n",
					wreq->chan, rc);
			goto exit;
		} else if (wreq->mode == DMA_ASYNC)
			async_wr_sched = true;
		bytes_written += bytes_to_write;
		usr_buf_remaining -= bytes_to_write;

		if (usr_buf_remaining) {
			if (!el->tre.chain)
				code = MHI_CMD_COMPL_CODE_OVERFLOW;
			else if (el->tre.ieob)
				code = MHI_CMD_COMPL_CODE_EOB;
		} else {
			if (el->tre.chain)
				skip_tres = 1;
			code = MHI_CMD_COMPL_CODE_EOT;
		}
		if (wreq->mode == IPA_DMA_SYNC) {
			rc = mhi_dev_send_completion_event(ch,
					ring->rd_offset, bytes_to_write, code);
			if (rc)
				mhi_log(MHI_MSG_VERBOSE,
						"err in snding cmpl evt ch:%d\n",
						wreq->chan);
			 mhi_dev_ring_inc_index(ring, ring->rd_offset);
		}

		if (ch->state == MHI_DEV_CH_PENDING_STOP)
			break;

	} while (!skip_tres && usr_buf_remaining);

	if (skip_tres)
		skip_to_next_td(ch);

	if (ch->state == MHI_DEV_CH_PENDING_STOP) {
		rc = mhi_dev_process_stop_cmd(ring, wreq->chan, mhi_ctx);
		if (rc) {
			mhi_log(MHI_MSG_ERROR,
				"channel %d stop failed\n", wreq->chan);
		}
	}
exit:
	if (wreq->mode == DMA_SYNC || !async_wr_sched)
		ch->pend_wr_count--;
	mutex_unlock(&ch->ch_lock);
	mutex_unlock(&mhi_ctx->mhi_write_test);
	return bytes_written;
}
EXPORT_SYMBOL(mhi_dev_write_channel);

static int mhi_dev_recover(struct mhi_dev *mhi)
{
	int rc = 0;
	uint32_t syserr, max_cnt = 0, bhi_intvec = 0;
	u32 mhi_reset;
	enum mhi_dev_state state;

	/* Check if MHI is in syserr */
	mhi_dev_mmio_masked_read(mhi, MHISTATUS,
				MHISTATUS_SYSERR_MASK,
				MHISTATUS_SYSERR_SHIFT, &syserr);

	mhi_log(MHI_MSG_VERBOSE, "mhi_syserr = 0x%X\n", syserr);
	if (syserr) {
		/* Poll for the host to set the reset bit */
		rc = mhi_dev_mmio_get_mhi_state(mhi, &state, &mhi_reset);
		if (rc) {
			pr_err("%s: get mhi state failed\n", __func__);
			return rc;
		}

		mhi_log(MHI_MSG_VERBOSE, "mhi_state = 0x%X, reset = %d\n",
				state, mhi_reset);

		rc = mhi_dev_mmio_read(mhi, BHI_INTVEC, &bhi_intvec);
		if (rc)
			return rc;

		if (bhi_intvec != 0xffffffff) {
			/* Indicate the host that the device is ready */
			rc = ep_pcie_trigger_msi(mhi->phandle, bhi_intvec);
			if (rc) {
				pr_err("%s: error sending msi\n", __func__);
				/*
				 * MSIs are not enabled by host yet, set
				 * mhistatus to syserr and exit.
				 * Expected mhi host driver behaviour
				 * is to check the device state and
				 * issue a reset after it finds the device.
				 */
				goto mask_intr;
			}
		}

		/* Poll for the host to set the reset bit */
		rc = mhi_dev_mmio_get_mhi_state(mhi, &state, &mhi_reset);
		if (rc) {
			pr_err("%s: get mhi state failed\n", __func__);
			return rc;
		}

		mhi_log(MHI_MSG_VERBOSE, "mhi_state = 0x%X, reset = %d\n",
				state, mhi_reset);

		while (mhi_reset != 0x1 && max_cnt < MHI_SUSPEND_TIMEOUT) {
			/* Wait for Host to set the reset */
			msleep(MHI_SUSPEND_MIN);
			rc = mhi_dev_mmio_get_mhi_state(mhi, &state,
								&mhi_reset);
			if (rc) {
				pr_err("%s: get mhi state failed\n", __func__);
				return rc;
			}
			max_cnt++;
		}

		if (!mhi_reset) {
			mhi_log(MHI_MSG_VERBOSE, "Host failed to set reset\n");
			return -EINVAL;
		}
	}
mask_intr:
	/*
	 * Now mask the interrupts so that the state machine moves
	 * only after IPA is ready
	 */
	mhi_dev_mmio_mask_interrupts(mhi);
	return 0;
}

static void mhi_dev_enable(struct work_struct *work)
{
	int rc = 0;
	struct ep_pcie_msi_config msi_cfg;
	struct mhi_dev *mhi = container_of(work,
				struct mhi_dev, ring_init_cb_work);
	u32 mhi_reset;
	enum mhi_dev_state state;
	uint32_t max_cnt = 0, bhi_intvec = 0;

	if (mhi->use_ipa) {
		rc = ipa_dma_init();
		if (rc) {
			pr_err("ipa dma init failed\n");
			return;
		}

		rc = ipa_dma_enable();
		if (rc) {
			pr_err("ipa enable failed\n");
			return;
		}
	}

	rc = mhi_dev_ring_init(mhi);
	if (rc) {
		pr_err("MHI dev ring init failed\n");
		return;
	}

	/*Enable MHI dev network stack Interface*/
	rc = mhi_dev_net_interface_init();
	if (rc)
		pr_err("%s Failed to initialize mhi_dev_net iface\n", __func__);

	rc = mhi_dev_mmio_read(mhi, BHI_INTVEC, &bhi_intvec);
	if (rc)
		return;

	if (bhi_intvec != 0xffffffff) {
		/* Indicate the host that the device is ready */
		rc = ep_pcie_get_msi_config(mhi->phandle, &msi_cfg);
		if (!rc) {
			rc = ep_pcie_trigger_msi(mhi_ctx->phandle, bhi_intvec);
			if (rc) {
				pr_err("%s: error sending msi\n", __func__);
				return;
			}
		} else {
			pr_err("MHI: error geting msi configs\n");
		}
	}

	rc = mhi_dev_mmio_get_mhi_state(mhi, &state, &mhi_reset);
	if (rc) {
		pr_err("%s: get mhi state failed\n", __func__);
		return;
	}

	while (state != MHI_DEV_M0_STATE && max_cnt < MHI_SUSPEND_TIMEOUT) {
		/* Wait for Host to set the M0 state */
		msleep(MHI_SUSPEND_MIN);
		rc = mhi_dev_mmio_get_mhi_state(mhi, &state, &mhi_reset);
		if (rc) {
			pr_err("%s: get mhi state failed\n", __func__);
			return;
		}
		max_cnt++;
	}

	mhi_log(MHI_MSG_INFO, "state:%d\n", state);

	if (state == MHI_DEV_M0_STATE) {
		rc = mhi_dev_cache_host_cfg(mhi);
		if (rc) {
			pr_err("Failed to cache the host config\n");
			return;
		}

		rc = mhi_dev_mmio_set_env(mhi, MHI_ENV_VALUE);
		if (rc) {
			pr_err("%s: env setting failed\n", __func__);
			return;
		}
	} else {
		pr_err("MHI device failed to enter M0\n");
		return;
	}

	rc = mhi_hwc_init(mhi_ctx);
	if (rc) {
		pr_err("error during hwc_init\n");
		return;
	}

	if (mhi_ctx->config_iatu || mhi_ctx->mhi_int) {
		mhi_ctx->mhi_int_en = true;
		enable_irq(mhi_ctx->mhi_irq);
	}

	mhi_update_state_info(MHI_DEV_UEVENT_CTRL, MHI_STATE_CONFIGURED);
}

static void mhi_ring_init_cb(void *data)
{
	struct mhi_dev *mhi = data;

	if (!mhi) {
		pr_err("Invalid MHI ctx\n");
		return;
	}

	queue_work(mhi->ring_init_wq, &mhi->ring_init_cb_work);
}

int mhi_register_state_cb(void (*mhi_state_cb)
				(struct mhi_dev_client_cb_data *cb_data),
				void *data, enum mhi_client_channel channel)
{
	struct mhi_dev_ready_cb_info *cb_info = NULL;

	if (!mhi_ctx) {
		pr_err("MHI device not ready\n");
		return -ENXIO;
	}

	if (channel > MHI_MAX_CHANNELS) {
		pr_err("Invalid channel :%d\n", channel);
		return -EINVAL;
	}

	mutex_lock(&mhi_ctx->mhi_lock);
	cb_info = kmalloc(sizeof(struct mhi_dev_ready_cb_info), GFP_KERNEL);
	if (!cb_info) {
		mutex_unlock(&mhi_ctx->mhi_lock);
		return -ENOMEM;
	}

	cb_info->cb = mhi_state_cb;
	cb_info->cb_data.user_data = data;
	cb_info->cb_data.channel = channel;

	list_add_tail(&cb_info->list, &mhi_ctx->client_cb_list);

	/**
	 * If channel is open during registration, no callback is issued.
	 * Instead return -EEXIST to notify the client. Clients request
	 * is added to the list to notify future state change notification.
	 * Channel struct may not be allocated yet if this function is called
	 * early during boot - add an explicit check for non-null "ch".
	 */
	if (mhi_ctx->ch && (mhi_ctx->ch[channel].state == MHI_DEV_CH_STARTED)) {
		mutex_unlock(&mhi_ctx->mhi_lock);
		return -EEXIST;
	}

	mutex_unlock(&mhi_ctx->mhi_lock);

	return 0;
}
EXPORT_SYMBOL(mhi_register_state_cb);

static void mhi_update_state_info(uint32_t uevent_idx, enum mhi_ctrl_info info)
{
	struct mhi_dev_client_cb_reason reason;

	if (uevent_idx == MHI_DEV_UEVENT_CTRL)
		mhi_ctx->ctrl_info = info;

	channel_state_info[uevent_idx].ctrl_info = info;

	if (uevent_idx == MHI_CLIENT_QMI_OUT ||
			uevent_idx == MHI_CLIENT_QMI_IN) {
		/* For legacy reasons for QTI client */
		reason.reason = MHI_DEV_CTRL_UPDATE;
		uci_ctrl_update(&reason);
	}

}

int mhi_ctrl_state_info(uint32_t idx, uint32_t *info)
{
	if (idx == MHI_DEV_UEVENT_CTRL)
		*info = mhi_ctx->ctrl_info;
	else
		*info = channel_state_info[idx].ctrl_info;

	mhi_log(MHI_MSG_VERBOSE, "idx:%d, ctrl:%d", idx, *info);

	return 0;
}
EXPORT_SYMBOL(mhi_ctrl_state_info);

static int get_device_tree_data(struct platform_device *pdev)
{
	struct mhi_dev *mhi;
	int rc = 0;
	struct resource *res_mem = NULL;

	mhi = devm_kzalloc(&pdev->dev,
			sizeof(struct mhi_dev), GFP_KERNEL);
	if (!mhi)
		return -ENOMEM;

	mhi->pdev = pdev;
	mhi->dev = &pdev->dev;
	res_mem = platform_get_resource_byname(pdev,
					IORESOURCE_MEM, "mhi_mmio_base");
	if (!res_mem) {
		rc = -EINVAL;
		pr_err("Request MHI MMIO physical memory region failed\n");
		return rc;
	}

	mhi->mmio_base_pa_addr = res_mem->start;
	mhi->mmio_base_addr = ioremap_nocache(res_mem->start, MHI_1K_SIZE);
	if (!mhi->mmio_base_addr) {
		pr_err("Failed to IO map MMIO registers.\n");
		rc = -EINVAL;
		return rc;
	}

	res_mem = platform_get_resource_byname(pdev,
					IORESOURCE_MEM, "ipa_uc_mbox_crdb");
	if (!res_mem) {
		rc = -EINVAL;
		pr_err("Request IPA_UC_MBOX CRDB physical region failed\n");
		return rc;
	}

	mhi->ipa_uc_mbox_crdb = res_mem->start;

	res_mem = platform_get_resource_byname(pdev,
					IORESOURCE_MEM, "ipa_uc_mbox_erdb");
	if (!res_mem) {
		rc = -EINVAL;
		pr_err("Request IPA_UC_MBOX ERDB physical region failed\n");
		return rc;
	}

	mhi->ipa_uc_mbox_erdb = res_mem->start;
	mhi_ctx = mhi;

	rc = of_property_read_u32((&pdev->dev)->of_node,
				"qcom,mhi-ifc-id",
				&mhi_ctx->ifc_id);
	if (rc) {
		pr_err("qcom,mhi-ifc-id does not exist.\n");
		return rc;
	}

	rc = of_property_read_u32((&pdev->dev)->of_node,
				"qcom,mhi-ep-msi",
				&mhi_ctx->mhi_ep_msi_num);
	if (rc) {
		pr_err("qcom,mhi-ep-msi does not exist.\n");
		return rc;
	}

	rc = of_property_read_u32((&pdev->dev)->of_node,
				"qcom,mhi-version",
				&mhi_ctx->mhi_version);
	if (rc) {
		pr_err("qcom,mhi-version does not exist.\n");
		return rc;
	}

	mhi_ctx->use_ipa = of_property_read_bool((&pdev->dev)->of_node,
				"qcom,use-ipa-software-channel");

	mhi_ctx->config_iatu = of_property_read_bool((&pdev->dev)->of_node,
				"qcom,mhi-config-iatu");

	if (mhi_ctx->config_iatu) {
		rc = of_property_read_u32((&pdev->dev)->of_node,
				"qcom,mhi-local-pa-base",
				&mhi_ctx->device_local_pa_base);
		if (rc) {
			pr_err("qcom,mhi-local-pa-base does not exist\n");
			return rc;
		}
	}

	mhi_ctx->mhi_int = of_property_read_bool((&pdev->dev)->of_node,
					"qcom,mhi-interrupt");

	if (mhi->config_iatu || mhi_ctx->mhi_int) {
		mhi->mhi_irq = platform_get_irq_byname(pdev, "mhi-device-inta");
		if (mhi->mhi_irq < 0) {
			pr_err("Invalid MHI device interrupt\n");
			rc = mhi->mhi_irq;
			return rc;
		}
	}

	device_init_wakeup(mhi->dev, true);
	/* MHI device will be woken up from PCIe event */
	device_set_wakeup_capable(mhi->dev, false);
	/* Hold a wakelock until completion of M0 */
	pm_stay_awake(mhi->dev);
	atomic_set(&mhi->mhi_dev_wake, 1);

	mhi_log(MHI_MSG_VERBOSE, "acquiring wakelock\n");

	return 0;
}

static int mhi_deinit(struct mhi_dev *mhi)
{
	int rc = 0, i = 0, ring_id = 0;
	struct mhi_dev_ring *ring;
	struct platform_device *pdev = mhi->pdev;

	ring_id = mhi->cfg.channels + mhi->cfg.event_rings + 1;

	for (i = 0; i < ring_id; i++) {
		ring = &mhi->ring[i];
		if (ring->state == RING_STATE_UINT)
			continue;

		dma_free_coherent(mhi->dev, ring->ring_size *
			sizeof(union mhi_dev_ring_element_type),
			ring->ring_cache,
			ring->ring_cache_dma_handle);
	}

	devm_kfree(&pdev->dev, mhi->mmio_backup);
	devm_kfree(&pdev->dev, mhi->ring);

	mhi_dev_sm_exit(mhi);

	mhi->mmio_initialized = false;

	return rc;
}

static int mhi_init(struct mhi_dev *mhi)
{
	int rc = 0, i = 0;
	struct platform_device *pdev = mhi->pdev;

	rc = mhi_dev_mmio_init(mhi);
	if (rc) {
		pr_err("Failed to update the MMIO init\n");
		return rc;
	}

	mhi->ring = devm_kzalloc(&pdev->dev,
			(sizeof(struct mhi_dev_ring) *
			(mhi->cfg.channels + mhi->cfg.event_rings + 1)),
			GFP_KERNEL);
	if (!mhi->ring)
		return -ENOMEM;

	/*
	 * mhi_init is also called during device reset, in
	 * which case channel mem will already be allocated.
	 */
	if (!mhi->ch) {
		mhi->ch = devm_kzalloc(&pdev->dev,
			(sizeof(struct mhi_dev_channel) *
			(mhi->cfg.channels)), GFP_KERNEL);
		if (!mhi->ch)
			return -ENOMEM;

		for (i = 0; i < mhi->cfg.channels; i++)
			mutex_init(&mhi->ch[i].ch_lock);
	}

	spin_lock_init(&mhi->lock);
	mhi->mmio_backup = devm_kzalloc(&pdev->dev,
			MHI_DEV_MMIO_RANGE, GFP_KERNEL);
	if (!mhi->mmio_backup)
		return -ENOMEM;

	return 0;
}

static int mhi_dev_resume_mmio_mhi_reinit(struct mhi_dev *mhi_ctx)
{
	int rc = 0;

	mutex_lock(&mhi_ctx->mhi_lock);
	if (atomic_read(&mhi_ctx->re_init_done)) {
		mhi_log(MHI_MSG_INFO, "Re_init done, return\n");
		mutex_unlock(&mhi_ctx->mhi_lock);
		return 0;
	}

	rc = mhi_init(mhi_ctx);
	if (rc) {
		pr_err("Error initializing MHI MMIO with %d\n", rc);
		goto fail;
	}

	mhi_ctx->event_reg.events = EP_PCIE_EVENT_PM_D3_HOT |
		EP_PCIE_EVENT_PM_D3_COLD |
		EP_PCIE_EVENT_PM_D0 |
		EP_PCIE_EVENT_PM_RST_DEAST |
		EP_PCIE_EVENT_LINKDOWN;
	if (!mhi_ctx->mhi_int)
		mhi_ctx->event_reg.events |= EP_PCIE_EVENT_MHI_A7;
	mhi_ctx->event_reg.user = mhi_ctx;
	mhi_ctx->event_reg.mode = EP_PCIE_TRIGGER_CALLBACK;
	mhi_ctx->event_reg.callback = mhi_dev_sm_pcie_handler;

	rc = ep_pcie_register_event(mhi_ctx->phandle, &mhi_ctx->event_reg);
	if (rc) {
		pr_err("Failed to register for events from PCIe\n");
		goto fail;
	}

	rc = ipa_register_ipa_ready_cb(mhi_ring_init_cb, mhi_ctx);
	if (rc < 0) {
		if (rc == -EEXIST) {
			mhi_ring_init_cb(mhi_ctx);
		} else {
			pr_err("Error calling IPA cb with %d\n", rc);
			goto fail;
		}
	}

	/* Invoke MHI SM when device is in RESET state */
	rc = mhi_dev_sm_init(mhi_ctx);
	if (rc) {
		pr_err("%s: Error during SM init\n", __func__);
		goto fail;
	}

	/* set the env before setting the ready bit */
	rc = mhi_dev_mmio_set_env(mhi_ctx, MHI_ENV_VALUE);
	if (rc) {
		pr_err("%s: env setting failed\n", __func__);
		goto fail;
	}

	/* All set, notify the host */
	rc = mhi_dev_sm_set_ready();
	if (rc) {
		pr_err("%s: unable to set ready bit\n", __func__);
		goto fail;
	}

	atomic_set(&mhi_ctx->is_suspended, 0);
fail:
	atomic_set(&mhi_ctx->re_init_done, 1);
	mutex_unlock(&mhi_ctx->mhi_lock);
	return rc;
}

static void mhi_dev_reinit(struct work_struct *work)
{
	struct mhi_dev *mhi_ctx = container_of(work,
				struct mhi_dev, re_init);
	enum ep_pcie_link_status link_state;
	int rc = 0;

	link_state = ep_pcie_get_linkstatus(mhi_ctx->phandle);
	if (link_state == EP_PCIE_LINK_ENABLED) {
		/* PCIe link is up with BME set */
		rc = mhi_dev_resume_mmio_mhi_reinit(mhi_ctx);
		if (rc) {
			pr_err("Failed to register for events from PCIe\n");
			return;
		}
	}

	mhi_log(MHI_MSG_VERBOSE, "Wait for PCIe linkup\n");
}

static int mhi_dev_resume_mmio_mhi_init(struct mhi_dev *mhi_ctx)
{
	struct platform_device *pdev;
	int rc = 0;

	/*
	 * There could be multiple calls to this function if device gets
	 * multiple link-up events (bme irqs).
	 */
	if (mhi_ctx->init_done) {
		mhi_log(MHI_MSG_INFO, "mhi init already done, returning\n");
		return 0;
	}

	pdev = mhi_ctx->pdev;

	INIT_WORK(&mhi_ctx->chdb_ctrl_work, mhi_dev_scheduler);

	mhi_ctx->pending_ring_wq = alloc_workqueue("mhi_pending_wq",
							WQ_HIGHPRI, 0);
	if (!mhi_ctx->pending_ring_wq) {
		rc = -ENOMEM;
		return rc;
	}

	INIT_WORK(&mhi_ctx->pending_work, mhi_dev_process_ring_pending);

	INIT_WORK(&mhi_ctx->ring_init_cb_work, mhi_dev_enable);

	INIT_WORK(&mhi_ctx->re_init, mhi_dev_reinit);

	mhi_ctx->ring_init_wq = alloc_workqueue("mhi_ring_init_cb_wq",
							WQ_HIGHPRI, 0);
	if (!mhi_ctx->ring_init_wq) {
		rc = -ENOMEM;
		return rc;
	}

	INIT_LIST_HEAD(&mhi_ctx->event_ring_list);
	INIT_LIST_HEAD(&mhi_ctx->process_ring_list);
	mutex_init(&mhi_ctx->mhi_event_lock);
	mutex_init(&mhi_ctx->mhi_write_test);

	mhi_ctx->phandle = ep_pcie_get_phandle(mhi_ctx->ifc_id);
	if (!mhi_ctx->phandle) {
		pr_err("PCIe driver get handle failed.\n");
		return -EINVAL;
	}

	rc = mhi_dev_recover(mhi_ctx);
	if (rc) {
		pr_err("%s: get mhi state failed\n", __func__);
		return rc;
	}

	rc = mhi_init(mhi_ctx);
	if (rc)
		return rc;

	mhi_ctx->dma_cache = dma_alloc_coherent(&pdev->dev,
			(TRB_MAX_DATA_SIZE * 4),
			&mhi_ctx->cache_dma_handle, GFP_KERNEL);
	if (!mhi_ctx->dma_cache)
		return -ENOMEM;

	mhi_ctx->read_handle = dma_alloc_coherent(&pdev->dev,
			(TRB_MAX_DATA_SIZE * 4),
			&mhi_ctx->read_dma_handle,
			GFP_KERNEL);
	if (!mhi_ctx->read_handle)
		return -ENOMEM;

	mhi_ctx->write_handle = dma_alloc_coherent(&pdev->dev,
			(TRB_MAX_DATA_SIZE * 24),
			&mhi_ctx->write_dma_handle,
			GFP_KERNEL);
	if (!mhi_ctx->write_handle)
		return -ENOMEM;

	rc = mhi_dev_mmio_write(mhi_ctx, MHIVER, mhi_ctx->mhi_version);
	if (rc) {
		pr_err("Failed to update the MHI version\n");
		return rc;
	}
	mhi_ctx->event_reg.events = EP_PCIE_EVENT_PM_D3_HOT |
		EP_PCIE_EVENT_PM_D3_COLD |
		EP_PCIE_EVENT_PM_D0 |
		EP_PCIE_EVENT_PM_RST_DEAST |
		EP_PCIE_EVENT_LINKDOWN;
	if (!mhi_ctx->mhi_int)
		mhi_ctx->event_reg.events |= EP_PCIE_EVENT_MHI_A7;
	mhi_ctx->event_reg.user = mhi_ctx;
	mhi_ctx->event_reg.mode = EP_PCIE_TRIGGER_CALLBACK;
	mhi_ctx->event_reg.callback = mhi_dev_sm_pcie_handler;

	rc = ep_pcie_register_event(mhi_ctx->phandle, &mhi_ctx->event_reg);
	if (rc) {
		pr_err("Failed to register for events from PCIe\n");
		return rc;
	}

	pr_err("Registering with IPA\n");

	rc = ipa_register_ipa_ready_cb(mhi_ring_init_cb, mhi_ctx);
	if (rc < 0) {
		if (rc == -EEXIST) {
			mhi_ring_init_cb(mhi_ctx);
		} else {
			pr_err("Error calling IPA cb with %d\n", rc);
			return rc;
		}
	}

	/* Invoke MHI SM when device is in RESET state */
	rc = mhi_dev_sm_init(mhi_ctx);
	if (rc) {
		pr_err("%s: Error during SM init\n", __func__);
		return rc;
	}

	/* set the env before setting the ready bit */
	rc = mhi_dev_mmio_set_env(mhi_ctx, MHI_ENV_VALUE);
	if (rc) {
		pr_err("%s: env setting failed\n", __func__);
		return rc;
	}

	/* All set, notify the host */
	mhi_dev_sm_set_ready();

	if (mhi_ctx->config_iatu || mhi_ctx->mhi_int) {
		rc = devm_request_irq(&pdev->dev, mhi_ctx->mhi_irq, mhi_dev_isr,
			IRQF_TRIGGER_HIGH, "mhi_isr", mhi_ctx);
		if (rc) {
			dev_err(&pdev->dev, "request mhi irq failed %d\n", rc);
			return -EINVAL;
		}

		disable_irq(mhi_ctx->mhi_irq);
	}

	mhi_ctx->init_done = true;

	return 0;
}

static void mhi_dev_resume_init_with_link_up(struct ep_pcie_notify *notify)
{
	if (!notify || !notify->user) {
		pr_err("Null argument for notify\n");
		return;
	}

	mhi_ctx = notify->user;
	mhi_dev_pcie_notify_event = notify->options;
	mhi_log(MHI_MSG_INFO,
			"PCIe event=0x%x\n", notify->options);
	queue_work(mhi_ctx->pcie_event_wq, &mhi_ctx->pcie_event);
}

static void mhi_dev_pcie_handle_event(struct work_struct *work)
{
	struct mhi_dev *mhi_ctx = container_of(work, struct mhi_dev,
								pcie_event);
	int rc = 0;

	if (mhi_dev_pcie_notify_event == MHI_INIT) {
		rc = mhi_dev_resume_mmio_mhi_init(mhi_ctx);
		if (rc) {
			pr_err("Error during MHI device initialization\n");
			return;
		}
	} else if (mhi_dev_pcie_notify_event == MHI_REINIT) {
		rc = mhi_dev_resume_mmio_mhi_reinit(mhi_ctx);
		if (rc) {
			pr_err("Error during MHI device re-initialization\n");
			return;
		}
	}
}

static int mhi_dev_probe(struct platform_device *pdev)
{
	int rc = 0;

	if (pdev->dev.of_node) {
		rc = get_device_tree_data(pdev);
		if (rc) {
			pr_err("Error reading MHI Dev DT\n");
			return rc;
		}
		mhi_ipc_log = ipc_log_context_create(MHI_IPC_LOG_PAGES,
								"mhi", 0);
		if (mhi_ipc_log == NULL) {
			dev_err(&pdev->dev,
				"Failed to create IPC logging context\n");
		}
		/*
		 * The below list and mutex should be initialized
		 * before calling mhi_uci_init to avoid crash in
		 * mhi_register_state_cb when accessing these.
		 */
		INIT_LIST_HEAD(&mhi_ctx->client_cb_list);
		mutex_init(&mhi_ctx->mhi_lock);

		mhi_uci_init();
		mhi_update_state_info(MHI_DEV_UEVENT_CTRL,
						MHI_STATE_CONFIGURED);
	}

	INIT_WORK(&mhi_ctx->pcie_event, mhi_dev_pcie_handle_event);
	mhi_ctx->pcie_event_wq = alloc_workqueue("mhi_dev_pcie_event_wq",
							WQ_HIGHPRI, 0);
	if (!mhi_ctx->pcie_event_wq) {
		pr_err("no memory\n");
		rc = -ENOMEM;
		return rc;
	}

	mhi_ctx->phandle = ep_pcie_get_phandle(mhi_ctx->ifc_id);
	if (mhi_ctx->phandle) {
		/* PCIe link is already up */
		rc = mhi_dev_resume_mmio_mhi_init(mhi_ctx);
		if (rc) {
			pr_err("Error during MHI device initialization\n");
			return rc;
		}
	} else {
		pr_debug("Register a PCIe callback\n");
		mhi_ctx->event_reg.events = EP_PCIE_EVENT_LINKUP;
		mhi_ctx->event_reg.user = mhi_ctx;
		mhi_ctx->event_reg.mode = EP_PCIE_TRIGGER_CALLBACK;
		mhi_ctx->event_reg.callback = mhi_dev_resume_init_with_link_up;
		mhi_ctx->event_reg.options = MHI_INIT;

		rc = ep_pcie_register_event(mhi_ctx->phandle,
							&mhi_ctx->event_reg);
		if (rc) {
			pr_err("Failed to register for events from PCIe\n");
			return rc;
		}
	}

	return 0;
}

static int mhi_dev_remove(struct platform_device *pdev)
{
	platform_set_drvdata(pdev, NULL);

	return 0;
}

static const struct of_device_id mhi_dev_match_table[] = {
	{	.compatible = "qcom,msm-mhi-dev" },
	{}
};

static struct platform_driver mhi_dev_driver = {
	.driver		= {
		.name	= "qcom,msm-mhi-dev",
		.of_match_table = mhi_dev_match_table,
	},
	.probe		= mhi_dev_probe,
	.remove		= mhi_dev_remove,
};

module_param(mhi_msg_lvl, uint, 0644);
module_param(mhi_ipc_msg_lvl, uint, 0644);

MODULE_PARM_DESC(mhi_msg_lvl, "mhi msg lvl");
MODULE_PARM_DESC(mhi_ipc_msg_lvl, "mhi ipc msg lvl");

static int __init mhi_dev_init(void)
{
	return platform_driver_register(&mhi_dev_driver);
}
subsys_initcall(mhi_dev_init);

static void __exit mhi_dev_exit(void)
{
	platform_driver_unregister(&mhi_dev_driver);
}
module_exit(mhi_dev_exit);

MODULE_DESCRIPTION("MHI device driver");
MODULE_LICENSE("GPL v2");<|MERGE_RESOLUTION|>--- conflicted
+++ resolved
@@ -1381,6 +1381,9 @@
 
 	flush_workqueue(mhi->ring_init_wq);
 	flush_workqueue(mhi->pending_ring_wq);
+
+	/* Initiate MHI IPA reset */
+	ipa_mhi_destroy();
 
 	/* Clean up initialized channels */
 	rc = mhi_deinit(mhi);
@@ -2003,7 +2006,6 @@
 	ch->ereqs = NULL;
 free_client:
 	kfree(*handle_client);
-	*handle_client = NULL;
 exit:
 	mutex_unlock(&ch->ch_lock);
 	return rc;
@@ -2015,6 +2017,20 @@
 	struct mhi_dev_channel *ch;
 	int rc;
 
+	ch = handle->channel;
+	if (!ch)
+		return -EINVAL;
+
+	rc = ch->ring->rd_offset == ch->ring->wr_offset;
+
+	return rc;
+}
+EXPORT_SYMBOL(mhi_dev_channel_isempty);
+
+bool mhi_dev_channel_has_pending_write(struct mhi_dev_client *handle)
+{
+	struct mhi_dev_channel *ch;
+
 	if (!handle) {
 		mhi_log(MHI_MSG_ERROR, "Invalid channel access\n");
 		return -EINVAL;
@@ -2024,40 +2040,6 @@
 	if (!ch)
 		return -EINVAL;
 
-	rc = ch->ring->rd_offset == ch->ring->wr_offset;
-
-	return rc;
-}
-EXPORT_SYMBOL(mhi_dev_channel_isempty);
-
-<<<<<<< HEAD
-void mhi_dev_close_channel(struct mhi_dev_client *handle)
-{
-	struct mhi_dev_channel *ch;
-
-	if (!handle) {
-		mhi_log(MHI_MSG_ERROR, "Invalid channel access:%d\n", -ENODEV);
-		return;
-	}
-
-	if (!handle) {
-		mhi_log(MHI_MSG_ERROR, "Invalid channel access\n");
-		return -EINVAL;
-	}
-=======
-bool mhi_dev_channel_has_pending_write(struct mhi_dev_client *handle)
-{
-	struct mhi_dev_channel *ch;
-
-	if (!handle) {
-		mhi_log(MHI_MSG_ERROR, "Invalid channel access\n");
-		return -EINVAL;
-	}
-
-	ch = handle->channel;
-	if (!ch)
-		return -EINVAL;
-
 	return ch->pend_wr_count ? true : false;
 }
 EXPORT_SYMBOL(mhi_dev_channel_has_pending_write);
@@ -2067,7 +2049,6 @@
 	struct mhi_dev_channel *ch;
 	int count = 0;
 	int rc = 0;
->>>>>>> e276e60d
 
 	ch = handle->channel;
 
@@ -2081,11 +2062,6 @@
 
 	mutex_lock(&ch->ch_lock);
 
-<<<<<<< HEAD
-	if (ch->state != MHI_DEV_CH_PENDING_START)
-		if ((ch->ch_type == MHI_DEV_CH_TYPE_OUTBOUND_CHANNEL &&
-			!mhi_dev_channel_isempty(handle)) || ch->tre_loc)
-=======
 	if (ch->pend_wr_count)
 		mhi_log(MHI_MSG_ERROR, "%d writes pending for channel %d\n",
 			ch->pend_wr_count, ch->ch_id);
@@ -2093,10 +2069,19 @@
 	if (ch->state != MHI_DEV_CH_PENDING_START) {
 		if ((ch->ch_type == MHI_DEV_CH_TYPE_OUTBOUND_CHANNEL &&
 			!mhi_dev_channel_isempty(handle)) || ch->tre_loc) {
->>>>>>> e276e60d
 			mhi_log(MHI_MSG_DBG,
 				"Trying to close an active channel (%d)\n",
 				ch->ch_id);
+			rc = -EAGAIN;
+			goto exit;
+		} else if (ch->tre_loc) {
+			mhi_log(MHI_MSG_ERROR,
+				"Trying to close channel (%d) when a TRE is active",
+				ch->ch_id);
+			rc = -EAGAIN;
+			goto exit;
+		}
+	}
 
 	ch->state = MHI_DEV_CH_CLOSED;
 	ch->active_client = NULL;
@@ -2105,9 +2090,9 @@
 	ch->ereqs = NULL;
 	ch->tr_events = NULL;
 	kfree(handle);
-
+exit:
 	mutex_unlock(&ch->ch_lock);
-	return;
+	return rc;
 }
 EXPORT_SYMBOL(mhi_dev_close_channel);
 
@@ -2228,7 +2213,7 @@
 		mreq->el = el;
 		mreq->transfer_len = bytes_to_read;
 		mreq->rd_offset = ring->rd_offset;
-		mhi_log(MHI_MSG_VERBOSE, "reading %lu bytes from chan %d\n",
+		mhi_log(MHI_MSG_VERBOSE, "reading %d bytes from chan %d\n",
 				bytes_to_read, mreq->chan);
 		rc = mhi_transfer_host_to_device((void *) write_to_loc,
 				read_from_loc, bytes_to_read, mhi_ctx, mreq);
@@ -2379,7 +2364,7 @@
 		el = &ring->ring_cache[ring->rd_offset];
 		tre_len = el->tre.len;
 		if (wreq->len > tre_len) {
-			pr_err("%s(): rlen = %lu, tlen = %d: client buf > tre len\n",
+			pr_err("%s(): rlen = %d, tlen = %d: client buf > tre len\n",
 					__func__, wreq->len, tre_len);
 			bytes_written = -ENOMEM;
 			goto exit;
