--- conflicted
+++ resolved
@@ -1,8 +1,4 @@
-<<<<<<< HEAD
-/* Copyright (c) 2017-2018, The Linux Foundation. All rights reserved.
-=======
 /* Copyright (c) 2017-2020, The Linux Foundation. All rights reserved.
->>>>>>> 6a58381f
  *
  * This program is free software; you can redistribute it and/or modify
  * it under the terms of the GNU General Public License version 2 and
@@ -360,9 +356,6 @@
 				"[%s][%d] : Moving req[%llu] from free_list to pending_list",
 				ctx->dev_name, ctx->ctx_id, req->request_id);
 
-<<<<<<< HEAD
-		for (i = 0; i < req->num_in_map_entries; i++) {
-=======
 		for (j = 0; j < req->num_in_map_entries; j++) {
 			rc = cam_sync_check_valid(
 				req->in_map_entries[j].sync_id);
@@ -375,7 +368,6 @@
 		}
 
 		for (j = 0; j < req->num_in_map_entries; j++) {
->>>>>>> 6a58381f
 			cam_context_getref(ctx);
 			rc = cam_sync_register_callback(
 					cam_context_sync_callback,
