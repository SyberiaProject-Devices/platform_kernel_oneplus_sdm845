--- conflicted
+++ resolved
@@ -1,8 +1,4 @@
-<<<<<<< HEAD
-/* Copyright (c) 2017-2018, The Linux Foundation. All rights reserved.
-=======
 /* Copyright (c) 2017-2020, 2021 The Linux Foundation. All rights reserved.
->>>>>>> 2c691e37
  *
  * This program is free software; you can redistribute it and/or modify
  * it under the terms of the GNU General Public License version 2 and
@@ -534,13 +530,6 @@
 
 		csiphy_acq_dev.device_handle =
 			cam_create_device_hdl(&bridge_params);
-<<<<<<< HEAD
-		csiphy_dev->bridge_intf.
-			device_hdl[csiphy_acq_params.combo_mode] =
-				csiphy_acq_dev.device_handle;
-		csiphy_dev->bridge_intf.
-			session_hdl[csiphy_acq_params.combo_mode] =
-=======
 		if (csiphy_acq_dev.device_handle <= 0) {
 			rc = -EFAULT;
 			CAM_ERR(CAM_CSIPHY, "Can not create device handle");
@@ -551,7 +540,6 @@
 		bridge_intf->device_hdl[csiphy_acq_params.combo_mode]
 			= csiphy_acq_dev.device_handle;
 		bridge_intf->session_hdl[csiphy_acq_params.combo_mode] =
->>>>>>> 2c691e37
 			csiphy_acq_dev.session_handle;
 
 		if (copy_to_user((void __user *)cmd->handle,
