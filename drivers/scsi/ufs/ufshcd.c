/*
 * Universal Flash Storage Host controller driver Core
 *
 * This code is based on drivers/scsi/ufs/ufshcd.c
 * Copyright (C) 2011-2013 Samsung India Software Operations
 * Copyright (c) 2013-2019, The Linux Foundation. All rights reserved.
 *
 * Authors:
 *	Santosh Yaraganavi <santosh.sy@samsung.com>
 *	Vinayak Holikatti <h.vinayak@samsung.com>
 *
 * This program is free software; you can redistribute it and/or
 * modify it under the terms of the GNU General Public License
 * as published by the Free Software Foundation; either version 2
 * of the License, or (at your option) any later version.
 * See the COPYING file in the top-level directory or visit
 * <http://www.gnu.org/licenses/gpl-2.0.html>
 *
 * This program is distributed in the hope that it will be useful,
 * but WITHOUT ANY WARRANTY; without even the implied warranty of
 * MERCHANTABILITY or FITNESS FOR A PARTICULAR PURPOSE.  See the
 * GNU General Public License for more details.
 *
 * This program is provided "AS IS" and "WITH ALL FAULTS" and
 * without warranty of any kind. You are solely responsible for
 * determining the appropriateness of using and distributing
 * the program and assume all risks associated with your exercise
 * of rights with respect to the program, including but not limited
 * to infringement of third party rights, the risks and costs of
 * program errors, damage to or loss of data, programs or equipment,
 * and unavailability or interruption of operations. Under no
 * circumstances will the contributor of this Program be liable for
 * any damages of any kind arising from your use or distribution of
 * this program.
 *
 * The Linux Foundation chooses to take subject only to the GPLv2
 * license terms, and distributes only under these terms.
 */

#include <linux/async.h>
#include <scsi/ufs/ioctl.h>
#include <linux/devfreq.h>
#include <linux/nls.h>
#include <linux/of.h>
#include <linux/blkdev.h>
#include "ufshcd.h"
#include "ufshci.h"
#include "ufs_quirks.h"
#include "ufs-debugfs.h"
#include "ufs-qcom.h"

#define CREATE_TRACE_POINTS
#include <trace/events/ufs.h>

#ifdef CONFIG_DEBUG_FS

static int ufshcd_tag_req_type(struct request *rq)
{
	int rq_type = TS_WRITE;

	if (!rq || !(rq->cmd_type & REQ_TYPE_FS))
		rq_type = TS_NOT_SUPPORTED;
	else if (rq->cmd_flags & REQ_PREFLUSH)
		rq_type = TS_FLUSH;
	else if (rq_data_dir(rq) == READ)
		rq_type = (rq->cmd_flags & REQ_URGENT) ?
			TS_URGENT_READ : TS_READ;
	else if (rq->cmd_flags & REQ_URGENT)
		rq_type = TS_URGENT_WRITE;

	return rq_type;
}

static void ufshcd_update_error_stats(struct ufs_hba *hba, int type)
{
	ufsdbg_set_err_state(hba);
	if (type < UFS_ERR_MAX)
		hba->ufs_stats.err_stats[type]++;
}

static void ufshcd_update_tag_stats(struct ufs_hba *hba, int tag)
{
	struct request *rq =
		hba->lrb[tag].cmd ? hba->lrb[tag].cmd->request : NULL;
	u64 **tag_stats = hba->ufs_stats.tag_stats;
	int rq_type;

	if (!hba->ufs_stats.enabled)
		return;

	tag_stats[tag][TS_TAG]++;
	if (!rq || !(rq->cmd_type & REQ_TYPE_FS))
		return;

	WARN_ON(hba->ufs_stats.q_depth > hba->nutrs);
	rq_type = ufshcd_tag_req_type(rq);
	if (!(rq_type < 0 || rq_type > TS_NUM_STATS))
		tag_stats[hba->ufs_stats.q_depth++][rq_type]++;
}

static void ufshcd_update_tag_stats_completion(struct ufs_hba *hba,
		struct scsi_cmnd *cmd)
{
	struct request *rq = cmd ? cmd->request : NULL;

	if (rq && rq->cmd_type & REQ_TYPE_FS)
		hba->ufs_stats.q_depth--;
}

static void update_req_stats(struct ufs_hba *hba, struct ufshcd_lrb *lrbp)
{
	int rq_type;
	struct request *rq = lrbp->cmd ? lrbp->cmd->request : NULL;
	s64 delta = ktime_us_delta(lrbp->complete_time_stamp,
		lrbp->issue_time_stamp);

	/* update general request statistics */
	if (hba->ufs_stats.req_stats[TS_TAG].count == 0)
		hba->ufs_stats.req_stats[TS_TAG].min = delta;
	hba->ufs_stats.req_stats[TS_TAG].count++;
	hba->ufs_stats.req_stats[TS_TAG].sum += delta;
	if (delta > hba->ufs_stats.req_stats[TS_TAG].max)
		hba->ufs_stats.req_stats[TS_TAG].max = delta;
	if (delta < hba->ufs_stats.req_stats[TS_TAG].min)
			hba->ufs_stats.req_stats[TS_TAG].min = delta;

	rq_type = ufshcd_tag_req_type(rq);
	if (rq_type == TS_NOT_SUPPORTED)
		return;

	/* update request type specific statistics */
	if (hba->ufs_stats.req_stats[rq_type].count == 0)
		hba->ufs_stats.req_stats[rq_type].min = delta;
	hba->ufs_stats.req_stats[rq_type].count++;
	hba->ufs_stats.req_stats[rq_type].sum += delta;
	if (delta > hba->ufs_stats.req_stats[rq_type].max)
		hba->ufs_stats.req_stats[rq_type].max = delta;
	if (delta < hba->ufs_stats.req_stats[rq_type].min)
			hba->ufs_stats.req_stats[rq_type].min = delta;
}

static void
ufshcd_update_query_stats(struct ufs_hba *hba, enum query_opcode opcode, u8 idn)
{
	if (opcode < UPIU_QUERY_OPCODE_MAX && idn < MAX_QUERY_IDN)
		hba->ufs_stats.query_stats_arr[opcode][idn]++;
}

#else
static inline void ufshcd_update_tag_stats(struct ufs_hba *hba, int tag)
{
}

static inline void ufshcd_update_tag_stats_completion(struct ufs_hba *hba,
		struct scsi_cmnd *cmd)
{
}

static inline void ufshcd_update_error_stats(struct ufs_hba *hba, int type)
{
}

static inline
void update_req_stats(struct ufs_hba *hba, struct ufshcd_lrb *lrbp)
{
}

static inline
void ufshcd_update_query_stats(struct ufs_hba *hba,
			       enum query_opcode opcode, u8 idn)
{
}
#endif

static void ufshcd_update_uic_error_cnt(struct ufs_hba *hba, u32 reg, int type)
{
	unsigned long err_bits;
	int ec;

	switch (type) {
	case UFS_UIC_ERROR_PA:
		err_bits = reg & UIC_PHY_ADAPTER_LAYER_ERROR_CODE_MASK;
		for_each_set_bit(ec, &err_bits, UFS_EC_PA_MAX) {
			hba->ufs_stats.pa_err_cnt[ec]++;
			hba->ufs_stats.pa_err_cnt_total++;
		}
		break;
	case UFS_UIC_ERROR_DL:
		err_bits = reg & UIC_DATA_LINK_LAYER_ERROR_CODE_MASK;
		for_each_set_bit(ec, &err_bits, UFS_EC_DL_MAX) {
			hba->ufs_stats.dl_err_cnt[ec]++;
			hba->ufs_stats.dl_err_cnt_total++;
		}
		break;
	case UFS_UIC_ERROR_DME:
		hba->ufs_stats.dme_err_cnt++;
	default:
		break;
	}
}

#define PWR_INFO_MASK	0xF
#define PWR_RX_OFFSET	4

#define UFSHCD_REQ_SENSE_SIZE	18

#define UFSHCD_ENABLE_INTRS	(UTP_TRANSFER_REQ_COMPL |\
				 UTP_TASK_REQ_COMPL |\
				 UFSHCD_ERROR_MASK)
/* UIC command timeout, unit: ms */
#define UIC_CMD_TIMEOUT	500

/* NOP OUT retries waiting for NOP IN response */
#define NOP_OUT_RETRIES    10
/* Timeout after 30 msecs if NOP OUT hangs without response */
#define NOP_OUT_TIMEOUT    30 /* msecs */

/* Query request retries */
#define QUERY_REQ_RETRIES 3
/* Query request timeout */
#define QUERY_REQ_TIMEOUT 1500 /* 1.5 seconds */

/* Task management command timeout */
#define TM_CMD_TIMEOUT	100 /* msecs */

/* maximum number of retries for a general UIC command  */
#define UFS_UIC_COMMAND_RETRIES 3

/* maximum number of link-startup retries */
#define DME_LINKSTARTUP_RETRIES 3

/* Maximum retries for Hibern8 enter */
#define UIC_HIBERN8_ENTER_RETRIES 3

/* maximum number of reset retries before giving up */
#define MAX_HOST_RESET_RETRIES 5

/* Expose the flag value from utp_upiu_query.value */
#define MASK_QUERY_UPIU_FLAG_LOC 0xFF

/* Interrupt aggregation default timeout, unit: 40us */
#define INT_AGGR_DEF_TO	0x02

/* default value of auto suspend is 3 seconds */
#define UFSHCD_AUTO_SUSPEND_DELAY_MS 3000 /* millisecs */

/* default value of ref clock gating wait time is 100 micro seconds */
#define UFSHCD_REF_CLK_GATING_WAIT_US 100 /* microsecs */

#define UFSHCD_CLK_GATING_DELAY_MS_PWR_SAVE	10
#define UFSHCD_CLK_GATING_DELAY_MS_PERF		50

/* IOCTL opcode for command - ufs set device read only */
#define UFS_IOCTL_BLKROSET      BLKROSET

#define UFSHCD_DEFAULT_LANES_PER_DIRECTION		2

#define ufshcd_toggle_vreg(_dev, _vreg, _on)				\
	({                                                              \
		int _ret;                                               \
		if (_on)                                                \
			_ret = ufshcd_enable_vreg(_dev, _vreg);         \
		else                                                    \
			_ret = ufshcd_disable_vreg(_dev, _vreg);        \
		_ret;                                                   \
	})

static void ufshcd_hex_dump(struct ufs_hba *hba, const char * const str,
			    const void *buf, size_t len)

{
	/*
	 * device name is expected to take up ~20 characters and "str" passed
	 * to this function is expected to be of ~10 character so we would need
	 * ~30 characters string to hold the concatenation of these 2 strings.
	 */
	#define MAX_PREFIX_STR_SIZE 50
	char prefix_str[MAX_PREFIX_STR_SIZE] = {0};

	/* concatenate the device name and "str" */
	snprintf(prefix_str, MAX_PREFIX_STR_SIZE, "%s %s: ",
		 dev_name(hba->dev), str);
	print_hex_dump(KERN_ERR, prefix_str, DUMP_PREFIX_OFFSET,
		       16, 4, buf, len, false);
}

enum {
	UFSHCD_MAX_CHANNEL	= 0,
	UFSHCD_MAX_ID		= 1,
	UFSHCD_CMD_PER_LUN	= 32,
	UFSHCD_CAN_QUEUE	= 32,
};

/* UFSHCD states */
enum {
	UFSHCD_STATE_RESET,
	UFSHCD_STATE_ERROR,
	UFSHCD_STATE_OPERATIONAL,
	UFSHCD_STATE_EH_SCHEDULED,
};

/* UFSHCD error handling flags */
enum {
	UFSHCD_EH_IN_PROGRESS = (1 << 0),
};

/* UFSHCD UIC layer error flags */
enum {
	UFSHCD_UIC_DL_PA_INIT_ERROR = (1 << 0), /* Data link layer error */
	UFSHCD_UIC_DL_NAC_RECEIVED_ERROR = (1 << 1), /* Data link layer error */
	UFSHCD_UIC_DL_TCx_REPLAY_ERROR = (1 << 2), /* Data link layer error */
	UFSHCD_UIC_NL_ERROR = (1 << 3), /* Network layer error */
	UFSHCD_UIC_TL_ERROR = (1 << 4), /* Transport Layer error */
	UFSHCD_UIC_DME_ERROR = (1 << 5), /* DME error */
};

/* Interrupt configuration options */
enum {
	UFSHCD_INT_DISABLE,
	UFSHCD_INT_ENABLE,
	UFSHCD_INT_CLEAR,
};

#define DEFAULT_UFSHCD_DBG_PRINT_EN	UFSHCD_DBG_PRINT_ALL

#define ufshcd_set_eh_in_progress(h) \
	(h->eh_flags |= UFSHCD_EH_IN_PROGRESS)
#define ufshcd_eh_in_progress(h) \
	(h->eh_flags & UFSHCD_EH_IN_PROGRESS)
#define ufshcd_clear_eh_in_progress(h) \
	(h->eh_flags &= ~UFSHCD_EH_IN_PROGRESS)

#define ufshcd_set_ufs_dev_active(h) \
	((h)->curr_dev_pwr_mode = UFS_ACTIVE_PWR_MODE)
#define ufshcd_set_ufs_dev_sleep(h) \
	((h)->curr_dev_pwr_mode = UFS_SLEEP_PWR_MODE)
#define ufshcd_set_ufs_dev_poweroff(h) \
	((h)->curr_dev_pwr_mode = UFS_POWERDOWN_PWR_MODE)
#define ufshcd_is_ufs_dev_active(h) \
	((h)->curr_dev_pwr_mode == UFS_ACTIVE_PWR_MODE)
#define ufshcd_is_ufs_dev_sleep(h) \
	((h)->curr_dev_pwr_mode == UFS_SLEEP_PWR_MODE)
#define ufshcd_is_ufs_dev_poweroff(h) \
	((h)->curr_dev_pwr_mode == UFS_POWERDOWN_PWR_MODE)

static struct ufs_pm_lvl_states ufs_pm_lvl_states[] = {
	{UFS_ACTIVE_PWR_MODE, UIC_LINK_ACTIVE_STATE},
	{UFS_ACTIVE_PWR_MODE, UIC_LINK_HIBERN8_STATE},
	{UFS_SLEEP_PWR_MODE, UIC_LINK_ACTIVE_STATE},
	{UFS_SLEEP_PWR_MODE, UIC_LINK_HIBERN8_STATE},
	{UFS_POWERDOWN_PWR_MODE, UIC_LINK_HIBERN8_STATE},
	{UFS_POWERDOWN_PWR_MODE, UIC_LINK_OFF_STATE},
};

static inline enum ufs_dev_pwr_mode
ufs_get_pm_lvl_to_dev_pwr_mode(enum ufs_pm_level lvl)
{
	return ufs_pm_lvl_states[lvl].dev_state;
}

static inline enum uic_link_state
ufs_get_pm_lvl_to_link_pwr_state(enum ufs_pm_level lvl)
{
	return ufs_pm_lvl_states[lvl].link_state;
}

static inline void ufshcd_set_card_online(struct ufs_hba *hba)
{
	atomic_set(&hba->card_state, UFS_CARD_STATE_ONLINE);
}

static inline void ufshcd_set_card_offline(struct ufs_hba *hba)
{
	atomic_set(&hba->card_state, UFS_CARD_STATE_OFFLINE);
}

static inline bool ufshcd_is_card_online(struct ufs_hba *hba)
{
	return (atomic_read(&hba->card_state) == UFS_CARD_STATE_ONLINE);
}

static inline bool ufshcd_is_card_offline(struct ufs_hba *hba)
{
	return (atomic_read(&hba->card_state) == UFS_CARD_STATE_OFFLINE);
}

static inline enum ufs_pm_level
ufs_get_desired_pm_lvl_for_dev_link_state(enum ufs_dev_pwr_mode dev_state,
					enum uic_link_state link_state)
{
	enum ufs_pm_level lvl;

	for (lvl = UFS_PM_LVL_0; lvl < UFS_PM_LVL_MAX; lvl++) {
		if ((ufs_pm_lvl_states[lvl].dev_state == dev_state) &&
			(ufs_pm_lvl_states[lvl].link_state == link_state))
			return lvl;
	}

	/* if no match found, return the level 0 */
	return UFS_PM_LVL_0;
}

static inline bool ufshcd_is_valid_pm_lvl(int lvl)
{
	if (lvl >= 0 && lvl < ARRAY_SIZE(ufs_pm_lvl_states))
		return true;
	else
		return false;
}

static irqreturn_t ufshcd_intr(int irq, void *__hba);
static irqreturn_t ufshcd_tmc_handler(struct ufs_hba *hba);
static void ufshcd_async_scan(void *data, async_cookie_t cookie);
static int ufshcd_reset_and_restore(struct ufs_hba *hba);
static int ufshcd_eh_host_reset_handler(struct scsi_cmnd *cmd);
static int ufshcd_clear_tm_cmd(struct ufs_hba *hba, int tag);
static void ufshcd_hba_exit(struct ufs_hba *hba);
static int ufshcd_probe_hba(struct ufs_hba *hba);
static int ufshcd_enable_clocks(struct ufs_hba *hba);
static int ufshcd_disable_clocks(struct ufs_hba *hba,
				 bool is_gating_context);
static int ufshcd_disable_clocks_skip_ref_clk(struct ufs_hba *hba,
					      bool is_gating_context);
static void ufshcd_hold_all(struct ufs_hba *hba);
static void ufshcd_release_all(struct ufs_hba *hba);
static int ufshcd_set_vccq_rail_unused(struct ufs_hba *hba, bool unused);
static inline void ufshcd_add_delay_before_dme_cmd(struct ufs_hba *hba);
static inline void ufshcd_save_tstamp_of_last_dme_cmd(struct ufs_hba *hba);
static int ufshcd_host_reset_and_restore(struct ufs_hba *hba);
static void ufshcd_resume_clkscaling(struct ufs_hba *hba);
static void ufshcd_suspend_clkscaling(struct ufs_hba *hba);
static void __ufshcd_suspend_clkscaling(struct ufs_hba *hba);
static void ufshcd_release_all(struct ufs_hba *hba);
static void ufshcd_hba_vreg_set_lpm(struct ufs_hba *hba);
static void ufshcd_hba_vreg_set_hpm(struct ufs_hba *hba);
static int ufshcd_devfreq_target(struct device *dev,
				unsigned long *freq, u32 flags);
static int ufshcd_devfreq_get_dev_status(struct device *dev,
		struct devfreq_dev_status *stat);
static void __ufshcd_shutdown_clkscaling(struct ufs_hba *hba);

#if IS_ENABLED(CONFIG_DEVFREQ_GOV_SIMPLE_ONDEMAND)
static struct devfreq_simple_ondemand_data ufshcd_ondemand_data = {
	.upthreshold = 70,
	.downdifferential = 65,
	.simple_scaling = 1,
};

static void *gov_data = &ufshcd_ondemand_data;
#else
static void *gov_data;
#endif

static struct devfreq_dev_profile ufs_devfreq_profile = {
	.polling_ms	= 60,
	.target		= ufshcd_devfreq_target,
	.get_dev_status	= ufshcd_devfreq_get_dev_status,
};

static inline bool ufshcd_valid_tag(struct ufs_hba *hba, int tag)
{
	return tag >= 0 && tag < hba->nutrs;
}

static inline void ufshcd_enable_irq(struct ufs_hba *hba)
{
	if (!hba->is_irq_enabled) {
		enable_irq(hba->irq);
		hba->is_irq_enabled = true;
	}
}

static inline void ufshcd_disable_irq(struct ufs_hba *hba)
{
	if (hba->is_irq_enabled) {
		disable_irq(hba->irq);
		hba->is_irq_enabled = false;
	}
}

void ufshcd_scsi_unblock_requests(struct ufs_hba *hba)
{
	unsigned long flags;
	bool unblock = false;

	spin_lock_irqsave(hba->host->host_lock, flags);
	hba->scsi_block_reqs_cnt--;
	unblock = !hba->scsi_block_reqs_cnt;
	spin_unlock_irqrestore(hba->host->host_lock, flags);
	if (unblock)
		scsi_unblock_requests(hba->host);
}
EXPORT_SYMBOL(ufshcd_scsi_unblock_requests);

static inline void __ufshcd_scsi_block_requests(struct ufs_hba *hba)
{
	if (!hba->scsi_block_reqs_cnt++)
		scsi_block_requests(hba->host);
}

void ufshcd_scsi_block_requests(struct ufs_hba *hba)
{
	unsigned long flags;

	spin_lock_irqsave(hba->host->host_lock, flags);
	__ufshcd_scsi_block_requests(hba);
	spin_unlock_irqrestore(hba->host->host_lock, flags);
}
EXPORT_SYMBOL(ufshcd_scsi_block_requests);

static int ufshcd_device_reset_ctrl(struct ufs_hba *hba, bool ctrl)
{
	int ret = 0;

	if (!hba->pctrl)
		return 0;

	/* Assert reset if ctrl == true */
	if (ctrl)
		ret = pinctrl_select_state(hba->pctrl,
			pinctrl_lookup_state(hba->pctrl, "dev-reset-assert"));
	else
		ret = pinctrl_select_state(hba->pctrl,
			pinctrl_lookup_state(hba->pctrl, "dev-reset-deassert"));

	if (ret < 0)
		dev_err(hba->dev, "%s: %s failed with err %d\n",
			__func__, ctrl ? "Assert" : "Deassert", ret);

	return ret;
}

static inline int ufshcd_assert_device_reset(struct ufs_hba *hba)
{
	return ufshcd_device_reset_ctrl(hba, true);
}

static inline int ufshcd_deassert_device_reset(struct ufs_hba *hba)
{
	return ufshcd_device_reset_ctrl(hba, false);
}

static int ufshcd_reset_device(struct ufs_hba *hba)
{
	int ret;

	/* reset the connected UFS device */
	ret = ufshcd_assert_device_reset(hba);
	if (ret)
		goto out;
	/*
	 * The reset signal is active low.
	 * The UFS device shall detect more than or equal to 1us of positive
	 * or negative RST_n pulse width.
	 * To be on safe side, keep the reset low for atleast 10us.
	 */
	usleep_range(10, 15);

	ret = ufshcd_deassert_device_reset(hba);
	if (ret)
		goto out;
	/* same as assert, wait for atleast 10us after deassert */
	usleep_range(10, 15);
out:
	return ret;
}

/* replace non-printable or non-ASCII characters with spaces */
static inline void ufshcd_remove_non_printable(char *val)
{
	if (!val || !*val)
		return;

	if (*val < 0x20 || *val > 0x7e)
		*val = ' ';
}

#define UFSHCD_MAX_CMD_LOGGING	200

#ifdef CONFIG_TRACEPOINTS
static inline void ufshcd_add_command_trace(struct ufs_hba *hba,
			struct ufshcd_cmd_log_entry *entry)
{
	if (trace_ufshcd_command_enabled()) {
		u32 intr = ufshcd_readl(hba, REG_INTERRUPT_STATUS);

		trace_ufshcd_command(dev_name(hba->dev), entry->str, entry->tag,
				     entry->doorbell, entry->transfer_len, intr,
				     entry->lba, entry->cmd_id);
	}
}
#else
static inline void ufshcd_add_command_trace(struct ufs_hba *hba,
			struct ufshcd_cmd_log_entry *entry)
{
}
#endif

#ifdef CONFIG_SCSI_UFSHCD_CMD_LOGGING
static void ufshcd_cmd_log_init(struct ufs_hba *hba)
{
	/* Allocate log entries */
	if (!hba->cmd_log.entries) {
		hba->cmd_log.entries = kzalloc(UFSHCD_MAX_CMD_LOGGING *
			sizeof(struct ufshcd_cmd_log_entry), GFP_KERNEL);
		if (!hba->cmd_log.entries)
			return;
		dev_dbg(hba->dev, "%s: cmd_log.entries initialized\n",
				__func__);
	}
}

static void __ufshcd_cmd_log(struct ufs_hba *hba, char *str, char *cmd_type,
			     unsigned int tag, u8 cmd_id, u8 idn, u8 lun,
			     sector_t lba, int transfer_len)
{
	struct ufshcd_cmd_log_entry *entry;

	if (!hba->cmd_log.entries)
		return;

	entry = &hba->cmd_log.entries[hba->cmd_log.pos];
	entry->lun = lun;
	entry->str = str;
	entry->cmd_type = cmd_type;
	entry->cmd_id = cmd_id;
	entry->lba = lba;
	entry->transfer_len = transfer_len;
	entry->idn = idn;
	entry->doorbell = ufshcd_readl(hba, REG_UTP_TRANSFER_REQ_DOOR_BELL);
	entry->tag = tag;
	entry->tstamp = ktime_get();
	entry->outstanding_reqs = hba->outstanding_reqs;
	entry->seq_num = hba->cmd_log.seq_num;
	hba->cmd_log.seq_num++;
	hba->cmd_log.pos =
			(hba->cmd_log.pos + 1) % UFSHCD_MAX_CMD_LOGGING;

	ufshcd_add_command_trace(hba, entry);
}

static void ufshcd_cmd_log(struct ufs_hba *hba, char *str, char *cmd_type,
	unsigned int tag, u8 cmd_id, u8 idn)
{
	__ufshcd_cmd_log(hba, str, cmd_type, tag, cmd_id, idn, 0, 0, 0);
}

static void ufshcd_dme_cmd_log(struct ufs_hba *hba, char *str, u8 cmd_id)
{
	ufshcd_cmd_log(hba, str, "dme", 0, cmd_id, 0);
}

static void ufshcd_custom_cmd_log(struct ufs_hba *hba, char *str)
{
	ufshcd_cmd_log(hba, str, "custom", 0, 0, 0);
}

static void ufshcd_print_cmd_log(struct ufs_hba *hba)
{
	int i;
	int pos;
	struct ufshcd_cmd_log_entry *p;

	if (!hba->cmd_log.entries)
		return;

	pos = hba->cmd_log.pos;
	for (i = 0; i < UFSHCD_MAX_CMD_LOGGING; i++) {
		p = &hba->cmd_log.entries[pos];
		pos = (pos + 1) % UFSHCD_MAX_CMD_LOGGING;

		if (ktime_to_us(p->tstamp)) {
			pr_err("%s: %s: seq_no=%u lun=0x%x cmd_id=0x%02x lba=0x%llx txfer_len=%d tag=%u, doorbell=0x%x outstanding=0x%x idn=%d time=%lld us\n",
				p->cmd_type, p->str, p->seq_num,
				p->lun, p->cmd_id, (unsigned long long)p->lba,
				p->transfer_len, p->tag, p->doorbell,
				p->outstanding_reqs, p->idn,
				ktime_to_us(p->tstamp));
				usleep_range(1000, 1100);
		}
	}
}
#else
static void ufshcd_cmd_log_init(struct ufs_hba *hba)
{
}

#if defined(CONFIG_SCSI_UFSHCD_CMD_LOGGING) || defined(CONFIG_TRACEPOINTS)
static void __ufshcd_cmd_log(struct ufs_hba *hba, char *str, char *cmd_type,
			     unsigned int tag, u8 cmd_id, u8 idn, u8 lun,
			     sector_t lba, int transfer_len)
{
	struct ufshcd_cmd_log_entry entry;

	entry.str = str;
	entry.lba = lba;
	entry.cmd_id = cmd_id;
	entry.transfer_len = transfer_len;
	entry.doorbell = ufshcd_readl(hba, REG_UTP_TRANSFER_REQ_DOOR_BELL);
	entry.tag = tag;

	ufshcd_add_command_trace(hba, &entry);
}
#endif

static void ufshcd_dme_cmd_log(struct ufs_hba *hba, char *str, u8 cmd_id)
{
}

static void ufshcd_custom_cmd_log(struct ufs_hba *hba, char *str)
{
}

static void ufshcd_print_cmd_log(struct ufs_hba *hba)
{
}
#endif

#ifdef CONFIG_TRACEPOINTS
static inline void ufshcd_cond_add_cmd_trace(struct ufs_hba *hba,
					unsigned int tag, const char *str)
{
	struct ufshcd_lrb *lrbp;
	char *cmd_type = NULL;
	u8 opcode = 0;
	u8 cmd_id = 0, idn = 0;
	sector_t lba = 0;
	int transfer_len = 0;

	lrbp = &hba->lrb[tag];

	if (lrbp->cmd) { /* data phase exists */
		opcode = (u8)(*lrbp->cmd->cmnd);
		if ((opcode == READ_10) || (opcode == WRITE_10)) {
			/*
			 * Currently we only fully trace read(10) and write(10)
			 * commands
			 */
			if (lrbp->cmd->request && lrbp->cmd->request->bio)
				lba =
				lrbp->cmd->request->bio->bi_iter.bi_sector;
			transfer_len = be32_to_cpu(
				lrbp->ucd_req_ptr->sc.exp_data_transfer_len);
		}
	}

	if (lrbp->cmd && (lrbp->command_type == UTP_CMD_TYPE_SCSI)) {
		cmd_type = "scsi";
		cmd_id = (u8)(*lrbp->cmd->cmnd);
	} else if (lrbp->command_type == UTP_CMD_TYPE_DEV_MANAGE) {
		if (hba->dev_cmd.type == DEV_CMD_TYPE_NOP) {
			cmd_type = "nop";
			cmd_id = 0;
		} else if (hba->dev_cmd.type == DEV_CMD_TYPE_QUERY) {
			cmd_type = "query";
			cmd_id = hba->dev_cmd.query.request.upiu_req.opcode;
			idn = hba->dev_cmd.query.request.upiu_req.idn;
		}
	}

	__ufshcd_cmd_log(hba, (char *) str, cmd_type, tag, cmd_id, idn,
			 lrbp->lun, lba, transfer_len);
}
#else
static inline void ufshcd_cond_add_cmd_trace(struct ufs_hba *hba,
					unsigned int tag, const char *str)
{
}
#endif

static void ufshcd_print_clk_freqs(struct ufs_hba *hba)
{
	struct ufs_clk_info *clki;
	struct list_head *head = &hba->clk_list_head;

	if (!(hba->ufshcd_dbg_print & UFSHCD_DBG_PRINT_CLK_FREQ_EN))
		return;

	if (!head || list_empty(head))
		return;

	list_for_each_entry(clki, head, list) {
		if (!IS_ERR_OR_NULL(clki->clk) && clki->min_freq &&
				clki->max_freq)
			dev_err(hba->dev, "clk: %s, rate: %u\n",
					clki->name, clki->curr_freq);
	}
}

static void ufshcd_print_uic_err_hist(struct ufs_hba *hba,
		struct ufs_uic_err_reg_hist *err_hist, char *err_name)
{
<<<<<<< HEAD
	int i;
=======
	int rc = 0;
	bool flush_result;
	unsigned long flags;
>>>>>>> dd05251a

	if (!(hba->ufshcd_dbg_print & UFSHCD_DBG_PRINT_UIC_ERR_HIST_EN))
		return;

	for (i = 0; i < UIC_ERR_REG_HIST_LENGTH; i++) {
		int p = (i + err_hist->pos - 1) % UIC_ERR_REG_HIST_LENGTH;

		if (err_hist->reg[p] == 0)
			continue;
		dev_err(hba->dev, "%s[%d] = 0x%x at %lld us", err_name, i,
			err_hist->reg[p], ktime_to_us(err_hist->tstamp[p]));
	}
}

<<<<<<< HEAD
static inline void __ufshcd_print_host_regs(struct ufs_hba *hba, bool no_sleep)
=======
start:
	switch (hba->clk_gating.state) {
	case CLKS_ON:
		/*
		 * Wait for the ungate work to complete if in progress.
		 * Though the clocks may be in ON state, the link could
		 * still be in hibner8 state if hibern8 is allowed
		 * during clock gating.
		 * Make sure we exit hibern8 state also in addition to
		 * clocks being ON.
		 */
		if (ufshcd_can_hibern8_during_gating(hba) &&
		    ufshcd_is_link_hibern8(hba)) {
			if (async) {
				rc = -EAGAIN;
				hba->clk_gating.active_reqs--;
				break;
			}
			spin_unlock_irqrestore(hba->host->host_lock, flags);
			flush_result = flush_work(&hba->clk_gating.ungate_work);
			if (hba->clk_gating.is_suspended && !flush_result)
				goto out;
			spin_lock_irqsave(hba->host->host_lock, flags);
			goto start;
		}
		break;
	case REQ_CLKS_OFF:
		if (cancel_delayed_work(&hba->clk_gating.gate_work)) {
			hba->clk_gating.state = CLKS_ON;
			break;
		}
		/*
		 * If we here, it means gating work is either done or
		 * currently running. Hence, fall through to cancel gating
		 * work and to enable clocks.
		 */
	case CLKS_OFF:
		scsi_block_requests(hba->host);
		hba->clk_gating.state = REQ_CLKS_ON;
		schedule_work(&hba->clk_gating.ungate_work);
		/*
		 * fall through to check if we should wait for this
		 * work to be done or not.
		 */
	case REQ_CLKS_ON:
		if (async) {
			rc = -EAGAIN;
			hba->clk_gating.active_reqs--;
			break;
		}

		spin_unlock_irqrestore(hba->host->host_lock, flags);
		flush_work(&hba->clk_gating.ungate_work);
		/* Make sure state is CLKS_ON before returning */
		spin_lock_irqsave(hba->host->host_lock, flags);
		goto start;
	default:
		dev_err(hba->dev, "%s: clk gating is in invalid state %d\n",
				__func__, hba->clk_gating.state);
		break;
	}
	spin_unlock_irqrestore(hba->host->host_lock, flags);
out:
	return rc;
}
EXPORT_SYMBOL_GPL(ufshcd_hold);

static void ufshcd_gate_work(struct work_struct *work)
>>>>>>> dd05251a
{
	if (!(hba->ufshcd_dbg_print & UFSHCD_DBG_PRINT_HOST_REGS_EN))
		return;

	/*
	 * hex_dump reads its data without the readl macro. This might
	 * cause inconsistency issues on some platform, as the printed
	 * values may be from cache and not the most recent value.
	 * To know whether you are looking at an un-cached version verify
	 * that IORESOURCE_MEM flag is on when xxx_get_resource() is invoked
	 * during platform/pci probe function.
	 */
	ufshcd_hex_dump(hba, "host regs", hba->mmio_base,
			UFSHCI_REG_SPACE_SIZE);
	dev_err(hba->dev, "hba->ufs_version = 0x%x, hba->capabilities = 0x%x",
		hba->ufs_version, hba->capabilities);
	dev_err(hba->dev,
		"hba->outstanding_reqs = 0x%x, hba->outstanding_tasks = 0x%x",
		(u32)hba->outstanding_reqs, (u32)hba->outstanding_tasks);
	dev_err(hba->dev,
		"last_hibern8_exit_tstamp at %lld us, hibern8_exit_cnt = %d",
		ktime_to_us(hba->ufs_stats.last_hibern8_exit_tstamp),
		hba->ufs_stats.hibern8_exit_cnt);

	ufshcd_print_uic_err_hist(hba, &hba->ufs_stats.pa_err, "pa_err");
	ufshcd_print_uic_err_hist(hba, &hba->ufs_stats.dl_err, "dl_err");
	ufshcd_print_uic_err_hist(hba, &hba->ufs_stats.nl_err, "nl_err");
	ufshcd_print_uic_err_hist(hba, &hba->ufs_stats.tl_err, "tl_err");
	ufshcd_print_uic_err_hist(hba, &hba->ufs_stats.dme_err, "dme_err");

	ufshcd_print_clk_freqs(hba);

	ufshcd_vops_dbg_register_dump(hba, no_sleep);
}

static void ufshcd_print_host_regs(struct ufs_hba *hba)
{
	__ufshcd_print_host_regs(hba, false);
}

static
void ufshcd_print_trs(struct ufs_hba *hba, unsigned long bitmap, bool pr_prdt)
{
	struct ufshcd_lrb *lrbp;
	int prdt_length;
	int tag;

	if (!(hba->ufshcd_dbg_print & UFSHCD_DBG_PRINT_TRS_EN))
		return;

	for_each_set_bit(tag, &bitmap, hba->nutrs) {
		lrbp = &hba->lrb[tag];

		dev_err(hba->dev, "UPIU[%d] - issue time %lld us",
				tag, ktime_to_us(lrbp->issue_time_stamp));
		dev_err(hba->dev,
			"UPIU[%d] - Transfer Request Descriptor phys@0x%llx",
			tag, (u64)lrbp->utrd_dma_addr);
		ufshcd_hex_dump(hba, "UPIU TRD", lrbp->utr_descriptor_ptr,
				sizeof(struct utp_transfer_req_desc));
		dev_err(hba->dev, "UPIU[%d] - Request UPIU phys@0x%llx", tag,
			(u64)lrbp->ucd_req_dma_addr);
		ufshcd_hex_dump(hba, "UPIU REQ", lrbp->ucd_req_ptr,
				sizeof(struct utp_upiu_req));
		dev_err(hba->dev, "UPIU[%d] - Response UPIU phys@0x%llx", tag,
			(u64)lrbp->ucd_rsp_dma_addr);
		ufshcd_hex_dump(hba, "UPIU RSP", lrbp->ucd_rsp_ptr,
				sizeof(struct utp_upiu_rsp));
		prdt_length =
			le16_to_cpu(lrbp->utr_descriptor_ptr->prd_table_length);
		dev_err(hba->dev, "UPIU[%d] - PRDT - %d entries  phys@0x%llx",
			tag, prdt_length, (u64)lrbp->ucd_prdt_dma_addr);
		if (pr_prdt)
			ufshcd_hex_dump(hba, "UPIU PRDT", lrbp->ucd_prdt_ptr,
				sizeof(struct ufshcd_sg_entry) * prdt_length);
	}
}

static void ufshcd_print_tmrs(struct ufs_hba *hba, unsigned long bitmap)
{
	struct utp_task_req_desc *tmrdp;
	int tag;

	if (!(hba->ufshcd_dbg_print & UFSHCD_DBG_PRINT_TMRS_EN))
		return;

	for_each_set_bit(tag, &bitmap, hba->nutmrs) {
		tmrdp = &hba->utmrdl_base_addr[tag];
		dev_err(hba->dev, "TM[%d] - Task Management Header", tag);
		ufshcd_hex_dump(hba, "TM TRD", &tmrdp->header,
				sizeof(struct request_desc_header));
		dev_err(hba->dev, "TM[%d] - Task Management Request UPIU",
				tag);
		ufshcd_hex_dump(hba, "TM REQ", tmrdp->task_req_upiu,
				sizeof(struct utp_upiu_req));
		dev_err(hba->dev, "TM[%d] - Task Management Response UPIU",
				tag);
		ufshcd_hex_dump(hba, "TM RSP", tmrdp->task_rsp_upiu,
				sizeof(struct utp_task_req_desc));
	}
}

static void ufshcd_print_fsm_state(struct ufs_hba *hba)
{
	int err = 0, tx_fsm_val = 0, rx_fsm_val = 0;

	err = ufshcd_dme_get(hba,
			UIC_ARG_MIB_SEL(MPHY_TX_FSM_STATE,
			UIC_ARG_MPHY_TX_GEN_SEL_INDEX(0)),
			&tx_fsm_val);
	dev_err(hba->dev, "%s: TX_FSM_STATE = %u, err = %d\n", __func__,
			tx_fsm_val, err);
	err = ufshcd_dme_get(hba,
			UIC_ARG_MIB_SEL(MPHY_RX_FSM_STATE,
			UIC_ARG_MPHY_RX_GEN_SEL_INDEX(0)),
			&rx_fsm_val);
	dev_err(hba->dev, "%s: RX_FSM_STATE = %u, err = %d\n", __func__,
			rx_fsm_val, err);
}

static void ufshcd_print_host_state(struct ufs_hba *hba)
{
	if (!(hba->ufshcd_dbg_print & UFSHCD_DBG_PRINT_HOST_STATE_EN))
		return;

	dev_err(hba->dev, "UFS Host state=%d\n", hba->ufshcd_state);
	dev_err(hba->dev, "lrb in use=0x%lx, outstanding reqs=0x%lx tasks=0x%lx\n",
		hba->lrb_in_use, hba->outstanding_reqs, hba->outstanding_tasks);
	dev_err(hba->dev, "saved_err=0x%x, saved_uic_err=0x%x, saved_ce_err=0x%x\n",
		hba->saved_err, hba->saved_uic_err, hba->saved_ce_err);
	dev_err(hba->dev, "Device power mode=%d, UIC link state=%d\n",
		hba->curr_dev_pwr_mode, hba->uic_link_state);
	dev_err(hba->dev, "PM in progress=%d, sys. suspended=%d\n",
		hba->pm_op_in_progress, hba->is_sys_suspended);
	dev_err(hba->dev, "Auto BKOPS=%d, Host self-block=%d\n",
		hba->auto_bkops_enabled, hba->host->host_self_blocked);
	dev_err(hba->dev, "Clk gate=%d, hibern8 on idle=%d\n",
		hba->clk_gating.state, hba->hibern8_on_idle.state);
	dev_err(hba->dev, "error handling flags=0x%x, req. abort count=%d\n",
		hba->eh_flags, hba->req_abort_count);
	dev_err(hba->dev, "Host capabilities=0x%x, caps=0x%x\n",
		hba->capabilities, hba->caps);
	dev_err(hba->dev, "quirks=0x%x, dev. quirks=0x%x\n", hba->quirks,
		hba->dev_info.quirks);
	dev_err(hba->dev, "pa_err_cnt_total=%d, pa_lane_0_err_cnt=%d, pa_lane_1_err_cnt=%d, pa_line_reset_err_cnt=%d\n",
		hba->ufs_stats.pa_err_cnt_total,
		hba->ufs_stats.pa_err_cnt[UFS_EC_PA_LANE_0],
		hba->ufs_stats.pa_err_cnt[UFS_EC_PA_LANE_1],
		hba->ufs_stats.pa_err_cnt[UFS_EC_PA_LINE_RESET]);
	dev_err(hba->dev, "dl_err_cnt_total=%d, dl_nac_received_err_cnt=%d, dl_tcx_replay_timer_expired_err_cnt=%d\n",
		hba->ufs_stats.dl_err_cnt_total,
		hba->ufs_stats.dl_err_cnt[UFS_EC_DL_NAC_RECEIVED],
		hba->ufs_stats.dl_err_cnt[UFS_EC_DL_TCx_REPLAY_TIMER_EXPIRED]);
	dev_err(hba->dev, "dl_afcx_request_timer_expired_err_cnt=%d, dl_fcx_protection_timer_expired_err_cnt=%d, dl_crc_err_cnt=%d\n",
		hba->ufs_stats.dl_err_cnt[UFS_EC_DL_AFCx_REQUEST_TIMER_EXPIRED],
		hba->ufs_stats.dl_err_cnt[UFS_EC_DL_FCx_PROTECT_TIMER_EXPIRED],
		hba->ufs_stats.dl_err_cnt[UFS_EC_DL_CRC_ERROR]);
	dev_err(hba->dev, "dll_rx_buffer_overflow_err_cnt=%d, dl_max_frame_length_exceeded_err_cnt=%d, dl_wrong_sequence_number_err_cnt=%d\n",
		hba->ufs_stats.dl_err_cnt[UFS_EC_DL_RX_BUFFER_OVERFLOW],
		hba->ufs_stats.dl_err_cnt[UFS_EC_DL_MAX_FRAME_LENGTH_EXCEEDED],
		hba->ufs_stats.dl_err_cnt[UFS_EC_DL_WRONG_SEQUENCE_NUMBER]);
	dev_err(hba->dev, "dl_afc_frame_syntax_err_cnt=%d, dl_nac_frame_syntax_err_cnt=%d, dl_eof_syntax_err_cnt=%d\n",
		hba->ufs_stats.dl_err_cnt[UFS_EC_DL_AFC_FRAME_SYNTAX_ERROR],
		hba->ufs_stats.dl_err_cnt[UFS_EC_DL_NAC_FRAME_SYNTAX_ERROR],
		hba->ufs_stats.dl_err_cnt[UFS_EC_DL_EOF_SYNTAX_ERROR]);
	dev_err(hba->dev, "dl_frame_syntax_err_cnt=%d, dl_bad_ctrl_symbol_type_err_cnt=%d, dl_pa_init_err_cnt=%d, dl_pa_error_ind_received=%d\n",
		hba->ufs_stats.dl_err_cnt[UFS_EC_DL_FRAME_SYNTAX_ERROR],
		hba->ufs_stats.dl_err_cnt[UFS_EC_DL_BAD_CTRL_SYMBOL_TYPE],
		hba->ufs_stats.dl_err_cnt[UFS_EC_DL_PA_INIT_ERROR],
		hba->ufs_stats.dl_err_cnt[UFS_EC_DL_PA_ERROR_IND_RECEIVED]);
	dev_err(hba->dev, "dme_err_cnt=%d\n", hba->ufs_stats.dme_err_cnt);
}

/**
 * ufshcd_print_pwr_info - print power params as saved in hba
 * power info
 * @hba: per-adapter instance
 */
static void ufshcd_print_pwr_info(struct ufs_hba *hba)
{
	char *names[] = {
		"INVALID MODE",
		"FAST MODE",
		"SLOW_MODE",
		"INVALID MODE",
		"FASTAUTO_MODE",
		"SLOWAUTO_MODE",
		"INVALID MODE",
	};

	if (!(hba->ufshcd_dbg_print & UFSHCD_DBG_PRINT_PWR_EN))
		return;

	dev_err(hba->dev, "%s:[RX, TX]: gear=[%d, %d], lane[%d, %d], pwr[%s, %s], rate = %d\n",
		 __func__,
		 hba->pwr_info.gear_rx, hba->pwr_info.gear_tx,
		 hba->pwr_info.lane_rx, hba->pwr_info.lane_tx,
		 names[hba->pwr_info.pwr_rx],
		 names[hba->pwr_info.pwr_tx],
		 hba->pwr_info.hs_rate);
}

/*
 * ufshcd_wait_for_register - wait for register value to change
 * @hba - per-adapter interface
 * @reg - mmio register offset
 * @mask - mask to apply to read register value
 * @val - wait condition
 * @interval_us - polling interval in microsecs
 * @timeout_ms - timeout in millisecs
 * @can_sleep - perform sleep or just spin
 * Returns -ETIMEDOUT on error, zero on success
 */
int ufshcd_wait_for_register(struct ufs_hba *hba, u32 reg, u32 mask,
				u32 val, unsigned long interval_us,
				unsigned long timeout_ms, bool can_sleep)
{
	int err = 0;
	unsigned long timeout = jiffies + msecs_to_jiffies(timeout_ms);

	/* ignore bits that we don't intend to wait on */
	val = val & mask;

	while ((ufshcd_readl(hba, reg) & mask) != val) {
		if (can_sleep)
			usleep_range(interval_us, interval_us + 50);
		else
			udelay(interval_us);
		if (time_after(jiffies, timeout)) {
			if ((ufshcd_readl(hba, reg) & mask) != val)
				err = -ETIMEDOUT;
			break;
		}
	}

	return err;
}

/**
 * ufshcd_get_intr_mask - Get the interrupt bit mask
 * @hba - Pointer to adapter instance
 *
 * Returns interrupt bit mask per version
 */
static inline u32 ufshcd_get_intr_mask(struct ufs_hba *hba)
{
	u32 intr_mask = 0;

	switch (hba->ufs_version) {
	case UFSHCI_VERSION_10:
		intr_mask = INTERRUPT_MASK_ALL_VER_10;
		break;
	/* allow fall through */
	case UFSHCI_VERSION_11:
	case UFSHCI_VERSION_20:
		intr_mask = INTERRUPT_MASK_ALL_VER_11;
		break;
	/* allow fall through */
	case UFSHCI_VERSION_21:
	default:
		intr_mask = INTERRUPT_MASK_ALL_VER_21;
	}

	if (!ufshcd_is_crypto_supported(hba))
		intr_mask &= ~CRYPTO_ENGINE_FATAL_ERROR;

	return intr_mask;
}

/**
 * ufshcd_get_ufs_version - Get the UFS version supported by the HBA
 * @hba - Pointer to adapter instance
 *
 * Returns UFSHCI version supported by the controller
 */
static inline u32 ufshcd_get_ufs_version(struct ufs_hba *hba)
{
	if (hba->quirks & UFSHCD_QUIRK_BROKEN_UFS_HCI_VERSION)
		return ufshcd_vops_get_ufs_hci_version(hba);

	return ufshcd_readl(hba, REG_UFS_VERSION);
}

/**
 * ufshcd_is_device_present - Check if any device connected to
 *			      the host controller
 * @hba: pointer to adapter instance
 *
 * Returns 1 if device present, 0 if no device detected
 */
static inline int ufshcd_is_device_present(struct ufs_hba *hba)
{
	return (ufshcd_readl(hba, REG_CONTROLLER_STATUS) &
						DEVICE_PRESENT) ? 1 : 0;
}

/**
 * ufshcd_get_tr_ocs - Get the UTRD Overall Command Status
 * @lrb: pointer to local command reference block
 *
 * This function is used to get the OCS field from UTRD
 * Returns the OCS field in the UTRD
 */
static inline int ufshcd_get_tr_ocs(struct ufshcd_lrb *lrbp)
{
	return le32_to_cpu(lrbp->utr_descriptor_ptr->header.dword_2) & MASK_OCS;
}

/**
 * ufshcd_get_tmr_ocs - Get the UTMRD Overall Command Status
 * @task_req_descp: pointer to utp_task_req_desc structure
 *
 * This function is used to get the OCS field from UTMRD
 * Returns the OCS field in the UTMRD
 */
static inline int
ufshcd_get_tmr_ocs(struct utp_task_req_desc *task_req_descp)
{
	return le32_to_cpu(task_req_descp->header.dword_2) & MASK_OCS;
}

/**
 * ufshcd_get_tm_free_slot - get a free slot for task management request
 * @hba: per adapter instance
 * @free_slot: pointer to variable with available slot value
 *
 * Get a free tag and lock it until ufshcd_put_tm_slot() is called.
 * Returns 0 if free slot is not available, else return 1 with tag value
 * in @free_slot.
 */
static bool ufshcd_get_tm_free_slot(struct ufs_hba *hba, int *free_slot)
{
	int tag;
	bool ret = false;

	if (!free_slot)
		goto out;

	do {
		tag = find_first_zero_bit(&hba->tm_slots_in_use, hba->nutmrs);
		if (tag >= hba->nutmrs)
			goto out;
	} while (test_and_set_bit_lock(tag, &hba->tm_slots_in_use));

	*free_slot = tag;
	ret = true;
out:
	return ret;
}

static inline void ufshcd_put_tm_slot(struct ufs_hba *hba, int slot)
{
	clear_bit_unlock(slot, &hba->tm_slots_in_use);
}

/**
 * ufshcd_utrl_clear - Clear a bit in UTRLCLR register
 * @hba: per adapter instance
 * @pos: position of the bit to be cleared
 */
static inline void ufshcd_utrl_clear(struct ufs_hba *hba, u32 pos)
{
	ufshcd_writel(hba, ~(1 << pos), REG_UTP_TRANSFER_REQ_LIST_CLEAR);
}

/**
 * ufshcd_outstanding_req_clear - Clear a bit in outstanding request field
 * @hba: per adapter instance
 * @tag: position of the bit to be cleared
 */
static inline void ufshcd_outstanding_req_clear(struct ufs_hba *hba, int tag)
{
	__clear_bit(tag, &hba->outstanding_reqs);
}

/**
 * ufshcd_get_lists_status - Check UCRDY, UTRLRDY and UTMRLRDY
 * @reg: Register value of host controller status
 *
 * Returns integer, 0 on Success and positive value if failed
 */
static inline int ufshcd_get_lists_status(u32 reg)
{
	/*
	 * The mask 0xFF is for the following HCS register bits
	 * Bit		Description
	 *  0		Device Present
	 *  1		UTRLRDY
	 *  2		UTMRLRDY
	 *  3		UCRDY
	 * 4-7		reserved
	 */
	return ((reg & 0xFF) >> 1) ^ 0x07;
}

/**
 * ufshcd_get_uic_cmd_result - Get the UIC command result
 * @hba: Pointer to adapter instance
 *
 * This function gets the result of UIC command completion
 * Returns 0 on success, non zero value on error
 */
static inline int ufshcd_get_uic_cmd_result(struct ufs_hba *hba)
{
	return ufshcd_readl(hba, REG_UIC_COMMAND_ARG_2) &
	       MASK_UIC_COMMAND_RESULT;
}

/**
 * ufshcd_get_dme_attr_val - Get the value of attribute returned by UIC command
 * @hba: Pointer to adapter instance
 *
 * This function gets UIC command argument3
 * Returns 0 on success, non zero value on error
 */
static inline u32 ufshcd_get_dme_attr_val(struct ufs_hba *hba)
{
	return ufshcd_readl(hba, REG_UIC_COMMAND_ARG_3);
}

/**
 * ufshcd_get_req_rsp - returns the TR response transaction type
 * @ucd_rsp_ptr: pointer to response UPIU
 */
static inline int
ufshcd_get_req_rsp(struct utp_upiu_rsp *ucd_rsp_ptr)
{
	return be32_to_cpu(ucd_rsp_ptr->header.dword_0) >> 24;
}

/**
 * ufshcd_get_rsp_upiu_result - Get the result from response UPIU
 * @ucd_rsp_ptr: pointer to response UPIU
 *
 * This function gets the response status and scsi_status from response UPIU
 * Returns the response result code.
 */
static inline int
ufshcd_get_rsp_upiu_result(struct utp_upiu_rsp *ucd_rsp_ptr)
{
	return be32_to_cpu(ucd_rsp_ptr->header.dword_1) & MASK_RSP_UPIU_RESULT;
}

/*
 * ufshcd_get_rsp_upiu_data_seg_len - Get the data segment length
 *				from response UPIU
 * @ucd_rsp_ptr: pointer to response UPIU
 *
 * Return the data segment length.
 */
static inline unsigned int
ufshcd_get_rsp_upiu_data_seg_len(struct utp_upiu_rsp *ucd_rsp_ptr)
{
	return be32_to_cpu(ucd_rsp_ptr->header.dword_2) &
		MASK_RSP_UPIU_DATA_SEG_LEN;
}

/**
 * ufshcd_is_exception_event - Check if the device raised an exception event
 * @ucd_rsp_ptr: pointer to response UPIU
 *
 * The function checks if the device raised an exception event indicated in
 * the Device Information field of response UPIU.
 *
 * Returns true if exception is raised, false otherwise.
 */
static inline bool ufshcd_is_exception_event(struct utp_upiu_rsp *ucd_rsp_ptr)
{
	return be32_to_cpu(ucd_rsp_ptr->header.dword_2) &
			MASK_RSP_EXCEPTION_EVENT ? true : false;
}

/**
 * ufshcd_reset_intr_aggr - Reset interrupt aggregation values.
 * @hba: per adapter instance
 */
static inline void
ufshcd_reset_intr_aggr(struct ufs_hba *hba)
{
	ufshcd_writel(hba, INT_AGGR_ENABLE |
		      INT_AGGR_COUNTER_AND_TIMER_RESET,
		      REG_UTP_TRANSFER_REQ_INT_AGG_CONTROL);
}

/**
 * ufshcd_config_intr_aggr - Configure interrupt aggregation values.
 * @hba: per adapter instance
 * @cnt: Interrupt aggregation counter threshold
 * @tmout: Interrupt aggregation timeout value
 */
static inline void
ufshcd_config_intr_aggr(struct ufs_hba *hba, u8 cnt, u8 tmout)
{
	ufshcd_writel(hba, INT_AGGR_ENABLE | INT_AGGR_PARAM_WRITE |
		      INT_AGGR_COUNTER_THLD_VAL(cnt) |
		      INT_AGGR_TIMEOUT_VAL(tmout),
		      REG_UTP_TRANSFER_REQ_INT_AGG_CONTROL);
}

/**
 * ufshcd_disable_intr_aggr - Disables interrupt aggregation.
 * @hba: per adapter instance
 */
static inline void ufshcd_disable_intr_aggr(struct ufs_hba *hba)
{
	ufshcd_writel(hba, 0, REG_UTP_TRANSFER_REQ_INT_AGG_CONTROL);
}

/**
 * ufshcd_enable_run_stop_reg - Enable run-stop registers,
 *			When run-stop registers are set to 1, it indicates the
 *			host controller that it can process the requests
 * @hba: per adapter instance
 */
static void ufshcd_enable_run_stop_reg(struct ufs_hba *hba)
{
	ufshcd_writel(hba, UTP_TASK_REQ_LIST_RUN_STOP_BIT,
		      REG_UTP_TASK_REQ_LIST_RUN_STOP);
	ufshcd_writel(hba, UTP_TRANSFER_REQ_LIST_RUN_STOP_BIT,
		      REG_UTP_TRANSFER_REQ_LIST_RUN_STOP);
}

/**
 * ufshcd_hba_start - Start controller initialization sequence
 * @hba: per adapter instance
 */
static inline void ufshcd_hba_start(struct ufs_hba *hba)
{
	u32 val = CONTROLLER_ENABLE;

	if (ufshcd_is_crypto_supported(hba))
		val |= CRYPTO_GENERAL_ENABLE;
	ufshcd_writel(hba, val, REG_CONTROLLER_ENABLE);
}

/**
 * ufshcd_is_hba_active - Get controller state
 * @hba: per adapter instance
 *
 * Returns zero if controller is active, 1 otherwise
 */
static inline int ufshcd_is_hba_active(struct ufs_hba *hba)
{
	return (ufshcd_readl(hba, REG_CONTROLLER_ENABLE) & 0x1) ? 0 : 1;
}

static const char *ufschd_uic_link_state_to_string(
			enum uic_link_state state)
{
	switch (state) {
	case UIC_LINK_OFF_STATE:	return "OFF";
	case UIC_LINK_ACTIVE_STATE:	return "ACTIVE";
	case UIC_LINK_HIBERN8_STATE:	return "HIBERN8";
	default:			return "UNKNOWN";
	}
}

static const char *ufschd_ufs_dev_pwr_mode_to_string(
			enum ufs_dev_pwr_mode state)
{
	switch (state) {
	case UFS_ACTIVE_PWR_MODE:	return "ACTIVE";
	case UFS_SLEEP_PWR_MODE:	return "SLEEP";
	case UFS_POWERDOWN_PWR_MODE:	return "POWERDOWN";
	default:			return "UNKNOWN";
	}
}

u32 ufshcd_get_local_unipro_ver(struct ufs_hba *hba)
{
	/* HCI version 1.0 and 1.1 supports UniPro 1.41 */
	if ((hba->ufs_version == UFSHCI_VERSION_10) ||
	    (hba->ufs_version == UFSHCI_VERSION_11))
		return UFS_UNIPRO_VER_1_41;
	else
		return UFS_UNIPRO_VER_1_6;
}
EXPORT_SYMBOL(ufshcd_get_local_unipro_ver);

static bool ufshcd_is_unipro_pa_params_tuning_req(struct ufs_hba *hba)
{
	/*
	 * If both host and device support UniPro ver1.6 or later, PA layer
	 * parameters tuning happens during link startup itself.
	 *
	 * We can manually tune PA layer parameters if either host or device
	 * doesn't support UniPro ver 1.6 or later. But to keep manual tuning
	 * logic simple, we will only do manual tuning if local unipro version
	 * doesn't support ver1.6 or later.
	 */
	if (ufshcd_get_local_unipro_ver(hba) < UFS_UNIPRO_VER_1_6)
		return true;
	else
		return false;
}

/**
 * ufshcd_set_clk_freq - set UFS controller clock frequencies
 * @hba: per adapter instance
 * @scale_up: If True, set max possible frequency othewise set low frequency
 *
 * Returns 0 if successful
 * Returns < 0 for any other errors
 */
static int ufshcd_set_clk_freq(struct ufs_hba *hba, bool scale_up)
{
	int ret = 0;
	struct ufs_clk_info *clki;
	struct list_head *head = &hba->clk_list_head;

	if (!head || list_empty(head))
		goto out;

	list_for_each_entry(clki, head, list) {
		if (!IS_ERR_OR_NULL(clki->clk)) {
			if (scale_up && clki->max_freq) {
				if (clki->curr_freq == clki->max_freq)
					continue;

				ret = clk_set_rate(clki->clk, clki->max_freq);
				if (ret) {
					dev_err(hba->dev, "%s: %s clk set rate(%dHz) failed, %d\n",
						__func__, clki->name,
						clki->max_freq, ret);
					break;
				}
				trace_ufshcd_clk_scaling(dev_name(hba->dev),
						"scaled up", clki->name,
						clki->curr_freq,
						clki->max_freq);
				clki->curr_freq = clki->max_freq;

			} else if (!scale_up && clki->min_freq) {
				if (clki->curr_freq == clki->min_freq)
					continue;

				ret = clk_set_rate(clki->clk, clki->min_freq);
				if (ret) {
					dev_err(hba->dev, "%s: %s clk set rate(%dHz) failed, %d\n",
						__func__, clki->name,
						clki->min_freq, ret);
					break;
				}
				trace_ufshcd_clk_scaling(dev_name(hba->dev),
						"scaled down", clki->name,
						clki->curr_freq,
						clki->min_freq);
				clki->curr_freq = clki->min_freq;
			}
		}
		dev_dbg(hba->dev, "%s: clk: %s, rate: %lu\n", __func__,
				clki->name, clk_get_rate(clki->clk));
	}

out:
	return ret;
}

/**
 * ufshcd_scale_clks - scale up or scale down UFS controller clocks
 * @hba: per adapter instance
 * @scale_up: True if scaling up and false if scaling down
 *
 * Returns 0 if successful
 * Returns < 0 for any other errors
 */
static int ufshcd_scale_clks(struct ufs_hba *hba, bool scale_up)
{
	int ret = 0;

	ret = ufshcd_vops_clk_scale_notify(hba, scale_up, PRE_CHANGE);
	if (ret)
		return ret;

	ret = ufshcd_set_clk_freq(hba, scale_up);
	if (ret)
		return ret;

	ret = ufshcd_vops_clk_scale_notify(hba, scale_up, POST_CHANGE);
	if (ret) {
		ufshcd_set_clk_freq(hba, !scale_up);
		return ret;
	}

	return ret;
}

static inline void ufshcd_cancel_gate_work(struct ufs_hba *hba)
{
	hrtimer_cancel(&hba->clk_gating.gate_hrtimer);
	cancel_work_sync(&hba->clk_gating.gate_work);
}

static void ufshcd_ungate_work(struct work_struct *work)
{
	int ret;
	unsigned long flags;
	struct ufs_hba *hba = container_of(work, struct ufs_hba,
			clk_gating.ungate_work);

	ufshcd_cancel_gate_work(hba);

	spin_lock_irqsave(hba->host->host_lock, flags);
	if (hba->clk_gating.state == CLKS_ON) {
		spin_unlock_irqrestore(hba->host->host_lock, flags);
		goto unblock_reqs;
	}

	spin_unlock_irqrestore(hba->host->host_lock, flags);
	ufshcd_hba_vreg_set_hpm(hba);
	ufshcd_enable_clocks(hba);

	ufshcd_enable_irq(hba);

	/* Exit from hibern8 */
	if (ufshcd_can_hibern8_during_gating(hba)) {
		/* Prevent gating in this path */
		hba->clk_gating.is_suspended = true;
		if (ufshcd_is_link_hibern8(hba)) {
			ret = ufshcd_uic_hibern8_exit(hba);
			if (ret)
				dev_err(hba->dev, "%s: hibern8 exit failed %d\n",
					__func__, ret);
			else
				ufshcd_set_link_active(hba);
		}
		hba->clk_gating.is_suspended = false;
	}
unblock_reqs:
	ufshcd_scsi_unblock_requests(hba);
}

/**
 * ufshcd_hold - Enable clocks that were gated earlier due to ufshcd_release.
 * Also, exit from hibern8 mode and set the link as active.
 * @hba: per adapter instance
 * @async: This indicates whether caller should ungate clocks asynchronously.
 */
int ufshcd_hold(struct ufs_hba *hba, bool async)
{
	int rc = 0;
	unsigned long flags;

	if (!ufshcd_is_clkgating_allowed(hba))
		goto out;
	spin_lock_irqsave(hba->host->host_lock, flags);
	hba->clk_gating.active_reqs++;

	if (ufshcd_eh_in_progress(hba)) {
		spin_unlock_irqrestore(hba->host->host_lock, flags);
		return 0;
	}

start:
	switch (hba->clk_gating.state) {
	case CLKS_ON:
		/*
		 * Wait for the ungate work to complete if in progress.
		 * Though the clocks may be in ON state, the link could
		 * still be in hibner8 state if hibern8 is allowed
		 * during clock gating.
		 * Make sure we exit hibern8 state also in addition to
		 * clocks being ON.
		 */
		if (ufshcd_can_hibern8_during_gating(hba) &&
		    ufshcd_is_link_hibern8(hba)) {
			spin_unlock_irqrestore(hba->host->host_lock, flags);
			flush_work(&hba->clk_gating.ungate_work);
			spin_lock_irqsave(hba->host->host_lock, flags);
			goto start;
		}
		break;
	case REQ_CLKS_OFF:
		/*
		 * If the timer was active but the callback was not running
		 * we have nothing to do, just change state and return.
		 */
		if (hrtimer_try_to_cancel(&hba->clk_gating.gate_hrtimer) == 1) {
			hba->clk_gating.state = CLKS_ON;
			trace_ufshcd_clk_gating(dev_name(hba->dev),
				hba->clk_gating.state);
			break;
		}
		/*
		 * If we are here, it means gating work is either done or
		 * currently running. Hence, fall through to cancel gating
		 * work and to enable clocks.
		 */
	case CLKS_OFF:
		__ufshcd_scsi_block_requests(hba);
		hba->clk_gating.state = REQ_CLKS_ON;
		trace_ufshcd_clk_gating(dev_name(hba->dev),
			hba->clk_gating.state);
		queue_work(hba->clk_gating.clk_gating_workq,
				&hba->clk_gating.ungate_work);
		/*
		 * fall through to check if we should wait for this
		 * work to be done or not.
		 */
	case REQ_CLKS_ON:
		if (async) {
			rc = -EAGAIN;
			hba->clk_gating.active_reqs--;
			break;
		}

		spin_unlock_irqrestore(hba->host->host_lock, flags);
		flush_work(&hba->clk_gating.ungate_work);
		/* Make sure state is CLKS_ON before returning */
		spin_lock_irqsave(hba->host->host_lock, flags);
		goto start;
	default:
		dev_err(hba->dev, "%s: clk gating is in invalid state %d\n",
				__func__, hba->clk_gating.state);
		break;
	}
	spin_unlock_irqrestore(hba->host->host_lock, flags);
out:
	hba->ufs_stats.clk_hold.ts = ktime_get();
	return rc;
}
EXPORT_SYMBOL_GPL(ufshcd_hold);

static void ufshcd_gate_work(struct work_struct *work)
{
	struct ufs_hba *hba = container_of(work, struct ufs_hba,
						clk_gating.gate_work);
	unsigned long flags;

	spin_lock_irqsave(hba->host->host_lock, flags);
	/*
	 * In case you are here to cancel this work the gating state
	 * would be marked as REQ_CLKS_ON. In this case save time by
	 * skipping the gating work and exit after changing the clock
	 * state to CLKS_ON.
	 */
	if (hba->clk_gating.is_suspended ||
		(hba->clk_gating.state != REQ_CLKS_OFF)) {
		hba->clk_gating.state = CLKS_ON;
		trace_ufshcd_clk_gating(dev_name(hba->dev),
			hba->clk_gating.state);
		goto rel_lock;
	}

	if (hba->clk_gating.active_reqs
		|| hba->ufshcd_state != UFSHCD_STATE_OPERATIONAL
		|| hba->lrb_in_use || hba->outstanding_tasks
		|| hba->active_uic_cmd || hba->uic_async_done)
		goto rel_lock;

	spin_unlock_irqrestore(hba->host->host_lock, flags);

	if (ufshcd_is_hibern8_on_idle_allowed(hba) &&
	    hba->hibern8_on_idle.is_enabled)
		/*
		 * Hibern8 enter work (on Idle) needs clocks to be ON hence
		 * make sure that it is flushed before turning off the clocks.
		 */
		flush_delayed_work(&hba->hibern8_on_idle.enter_work);

	/* put the link into hibern8 mode before turning off clocks */
	if (ufshcd_can_hibern8_during_gating(hba)) {
		if (ufshcd_uic_hibern8_enter(hba)) {
			hba->clk_gating.state = CLKS_ON;
			trace_ufshcd_clk_gating(dev_name(hba->dev),
				hba->clk_gating.state);
			goto out;
		}
		ufshcd_set_link_hibern8(hba);
	}

	ufshcd_disable_irq(hba);

	/*
	 * If auto hibern8 is supported then the link will already
	 * be in hibern8 state and the ref clock can be gated.
	 */
	if ((ufshcd_is_auto_hibern8_supported(hba) ||
	     !ufshcd_is_link_active(hba)) && !hba->no_ref_clk_gating)
		ufshcd_disable_clocks(hba, true);
	else
		/* If link is active, device ref_clk can't be switched off */
		ufshcd_disable_clocks_skip_ref_clk(hba, true);

	/* Put the host controller in low power mode if possible */
	ufshcd_hba_vreg_set_lpm(hba);

	/*
	 * In case you are here to cancel this work the gating state
	 * would be marked as REQ_CLKS_ON. In this case keep the state
	 * as REQ_CLKS_ON which would anyway imply that clocks are off
	 * and a request to turn them on is pending. By doing this way,
	 * we keep the state machine in tact and this would ultimately
	 * prevent from doing cancel work multiple times when there are
	 * new requests arriving before the current cancel work is done.
	 */
	spin_lock_irqsave(hba->host->host_lock, flags);
	if (hba->clk_gating.state == REQ_CLKS_OFF) {
		hba->clk_gating.state = CLKS_OFF;
		trace_ufshcd_clk_gating(dev_name(hba->dev),
			hba->clk_gating.state);
	}
rel_lock:
	spin_unlock_irqrestore(hba->host->host_lock, flags);
out:
	return;
}

/* host lock must be held before calling this variant */
static void __ufshcd_release(struct ufs_hba *hba, bool no_sched)
{
	if (!ufshcd_is_clkgating_allowed(hba))
		return;

	hba->clk_gating.active_reqs--;

	if (hba->clk_gating.active_reqs || hba->clk_gating.is_suspended
		|| hba->ufshcd_state != UFSHCD_STATE_OPERATIONAL
		|| hba->lrb_in_use || hba->outstanding_tasks
		|| hba->active_uic_cmd || hba->uic_async_done
		|| ufshcd_eh_in_progress(hba) || no_sched)
		return;

	hba->clk_gating.state = REQ_CLKS_OFF;
	trace_ufshcd_clk_gating(dev_name(hba->dev), hba->clk_gating.state);
	hba->ufs_stats.clk_rel.ts = ktime_get();

	hrtimer_start(&hba->clk_gating.gate_hrtimer,
			ms_to_ktime(hba->clk_gating.delay_ms),
			HRTIMER_MODE_REL);
}

void ufshcd_release(struct ufs_hba *hba, bool no_sched)
{
	unsigned long flags;

	spin_lock_irqsave(hba->host->host_lock, flags);
	__ufshcd_release(hba, no_sched);
	spin_unlock_irqrestore(hba->host->host_lock, flags);
}
EXPORT_SYMBOL_GPL(ufshcd_release);

static ssize_t ufshcd_clkgate_delay_show(struct device *dev,
		struct device_attribute *attr, char *buf)
{
	struct ufs_hba *hba = dev_get_drvdata(dev);

	return snprintf(buf, PAGE_SIZE, "%lu\n", hba->clk_gating.delay_ms);
}

static ssize_t ufshcd_clkgate_delay_store(struct device *dev,
		struct device_attribute *attr, const char *buf, size_t count)
{
	struct ufs_hba *hba = dev_get_drvdata(dev);
	unsigned long flags, value;

	if (kstrtoul(buf, 0, &value))
		return -EINVAL;

	spin_lock_irqsave(hba->host->host_lock, flags);
	hba->clk_gating.delay_ms = value;
	spin_unlock_irqrestore(hba->host->host_lock, flags);
	return count;
}

static ssize_t ufshcd_clkgate_delay_pwr_save_show(struct device *dev,
		struct device_attribute *attr, char *buf)
{
	struct ufs_hba *hba = dev_get_drvdata(dev);

	return snprintf(buf, PAGE_SIZE, "%lu\n",
			hba->clk_gating.delay_ms_pwr_save);
}

static ssize_t ufshcd_clkgate_delay_pwr_save_store(struct device *dev,
		struct device_attribute *attr, const char *buf, size_t count)
{
	struct ufs_hba *hba = dev_get_drvdata(dev);
	unsigned long flags, value;

	if (kstrtoul(buf, 0, &value))
		return -EINVAL;

	spin_lock_irqsave(hba->host->host_lock, flags);

	hba->clk_gating.delay_ms_pwr_save = value;
	if (ufshcd_is_clkscaling_supported(hba) &&
	    !hba->clk_scaling.is_scaled_up)
		hba->clk_gating.delay_ms = hba->clk_gating.delay_ms_pwr_save;

	spin_unlock_irqrestore(hba->host->host_lock, flags);
	return count;
}

static ssize_t ufshcd_clkgate_delay_perf_show(struct device *dev,
		struct device_attribute *attr, char *buf)
{
	struct ufs_hba *hba = dev_get_drvdata(dev);

	return snprintf(buf, PAGE_SIZE, "%lu\n", hba->clk_gating.delay_ms_perf);
}

static ssize_t ufshcd_clkgate_delay_perf_store(struct device *dev,
		struct device_attribute *attr, const char *buf, size_t count)
{
	struct ufs_hba *hba = dev_get_drvdata(dev);
	unsigned long flags, value;

	if (kstrtoul(buf, 0, &value))
		return -EINVAL;

	spin_lock_irqsave(hba->host->host_lock, flags);

	hba->clk_gating.delay_ms_perf = value;
	if (ufshcd_is_clkscaling_supported(hba) &&
	    hba->clk_scaling.is_scaled_up)
		hba->clk_gating.delay_ms = hba->clk_gating.delay_ms_perf;

	spin_unlock_irqrestore(hba->host->host_lock, flags);
	return count;
}

static ssize_t ufshcd_clkgate_enable_show(struct device *dev,
		struct device_attribute *attr, char *buf)
{
	struct ufs_hba *hba = dev_get_drvdata(dev);

	return snprintf(buf, PAGE_SIZE, "%d\n", hba->clk_gating.is_enabled);
}

static ssize_t ufshcd_clkgate_enable_store(struct device *dev,
		struct device_attribute *attr, const char *buf, size_t count)
{
	struct ufs_hba *hba = dev_get_drvdata(dev);
	unsigned long flags;
	u32 value;

	if (kstrtou32(buf, 0, &value))
		return -EINVAL;

	value = !!value;
	if (value == hba->clk_gating.is_enabled)
		goto out;

	if (value) {
		ufshcd_release(hba, false);
	} else {
		spin_lock_irqsave(hba->host->host_lock, flags);
		hba->clk_gating.active_reqs++;
		spin_unlock_irqrestore(hba->host->host_lock, flags);
	}

	hba->clk_gating.is_enabled = value;
out:
	return count;
}

static enum hrtimer_restart ufshcd_clkgate_hrtimer_handler(
					struct hrtimer *timer)
{
	struct ufs_hba *hba = container_of(timer, struct ufs_hba,
					   clk_gating.gate_hrtimer);

	queue_work(hba->clk_gating.clk_gating_workq,
				&hba->clk_gating.gate_work);

	return HRTIMER_NORESTART;
}

static void ufshcd_init_clk_gating(struct ufs_hba *hba)
{
	struct ufs_clk_gating *gating = &hba->clk_gating;
	char wq_name[sizeof("ufs_clk_gating_00")];

	hba->clk_gating.state = CLKS_ON;

	if (!ufshcd_is_clkgating_allowed(hba))
		return;

	/*
	 * Disable hibern8 during clk gating if
	 * auto hibern8 is supported
	 */
	if (ufshcd_is_auto_hibern8_supported(hba))
		hba->caps &= ~UFSHCD_CAP_HIBERN8_WITH_CLK_GATING;

	INIT_WORK(&gating->gate_work, ufshcd_gate_work);
	INIT_WORK(&gating->ungate_work, ufshcd_ungate_work);
	/*
	 * Clock gating work must be executed only after auto hibern8
	 * timeout has expired in the hardware or after aggressive
	 * hibern8 on idle software timeout. Using jiffy based low
	 * resolution delayed work is not reliable to guarantee this,
	 * hence use a high resolution timer to make sure we schedule
	 * the gate work precisely more than hibern8 timeout.
	 *
	 * Always make sure gating->delay_ms > hibern8_on_idle->delay_ms
	 */
	hrtimer_init(&gating->gate_hrtimer, CLOCK_MONOTONIC, HRTIMER_MODE_REL);
	gating->gate_hrtimer.function = ufshcd_clkgate_hrtimer_handler;

	snprintf(wq_name, ARRAY_SIZE(wq_name), "ufs_clk_gating_%d",
			hba->host->host_no);
	hba->clk_gating.clk_gating_workq =
		create_singlethread_workqueue(wq_name);

	gating->is_enabled = true;

	gating->delay_ms_pwr_save = UFSHCD_CLK_GATING_DELAY_MS_PWR_SAVE;
	gating->delay_ms_perf = UFSHCD_CLK_GATING_DELAY_MS_PERF;

	/* start with performance mode */
	gating->delay_ms = gating->delay_ms_perf;

	if (!ufshcd_is_clkscaling_supported(hba))
		goto scaling_not_supported;

	gating->delay_pwr_save_attr.show = ufshcd_clkgate_delay_pwr_save_show;
	gating->delay_pwr_save_attr.store = ufshcd_clkgate_delay_pwr_save_store;
	sysfs_attr_init(&gating->delay_pwr_save_attr.attr);
	gating->delay_pwr_save_attr.attr.name = "clkgate_delay_ms_pwr_save";
	gating->delay_pwr_save_attr.attr.mode = S_IRUGO | S_IWUSR;
	if (device_create_file(hba->dev, &gating->delay_pwr_save_attr))
		dev_err(hba->dev, "Failed to create sysfs for clkgate_delay_ms_pwr_save\n");

	gating->delay_perf_attr.show = ufshcd_clkgate_delay_perf_show;
	gating->delay_perf_attr.store = ufshcd_clkgate_delay_perf_store;
	sysfs_attr_init(&gating->delay_perf_attr.attr);
	gating->delay_perf_attr.attr.name = "clkgate_delay_ms_perf";
	gating->delay_perf_attr.attr.mode = S_IRUGO | S_IWUSR;
	if (device_create_file(hba->dev, &gating->delay_perf_attr))
		dev_err(hba->dev, "Failed to create sysfs for clkgate_delay_ms_perf\n");

	goto add_clkgate_enable;

scaling_not_supported:
	hba->clk_gating.delay_attr.show = ufshcd_clkgate_delay_show;
	hba->clk_gating.delay_attr.store = ufshcd_clkgate_delay_store;
	sysfs_attr_init(&hba->clk_gating.delay_attr.attr);
	hba->clk_gating.delay_attr.attr.name = "clkgate_delay_ms";
	hba->clk_gating.delay_attr.attr.mode = S_IRUGO | S_IWUSR;
	if (device_create_file(hba->dev, &hba->clk_gating.delay_attr))
		dev_err(hba->dev, "Failed to create sysfs for clkgate_delay\n");

add_clkgate_enable:
	gating->enable_attr.show = ufshcd_clkgate_enable_show;
	gating->enable_attr.store = ufshcd_clkgate_enable_store;
	sysfs_attr_init(&gating->enable_attr.attr);
	gating->enable_attr.attr.name = "clkgate_enable";
	gating->enable_attr.attr.mode = S_IRUGO | S_IWUSR;
	if (device_create_file(hba->dev, &gating->enable_attr))
		dev_err(hba->dev, "Failed to create sysfs for clkgate_enable\n");
}

static void ufshcd_exit_clk_gating(struct ufs_hba *hba)
{
	if (!ufshcd_is_clkgating_allowed(hba))
		return;
	if (ufshcd_is_clkscaling_supported(hba)) {
		device_remove_file(hba->dev,
				   &hba->clk_gating.delay_pwr_save_attr);
		device_remove_file(hba->dev, &hba->clk_gating.delay_perf_attr);
	} else {
		device_remove_file(hba->dev, &hba->clk_gating.delay_attr);
	}
	device_remove_file(hba->dev, &hba->clk_gating.enable_attr);
	ufshcd_cancel_gate_work(hba);
	cancel_work_sync(&hba->clk_gating.ungate_work);
	destroy_workqueue(hba->clk_gating.clk_gating_workq);
}

static void ufshcd_set_auto_hibern8_timer(struct ufs_hba *hba, u32 delay)
{
	ufshcd_rmwl(hba, AUTO_HIBERN8_TIMER_SCALE_MASK |
			 AUTO_HIBERN8_IDLE_TIMER_MASK,
			AUTO_HIBERN8_TIMER_SCALE_1_MS | delay,
			REG_AUTO_HIBERN8_IDLE_TIMER);
	/* Make sure the timer gets applied before further operations */
	mb();
}

/**
 * ufshcd_hibern8_hold - Make sure that link is not in hibern8.
 *
 * @hba: per adapter instance
 * @async: This indicates whether caller wants to exit hibern8 asynchronously.
 *
 * Exit from hibern8 mode and set the link as active.
 *
 * Return 0 on success, non-zero on failure.
 */
static int ufshcd_hibern8_hold(struct ufs_hba *hba, bool async)
{
	int rc = 0;
	unsigned long flags;

	if (!ufshcd_is_hibern8_on_idle_allowed(hba))
		goto out;

	spin_lock_irqsave(hba->host->host_lock, flags);
	hba->hibern8_on_idle.active_reqs++;

	if (ufshcd_eh_in_progress(hba)) {
		spin_unlock_irqrestore(hba->host->host_lock, flags);
		return 0;
	}

start:
	switch (hba->hibern8_on_idle.state) {
	case HIBERN8_EXITED:
		break;
	case REQ_HIBERN8_ENTER:
		if (cancel_delayed_work(&hba->hibern8_on_idle.enter_work)) {
			hba->hibern8_on_idle.state = HIBERN8_EXITED;
			trace_ufshcd_hibern8_on_idle(dev_name(hba->dev),
				hba->hibern8_on_idle.state);
			break;
		}
		/*
		 * If we here, it means Hibern8 enter work is either done or
		 * currently running. Hence, fall through to cancel hibern8
		 * work and exit hibern8.
		 */
	case HIBERN8_ENTERED:
		__ufshcd_scsi_block_requests(hba);
		hba->hibern8_on_idle.state = REQ_HIBERN8_EXIT;
		trace_ufshcd_hibern8_on_idle(dev_name(hba->dev),
			hba->hibern8_on_idle.state);
		schedule_work(&hba->hibern8_on_idle.exit_work);
		/*
		 * fall through to check if we should wait for this
		 * work to be done or not.
		 */
	case REQ_HIBERN8_EXIT:
		if (async) {
			rc = -EAGAIN;
			hba->hibern8_on_idle.active_reqs--;
			break;
		} else {
			spin_unlock_irqrestore(hba->host->host_lock, flags);
			flush_work(&hba->hibern8_on_idle.exit_work);
			/* Make sure state is HIBERN8_EXITED before returning */
			spin_lock_irqsave(hba->host->host_lock, flags);
			goto start;
		}
	default:
		dev_err(hba->dev, "%s: H8 is in invalid state %d\n",
				__func__, hba->hibern8_on_idle.state);
		break;
	}
	spin_unlock_irqrestore(hba->host->host_lock, flags);
out:
	return rc;
}

/* host lock must be held before calling this variant */
static void __ufshcd_hibern8_release(struct ufs_hba *hba, bool no_sched)
{
	unsigned long delay_in_jiffies;

	if (!ufshcd_is_hibern8_on_idle_allowed(hba))
		return;

	hba->hibern8_on_idle.active_reqs--;
	BUG_ON(hba->hibern8_on_idle.active_reqs < 0);

	if (hba->hibern8_on_idle.active_reqs
		|| hba->hibern8_on_idle.is_suspended
		|| hba->ufshcd_state != UFSHCD_STATE_OPERATIONAL
		|| hba->lrb_in_use || hba->outstanding_tasks
		|| hba->active_uic_cmd || hba->uic_async_done
		|| ufshcd_eh_in_progress(hba) || no_sched)
		return;

	hba->hibern8_on_idle.state = REQ_HIBERN8_ENTER;
	trace_ufshcd_hibern8_on_idle(dev_name(hba->dev),
		hba->hibern8_on_idle.state);
	/*
	 * Scheduling the delayed work after 1 jiffies will make the work to
	 * get schedule any time from 0ms to 1000/HZ ms which is not desirable
	 * for hibern8 enter work as it may impact the performance if it gets
	 * scheduled almost immediately. Hence make sure that hibern8 enter
	 * work gets scheduled atleast after 2 jiffies (any time between
	 * 1000/HZ ms to 2000/HZ ms).
	 */
	delay_in_jiffies = msecs_to_jiffies(hba->hibern8_on_idle.delay_ms);
	if (delay_in_jiffies == 1)
		delay_in_jiffies++;

	schedule_delayed_work(&hba->hibern8_on_idle.enter_work,
			      delay_in_jiffies);
}

static void ufshcd_hibern8_release(struct ufs_hba *hba, bool no_sched)
{
	unsigned long flags;

	spin_lock_irqsave(hba->host->host_lock, flags);
	__ufshcd_hibern8_release(hba, no_sched);
	spin_unlock_irqrestore(hba->host->host_lock, flags);
}

static void ufshcd_hibern8_enter_work(struct work_struct *work)
{
	struct ufs_hba *hba = container_of(work, struct ufs_hba,
					   hibern8_on_idle.enter_work.work);
	unsigned long flags;

	spin_lock_irqsave(hba->host->host_lock, flags);
	if (hba->hibern8_on_idle.is_suspended) {
		hba->hibern8_on_idle.state = HIBERN8_EXITED;
		trace_ufshcd_hibern8_on_idle(dev_name(hba->dev),
			hba->hibern8_on_idle.state);
		goto rel_lock;
	}

	if (hba->hibern8_on_idle.active_reqs
		|| hba->ufshcd_state != UFSHCD_STATE_OPERATIONAL
		|| hba->lrb_in_use || hba->outstanding_tasks
		|| hba->active_uic_cmd || hba->uic_async_done)
		goto rel_lock;

	spin_unlock_irqrestore(hba->host->host_lock, flags);

	if (ufshcd_is_link_active(hba) && ufshcd_uic_hibern8_enter(hba)) {
		/* Enter failed */
		hba->hibern8_on_idle.state = HIBERN8_EXITED;
		trace_ufshcd_hibern8_on_idle(dev_name(hba->dev),
			hba->hibern8_on_idle.state);
		goto out;
	}
	ufshcd_set_link_hibern8(hba);

	/*
	 * In case you are here to cancel this work the hibern8_on_idle.state
	 * would be marked as REQ_HIBERN8_EXIT. In this case keep the state
	 * as REQ_HIBERN8_EXIT which would anyway imply that we are in hibern8
	 * and a request to exit from it is pending. By doing this way,
	 * we keep the state machine in tact and this would ultimately
	 * prevent from doing cancel work multiple times when there are
	 * new requests arriving before the current cancel work is done.
	 */
	spin_lock_irqsave(hba->host->host_lock, flags);
	if (hba->hibern8_on_idle.state == REQ_HIBERN8_ENTER) {
		hba->hibern8_on_idle.state = HIBERN8_ENTERED;
		trace_ufshcd_hibern8_on_idle(dev_name(hba->dev),
			hba->hibern8_on_idle.state);
	}
rel_lock:
	spin_unlock_irqrestore(hba->host->host_lock, flags);
out:
	return;
}

static void __ufshcd_set_auto_hibern8_timer(struct ufs_hba *hba,
					    unsigned long delay_ms)
{
	pm_runtime_get_sync(hba->dev);
	ufshcd_hold_all(hba);
	ufshcd_scsi_block_requests(hba);
	down_write(&hba->lock);
	/* wait for all the outstanding requests to finish */
	ufshcd_wait_for_doorbell_clr(hba, U64_MAX);
	ufshcd_set_auto_hibern8_timer(hba, delay_ms);
	up_write(&hba->lock);
	ufshcd_scsi_unblock_requests(hba);
	ufshcd_release_all(hba);
	pm_runtime_put_sync(hba->dev);
}

static void ufshcd_hibern8_exit_work(struct work_struct *work)
{
	int ret;
	unsigned long flags;
	struct ufs_hba *hba = container_of(work, struct ufs_hba,
					   hibern8_on_idle.exit_work);

	cancel_delayed_work_sync(&hba->hibern8_on_idle.enter_work);

	spin_lock_irqsave(hba->host->host_lock, flags);
	if ((hba->hibern8_on_idle.state == HIBERN8_EXITED)
	     || ufshcd_is_link_active(hba)) {
		hba->hibern8_on_idle.state = HIBERN8_EXITED;
		spin_unlock_irqrestore(hba->host->host_lock, flags);
		goto unblock_reqs;
	}
	spin_unlock_irqrestore(hba->host->host_lock, flags);

	/* Exit from hibern8 */
	if (ufshcd_is_link_hibern8(hba)) {
		hba->ufs_stats.clk_hold.ctx = H8_EXIT_WORK;
		ufshcd_hold(hba, false);
		ret = ufshcd_uic_hibern8_exit(hba);
		hba->ufs_stats.clk_rel.ctx = H8_EXIT_WORK;
		ufshcd_release(hba, false);
		if (!ret) {
			spin_lock_irqsave(hba->host->host_lock, flags);
			ufshcd_set_link_active(hba);
			hba->hibern8_on_idle.state = HIBERN8_EXITED;
			trace_ufshcd_hibern8_on_idle(dev_name(hba->dev),
				hba->hibern8_on_idle.state);
			spin_unlock_irqrestore(hba->host->host_lock, flags);
		}
	}
unblock_reqs:
	ufshcd_scsi_unblock_requests(hba);
}

static ssize_t ufshcd_hibern8_on_idle_delay_show(struct device *dev,
		struct device_attribute *attr, char *buf)
{
	struct ufs_hba *hba = dev_get_drvdata(dev);

	return snprintf(buf, PAGE_SIZE, "%lu\n", hba->hibern8_on_idle.delay_ms);
}

static ssize_t ufshcd_hibern8_on_idle_delay_store(struct device *dev,
		struct device_attribute *attr, const char *buf, size_t count)
{
	struct ufs_hba *hba = dev_get_drvdata(dev);
	unsigned long flags, value;
	bool change = true;

	if (kstrtoul(buf, 0, &value))
		return -EINVAL;

	spin_lock_irqsave(hba->host->host_lock, flags);
	if (hba->hibern8_on_idle.delay_ms == value)
		change = false;

	if (value >= hba->clk_gating.delay_ms_pwr_save ||
	    value >= hba->clk_gating.delay_ms_perf) {
		dev_err(hba->dev, "hibern8_on_idle_delay (%lu) can not be >= to clkgate_delay_ms_pwr_save (%lu) and clkgate_delay_ms_perf (%lu)\n",
			value, hba->clk_gating.delay_ms_pwr_save,
			hba->clk_gating.delay_ms_perf);
		spin_unlock_irqrestore(hba->host->host_lock, flags);
		return -EINVAL;
	}

	hba->hibern8_on_idle.delay_ms = value;
	spin_unlock_irqrestore(hba->host->host_lock, flags);

	/* Update auto hibern8 timer value if supported */
	if (change && ufshcd_is_auto_hibern8_supported(hba) &&
	    hba->hibern8_on_idle.is_enabled)
		__ufshcd_set_auto_hibern8_timer(hba,
						hba->hibern8_on_idle.delay_ms);

	return count;
}

static ssize_t ufshcd_hibern8_on_idle_enable_show(struct device *dev,
		struct device_attribute *attr, char *buf)
{
	struct ufs_hba *hba = dev_get_drvdata(dev);

	return snprintf(buf, PAGE_SIZE, "%d\n",
			hba->hibern8_on_idle.is_enabled);
}

static ssize_t ufshcd_hibern8_on_idle_enable_store(struct device *dev,
		struct device_attribute *attr, const char *buf, size_t count)
{
	struct ufs_hba *hba = dev_get_drvdata(dev);
	unsigned long flags;
	u32 value;

	if (kstrtou32(buf, 0, &value))
		return -EINVAL;

	value = !!value;
	if (value == hba->hibern8_on_idle.is_enabled)
		goto out;

	/* Update auto hibern8 timer value if supported */
	if (ufshcd_is_auto_hibern8_supported(hba)) {
		__ufshcd_set_auto_hibern8_timer(hba,
			value ? hba->hibern8_on_idle.delay_ms : value);
		goto update;
	}

	if (value) {
		/*
		 * As clock gating work would wait for the hibern8 enter work
		 * to finish, clocks would remain on during hibern8 enter work.
		 */
		ufshcd_hold(hba, false);
		ufshcd_release_all(hba);
	} else {
		spin_lock_irqsave(hba->host->host_lock, flags);
		hba->hibern8_on_idle.active_reqs++;
		spin_unlock_irqrestore(hba->host->host_lock, flags);
	}

update:
	hba->hibern8_on_idle.is_enabled = value;
out:
	return count;
}

static void ufshcd_init_hibern8_on_idle(struct ufs_hba *hba)
{
	/* initialize the state variable here */
	hba->hibern8_on_idle.state = HIBERN8_EXITED;

	if (!ufshcd_is_hibern8_on_idle_allowed(hba) &&
	    !ufshcd_is_auto_hibern8_supported(hba))
		return;

	if (ufshcd_is_auto_hibern8_supported(hba)) {
		hba->hibern8_on_idle.delay_ms = 1;
		hba->hibern8_on_idle.state = AUTO_HIBERN8;
		/*
		 * Disable SW hibern8 enter on idle in case
		 * auto hibern8 is supported
		 */
		hba->caps &= ~UFSHCD_CAP_HIBERN8_ENTER_ON_IDLE;
	} else {
		hba->hibern8_on_idle.delay_ms = 10;
		INIT_DELAYED_WORK(&hba->hibern8_on_idle.enter_work,
				  ufshcd_hibern8_enter_work);
		INIT_WORK(&hba->hibern8_on_idle.exit_work,
			  ufshcd_hibern8_exit_work);
	}

	hba->hibern8_on_idle.is_enabled = true;

	hba->hibern8_on_idle.delay_attr.show =
					ufshcd_hibern8_on_idle_delay_show;
	hba->hibern8_on_idle.delay_attr.store =
					ufshcd_hibern8_on_idle_delay_store;
	sysfs_attr_init(&hba->hibern8_on_idle.delay_attr.attr);
	hba->hibern8_on_idle.delay_attr.attr.name = "hibern8_on_idle_delay_ms";
	hba->hibern8_on_idle.delay_attr.attr.mode = S_IRUGO | S_IWUSR;
	if (device_create_file(hba->dev, &hba->hibern8_on_idle.delay_attr))
		dev_err(hba->dev, "Failed to create sysfs for hibern8_on_idle_delay\n");

	hba->hibern8_on_idle.enable_attr.show =
					ufshcd_hibern8_on_idle_enable_show;
	hba->hibern8_on_idle.enable_attr.store =
					ufshcd_hibern8_on_idle_enable_store;
	sysfs_attr_init(&hba->hibern8_on_idle.enable_attr.attr);
	hba->hibern8_on_idle.enable_attr.attr.name = "hibern8_on_idle_enable";
	hba->hibern8_on_idle.enable_attr.attr.mode = S_IRUGO | S_IWUSR;
	if (device_create_file(hba->dev, &hba->hibern8_on_idle.enable_attr))
		dev_err(hba->dev, "Failed to create sysfs for hibern8_on_idle_enable\n");
}

static void ufshcd_exit_hibern8_on_idle(struct ufs_hba *hba)
{
	if (!ufshcd_is_hibern8_on_idle_allowed(hba) &&
	    !ufshcd_is_auto_hibern8_supported(hba))
		return;
	device_remove_file(hba->dev, &hba->hibern8_on_idle.delay_attr);
	device_remove_file(hba->dev, &hba->hibern8_on_idle.enable_attr);
}

static void ufshcd_hold_all(struct ufs_hba *hba)
{
	ufshcd_hold(hba, false);
	ufshcd_hibern8_hold(hba, false);
}

static void ufshcd_release_all(struct ufs_hba *hba)
{
	ufshcd_hibern8_release(hba, false);
	ufshcd_release(hba, false);
}

/* Must be called with host lock acquired */
static void ufshcd_clk_scaling_start_busy(struct ufs_hba *hba)
{
	bool queue_resume_work = false;

	if (!ufshcd_is_clkscaling_supported(hba))
		return;

	if (!hba->clk_scaling.active_reqs++)
		queue_resume_work = true;

	if (!hba->clk_scaling.is_allowed || hba->pm_op_in_progress)
		return;

	if (queue_resume_work)
		queue_work(hba->clk_scaling.workq,
			   &hba->clk_scaling.resume_work);

	if (!hba->clk_scaling.window_start_t) {
		hba->clk_scaling.window_start_t = jiffies;
		hba->clk_scaling.tot_busy_t = 0;
		hba->clk_scaling.is_busy_started = false;
	}

	if (!hba->clk_scaling.is_busy_started) {
		hba->clk_scaling.busy_start_t = ktime_get();
		hba->clk_scaling.is_busy_started = true;
	}
}

static void ufshcd_clk_scaling_update_busy(struct ufs_hba *hba)
{
	struct ufs_clk_scaling *scaling = &hba->clk_scaling;

	if (!ufshcd_is_clkscaling_supported(hba))
		return;

	if (!hba->outstanding_reqs && scaling->is_busy_started) {
		scaling->tot_busy_t += ktime_to_us(ktime_sub(ktime_get(),
					scaling->busy_start_t));
		scaling->busy_start_t = 0;
		scaling->is_busy_started = false;
	}
}

/**
 * ufshcd_send_command - Send SCSI or device management commands
 * @hba: per adapter instance
 * @task_tag: Task tag of the command
 */
static inline
int ufshcd_send_command(struct ufs_hba *hba, unsigned int task_tag)
{
	int ret = 0;

	hba->lrb[task_tag].issue_time_stamp = ktime_get();
	hba->lrb[task_tag].complete_time_stamp = ktime_set(0, 0);
	ufshcd_clk_scaling_start_busy(hba);
	__set_bit(task_tag, &hba->outstanding_reqs);
	ufshcd_writel(hba, 1 << task_tag, REG_UTP_TRANSFER_REQ_DOOR_BELL);
	/* Make sure that doorbell is committed immediately */
	wmb();
	ufshcd_cond_add_cmd_trace(hba, task_tag,
			hba->lrb[task_tag].cmd ? "scsi_send" : "dev_cmd_send");
	ufshcd_update_tag_stats(hba, task_tag);
	return ret;
}

/**
 * ufshcd_copy_sense_data - Copy sense data in case of check condition
 * @lrb - pointer to local reference block
 */
static inline void ufshcd_copy_sense_data(struct ufshcd_lrb *lrbp)
{
	int len;
	if (lrbp->sense_buffer &&
	    ufshcd_get_rsp_upiu_data_seg_len(lrbp->ucd_rsp_ptr)) {
		int len_to_copy;

		len = be16_to_cpu(lrbp->ucd_rsp_ptr->sr.sense_data_len);
		len_to_copy = min_t(int, RESPONSE_UPIU_SENSE_DATA_LENGTH, len);

		memcpy(lrbp->sense_buffer,
			lrbp->ucd_rsp_ptr->sr.sense_data,
			min_t(int, len_to_copy, UFSHCD_REQ_SENSE_SIZE));
	}
}

/**
 * ufshcd_copy_query_response() - Copy the Query Response and the data
 * descriptor
 * @hba: per adapter instance
 * @lrb - pointer to local reference block
 */
static
int ufshcd_copy_query_response(struct ufs_hba *hba, struct ufshcd_lrb *lrbp)
{
	struct ufs_query_res *query_res = &hba->dev_cmd.query.response;

	memcpy(&query_res->upiu_res, &lrbp->ucd_rsp_ptr->qr, QUERY_OSF_SIZE);

	/* Get the descriptor */
	if (hba->dev_cmd.query.descriptor &&
	    lrbp->ucd_rsp_ptr->qr.opcode == UPIU_QUERY_OPCODE_READ_DESC) {
		u8 *descp = (u8 *)lrbp->ucd_rsp_ptr +
				GENERAL_UPIU_REQUEST_SIZE;
		u16 resp_len;
		u16 buf_len;

		/* data segment length */
		resp_len = be32_to_cpu(lrbp->ucd_rsp_ptr->header.dword_2) &
						MASK_QUERY_DATA_SEG_LEN;
		buf_len = be16_to_cpu(
				hba->dev_cmd.query.request.upiu_req.length);
		if (likely(buf_len >= resp_len)) {
			memcpy(hba->dev_cmd.query.descriptor, descp, resp_len);
		} else {
			dev_warn(hba->dev,
				"%s: Response size is bigger than buffer",
				__func__);
			return -EINVAL;
		}
	}

	return 0;
}

/**
 * ufshcd_hba_capabilities - Read controller capabilities
 * @hba: per adapter instance
 */
static inline void ufshcd_hba_capabilities(struct ufs_hba *hba)
{
	hba->capabilities = ufshcd_readl(hba, REG_CONTROLLER_CAPABILITIES);

	/* nutrs and nutmrs are 0 based values */
	hba->nutrs = (hba->capabilities & MASK_TRANSFER_REQUESTS_SLOTS) + 1;
	hba->nutmrs =
	((hba->capabilities & MASK_TASK_MANAGEMENT_REQUEST_SLOTS) >> 16) + 1;
}

/**
 * ufshcd_ready_for_uic_cmd - Check if controller is ready
 *                            to accept UIC commands
 * @hba: per adapter instance
 * Return true on success, else false
 */
static inline bool ufshcd_ready_for_uic_cmd(struct ufs_hba *hba)
{
	if (ufshcd_readl(hba, REG_CONTROLLER_STATUS) & UIC_COMMAND_READY)
		return true;
	else
		return false;
}

/**
 * ufshcd_get_upmcrs - Get the power mode change request status
 * @hba: Pointer to adapter instance
 *
 * This function gets the UPMCRS field of HCS register
 * Returns value of UPMCRS field
 */
static inline u8 ufshcd_get_upmcrs(struct ufs_hba *hba)
{
	return (ufshcd_readl(hba, REG_CONTROLLER_STATUS) >> 8) & 0x7;
}

/**
 * ufshcd_dispatch_uic_cmd - Dispatch UIC commands to unipro layers
 * @hba: per adapter instance
 * @uic_cmd: UIC command
 *
 * Mutex must be held.
 */
static inline void
ufshcd_dispatch_uic_cmd(struct ufs_hba *hba, struct uic_command *uic_cmd)
{
	WARN_ON(hba->active_uic_cmd);

	hba->active_uic_cmd = uic_cmd;

	ufshcd_dme_cmd_log(hba, "dme_send", hba->active_uic_cmd->command);
	/* Write Args */
	ufshcd_writel(hba, uic_cmd->argument1, REG_UIC_COMMAND_ARG_1);
	ufshcd_writel(hba, uic_cmd->argument2, REG_UIC_COMMAND_ARG_2);
	ufshcd_writel(hba, uic_cmd->argument3, REG_UIC_COMMAND_ARG_3);

	/* Write UIC Cmd */
	ufshcd_writel(hba, uic_cmd->command & COMMAND_OPCODE_MASK,
		      REG_UIC_COMMAND);
}

/**
 * ufshcd_wait_for_uic_cmd - Wait complectioin of UIC command
 * @hba: per adapter instance
 * @uic_command: UIC command
 *
 * Must be called with mutex held.
 * Returns 0 only if success.
 */
static int
ufshcd_wait_for_uic_cmd(struct ufs_hba *hba, struct uic_command *uic_cmd)
{
	int ret;
	unsigned long flags;

	if (wait_for_completion_timeout(&uic_cmd->done,
					msecs_to_jiffies(UIC_CMD_TIMEOUT)))
		ret = uic_cmd->argument2 & MASK_UIC_COMMAND_RESULT;
	else
		ret = -ETIMEDOUT;

	if (ret)
		ufsdbg_set_err_state(hba);

	ufshcd_dme_cmd_log(hba, "dme_cmpl_1", hba->active_uic_cmd->command);

	spin_lock_irqsave(hba->host->host_lock, flags);
	hba->active_uic_cmd = NULL;
	spin_unlock_irqrestore(hba->host->host_lock, flags);

	return ret;
}

/**
 * __ufshcd_send_uic_cmd - Send UIC commands and retrieve the result
 * @hba: per adapter instance
 * @uic_cmd: UIC command
 * @completion: initialize the completion only if this is set to true
 *
 * Identical to ufshcd_send_uic_cmd() expect mutex. Must be called
 * with mutex held and host_lock locked.
 * Returns 0 only if success.
 */
static int
__ufshcd_send_uic_cmd(struct ufs_hba *hba, struct uic_command *uic_cmd,
		      bool completion)
{
	if (!ufshcd_ready_for_uic_cmd(hba)) {
		dev_err(hba->dev,
			"Controller not ready to accept UIC commands\n");
		return -EIO;
	}

	if (completion)
		init_completion(&uic_cmd->done);

	ufshcd_dispatch_uic_cmd(hba, uic_cmd);

	return 0;
}

/**
 * ufshcd_send_uic_cmd - Send UIC commands and retrieve the result
 * @hba: per adapter instance
 * @uic_cmd: UIC command
 *
 * Returns 0 only if success.
 */
static int
ufshcd_send_uic_cmd(struct ufs_hba *hba, struct uic_command *uic_cmd)
{
	int ret;
	unsigned long flags;

	hba->ufs_stats.clk_hold.ctx = UIC_CMD_SEND;
	ufshcd_hold_all(hba);
	mutex_lock(&hba->uic_cmd_mutex);
	ufshcd_add_delay_before_dme_cmd(hba);

	spin_lock_irqsave(hba->host->host_lock, flags);
	ret = __ufshcd_send_uic_cmd(hba, uic_cmd, true);
	spin_unlock_irqrestore(hba->host->host_lock, flags);
	if (!ret)
		ret = ufshcd_wait_for_uic_cmd(hba, uic_cmd);

	ufshcd_save_tstamp_of_last_dme_cmd(hba);
	mutex_unlock(&hba->uic_cmd_mutex);
	ufshcd_release_all(hba);
	hba->ufs_stats.clk_rel.ctx = UIC_CMD_SEND;

	ufsdbg_error_inject_dispatcher(hba,
		ERR_INJECT_UIC, 0, &ret);

	return ret;
}

/**
 * ufshcd_map_sg - Map scatter-gather list to prdt
 * @lrbp - pointer to local reference block
 *
 * Returns 0 in case of success, non-zero value in case of failure
 */
static int ufshcd_map_sg(struct ufs_hba *hba, struct ufshcd_lrb *lrbp)
{
	struct ufshcd_sg_entry *prd_table;
	struct scatterlist *sg;
	struct scsi_cmnd *cmd;
	int sg_segments;
	int i;

	cmd = lrbp->cmd;
	sg_segments = scsi_dma_map(cmd);
	if (sg_segments < 0)
		return sg_segments;

	if (sg_segments) {
		if (hba->quirks & UFSHCD_QUIRK_PRDT_BYTE_GRAN)
			lrbp->utr_descriptor_ptr->prd_table_length =
				cpu_to_le16((u16)(sg_segments *
					sizeof(struct ufshcd_sg_entry)));
		else
			lrbp->utr_descriptor_ptr->prd_table_length =
				cpu_to_le16((u16) (sg_segments));

		prd_table = (struct ufshcd_sg_entry *)lrbp->ucd_prdt_ptr;

		scsi_for_each_sg(cmd, sg, sg_segments, i) {
			prd_table[i].size  =
				cpu_to_le32(((u32) sg_dma_len(sg))-1);
			prd_table[i].base_addr =
				cpu_to_le32(lower_32_bits(sg->dma_address));
			prd_table[i].upper_addr =
				cpu_to_le32(upper_32_bits(sg->dma_address));
			prd_table[i].reserved = 0;
		}
	} else {
		lrbp->utr_descriptor_ptr->prd_table_length = 0;
	}

	return 0;
}

/**
 * ufshcd_enable_intr - enable interrupts
 * @hba: per adapter instance
 * @intrs: interrupt bits
 */
static void ufshcd_enable_intr(struct ufs_hba *hba, u32 intrs)
{
	u32 set = ufshcd_readl(hba, REG_INTERRUPT_ENABLE);

	if (hba->ufs_version == UFSHCI_VERSION_10) {
		u32 rw;
		rw = set & INTERRUPT_MASK_RW_VER_10;
		set = rw | ((set ^ intrs) & intrs);
	} else {
		set |= intrs;
	}

	ufshcd_writel(hba, set, REG_INTERRUPT_ENABLE);
}

/**
 * ufshcd_disable_intr - disable interrupts
 * @hba: per adapter instance
 * @intrs: interrupt bits
 */
static void ufshcd_disable_intr(struct ufs_hba *hba, u32 intrs)
{
	u32 set = ufshcd_readl(hba, REG_INTERRUPT_ENABLE);

	if (hba->ufs_version == UFSHCI_VERSION_10) {
		u32 rw;
		rw = (set & INTERRUPT_MASK_RW_VER_10) &
			~(intrs & INTERRUPT_MASK_RW_VER_10);
		set = rw | ((set & intrs) & ~INTERRUPT_MASK_RW_VER_10);

	} else {
		set &= ~intrs;
	}

	ufshcd_writel(hba, set, REG_INTERRUPT_ENABLE);
}

static int ufshcd_prepare_crypto_utrd(struct ufs_hba *hba,
		struct ufshcd_lrb *lrbp)
{
	struct utp_transfer_req_desc *req_desc = lrbp->utr_descriptor_ptr;
	u8 cc_index = 0;
	bool enable = false;
	u64 dun = 0;
	int ret;

	/*
	 * Call vendor specific code to get crypto info for this request:
	 * enable, crypto config. index, DUN.
	 * If bypass is set, don't bother setting the other fields.
	 */
	ret = ufshcd_vops_crypto_req_setup(hba, lrbp, &cc_index, &enable, &dun);
	if (ret) {
		if (ret != -EAGAIN) {
			dev_err(hba->dev,
				"%s: failed to setup crypto request (%d)\n",
				__func__, ret);
		}

		return ret;
	}

	if (!enable)
		goto out;

	req_desc->header.dword_0 |= cc_index | UTRD_CRYPTO_ENABLE;
	req_desc->header.dword_1 = (u32)(dun & 0xFFFFFFFF);
	req_desc->header.dword_3 = (u32)((dun >> 32) & 0xFFFFFFFF);
out:
	return 0;
}

/**
 * ufshcd_prepare_req_desc_hdr() - Fills the requests header
 * descriptor according to request
 * @hba: per adapter instance
 * @lrbp: pointer to local reference block
 * @upiu_flags: flags required in the header
 * @cmd_dir: requests data direction
 */
static int ufshcd_prepare_req_desc_hdr(struct ufs_hba *hba,
	struct ufshcd_lrb *lrbp, u32 *upiu_flags,
	enum dma_data_direction cmd_dir)
{
	struct utp_transfer_req_desc *req_desc = lrbp->utr_descriptor_ptr;
	u32 data_direction;
	u32 dword_0;

	if (cmd_dir == DMA_FROM_DEVICE) {
		data_direction = UTP_DEVICE_TO_HOST;
		*upiu_flags = UPIU_CMD_FLAGS_READ;
	} else if (cmd_dir == DMA_TO_DEVICE) {
		data_direction = UTP_HOST_TO_DEVICE;
		*upiu_flags = UPIU_CMD_FLAGS_WRITE;
	} else {
		data_direction = UTP_NO_DATA_TRANSFER;
		*upiu_flags = UPIU_CMD_FLAGS_NONE;
	}

	dword_0 = data_direction | (lrbp->command_type
				<< UPIU_COMMAND_TYPE_OFFSET);
	if (lrbp->intr_cmd)
		dword_0 |= UTP_REQ_DESC_INT_CMD;

	/* Transfer request descriptor header fields */
	req_desc->header.dword_0 = cpu_to_le32(dword_0);
	/* dword_1 is reserved, hence it is set to 0 */
	req_desc->header.dword_1 = 0;
	/*
	 * assigning invalid value for command status. Controller
	 * updates OCS on command completion, with the command
	 * status
	 */
	req_desc->header.dword_2 =
		cpu_to_le32(OCS_INVALID_COMMAND_STATUS);
	/* dword_3 is reserved, hence it is set to 0 */
	req_desc->header.dword_3 = 0;

	req_desc->prd_table_length = 0;

	if (ufshcd_is_crypto_supported(hba))
		return ufshcd_prepare_crypto_utrd(hba, lrbp);

	return 0;
}

/**
 * ufshcd_prepare_utp_scsi_cmd_upiu() - fills the utp_transfer_req_desc,
 * for scsi commands
 * @lrbp - local reference block pointer
 * @upiu_flags - flags
 */
static
void ufshcd_prepare_utp_scsi_cmd_upiu(struct ufshcd_lrb *lrbp, u32 upiu_flags)
{
	struct utp_upiu_req *ucd_req_ptr = lrbp->ucd_req_ptr;
	unsigned short cdb_len;

	/* command descriptor fields */
	ucd_req_ptr->header.dword_0 = UPIU_HEADER_DWORD(
				UPIU_TRANSACTION_COMMAND, upiu_flags,
				lrbp->lun, lrbp->task_tag);
	ucd_req_ptr->header.dword_1 = UPIU_HEADER_DWORD(
				UPIU_COMMAND_SET_TYPE_SCSI, 0, 0, 0);

	/* Total EHS length and Data segment length will be zero */
	ucd_req_ptr->header.dword_2 = 0;

	ucd_req_ptr->sc.exp_data_transfer_len =
		cpu_to_be32(lrbp->cmd->sdb.length);

	cdb_len = min_t(unsigned short, lrbp->cmd->cmd_len, MAX_CDB_SIZE);
	memcpy(ucd_req_ptr->sc.cdb, lrbp->cmd->cmnd, cdb_len);
	if (cdb_len < MAX_CDB_SIZE)
		memset(ucd_req_ptr->sc.cdb + cdb_len, 0,
		       (MAX_CDB_SIZE - cdb_len));
	memset(lrbp->ucd_rsp_ptr, 0, sizeof(struct utp_upiu_rsp));
}

/**
 * ufshcd_prepare_utp_query_req_upiu() - fills the utp_transfer_req_desc,
 * for query requsts
 * @hba: UFS hba
 * @lrbp: local reference block pointer
 * @upiu_flags: flags
 */
static void ufshcd_prepare_utp_query_req_upiu(struct ufs_hba *hba,
				struct ufshcd_lrb *lrbp, u32 upiu_flags)
{
	struct utp_upiu_req *ucd_req_ptr = lrbp->ucd_req_ptr;
	struct ufs_query *query = &hba->dev_cmd.query;
	u16 len = be16_to_cpu(query->request.upiu_req.length);
	u8 *descp = (u8 *)lrbp->ucd_req_ptr + GENERAL_UPIU_REQUEST_SIZE;

	/* Query request header */
	ucd_req_ptr->header.dword_0 = UPIU_HEADER_DWORD(
			UPIU_TRANSACTION_QUERY_REQ, upiu_flags,
			lrbp->lun, lrbp->task_tag);
	ucd_req_ptr->header.dword_1 = UPIU_HEADER_DWORD(
			0, query->request.query_func, 0, 0);

	/* Data segment length only need for WRITE_DESC */
	if (query->request.upiu_req.opcode == UPIU_QUERY_OPCODE_WRITE_DESC)
		ucd_req_ptr->header.dword_2 =
			UPIU_HEADER_DWORD(0, 0, (len >> 8), (u8)len);
	else
		ucd_req_ptr->header.dword_2 = 0;

	/* Copy the Query Request buffer as is */
	memcpy(&ucd_req_ptr->qr, &query->request.upiu_req,
			QUERY_OSF_SIZE);

	/* Copy the Descriptor */
	if (query->request.upiu_req.opcode == UPIU_QUERY_OPCODE_WRITE_DESC)
		memcpy(descp, query->descriptor, len);

	memset(lrbp->ucd_rsp_ptr, 0, sizeof(struct utp_upiu_rsp));
}

static inline void ufshcd_prepare_utp_nop_upiu(struct ufshcd_lrb *lrbp)
{
	struct utp_upiu_req *ucd_req_ptr = lrbp->ucd_req_ptr;

	memset(ucd_req_ptr, 0, sizeof(struct utp_upiu_req));

	/* command descriptor fields */
	ucd_req_ptr->header.dword_0 =
		UPIU_HEADER_DWORD(
			UPIU_TRANSACTION_NOP_OUT, 0, 0, lrbp->task_tag);
	/* clear rest of the fields of basic header */
	ucd_req_ptr->header.dword_1 = 0;
	ucd_req_ptr->header.dword_2 = 0;

	memset(lrbp->ucd_rsp_ptr, 0, sizeof(struct utp_upiu_rsp));
}

/**
 * ufshcd_compose_upiu - form UFS Protocol Information Unit(UPIU)
 * @hba - per adapter instance
 * @lrb - pointer to local reference block
 */
static int ufshcd_compose_upiu(struct ufs_hba *hba, struct ufshcd_lrb *lrbp)
{
	u32 upiu_flags;
	int ret = 0;

	switch (lrbp->command_type) {
	case UTP_CMD_TYPE_SCSI:
		if (likely(lrbp->cmd)) {
			ret = ufshcd_prepare_req_desc_hdr(hba, lrbp,
				&upiu_flags, lrbp->cmd->sc_data_direction);
			ufshcd_prepare_utp_scsi_cmd_upiu(lrbp, upiu_flags);
		} else {
			ret = -EINVAL;
		}
		break;
	case UTP_CMD_TYPE_DEV_MANAGE:
		ret = ufshcd_prepare_req_desc_hdr(hba, lrbp, &upiu_flags,
			DMA_NONE);
		if (hba->dev_cmd.type == DEV_CMD_TYPE_QUERY)
			ufshcd_prepare_utp_query_req_upiu(
					hba, lrbp, upiu_flags);
		else if (hba->dev_cmd.type == DEV_CMD_TYPE_NOP)
			ufshcd_prepare_utp_nop_upiu(lrbp);
		else
			ret = -EINVAL;
		break;
	case UTP_CMD_TYPE_UFS:
		/* For UFS native command implementation */
		ret = -ENOTSUPP;
		dev_err(hba->dev, "%s: UFS native command are not supported\n",
			__func__);
		break;
	default:
		ret = -ENOTSUPP;
		dev_err(hba->dev, "%s: unknown command type: 0x%x\n",
				__func__, lrbp->command_type);
		break;
	} /* end of switch */

	return ret;
}

/*
 * ufshcd_scsi_to_upiu_lun - maps scsi LUN to UPIU LUN
 * @scsi_lun: scsi LUN id
 *
 * Returns UPIU LUN id
 */
static inline u8 ufshcd_scsi_to_upiu_lun(unsigned int scsi_lun)
{
	if (scsi_is_wlun(scsi_lun))
		return (scsi_lun & UFS_UPIU_MAX_UNIT_NUM_ID)
			| UFS_UPIU_WLUN_ID;
	else
		return scsi_lun & UFS_UPIU_MAX_UNIT_NUM_ID;
}

/**
 * ufshcd_upiu_wlun_to_scsi_wlun - maps UPIU W-LUN id to SCSI W-LUN ID
 * @scsi_lun: UPIU W-LUN id
 *
 * Returns SCSI W-LUN id
 */
static inline u16 ufshcd_upiu_wlun_to_scsi_wlun(u8 upiu_wlun_id)
{
	return (upiu_wlun_id & ~UFS_UPIU_WLUN_ID) | SCSI_W_LUN_BASE;
}

/**
 * ufshcd_get_write_lock - synchronize between shutdown, scaling &
 * arrival of requests
 * @hba: ufs host
 *
 * Lock is predominantly held by shutdown context thus, ensuring
 * that no requests from any other context may sneak through.
 */
static inline void ufshcd_get_write_lock(struct ufs_hba *hba)
{
	down_write(&hba->lock);
}

/**
 * ufshcd_get_read_lock - synchronize between shutdown, scaling &
 * arrival of requests
 * @hba: ufs host
 *
 * Returns 1 if acquired, < 0 on contention
 *
 * After shutdown's initiated, allow requests only directed to the
 * well known device lun. The sync between scaling & issue is maintained
 * as is and this restructuring syncs shutdown with these too.
 */
static int ufshcd_get_read_lock(struct ufs_hba *hba, u64 lun)
{
	int err = 0;

	err = down_read_trylock(&hba->lock);
	if (err > 0)
		goto out;
	/* let requests for well known device lun to go through */
	if (ufshcd_scsi_to_upiu_lun(lun) == UFS_UPIU_UFS_DEVICE_WLUN)
		return 0;
	else if (!ufshcd_is_shutdown_ongoing(hba))
		return -EAGAIN;
	else
		return -EPERM;

out:
	return err;
}

/**
 * ufshcd_put_read_lock - synchronize between shutdown, scaling &
 * arrival of requests
 * @hba: ufs host
 *
 * Returns none
 */
static inline void ufshcd_put_read_lock(struct ufs_hba *hba)
{
	up_read(&hba->lock);
}

/**
 * ufshcd_queuecommand - main entry point for SCSI requests
 * @cmd: command from SCSI Midlayer
 * @done: call back function
 *
 * Returns 0 for success, non-zero in case of failure
 */
static int ufshcd_queuecommand(struct Scsi_Host *host, struct scsi_cmnd *cmd)
{
	struct ufshcd_lrb *lrbp;
	struct ufs_hba *hba;
	unsigned long flags;
	int tag;
	int err = 0;
	bool has_read_lock = false;

	hba = shost_priv(host);

	if (!cmd || !cmd->request || !hba)
		return -EINVAL;

	tag = cmd->request->tag;
	if (!ufshcd_valid_tag(hba, tag)) {
		dev_err(hba->dev,
			"%s: invalid command tag %d: cmd=0x%p, cmd->request=0x%p",
			__func__, tag, cmd, cmd->request);
		BUG();
	}

	err = ufshcd_get_read_lock(hba, cmd->device->lun);
	if (unlikely(err < 0)) {
		if (err == -EPERM) {
			set_host_byte(cmd, DID_ERROR);
			cmd->scsi_done(cmd);
			return 0;
		}
		if (err == -EAGAIN)
			return SCSI_MLQUEUE_HOST_BUSY;
	} else if (err == 1) {
		has_read_lock = true;
	}

	/*
	 * err might be non-zero here but logic later in this function
	 * assumes that err is set to 0.
	 */
	err = 0;

	spin_lock_irqsave(hba->host->host_lock, flags);

	/* if error handling is in progress, return host busy */
	if (ufshcd_eh_in_progress(hba)) {
		err = SCSI_MLQUEUE_HOST_BUSY;
		goto out_unlock;
	}

	if (hba->extcon && ufshcd_is_card_offline(hba)) {
		set_host_byte(cmd, DID_BAD_TARGET);
		cmd->scsi_done(cmd);
		goto out_unlock;
	}

	switch (hba->ufshcd_state) {
	case UFSHCD_STATE_OPERATIONAL:
		break;
	case UFSHCD_STATE_EH_SCHEDULED:
	case UFSHCD_STATE_RESET:
		err = SCSI_MLQUEUE_HOST_BUSY;
		goto out_unlock;
	case UFSHCD_STATE_ERROR:
		set_host_byte(cmd, DID_ERROR);
		cmd->scsi_done(cmd);
		goto out_unlock;
	default:
		dev_WARN_ONCE(hba->dev, 1, "%s: invalid state %d\n",
				__func__, hba->ufshcd_state);
		set_host_byte(cmd, DID_BAD_TARGET);
		cmd->scsi_done(cmd);
		goto out_unlock;
	}
	spin_unlock_irqrestore(hba->host->host_lock, flags);

	hba->req_abort_count = 0;

	/* acquire the tag to make sure device cmds don't use it */
	if (test_and_set_bit_lock(tag, &hba->lrb_in_use)) {
		/*
		 * Dev manage command in progress, requeue the command.
		 * Requeuing the command helps in cases where the request *may*
		 * find different tag instead of waiting for dev manage command
		 * completion.
		 */
		err = SCSI_MLQUEUE_HOST_BUSY;
		goto out;
	}

	hba->ufs_stats.clk_hold.ctx = QUEUE_CMD;
	err = ufshcd_hold(hba, true);
	if (err) {
		err = SCSI_MLQUEUE_HOST_BUSY;
		clear_bit_unlock(tag, &hba->lrb_in_use);
		goto out;
	}

	if (ufshcd_is_clkgating_allowed(hba))
		WARN_ON(hba->clk_gating.state != CLKS_ON);

	err = ufshcd_hibern8_hold(hba, true);
	if (err) {
		clear_bit_unlock(tag, &hba->lrb_in_use);
		err = SCSI_MLQUEUE_HOST_BUSY;
		hba->ufs_stats.clk_rel.ctx = QUEUE_CMD;
		ufshcd_release(hba, true);
		goto out;
	}
	if (ufshcd_is_hibern8_on_idle_allowed(hba))
		WARN_ON(hba->hibern8_on_idle.state != HIBERN8_EXITED);

	/* Vote PM QoS for the request */
	ufshcd_vops_pm_qos_req_start(hba, cmd->request);

	/* IO svc time latency histogram */
	if (hba->latency_hist_enabled &&
	    (cmd->request->cmd_type == REQ_TYPE_FS)) {
		cmd->request->lat_hist_io_start = ktime_get();
		cmd->request->lat_hist_enabled = 1;
	} else {
		cmd->request->lat_hist_enabled = 0;
	}

	WARN_ON(hba->clk_gating.state != CLKS_ON);

	lrbp = &hba->lrb[tag];

	WARN_ON(lrbp->cmd);
	lrbp->cmd = cmd;
	lrbp->sense_bufflen = UFSHCD_REQ_SENSE_SIZE;
	lrbp->sense_buffer = cmd->sense_buffer;
	lrbp->task_tag = tag;
	lrbp->lun = ufshcd_scsi_to_upiu_lun(cmd->device->lun);
	lrbp->intr_cmd = !ufshcd_is_intr_aggr_allowed(hba) ? true : false;
	lrbp->command_type = UTP_CMD_TYPE_SCSI;
	lrbp->req_abort_skip = false;

	/* form UPIU before issuing the command */
	err = ufshcd_compose_upiu(hba, lrbp);
	if (err) {
		if (err != -EAGAIN)
			dev_err(hba->dev,
				"%s: failed to compose upiu %d\n",
				__func__, err);
		lrbp->cmd = NULL;
		clear_bit_unlock(tag, &hba->lrb_in_use);
		ufshcd_release_all(hba);
		ufshcd_vops_pm_qos_req_end(hba, cmd->request, true);
		goto out;
	}

	err = ufshcd_map_sg(hba, lrbp);
	if (err) {
		ufshcd_release(hba, false);
		lrbp->cmd = NULL;
		clear_bit_unlock(tag, &hba->lrb_in_use);
		ufshcd_release_all(hba);
		ufshcd_vops_pm_qos_req_end(hba, cmd->request, true);
		goto out;
	}

	err = ufshcd_vops_crypto_engine_cfg_start(hba, tag);
	if (err) {
		if (err != -EAGAIN)
			dev_err(hba->dev,
				"%s: failed to configure crypto engine %d\n",
				__func__, err);

		scsi_dma_unmap(lrbp->cmd);
		lrbp->cmd = NULL;
		clear_bit_unlock(tag, &hba->lrb_in_use);
		ufshcd_release_all(hba);
		ufshcd_vops_pm_qos_req_end(hba, cmd->request, true);

		goto out;
	}

	/* Make sure descriptors are ready before ringing the doorbell */
	wmb();
	/* issue command to the controller */
	spin_lock_irqsave(hba->host->host_lock, flags);

	err = ufshcd_send_command(hba, tag);
	if (err) {
		spin_unlock_irqrestore(hba->host->host_lock, flags);
		scsi_dma_unmap(lrbp->cmd);
		lrbp->cmd = NULL;
		clear_bit_unlock(tag, &hba->lrb_in_use);
		ufshcd_release_all(hba);
		ufshcd_vops_pm_qos_req_end(hba, cmd->request, true);
		ufshcd_vops_crypto_engine_cfg_end(hba, lrbp, cmd->request);
		dev_err(hba->dev, "%s: failed sending command, %d\n",
							__func__, err);
		err = DID_ERROR;
		goto out;
	}

out_unlock:
	spin_unlock_irqrestore(hba->host->host_lock, flags);
out:
	if (has_read_lock)
		ufshcd_put_read_lock(hba);
	return err;
}

static int ufshcd_compose_dev_cmd(struct ufs_hba *hba,
		struct ufshcd_lrb *lrbp, enum dev_cmd_type cmd_type, int tag)
{
	lrbp->cmd = NULL;
	lrbp->sense_bufflen = 0;
	lrbp->sense_buffer = NULL;
	lrbp->task_tag = tag;
	lrbp->lun = 0; /* device management cmd is not specific to any LUN */
	lrbp->command_type = UTP_CMD_TYPE_DEV_MANAGE;
	lrbp->intr_cmd = true; /* No interrupt aggregation */
	hba->dev_cmd.type = cmd_type;

	return ufshcd_compose_upiu(hba, lrbp);
}

static int
ufshcd_clear_cmd(struct ufs_hba *hba, int tag)
{
	int err = 0;
	unsigned long flags;
	u32 mask = 1 << tag;

	/* clear outstanding transaction before retry */
	spin_lock_irqsave(hba->host->host_lock, flags);
	ufshcd_utrl_clear(hba, tag);
	spin_unlock_irqrestore(hba->host->host_lock, flags);

	/*
	 * wait for for h/w to clear corresponding bit in door-bell.
	 * max. wait is 1 sec.
	 */
	err = ufshcd_wait_for_register(hba,
			REG_UTP_TRANSFER_REQ_DOOR_BELL,
			mask, ~mask, 1000, 1000, true);

	return err;
}

static int
ufshcd_check_query_response(struct ufs_hba *hba, struct ufshcd_lrb *lrbp)
{
	struct ufs_query_res *query_res = &hba->dev_cmd.query.response;

	/* Get the UPIU response */
	query_res->response = ufshcd_get_rsp_upiu_result(lrbp->ucd_rsp_ptr) >>
				UPIU_RSP_CODE_OFFSET;
	return query_res->response;
}

/**
 * ufshcd_dev_cmd_completion() - handles device management command responses
 * @hba: per adapter instance
 * @lrbp: pointer to local reference block
 */
static int
ufshcd_dev_cmd_completion(struct ufs_hba *hba, struct ufshcd_lrb *lrbp)
{
	int resp;
	int err = 0;

	hba->ufs_stats.last_hibern8_exit_tstamp = ktime_set(0, 0);
	resp = ufshcd_get_req_rsp(lrbp->ucd_rsp_ptr);

	switch (resp) {
	case UPIU_TRANSACTION_NOP_IN:
		if (hba->dev_cmd.type != DEV_CMD_TYPE_NOP) {
			err = -EINVAL;
			dev_err(hba->dev, "%s: unexpected response %x\n",
					__func__, resp);
		}
		break;
	case UPIU_TRANSACTION_QUERY_RSP:
		err = ufshcd_check_query_response(hba, lrbp);
		if (!err)
			err = ufshcd_copy_query_response(hba, lrbp);
		break;
	case UPIU_TRANSACTION_REJECT_UPIU:
		/* TODO: handle Reject UPIU Response */
		err = -EPERM;
		dev_err(hba->dev, "%s: Reject UPIU not fully implemented\n",
				__func__);
		break;
	default:
		err = -EINVAL;
		dev_err(hba->dev, "%s: Invalid device management cmd response: %x\n",
				__func__, resp);
		break;
	}

	return err;
}

static int ufshcd_wait_for_dev_cmd(struct ufs_hba *hba,
		struct ufshcd_lrb *lrbp, int max_timeout)
{
	int err = 0;
	unsigned long time_left;
	unsigned long flags;

	time_left = wait_for_completion_timeout(hba->dev_cmd.complete,
			msecs_to_jiffies(max_timeout));

	spin_lock_irqsave(hba->host->host_lock, flags);
	hba->dev_cmd.complete = NULL;
	if (likely(time_left)) {
		err = ufshcd_get_tr_ocs(lrbp);
		if (!err)
			err = ufshcd_dev_cmd_completion(hba, lrbp);
	}
	spin_unlock_irqrestore(hba->host->host_lock, flags);

	if (!time_left) {
		err = -ETIMEDOUT;
		dev_dbg(hba->dev, "%s: dev_cmd request timedout, tag %d\n",
			__func__, lrbp->task_tag);
		if (!ufshcd_clear_cmd(hba, lrbp->task_tag))
			/* successfully cleared the command, retry if needed */
			err = -EAGAIN;
		/*
		 * in case of an error, after clearing the doorbell,
		 * we also need to clear the outstanding_request
		 * field in hba
		 */
		ufshcd_outstanding_req_clear(hba, lrbp->task_tag);
	}

	if (err && err != -EAGAIN)
		ufsdbg_set_err_state(hba);

	return err;
}

/**
 * ufshcd_get_dev_cmd_tag - Get device management command tag
 * @hba: per-adapter instance
 * @tag: pointer to variable with available slot value
 *
 * Get a free slot and lock it until device management command
 * completes.
 *
 * Returns false if free slot is unavailable for locking, else
 * return true with tag value in @tag.
 */
static bool ufshcd_get_dev_cmd_tag(struct ufs_hba *hba, int *tag_out)
{
	int tag;
	bool ret = false;
	unsigned long tmp;

	if (!tag_out)
		goto out;

	do {
		tmp = ~hba->lrb_in_use;
		tag = find_last_bit(&tmp, hba->nutrs);
		if (tag >= hba->nutrs)
			goto out;
	} while (test_and_set_bit_lock(tag, &hba->lrb_in_use));

	*tag_out = tag;
	ret = true;
out:
	return ret;
}

static inline void ufshcd_put_dev_cmd_tag(struct ufs_hba *hba, int tag)
{
	clear_bit_unlock(tag, &hba->lrb_in_use);
}

/**
 * ufshcd_exec_dev_cmd - API for sending device management requests
 * @hba - UFS hba
 * @cmd_type - specifies the type (NOP, Query...)
 * @timeout - time in seconds
 *
 * NOTE: Since there is only one available tag for device management commands,
 * it is expected you hold the hba->dev_cmd.lock mutex.
 */
static int ufshcd_exec_dev_cmd(struct ufs_hba *hba,
		enum dev_cmd_type cmd_type, int timeout)
{
	struct ufshcd_lrb *lrbp;
	int err;
	int tag;
	struct completion wait;
	unsigned long flags;

	/*
	 * Get free slot, sleep if slots are unavailable.
	 * Even though we use wait_event() which sleeps indefinitely,
	 * the maximum wait time is bounded by SCSI request timeout.
	 */
	wait_event(hba->dev_cmd.tag_wq, ufshcd_get_dev_cmd_tag(hba, &tag));

	init_completion(&wait);
	lrbp = &hba->lrb[tag];
	WARN_ON(lrbp->cmd);
	err = ufshcd_compose_dev_cmd(hba, lrbp, cmd_type, tag);
	if (unlikely(err))
		goto out_put_tag;

	hba->dev_cmd.complete = &wait;

	/* Make sure descriptors are ready before ringing the doorbell */
	wmb();
	spin_lock_irqsave(hba->host->host_lock, flags);
	err = ufshcd_send_command(hba, tag);
	spin_unlock_irqrestore(hba->host->host_lock, flags);
	if (err) {
		dev_err(hba->dev, "%s: failed sending command, %d\n",
							__func__, err);
		goto out_put_tag;
	}
	err = ufshcd_wait_for_dev_cmd(hba, lrbp, timeout);

out_put_tag:
	ufshcd_put_dev_cmd_tag(hba, tag);
	wake_up(&hba->dev_cmd.tag_wq);
	return err;
}

/**
 * ufshcd_init_query() - init the query response and request parameters
 * @hba: per-adapter instance
 * @request: address of the request pointer to be initialized
 * @response: address of the response pointer to be initialized
 * @opcode: operation to perform
 * @idn: flag idn to access
 * @index: LU number to access
 * @selector: query/flag/descriptor further identification
 */
static inline void ufshcd_init_query(struct ufs_hba *hba,
		struct ufs_query_req **request, struct ufs_query_res **response,
		enum query_opcode opcode, u8 idn, u8 index, u8 selector)
{
	int idn_t = (int)idn;

	ufsdbg_error_inject_dispatcher(hba,
		ERR_INJECT_QUERY, idn_t, (int *)&idn_t);
	idn = idn_t;

	*request = &hba->dev_cmd.query.request;
	*response = &hba->dev_cmd.query.response;
	memset(*request, 0, sizeof(struct ufs_query_req));
	memset(*response, 0, sizeof(struct ufs_query_res));
	(*request)->upiu_req.opcode = opcode;
	(*request)->upiu_req.idn = idn;
	(*request)->upiu_req.index = index;
	(*request)->upiu_req.selector = selector;

	ufshcd_update_query_stats(hba, opcode, idn);
}

static int ufshcd_query_flag_retry(struct ufs_hba *hba,
	enum query_opcode opcode, enum flag_idn idn, bool *flag_res)
{
	int ret;
	int retries;

	for (retries = 0; retries < QUERY_REQ_RETRIES; retries++) {
		ret = ufshcd_query_flag(hba, opcode, idn, flag_res);
		if (ret && ret != -ENODEV)
			dev_dbg(hba->dev,
				"%s: failed with error %d, retries %d\n",
				__func__, ret, retries);
		else
			break;
	}

	if (ret)
		dev_err(hba->dev,
			"%s: query attribute, opcode %d, idn %d, failed with error %d after %d retires\n",
			__func__, opcode, idn, ret, retries);
	return ret;
}

/**
 * ufshcd_query_flag() - API function for sending flag query requests
 * hba: per-adapter instance
 * query_opcode: flag query to perform
 * idn: flag idn to access
 * flag_res: the flag value after the query request completes
 *
 * Returns 0 for success, non-zero in case of failure
 */
int ufshcd_query_flag(struct ufs_hba *hba, enum query_opcode opcode,
			enum flag_idn idn, bool *flag_res)
{
	struct ufs_query_req *request = NULL;
	struct ufs_query_res *response = NULL;
	int err, index = 0, selector = 0;
	int timeout = QUERY_REQ_TIMEOUT;
	bool has_read_lock = false;

	BUG_ON(!hba);

	if (ufshcd_is_shutdown_ongoing(hba))
		return -ENODEV;

	ufshcd_hold_all(hba);
	if (!ufshcd_is_shutdown_ongoing(hba) && !ufshcd_eh_in_progress(hba)) {
		down_read(&hba->lock);
		has_read_lock = true;
	}
	mutex_lock(&hba->dev_cmd.lock);
	ufshcd_init_query(hba, &request, &response, opcode, idn, index,
			selector);

	switch (opcode) {
	case UPIU_QUERY_OPCODE_SET_FLAG:
	case UPIU_QUERY_OPCODE_CLEAR_FLAG:
	case UPIU_QUERY_OPCODE_TOGGLE_FLAG:
		request->query_func = UPIU_QUERY_FUNC_STANDARD_WRITE_REQUEST;
		break;
	case UPIU_QUERY_OPCODE_READ_FLAG:
		request->query_func = UPIU_QUERY_FUNC_STANDARD_READ_REQUEST;
		if (!flag_res) {
			/* No dummy reads */
			dev_err(hba->dev, "%s: Invalid argument for read request\n",
					__func__);
			err = -EINVAL;
			goto out_unlock;
		}
		break;
	default:
		dev_err(hba->dev,
			"%s: Expected query flag opcode but got = %d\n",
			__func__, opcode);
		err = -EINVAL;
		goto out_unlock;
	}

	err = ufshcd_exec_dev_cmd(hba, DEV_CMD_TYPE_QUERY, timeout);

	if (err) {
		dev_err(hba->dev,
			"%s: Sending flag query for idn %d failed, err = %d\n",
			__func__, request->upiu_req.idn, err);
		goto out_unlock;
	}

	if (flag_res)
		*flag_res = (be32_to_cpu(response->upiu_res.value) &
				MASK_QUERY_UPIU_FLAG_LOC) & 0x1;

out_unlock:
	mutex_unlock(&hba->dev_cmd.lock);
	if (has_read_lock)
		up_read(&hba->lock);
	ufshcd_release_all(hba);
	return err;
}
EXPORT_SYMBOL(ufshcd_query_flag);

/**
 * ufshcd_query_attr - API function for sending attribute requests
 * hba: per-adapter instance
 * opcode: attribute opcode
 * idn: attribute idn to access
 * index: index field
 * selector: selector field
 * attr_val: the attribute value after the query request completes
 *
 * Returns 0 for success, non-zero in case of failure
*/
int ufshcd_query_attr(struct ufs_hba *hba, enum query_opcode opcode,
			enum attr_idn idn, u8 index, u8 selector, u32 *attr_val)
{
	struct ufs_query_req *request = NULL;
	struct ufs_query_res *response = NULL;
	int err;
	bool has_read_lock = false;

	BUG_ON(!hba);

	if (ufshcd_is_shutdown_ongoing(hba))
		return -ENODEV;

	ufshcd_hold_all(hba);
	if (!attr_val) {
		dev_err(hba->dev, "%s: attribute value required for opcode 0x%x\n",
				__func__, opcode);
		err = -EINVAL;
		goto out;
	}

	/*
	 * May get invoked from shutdown and IOCTL contexts.
	 * In shutdown context, it comes in with lock acquired.
	 * In error recovery context, it may come with lock acquired.
	 */

	if (!ufshcd_is_shutdown_ongoing(hba) && !ufshcd_eh_in_progress(hba)) {
		down_read(&hba->lock);
		has_read_lock = true;
	}
	mutex_lock(&hba->dev_cmd.lock);
	ufshcd_init_query(hba, &request, &response, opcode, idn, index,
			selector);

	switch (opcode) {
	case UPIU_QUERY_OPCODE_WRITE_ATTR:
		request->query_func = UPIU_QUERY_FUNC_STANDARD_WRITE_REQUEST;
		request->upiu_req.value = cpu_to_be32(*attr_val);
		break;
	case UPIU_QUERY_OPCODE_READ_ATTR:
		request->query_func = UPIU_QUERY_FUNC_STANDARD_READ_REQUEST;
		break;
	default:
		dev_err(hba->dev, "%s: Expected query attr opcode but got = 0x%.2x\n",
				__func__, opcode);
		err = -EINVAL;
		goto out_unlock;
	}

	err = ufshcd_exec_dev_cmd(hba, DEV_CMD_TYPE_QUERY, QUERY_REQ_TIMEOUT);

	if (err) {
		dev_err(hba->dev, "%s: opcode 0x%.2x for idn %d failed, index %d, err = %d\n",
				__func__, opcode,
				request->upiu_req.idn, index, err);
		goto out_unlock;
	}

	*attr_val = be32_to_cpu(response->upiu_res.value);

out_unlock:
	mutex_unlock(&hba->dev_cmd.lock);
	if (has_read_lock)
		up_read(&hba->lock);
out:
	ufshcd_release_all(hba);
	return err;
}
EXPORT_SYMBOL(ufshcd_query_attr);

/**
 * ufshcd_query_attr_retry() - API function for sending query
 * attribute with retries
 * @hba: per-adapter instance
 * @opcode: attribute opcode
 * @idn: attribute idn to access
 * @index: index field
 * @selector: selector field
 * @attr_val: the attribute value after the query request
 * completes
 *
 * Returns 0 for success, non-zero in case of failure
*/
static int ufshcd_query_attr_retry(struct ufs_hba *hba,
	enum query_opcode opcode, enum attr_idn idn, u8 index, u8 selector,
	u32 *attr_val)
{
	int ret = 0;
	u32 retries;

	 for (retries = QUERY_REQ_RETRIES; retries > 0; retries--) {
		ret = ufshcd_query_attr(hba, opcode, idn, index,
						selector, attr_val);
		if (ret && ret != -ENODEV)
			dev_dbg(hba->dev, "%s: failed with error %d, retries %d\n",
				__func__, ret, retries);
		else
			break;
	}

	if (ret)
		dev_err(hba->dev,
			"%s: query attribute, idn %d, failed with error %d after %d retires\n",
			__func__, idn, ret, retries);
	return ret;
}

static int __ufshcd_query_descriptor(struct ufs_hba *hba,
			enum query_opcode opcode, enum desc_idn idn, u8 index,
			u8 selector, u8 *desc_buf, int *buf_len)
{
	struct ufs_query_req *request = NULL;
	struct ufs_query_res *response = NULL;
	int err;
	bool has_read_lock = false;

	BUG_ON(!hba);

	if (ufshcd_is_shutdown_ongoing(hba))
		return -ENODEV;

	ufshcd_hold_all(hba);
	if (!desc_buf) {
		dev_err(hba->dev, "%s: descriptor buffer required for opcode 0x%x\n",
				__func__, opcode);
		err = -EINVAL;
		goto out;
	}

	if (*buf_len < QUERY_DESC_MIN_SIZE || *buf_len > QUERY_DESC_MAX_SIZE) {
		dev_err(hba->dev, "%s: descriptor buffer size (%d) is out of range\n",
				__func__, *buf_len);
		err = -EINVAL;
		goto out;
	}

	if (!ufshcd_is_shutdown_ongoing(hba) && !ufshcd_eh_in_progress(hba)) {
		down_read(&hba->lock);
		has_read_lock = true;
	}
	mutex_lock(&hba->dev_cmd.lock);
	ufshcd_init_query(hba, &request, &response, opcode, idn, index,
			selector);
	hba->dev_cmd.query.descriptor = desc_buf;
	request->upiu_req.length = cpu_to_be16(*buf_len);

	switch (opcode) {
	case UPIU_QUERY_OPCODE_WRITE_DESC:
		request->query_func = UPIU_QUERY_FUNC_STANDARD_WRITE_REQUEST;
		break;
	case UPIU_QUERY_OPCODE_READ_DESC:
		request->query_func = UPIU_QUERY_FUNC_STANDARD_READ_REQUEST;
		break;
	default:
		dev_err(hba->dev,
				"%s: Expected query descriptor opcode but got = 0x%.2x\n",
				__func__, opcode);
		err = -EINVAL;
		goto out_unlock;
	}

	err = ufshcd_exec_dev_cmd(hba, DEV_CMD_TYPE_QUERY, QUERY_REQ_TIMEOUT);

	if (err) {
		dev_err(hba->dev, "%s: opcode 0x%.2x for idn %d failed, index %d, err = %d\n",
				__func__, opcode,
				request->upiu_req.idn, index, err);
		goto out_unlock;
	}

	hba->dev_cmd.query.descriptor = NULL;
	*buf_len = be16_to_cpu(response->upiu_res.length);

out_unlock:
	mutex_unlock(&hba->dev_cmd.lock);
	if (has_read_lock)
		up_read(&hba->lock);

out:
	ufshcd_release_all(hba);
	return err;
}

/**
 * ufshcd_query_descriptor - API function for sending descriptor requests
 * hba: per-adapter instance
 * opcode: attribute opcode
 * idn: attribute idn to access
 * index: index field
 * selector: selector field
 * desc_buf: the buffer that contains the descriptor
 * buf_len: length parameter passed to the device
 *
 * Returns 0 for success, non-zero in case of failure.
 * The buf_len parameter will contain, on return, the length parameter
 * received on the response.
 */
int ufshcd_query_descriptor(struct ufs_hba *hba,
			enum query_opcode opcode, enum desc_idn idn, u8 index,
			u8 selector, u8 *desc_buf, int *buf_len)
{
	int err;
	int retries;

	for (retries = QUERY_REQ_RETRIES; retries > 0; retries--) {
		err = -EAGAIN;
		down_read(&hba->query_lock);
		if (!ufshcd_is_link_hibern8(hba))
			err = __ufshcd_query_descriptor(hba, opcode, idn, index,
						selector, desc_buf, buf_len);
		up_read(&hba->query_lock);
		if (!err || err == -EINVAL || err == -ENODEV)
			break;
	}

	return err;
}
EXPORT_SYMBOL(ufshcd_query_descriptor);

/**
 * ufshcd_map_desc_id_to_length - map descriptor IDN to its length
 * @hba: Pointer to adapter instance
 * @desc_id: descriptor idn value
 * @desc_len: mapped desc length (out)
 *
 * Return 0 in case of success, non-zero otherwise
 */
int ufshcd_map_desc_id_to_length(struct ufs_hba *hba,
	enum desc_idn desc_id, int *desc_len)
{
	switch (desc_id) {
	case QUERY_DESC_IDN_DEVICE:
		*desc_len = hba->desc_size.dev_desc;
		break;
	case QUERY_DESC_IDN_POWER:
		*desc_len = hba->desc_size.pwr_desc;
		break;
	case QUERY_DESC_IDN_GEOMETRY:
		*desc_len = hba->desc_size.geom_desc;
		break;
	case QUERY_DESC_IDN_CONFIGURATION:
		*desc_len = hba->desc_size.conf_desc;
		break;
	case QUERY_DESC_IDN_UNIT:
		*desc_len = hba->desc_size.unit_desc;
		break;
	case QUERY_DESC_IDN_INTERCONNECT:
		*desc_len = hba->desc_size.interc_desc;
		break;
	case QUERY_DESC_IDN_STRING:
		*desc_len = QUERY_DESC_MAX_SIZE;
		break;
	case QUERY_DESC_IDN_RFU_0:
	case QUERY_DESC_IDN_RFU_1:
		*desc_len = 0;
		break;
	default:
		*desc_len = 0;
		return -EINVAL;
	}
	return 0;
}
EXPORT_SYMBOL(ufshcd_map_desc_id_to_length);

/**
 * ufshcd_read_desc_param - read the specified descriptor parameter
 * @hba: Pointer to adapter instance
 * @desc_id: descriptor idn value
 * @desc_index: descriptor index
 * @param_offset: offset of the parameter to read
 * @param_read_buf: pointer to buffer where parameter would be read
 * @param_size: sizeof(param_read_buf)
 *
 * Return 0 in case of success, non-zero otherwise
 */
static int ufshcd_read_desc_param(struct ufs_hba *hba,
				  enum desc_idn desc_id,
				  int desc_index,
				  u8 param_offset,
				  u8 *param_read_buf,
				  u8 param_size)
{
	int ret;
	u8 *desc_buf;
	int buff_len;
	bool is_kmalloc = true;

	/* Safety check */
	if (desc_id >= QUERY_DESC_IDN_MAX || !param_size)
		return -EINVAL;

	/* Get the max length of descriptor from structure filled up at probe
	 * time.
	 */
	ret = ufshcd_map_desc_id_to_length(hba, desc_id, &buff_len);

	/* Sanity checks */
	if (ret || !buff_len) {
		dev_err(hba->dev, "%s: Failed to get full descriptor length",
			__func__);
		return ret;
	}

	/* Check whether we need temp memory */
	if (param_offset != 0 || param_size < buff_len) {
		desc_buf = kmalloc(buff_len, GFP_KERNEL);
		if (!desc_buf)
			return -ENOMEM;
	} else {
		desc_buf = param_read_buf;
		is_kmalloc = false;
	}

	/* Request for full descriptor */
	ret = ufshcd_query_descriptor(hba, UPIU_QUERY_OPCODE_READ_DESC,
					desc_id, desc_index, 0,
					desc_buf, &buff_len);

	if (ret) {
		dev_err(hba->dev, "%s: Failed reading descriptor. desc_id %d, desc_index %d, param_offset %d, ret %d",
			__func__, desc_id, desc_index, param_offset, ret);

		goto out;
	}

	/* Sanity check */
	if (desc_buf[QUERY_DESC_DESC_TYPE_OFFSET] != desc_id) {
		dev_err(hba->dev, "%s: invalid desc_id %d in descriptor header",
			__func__, desc_buf[QUERY_DESC_DESC_TYPE_OFFSET]);
		ret = -EINVAL;
		goto out;
	}

	/* Check wherher we will not copy more data, than available */
	if (is_kmalloc && param_offset + param_size > buff_len)
		param_size = buff_len - param_offset;

	if (is_kmalloc)
		memcpy(param_read_buf, &desc_buf[param_offset], param_size);
out:
	if (is_kmalloc)
		kfree(desc_buf);
	return ret;
}

static inline int ufshcd_read_desc(struct ufs_hba *hba,
				   enum desc_idn desc_id,
				   int desc_index,
				   u8 *buf,
				   u32 size)
{
	return ufshcd_read_desc_param(hba, desc_id, desc_index, 0, buf, size);
}

static inline int ufshcd_read_power_desc(struct ufs_hba *hba,
					 u8 *buf,
					 u32 size)
{
	return ufshcd_read_desc(hba, QUERY_DESC_IDN_POWER, 0, buf, size);
}

int ufshcd_read_device_desc(struct ufs_hba *hba, u8 *buf, u32 size)
{
	return ufshcd_read_desc(hba, QUERY_DESC_IDN_DEVICE, 0, buf, size);
}

/* liochen@BSP 2016/11/30, Add ufs info into *##*37847# */
int ufshcd_read_geometry_desc(struct ufs_hba *hba, u8 *buf, u32 size)
{
       return ufshcd_read_desc(hba, QUERY_DESC_IDN_GEOMETRY, 0, buf, size);
}

/**
 * ufshcd_read_desc_length - read the specified descriptor length from header
 * @hba: Pointer to adapter instance
 * @desc_id: descriptor idn value
 * @desc_index: descriptor index
 * @desc_length: pointer to variable to read the length of descriptor
 *
 * Return 0 in case of success, non-zero otherwise
 */
static int ufshcd_read_desc_length(struct ufs_hba *hba,
	enum desc_idn desc_id,
	int desc_index,
	int *desc_length)
{
	int ret;
	u8 header[QUERY_DESC_HDR_SIZE];
	int header_len = QUERY_DESC_HDR_SIZE;

	if (desc_id >= QUERY_DESC_IDN_MAX)
		return -EINVAL;

	ret = ufshcd_read_desc_param(hba, desc_id, desc_index,
						0, header, header_len);
	if (ret) {
		dev_err(hba->dev, "%s: Failed to get descriptor header id %d",
			__func__, desc_id);
		return ret;
	} else if (desc_id != header[QUERY_DESC_DESC_TYPE_OFFSET]) {
		dev_warn(hba->dev, "%s: descriptor header id %d and desc_id %d mismatch",
			__func__, header[QUERY_DESC_DESC_TYPE_OFFSET],
			desc_id);
		ret = -EINVAL;
	}

	*desc_length = header[QUERY_DESC_LENGTH_OFFSET];
	return ret;
}

/**
 * ufshcd_read_string_desc - read string descriptor
 * @hba: pointer to adapter instance
 * @desc_index: descriptor index
 * @buf: pointer to buffer where descriptor would be read
 * @size: size of buf
 * @ascii: if true convert from unicode to ascii characters
 *
 * Return 0 in case of success, non-zero otherwise
 */
int ufshcd_read_string_desc(struct ufs_hba *hba, int desc_index, u8 *buf,
				u32 size, bool ascii)
{
	int err = 0;

	err = ufshcd_read_desc(hba,
				QUERY_DESC_IDN_STRING, desc_index, buf, size);

	if (err) {
		dev_err(hba->dev, "%s: reading String Desc failed after %d retries. err = %d\n",
			__func__, QUERY_REQ_RETRIES, err);
		goto out;
	}

	if (ascii) {
		int desc_len;
		int ascii_len;
		int i;
		char *buff_ascii;

		desc_len = buf[0];
		/* remove header and divide by 2 to move from UTF16 to UTF8 */
		ascii_len = (desc_len - QUERY_DESC_HDR_SIZE) / 2 + 1;
		if (size < ascii_len + QUERY_DESC_HDR_SIZE) {
			dev_err(hba->dev, "%s: buffer allocated size is too small\n",
					__func__);
			err = -ENOMEM;
			goto out;
		}

		buff_ascii = kzalloc(ascii_len, GFP_KERNEL);
		if (!buff_ascii) {
			dev_err(hba->dev, "%s: Failed allocating %d bytes\n",
					__func__, ascii_len);
			err = -ENOMEM;
			goto out_free_buff;
		}

		/*
		 * the descriptor contains string in UTF16 format
		 * we need to convert to utf-8 so it can be displayed
		 */
		utf16s_to_utf8s((wchar_t *)&buf[QUERY_DESC_HDR_SIZE],
				desc_len - QUERY_DESC_HDR_SIZE,
				UTF16_BIG_ENDIAN, buff_ascii, ascii_len);

		/* replace non-printable or non-ASCII characters with spaces */
		for (i = 0; i < ascii_len; i++)
			ufshcd_remove_non_printable(&buff_ascii[i]);

		memset(buf + QUERY_DESC_HDR_SIZE, 0,
				size - QUERY_DESC_HDR_SIZE);
		memcpy(buf + QUERY_DESC_HDR_SIZE, buff_ascii, ascii_len);
		buf[QUERY_DESC_LENGTH_OFFSET] = ascii_len + QUERY_DESC_HDR_SIZE;
out_free_buff:
		kfree(buff_ascii);
	}
out:
	return err;
}

/**
 * ufshcd_read_unit_desc_param - read the specified unit descriptor parameter
 * @hba: Pointer to adapter instance
 * @lun: lun id
 * @param_offset: offset of the parameter to read
 * @param_read_buf: pointer to buffer where parameter would be read
 * @param_size: sizeof(param_read_buf)
 *
 * Return 0 in case of success, non-zero otherwise
 */
static inline int ufshcd_read_unit_desc_param(struct ufs_hba *hba,
					      int lun,
					      enum unit_desc_param param_offset,
					      u8 *param_read_buf,
					      u32 param_size)
{
	/*
	 * Unit descriptors are only available for general purpose LUs (LUN id
	 * from 0 to 7) and RPMB Well known LU.
	 */
	if (!ufs_is_valid_unit_desc_lun(lun))
		return -EOPNOTSUPP;

	return ufshcd_read_desc_param(hba, QUERY_DESC_IDN_UNIT, lun,
				      param_offset, param_read_buf, param_size);
}

/**
 * ufshcd_memory_alloc - allocate memory for host memory space data structures
 * @hba: per adapter instance
 *
 * 1. Allocate DMA memory for Command Descriptor array
 *	Each command descriptor consist of Command UPIU, Response UPIU and PRDT
 * 2. Allocate DMA memory for UTP Transfer Request Descriptor List (UTRDL).
 * 3. Allocate DMA memory for UTP Task Management Request Descriptor List
 *	(UTMRDL)
 * 4. Allocate memory for local reference block(lrb).
 *
 * Returns 0 for success, non-zero in case of failure
 */
static int ufshcd_memory_alloc(struct ufs_hba *hba)
{
	size_t utmrdl_size, utrdl_size, ucdl_size;

	/* Allocate memory for UTP command descriptors */
	ucdl_size = (sizeof(struct utp_transfer_cmd_desc) * hba->nutrs);
	hba->ucdl_base_addr = dmam_alloc_coherent(hba->dev,
						  ucdl_size,
						  &hba->ucdl_dma_addr,
						  GFP_KERNEL);

	/*
	 * UFSHCI requires UTP command descriptor to be 128 byte aligned.
	 * make sure hba->ucdl_dma_addr is aligned to PAGE_SIZE
	 * if hba->ucdl_dma_addr is aligned to PAGE_SIZE, then it will
	 * be aligned to 128 bytes as well
	 */
	if (!hba->ucdl_base_addr ||
	    WARN_ON(hba->ucdl_dma_addr & (PAGE_SIZE - 1))) {
		dev_err(hba->dev,
			"Command Descriptor Memory allocation failed\n");
		goto out;
	}

	/*
	 * Allocate memory for UTP Transfer descriptors
	 * UFSHCI requires 1024 byte alignment of UTRD
	 */
	utrdl_size = (sizeof(struct utp_transfer_req_desc) * hba->nutrs);
	hba->utrdl_base_addr = dmam_alloc_coherent(hba->dev,
						   utrdl_size,
						   &hba->utrdl_dma_addr,
						   GFP_KERNEL);
	if (!hba->utrdl_base_addr ||
	    WARN_ON(hba->utrdl_dma_addr & (PAGE_SIZE - 1))) {
		dev_err(hba->dev,
			"Transfer Descriptor Memory allocation failed\n");
		goto out;
	}

	/*
	 * Allocate memory for UTP Task Management descriptors
	 * UFSHCI requires 1024 byte alignment of UTMRD
	 */
	utmrdl_size = sizeof(struct utp_task_req_desc) * hba->nutmrs;
	hba->utmrdl_base_addr = dmam_alloc_coherent(hba->dev,
						    utmrdl_size,
						    &hba->utmrdl_dma_addr,
						    GFP_KERNEL);
	if (!hba->utmrdl_base_addr ||
	    WARN_ON(hba->utmrdl_dma_addr & (PAGE_SIZE - 1))) {
		dev_err(hba->dev,
		"Task Management Descriptor Memory allocation failed\n");
		goto out;
	}

	/* Allocate memory for local reference block */
	hba->lrb = devm_kzalloc(hba->dev,
				hba->nutrs * sizeof(struct ufshcd_lrb),
				GFP_KERNEL);
	if (!hba->lrb) {
		dev_err(hba->dev, "LRB Memory allocation failed\n");
		goto out;
	}
	return 0;
out:
	return -ENOMEM;
}

/**
 * ufshcd_host_memory_configure - configure local reference block with
 *				memory offsets
 * @hba: per adapter instance
 *
 * Configure Host memory space
 * 1. Update Corresponding UTRD.UCDBA and UTRD.UCDBAU with UCD DMA
 * address.
 * 2. Update each UTRD with Response UPIU offset, Response UPIU length
 * and PRDT offset.
 * 3. Save the corresponding addresses of UTRD, UCD.CMD, UCD.RSP and UCD.PRDT
 * into local reference block.
 */
static void ufshcd_host_memory_configure(struct ufs_hba *hba)
{
	struct utp_transfer_cmd_desc *cmd_descp;
	struct utp_transfer_req_desc *utrdlp;
	dma_addr_t cmd_desc_dma_addr;
	dma_addr_t cmd_desc_element_addr;
	u16 response_offset;
	u16 prdt_offset;
	int cmd_desc_size;
	int i;

	utrdlp = hba->utrdl_base_addr;
	cmd_descp = hba->ucdl_base_addr;

	response_offset =
		offsetof(struct utp_transfer_cmd_desc, response_upiu);
	prdt_offset =
		offsetof(struct utp_transfer_cmd_desc, prd_table);

	cmd_desc_size = sizeof(struct utp_transfer_cmd_desc);
	cmd_desc_dma_addr = hba->ucdl_dma_addr;

	for (i = 0; i < hba->nutrs; i++) {
		/* Configure UTRD with command descriptor base address */
		cmd_desc_element_addr =
				(cmd_desc_dma_addr + (cmd_desc_size * i));
		utrdlp[i].command_desc_base_addr_lo =
				cpu_to_le32(lower_32_bits(cmd_desc_element_addr));
		utrdlp[i].command_desc_base_addr_hi =
				cpu_to_le32(upper_32_bits(cmd_desc_element_addr));

		/* Response upiu and prdt offset should be in double words */
		if (hba->quirks & UFSHCD_QUIRK_PRDT_BYTE_GRAN) {
			utrdlp[i].response_upiu_offset =
				cpu_to_le16(response_offset);
			utrdlp[i].prd_table_offset =
				cpu_to_le16(prdt_offset);
			utrdlp[i].response_upiu_length =
				cpu_to_le16(ALIGNED_UPIU_SIZE);
		} else {
			utrdlp[i].response_upiu_offset =
				cpu_to_le16((response_offset >> 2));
			utrdlp[i].prd_table_offset =
				cpu_to_le16((prdt_offset >> 2));
			utrdlp[i].response_upiu_length =
				cpu_to_le16(ALIGNED_UPIU_SIZE >> 2);
		}

		hba->lrb[i].utr_descriptor_ptr = (utrdlp + i);
		hba->lrb[i].utrd_dma_addr = hba->utrdl_dma_addr +
				(i * sizeof(struct utp_transfer_req_desc));
		hba->lrb[i].ucd_req_ptr =
			(struct utp_upiu_req *)(cmd_descp + i);
		hba->lrb[i].ucd_req_dma_addr = cmd_desc_element_addr;
		hba->lrb[i].ucd_rsp_ptr =
			(struct utp_upiu_rsp *)cmd_descp[i].response_upiu;
		hba->lrb[i].ucd_rsp_dma_addr = cmd_desc_element_addr +
				response_offset;
		hba->lrb[i].ucd_prdt_ptr =
			(struct ufshcd_sg_entry *)cmd_descp[i].prd_table;
		hba->lrb[i].ucd_prdt_dma_addr = cmd_desc_element_addr +
				prdt_offset;
	}
}

/**
 * ufshcd_dme_link_startup - Notify Unipro to perform link startup
 * @hba: per adapter instance
 *
 * UIC_CMD_DME_LINK_STARTUP command must be issued to Unipro layer,
 * in order to initialize the Unipro link startup procedure.
 * Once the Unipro links are up, the device connected to the controller
 * is detected.
 *
 * Returns 0 on success, non-zero value on failure
 */
static int ufshcd_dme_link_startup(struct ufs_hba *hba)
{
	struct uic_command uic_cmd = {0};
	int ret;

	uic_cmd.command = UIC_CMD_DME_LINK_STARTUP;

	ret = ufshcd_send_uic_cmd(hba, &uic_cmd);
	if (ret)
		dev_dbg(hba->dev,
			"dme-link-startup: error code %d\n", ret);
	return ret;
}

static inline void ufshcd_add_delay_before_dme_cmd(struct ufs_hba *hba)
{
	#define MIN_DELAY_BEFORE_DME_CMDS_US	1000
	unsigned long min_sleep_time_us;

	if (!(hba->quirks & UFSHCD_QUIRK_DELAY_BEFORE_DME_CMDS))
		return;

	/*
	 * last_dme_cmd_tstamp will be 0 only for 1st call to
	 * this function
	 */
	if (unlikely(!ktime_to_us(hba->last_dme_cmd_tstamp))) {
		min_sleep_time_us = MIN_DELAY_BEFORE_DME_CMDS_US;
	} else {
		unsigned long delta =
			(unsigned long) ktime_to_us(
				ktime_sub(ktime_get(),
				hba->last_dme_cmd_tstamp));

		if (delta < MIN_DELAY_BEFORE_DME_CMDS_US)
			min_sleep_time_us =
				MIN_DELAY_BEFORE_DME_CMDS_US - delta;
		else
			return; /* no more delay required */
	}

	/* allow sleep for extra 50us if needed */
	usleep_range(min_sleep_time_us, min_sleep_time_us + 50);
}

static inline void ufshcd_save_tstamp_of_last_dme_cmd(
			struct ufs_hba *hba)
{
	if (hba->quirks & UFSHCD_QUIRK_DELAY_BEFORE_DME_CMDS)
		hba->last_dme_cmd_tstamp = ktime_get();
}

/**
 * ufshcd_dme_set_attr - UIC command for DME_SET, DME_PEER_SET
 * @hba: per adapter instance
 * @attr_sel: uic command argument1
 * @attr_set: attribute set type as uic command argument2
 * @mib_val: setting value as uic command argument3
 * @peer: indicate whether peer or local
 *
 * Returns 0 on success, non-zero value on failure
 */
int ufshcd_dme_set_attr(struct ufs_hba *hba, u32 attr_sel,
			u8 attr_set, u32 mib_val, u8 peer)
{
	struct uic_command uic_cmd = {0};
	static const char *const action[] = {
		"dme-set",
		"dme-peer-set"
	};
	const char *set = action[!!peer];
	int ret;
	int retries = UFS_UIC_COMMAND_RETRIES;

	ufsdbg_error_inject_dispatcher(hba,
		ERR_INJECT_DME_ATTR, attr_sel, &attr_sel);

	uic_cmd.command = peer ?
		UIC_CMD_DME_PEER_SET : UIC_CMD_DME_SET;
	uic_cmd.argument1 = attr_sel;
	uic_cmd.argument2 = UIC_ARG_ATTR_TYPE(attr_set);
	uic_cmd.argument3 = mib_val;

	do {
		/* for peer attributes we retry upon failure */
		ret = ufshcd_send_uic_cmd(hba, &uic_cmd);
		if (ret)
			dev_dbg(hba->dev, "%s: attr-id 0x%x val 0x%x error code %d\n",
				set, UIC_GET_ATTR_ID(attr_sel), mib_val, ret);
	} while (ret && peer && --retries);

	if (ret)
		dev_err(hba->dev, "%s: attr-id 0x%x val 0x%x failed %d retries\n",
			set, UIC_GET_ATTR_ID(attr_sel), mib_val,
			UFS_UIC_COMMAND_RETRIES - retries);

	return ret;
}
EXPORT_SYMBOL_GPL(ufshcd_dme_set_attr);

/**
 * ufshcd_dme_get_attr - UIC command for DME_GET, DME_PEER_GET
 * @hba: per adapter instance
 * @attr_sel: uic command argument1
 * @mib_val: the value of the attribute as returned by the UIC command
 * @peer: indicate whether peer or local
 *
 * Returns 0 on success, non-zero value on failure
 */
int ufshcd_dme_get_attr(struct ufs_hba *hba, u32 attr_sel,
			u32 *mib_val, u8 peer)
{
	struct uic_command uic_cmd = {0};
	static const char *const action[] = {
		"dme-get",
		"dme-peer-get"
	};
	const char *get = action[!!peer];
	int ret;
	int retries = UFS_UIC_COMMAND_RETRIES;
	struct ufs_pa_layer_attr orig_pwr_info;
	struct ufs_pa_layer_attr temp_pwr_info;
	bool pwr_mode_change = false;

	if (peer && (hba->quirks & UFSHCD_QUIRK_DME_PEER_ACCESS_AUTO_MODE)) {
		orig_pwr_info = hba->pwr_info;
		temp_pwr_info = orig_pwr_info;

		if (orig_pwr_info.pwr_tx == FAST_MODE ||
		    orig_pwr_info.pwr_rx == FAST_MODE) {
			temp_pwr_info.pwr_tx = FASTAUTO_MODE;
			temp_pwr_info.pwr_rx = FASTAUTO_MODE;
			pwr_mode_change = true;
		} else if (orig_pwr_info.pwr_tx == SLOW_MODE ||
		    orig_pwr_info.pwr_rx == SLOW_MODE) {
			temp_pwr_info.pwr_tx = SLOWAUTO_MODE;
			temp_pwr_info.pwr_rx = SLOWAUTO_MODE;
			pwr_mode_change = true;
		}
		if (pwr_mode_change) {
			ret = ufshcd_change_power_mode(hba, &temp_pwr_info);
			if (ret)
				goto out;
		}
	}

	uic_cmd.command = peer ?
		UIC_CMD_DME_PEER_GET : UIC_CMD_DME_GET;

	ufsdbg_error_inject_dispatcher(hba,
		ERR_INJECT_DME_ATTR, attr_sel, &attr_sel);

	uic_cmd.argument1 = attr_sel;

	do {
		/* for peer attributes we retry upon failure */
		ret = ufshcd_send_uic_cmd(hba, &uic_cmd);
		if (ret)
			dev_dbg(hba->dev, "%s: attr-id 0x%x error code %d\n",
				get, UIC_GET_ATTR_ID(attr_sel), ret);
	} while (ret && peer && --retries);

	if (ret)
		dev_err(hba->dev, "%s: attr-id 0x%x failed %d retries\n",
			get, UIC_GET_ATTR_ID(attr_sel),
			UFS_UIC_COMMAND_RETRIES - retries);

	if (mib_val && !ret)
		*mib_val = uic_cmd.argument3;

	if (peer && (hba->quirks & UFSHCD_QUIRK_DME_PEER_ACCESS_AUTO_MODE)
	    && pwr_mode_change)
		ufshcd_change_power_mode(hba, &orig_pwr_info);
out:
	return ret;
}
EXPORT_SYMBOL_GPL(ufshcd_dme_get_attr);

/**
 * ufshcd_uic_pwr_ctrl - executes UIC commands (which affects the link power
 * state) and waits for it to take effect.
 *
 * @hba: per adapter instance
 * @cmd: UIC command to execute
 *
 * DME operations like DME_SET(PA_PWRMODE), DME_HIBERNATE_ENTER &
 * DME_HIBERNATE_EXIT commands take some time to take its effect on both host
 * and device UniPro link and hence it's final completion would be indicated by
 * dedicated status bits in Interrupt Status register (UPMS, UHES, UHXS) in
 * addition to normal UIC command completion Status (UCCS). This function only
 * returns after the relevant status bits indicate the completion.
 *
 * Returns 0 on success, non-zero value on failure
 */
static int ufshcd_uic_pwr_ctrl(struct ufs_hba *hba, struct uic_command *cmd)
{
	struct completion uic_async_done;
	unsigned long flags;
	u8 status;
	int ret;
	bool reenable_intr = false;

	mutex_lock(&hba->uic_cmd_mutex);
	init_completion(&uic_async_done);
	ufshcd_add_delay_before_dme_cmd(hba);

	spin_lock_irqsave(hba->host->host_lock, flags);
	hba->uic_async_done = &uic_async_done;
	if (ufshcd_readl(hba, REG_INTERRUPT_ENABLE) & UIC_COMMAND_COMPL) {
		ufshcd_disable_intr(hba, UIC_COMMAND_COMPL);
		/*
		 * Make sure UIC command completion interrupt is disabled before
		 * issuing UIC command.
		 */
		wmb();
		reenable_intr = true;
	}
	ret = __ufshcd_send_uic_cmd(hba, cmd, false);
	spin_unlock_irqrestore(hba->host->host_lock, flags);
	if (ret) {
		dev_err(hba->dev,
			"pwr ctrl cmd 0x%x with mode 0x%x uic error %d\n",
			cmd->command, cmd->argument3, ret);
		goto out;
	}

	if (!wait_for_completion_timeout(hba->uic_async_done,
					 msecs_to_jiffies(UIC_CMD_TIMEOUT))) {
		dev_err(hba->dev,
			"pwr ctrl cmd 0x%x with mode 0x%x completion timeout\n",
			cmd->command, cmd->argument3);
		ret = -ETIMEDOUT;
		goto out;
	}

	status = ufshcd_get_upmcrs(hba);
	if (status != PWR_LOCAL) {
		dev_err(hba->dev,
			"pwr ctrl cmd 0x%0x failed, host upmcrs:0x%x\n",
			cmd->command, status);
		ret = (status != PWR_OK) ? status : -1;
	}
	ufshcd_dme_cmd_log(hba, "dme_cmpl_2", hba->active_uic_cmd->command);

out:
	if (ret) {
		ufsdbg_set_err_state(hba);
		ufshcd_print_host_state(hba);
		ufshcd_print_pwr_info(hba);
		ufshcd_print_host_regs(hba);
		ufshcd_print_cmd_log(hba);
	}

	ufshcd_save_tstamp_of_last_dme_cmd(hba);
	spin_lock_irqsave(hba->host->host_lock, flags);
	hba->active_uic_cmd = NULL;
	hba->uic_async_done = NULL;
	if (reenable_intr)
		ufshcd_enable_intr(hba, UIC_COMMAND_COMPL);
	spin_unlock_irqrestore(hba->host->host_lock, flags);
	mutex_unlock(&hba->uic_cmd_mutex);
	return ret;
}

int ufshcd_wait_for_doorbell_clr(struct ufs_hba *hba, u64 wait_timeout_us)
{
	unsigned long flags;
	int ret = 0;
	u32 tm_doorbell;
	u32 tr_doorbell;
	bool timeout = false, do_last_check = false;
	ktime_t start;

	ufshcd_hold_all(hba);
	spin_lock_irqsave(hba->host->host_lock, flags);
	/*
	 * Wait for all the outstanding tasks/transfer requests.
	 * Verify by checking the doorbell registers are clear.
	 */
	start = ktime_get();
	do {
		if (hba->ufshcd_state != UFSHCD_STATE_OPERATIONAL) {
			ret = -EBUSY;
			goto out;
		}

		tm_doorbell = ufshcd_readl(hba, REG_UTP_TASK_REQ_DOOR_BELL);
		tr_doorbell = ufshcd_readl(hba, REG_UTP_TRANSFER_REQ_DOOR_BELL);
		if (!tm_doorbell && !tr_doorbell) {
			timeout = false;
			break;
		} else if (do_last_check) {
			break;
		}

		spin_unlock_irqrestore(hba->host->host_lock, flags);
		schedule();
		if (ktime_to_us(ktime_sub(ktime_get(), start)) >
		    wait_timeout_us) {
			timeout = true;
			/*
			 * We might have scheduled out for long time so make
			 * sure to check if doorbells are cleared by this time
			 * or not.
			 */
			do_last_check = true;
		}
		spin_lock_irqsave(hba->host->host_lock, flags);
	} while (tm_doorbell || tr_doorbell);

	if (timeout) {
		dev_err(hba->dev,
			"%s: timedout waiting for doorbell to clear (tm=0x%x, tr=0x%x)\n",
			__func__, tm_doorbell, tr_doorbell);
		ret = -EBUSY;
	}
out:
	spin_unlock_irqrestore(hba->host->host_lock, flags);
	ufshcd_release_all(hba);
	return ret;
}

/**
 * ufshcd_uic_change_pwr_mode - Perform the UIC power mode chage
 *				using DME_SET primitives.
 * @hba: per adapter instance
 * @mode: powr mode value
 *
 * Returns 0 on success, non-zero value on failure
 */
static int ufshcd_uic_change_pwr_mode(struct ufs_hba *hba, u8 mode)
{
	struct uic_command uic_cmd = {0};
	int ret;

	if (hba->quirks & UFSHCD_QUIRK_BROKEN_PA_RXHSUNTERMCAP) {
		ret = ufshcd_dme_set(hba,
				UIC_ARG_MIB_SEL(PA_RXHSUNTERMCAP, 0), 1);
		if (ret) {
			dev_err(hba->dev, "%s: failed to enable PA_RXHSUNTERMCAP ret %d\n",
						__func__, ret);
			goto out;
		}
	}

	uic_cmd.command = UIC_CMD_DME_SET;
	uic_cmd.argument1 = UIC_ARG_MIB(PA_PWRMODE);
	uic_cmd.argument3 = mode;
	hba->ufs_stats.clk_hold.ctx = PWRCTL_CMD_SEND;
	ufshcd_hold_all(hba);
	ret = ufshcd_uic_pwr_ctrl(hba, &uic_cmd);
	hba->ufs_stats.clk_rel.ctx = PWRCTL_CMD_SEND;
	ufshcd_release_all(hba);
out:
	return ret;
}

static int ufshcd_link_recovery(struct ufs_hba *hba)
{
	int ret = 0;
	unsigned long flags;

	/*
	 * Check if there is any race with fatal error handling.
	 * If so, wait for it to complete. Even though fatal error
	 * handling does reset and restore in some cases, don't assume
	 * anything out of it. We are just avoiding race here.
	 */
	do {
		spin_lock_irqsave(hba->host->host_lock, flags);
		if (!(work_pending(&hba->eh_work) ||
				hba->ufshcd_state == UFSHCD_STATE_RESET))
			break;
		spin_unlock_irqrestore(hba->host->host_lock, flags);
		dev_dbg(hba->dev, "%s: reset in progress\n", __func__);
		flush_work(&hba->eh_work);
	} while (1);


	/*
	 * we don't know if previous reset had really reset the host controller
	 * or not. So let's force reset here to be sure.
	 */
	hba->ufshcd_state = UFSHCD_STATE_ERROR;
	hba->force_host_reset = true;
	schedule_work(&hba->eh_work);

	/* wait for the reset work to finish */
	do {
		if (!(work_pending(&hba->eh_work) ||
				hba->ufshcd_state == UFSHCD_STATE_RESET))
			break;
		spin_unlock_irqrestore(hba->host->host_lock, flags);
		dev_dbg(hba->dev, "%s: reset in progress\n", __func__);
		flush_work(&hba->eh_work);
		spin_lock_irqsave(hba->host->host_lock, flags);
	} while (1);

	if (!((hba->ufshcd_state == UFSHCD_STATE_OPERATIONAL) &&
	      ufshcd_is_link_active(hba)))
		ret = -ENOLINK;
	spin_unlock_irqrestore(hba->host->host_lock, flags);

	return ret;
}

static int __ufshcd_uic_hibern8_enter(struct ufs_hba *hba)
{
	int ret;
	struct uic_command uic_cmd = {0};
	ktime_t start = ktime_get();

	uic_cmd.command = UIC_CMD_DME_HIBER_ENTER;
	ret = ufshcd_uic_pwr_ctrl(hba, &uic_cmd);
	trace_ufshcd_profile_hibern8(dev_name(hba->dev), "enter",
			     ktime_to_us(ktime_sub(ktime_get(), start)), ret);

	/*
	 * Do full reinit if enter failed or if LINERESET was detected during
	 * Hibern8 operation. After LINERESET, link moves to default PWM-G1
	 * mode hence full reinit is required to move link to HS speeds.
	 */
	if (ret || hba->full_init_linereset) {
		int err;

		hba->full_init_linereset = false;
		ufshcd_update_error_stats(hba, UFS_ERR_HIBERN8_ENTER);
		dev_err(hba->dev, "%s: hibern8 enter failed. ret = %d",
			__func__, ret);
		/*
		 * If link recovery fails then return error code (-ENOLINK)
		 * returned ufshcd_link_recovery().
		 * If link recovery succeeds then return -EAGAIN to attempt
		 * hibern8 enter retry again.
		 */
		err = ufshcd_link_recovery(hba);
		if (err) {
			dev_err(hba->dev, "%s: link recovery failed", __func__);
			ret = err;
		} else {
			ret = -EAGAIN;
		}
	} else {
		dev_dbg(hba->dev, "%s: Hibern8 Enter at %lld us", __func__,
			ktime_to_us(ktime_get()));
	}

	return ret;
}

int ufshcd_uic_hibern8_enter(struct ufs_hba *hba)
{
	int ret = 0, retries;

	for (retries = UIC_HIBERN8_ENTER_RETRIES; retries > 0; retries--) {
		ret = __ufshcd_uic_hibern8_enter(hba);
		if (!ret)
			goto out;
		else if (ret != -EAGAIN)
			/* Unable to recover the link, so no point proceeding */
			BUG();
	}
out:
	return ret;
}

int ufshcd_uic_hibern8_exit(struct ufs_hba *hba)
{
	struct uic_command uic_cmd = {0};
	int ret;
	ktime_t start = ktime_get();

	uic_cmd.command = UIC_CMD_DME_HIBER_EXIT;
	ret = ufshcd_uic_pwr_ctrl(hba, &uic_cmd);
	trace_ufshcd_profile_hibern8(dev_name(hba->dev), "exit",
			     ktime_to_us(ktime_sub(ktime_get(), start)), ret);

	/* Do full reinit if exit failed */
	if (ret) {
		ufshcd_update_error_stats(hba, UFS_ERR_HIBERN8_EXIT);
		dev_err(hba->dev, "%s: hibern8 exit failed. ret = %d",
			__func__, ret);
		ret = ufshcd_link_recovery(hba);
		/* Unable to recover the link, so no point proceeding */
		if (ret)
			BUG();
	} else {
		dev_dbg(hba->dev, "%s: Hibern8 Exit at %lld us", __func__,
			ktime_to_us(ktime_get()));
		hba->ufs_stats.last_hibern8_exit_tstamp = ktime_get();
		hba->ufs_stats.hibern8_exit_cnt++;
	}

	return ret;
}

 /**
 * ufshcd_init_pwr_info - setting the POR (power on reset)
 * values in hba power info
 * @hba: per-adapter instance
 */
static void ufshcd_init_pwr_info(struct ufs_hba *hba)
{
	hba->pwr_info.gear_rx = UFS_PWM_G1;
	hba->pwr_info.gear_tx = UFS_PWM_G1;
	hba->pwr_info.lane_rx = 1;
	hba->pwr_info.lane_tx = 1;
	hba->pwr_info.pwr_rx = SLOWAUTO_MODE;
	hba->pwr_info.pwr_tx = SLOWAUTO_MODE;
	hba->pwr_info.hs_rate = 0;
}

/**
 * ufshcd_get_max_pwr_mode - reads the max power mode negotiated with device
 * @hba: per-adapter instance
 */
static int ufshcd_get_max_pwr_mode(struct ufs_hba *hba)
{
	struct ufs_pa_layer_attr *pwr_info = &hba->max_pwr_info.info;

	if (hba->max_pwr_info.is_valid)
		return 0;

	pwr_info->pwr_tx = FAST_MODE;
	pwr_info->pwr_rx = FAST_MODE;
	pwr_info->hs_rate = PA_HS_MODE_B;

	/* Get the connected lane count */
	ufshcd_dme_get(hba, UIC_ARG_MIB(PA_CONNECTEDRXDATALANES),
			&pwr_info->lane_rx);
	ufshcd_dme_get(hba, UIC_ARG_MIB(PA_CONNECTEDTXDATALANES),
			&pwr_info->lane_tx);

	if (!pwr_info->lane_rx || !pwr_info->lane_tx) {
		dev_err(hba->dev, "%s: invalid connected lanes value. rx=%d, tx=%d\n",
				__func__,
				pwr_info->lane_rx,
				pwr_info->lane_tx);
		return -EINVAL;
	}

	/*
	 * First, get the maximum gears of HS speed.
	 * If a zero value, it means there is no HSGEAR capability.
	 * Then, get the maximum gears of PWM speed.
	 */
	ufshcd_dme_get(hba, UIC_ARG_MIB(PA_MAXRXHSGEAR), &pwr_info->gear_rx);
	if (!pwr_info->gear_rx) {
		ufshcd_dme_get(hba, UIC_ARG_MIB(PA_MAXRXPWMGEAR),
				&pwr_info->gear_rx);
		if (!pwr_info->gear_rx) {
			dev_err(hba->dev, "%s: invalid max pwm rx gear read = %d\n",
				__func__, pwr_info->gear_rx);
			return -EINVAL;
		} else {
			if (hba->limit_rx_pwm_gear > 0 &&
			    (hba->limit_rx_pwm_gear < pwr_info->gear_rx))
				pwr_info->gear_rx = hba->limit_rx_pwm_gear;
		}
		pwr_info->pwr_rx = SLOW_MODE;
	} else {
		if (hba->limit_rx_hs_gear > 0 &&
		    (hba->limit_rx_hs_gear < pwr_info->gear_rx))
			pwr_info->gear_rx = hba->limit_rx_hs_gear;
	}

	ufshcd_dme_peer_get(hba, UIC_ARG_MIB(PA_MAXRXHSGEAR),
			&pwr_info->gear_tx);
	if (!pwr_info->gear_tx) {
		ufshcd_dme_peer_get(hba, UIC_ARG_MIB(PA_MAXRXPWMGEAR),
				&pwr_info->gear_tx);
		if (!pwr_info->gear_tx) {
			dev_err(hba->dev, "%s: invalid max pwm tx gear read = %d\n",
				__func__, pwr_info->gear_tx);
			return -EINVAL;
		} else {
			if (hba->limit_tx_pwm_gear > 0 &&
			    (hba->limit_tx_pwm_gear < pwr_info->gear_tx))
				pwr_info->gear_tx = hba->limit_tx_pwm_gear;
		}
		pwr_info->pwr_tx = SLOW_MODE;
	} else {
		if (hba->limit_tx_hs_gear > 0 &&
		    (hba->limit_tx_hs_gear < pwr_info->gear_tx))
			pwr_info->gear_tx = hba->limit_tx_hs_gear;
	}

	hba->max_pwr_info.is_valid = true;
	return 0;
}

int ufshcd_change_power_mode(struct ufs_hba *hba,
			     struct ufs_pa_layer_attr *pwr_mode)
{
	int ret = 0;

	/* if already configured to the requested pwr_mode */
	if (!hba->restore_needed &&
		pwr_mode->gear_rx == hba->pwr_info.gear_rx &&
		pwr_mode->gear_tx == hba->pwr_info.gear_tx &&
	    pwr_mode->lane_rx == hba->pwr_info.lane_rx &&
	    pwr_mode->lane_tx == hba->pwr_info.lane_tx &&
	    pwr_mode->pwr_rx == hba->pwr_info.pwr_rx &&
	    pwr_mode->pwr_tx == hba->pwr_info.pwr_tx &&
	    pwr_mode->hs_rate == hba->pwr_info.hs_rate) {
		dev_dbg(hba->dev, "%s: power already configured\n", __func__);
		return 0;
	}

	ufsdbg_error_inject_dispatcher(hba, ERR_INJECT_PWR_CHANGE, 0, &ret);
	if (ret)
		return ret;

	/*
	 * Configure attributes for power mode change with below.
	 * - PA_RXGEAR, PA_ACTIVERXDATALANES, PA_RXTERMINATION,
	 * - PA_TXGEAR, PA_ACTIVETXDATALANES, PA_TXTERMINATION,
	 * - PA_HSSERIES
	 */
	ufshcd_dme_set(hba, UIC_ARG_MIB(PA_RXGEAR), pwr_mode->gear_rx);
	ufshcd_dme_set(hba, UIC_ARG_MIB(PA_ACTIVERXDATALANES),
			pwr_mode->lane_rx);
	if (pwr_mode->pwr_rx == FASTAUTO_MODE ||
			pwr_mode->pwr_rx == FAST_MODE)
		ufshcd_dme_set(hba, UIC_ARG_MIB(PA_RXTERMINATION), TRUE);
	else
		ufshcd_dme_set(hba, UIC_ARG_MIB(PA_RXTERMINATION), FALSE);

	ufshcd_dme_set(hba, UIC_ARG_MIB(PA_TXGEAR), pwr_mode->gear_tx);
	ufshcd_dme_set(hba, UIC_ARG_MIB(PA_ACTIVETXDATALANES),
			pwr_mode->lane_tx);
	if (pwr_mode->pwr_tx == FASTAUTO_MODE ||
			pwr_mode->pwr_tx == FAST_MODE)
		ufshcd_dme_set(hba, UIC_ARG_MIB(PA_TXTERMINATION), TRUE);
	else
		ufshcd_dme_set(hba, UIC_ARG_MIB(PA_TXTERMINATION), FALSE);

	if (pwr_mode->pwr_rx == FASTAUTO_MODE ||
	    pwr_mode->pwr_tx == FASTAUTO_MODE ||
	    pwr_mode->pwr_rx == FAST_MODE ||
	    pwr_mode->pwr_tx == FAST_MODE)
		ufshcd_dme_set(hba, UIC_ARG_MIB(PA_HSSERIES),
						pwr_mode->hs_rate);

	ufshcd_dme_set(hba, UIC_ARG_MIB(PA_PWRMODEUSERDATA0),
			DL_FC0ProtectionTimeOutVal_Default);
	ufshcd_dme_set(hba, UIC_ARG_MIB(PA_PWRMODEUSERDATA1),
			DL_TC0ReplayTimeOutVal_Default);
	ufshcd_dme_set(hba, UIC_ARG_MIB(PA_PWRMODEUSERDATA2),
			DL_AFC0ReqTimeOutVal_Default);

	ufshcd_dme_set(hba, UIC_ARG_MIB(DME_LocalFC0ProtectionTimeOutVal),
			DL_FC0ProtectionTimeOutVal_Default);
	ufshcd_dme_set(hba, UIC_ARG_MIB(DME_LocalTC0ReplayTimeOutVal),
			DL_TC0ReplayTimeOutVal_Default);
	ufshcd_dme_set(hba, UIC_ARG_MIB(DME_LocalAFC0ReqTimeOutVal),
			DL_AFC0ReqTimeOutVal_Default);

	ret = ufshcd_uic_change_pwr_mode(hba, pwr_mode->pwr_rx << 4
			| pwr_mode->pwr_tx);

	if (ret) {
		ufshcd_update_error_stats(hba, UFS_ERR_POWER_MODE_CHANGE);
		dev_err(hba->dev,
			"%s: power mode change failed %d\n", __func__, ret);
	} else {
		ufshcd_vops_pwr_change_notify(hba, POST_CHANGE, NULL,
								pwr_mode);

		memcpy(&hba->pwr_info, pwr_mode,
			sizeof(struct ufs_pa_layer_attr));
		hba->ufs_stats.power_mode_change_cnt++;
	}

	return ret;
}

/**
 * ufshcd_config_pwr_mode - configure a new power mode
 * @hba: per-adapter instance
 * @desired_pwr_mode: desired power configuration
 */
static int ufshcd_config_pwr_mode(struct ufs_hba *hba,
		struct ufs_pa_layer_attr *desired_pwr_mode)
{
	struct ufs_pa_layer_attr final_params = { 0 };
	int ret;

	ret = ufshcd_vops_pwr_change_notify(hba, PRE_CHANGE,
					desired_pwr_mode, &final_params);

	if (ret)
		memcpy(&final_params, desired_pwr_mode, sizeof(final_params));

	ret = ufshcd_change_power_mode(hba, &final_params);
	if (!ret)
		ufshcd_print_pwr_info(hba);

	return ret;
}

/**
 * ufshcd_complete_dev_init() - checks device readiness
 * hba: per-adapter instance
 *
 * Set fDeviceInit flag and poll until device toggles it.
 */
static int ufshcd_complete_dev_init(struct ufs_hba *hba)
{
	int i;
	int err;
	bool flag_res = 1;

	err = ufshcd_query_flag_retry(hba, UPIU_QUERY_OPCODE_SET_FLAG,
		QUERY_FLAG_IDN_FDEVICEINIT, NULL);
	if (err) {
		dev_err(hba->dev,
			"%s setting fDeviceInit flag failed with error %d\n",
			__func__, err);
		goto out;
	}

	/* poll for max. 1000 iterations for fDeviceInit flag to clear */
	for (i = 0; i < 1000 && !err && flag_res; i++)
		err = ufshcd_query_flag_retry(hba, UPIU_QUERY_OPCODE_READ_FLAG,
			QUERY_FLAG_IDN_FDEVICEINIT, &flag_res);

	if (err)
		dev_err(hba->dev,
			"%s reading fDeviceInit flag failed with error %d\n",
			__func__, err);
	else if (flag_res)
		dev_err(hba->dev,
			"%s fDeviceInit was not cleared by the device\n",
			__func__);

out:
	return err;
}

/**
 * ufshcd_make_hba_operational - Make UFS controller operational
 * @hba: per adapter instance
 *
 * To bring UFS host controller to operational state,
 * 1. Enable required interrupts
 * 2. Configure interrupt aggregation
 * 3. Program UTRL and UTMRL base address
 * 4. Configure run-stop-registers
 *
 * Returns 0 on success, non-zero value on failure
 */
static int ufshcd_make_hba_operational(struct ufs_hba *hba)
{
	int err = 0;
	u32 reg;

	/* Enable required interrupts */
	ufshcd_enable_intr(hba, UFSHCD_ENABLE_INTRS);

	/* Configure interrupt aggregation */
	if (ufshcd_is_intr_aggr_allowed(hba))
		ufshcd_config_intr_aggr(hba, hba->nutrs - 1, INT_AGGR_DEF_TO);
	else
		ufshcd_disable_intr_aggr(hba);

	/* Configure UTRL and UTMRL base address registers */
	ufshcd_writel(hba, lower_32_bits(hba->utrdl_dma_addr),
			REG_UTP_TRANSFER_REQ_LIST_BASE_L);
	ufshcd_writel(hba, upper_32_bits(hba->utrdl_dma_addr),
			REG_UTP_TRANSFER_REQ_LIST_BASE_H);
	ufshcd_writel(hba, lower_32_bits(hba->utmrdl_dma_addr),
			REG_UTP_TASK_REQ_LIST_BASE_L);
	ufshcd_writel(hba, upper_32_bits(hba->utmrdl_dma_addr),
			REG_UTP_TASK_REQ_LIST_BASE_H);

	/*
	 * Make sure base address and interrupt setup are updated before
	 * enabling the run/stop registers below.
	 */
	wmb();

	/*
	 * UCRDY, UTMRLDY and UTRLRDY bits must be 1
	 */
	reg = ufshcd_readl(hba, REG_CONTROLLER_STATUS);
	if (!(ufshcd_get_lists_status(reg))) {
		ufshcd_enable_run_stop_reg(hba);
	} else {
		dev_err(hba->dev,
			"Host controller not ready to process requests");
		err = -EIO;
		goto out;
	}

out:
	return err;
}

/**
 * ufshcd_hba_stop - Send controller to reset state
 * @hba: per adapter instance
 * @can_sleep: perform sleep or just spin
 */
static inline void ufshcd_hba_stop(struct ufs_hba *hba, bool can_sleep)
{
	int err;

	ufshcd_writel(hba, CONTROLLER_DISABLE,  REG_CONTROLLER_ENABLE);
	err = ufshcd_wait_for_register(hba, REG_CONTROLLER_ENABLE,
					CONTROLLER_ENABLE, CONTROLLER_DISABLE,
					10, 1, can_sleep);
	if (err)
		dev_err(hba->dev, "%s: Controller disable failed\n", __func__);
}

/**
 * ufshcd_hba_enable - initialize the controller
 * @hba: per adapter instance
 *
 * The controller resets itself and controller firmware initialization
 * sequence kicks off. When controller is ready it will set
 * the Host Controller Enable bit to 1.
 *
 * Returns 0 on success, non-zero value on failure
 */
static int ufshcd_hba_enable(struct ufs_hba *hba)
{
	int retry;

	/*
	 * msleep of 1 and 5 used in this function might result in msleep(20),
	 * but it was necessary to send the UFS FPGA to reset mode during
	 * development and testing of this driver. msleep can be changed to
	 * mdelay and retry count can be reduced based on the controller.
	 */
	if (!ufshcd_is_hba_active(hba))
		/* change controller state to "reset state" */
		ufshcd_hba_stop(hba, true);

	/* UniPro link is disabled at this point */
	ufshcd_set_link_off(hba);

	ufshcd_vops_hce_enable_notify(hba, PRE_CHANGE);

	/* start controller initialization sequence */
	ufshcd_hba_start(hba);

	/*
	 * To initialize a UFS host controller HCE bit must be set to 1.
	 * During initialization the HCE bit value changes from 1->0->1.
	 * When the host controller completes initialization sequence
	 * it sets the value of HCE bit to 1. The same HCE bit is read back
	 * to check if the controller has completed initialization sequence.
	 * So without this delay the value HCE = 1, set in the previous
	 * instruction might be read back.
	 * This delay can be changed based on the controller.
	 */
	msleep(1);

	/* wait for the host controller to complete initialization */
	retry = 10;
	while (ufshcd_is_hba_active(hba)) {
		if (retry) {
			retry--;
		} else {
			dev_err(hba->dev,
				"Controller enable failed\n");
			return -EIO;
		}
		msleep(5);
	}

	/* enable UIC related interrupts */
	ufshcd_enable_intr(hba, UFSHCD_UIC_MASK);

	ufshcd_vops_hce_enable_notify(hba, POST_CHANGE);

	return 0;
}

static int ufshcd_disable_tx_lcc(struct ufs_hba *hba, bool peer)
{
	int tx_lanes, i, err = 0;

	if (!peer)
		ufshcd_dme_get(hba, UIC_ARG_MIB(PA_CONNECTEDTXDATALANES),
			       &tx_lanes);
	else
		ufshcd_dme_peer_get(hba, UIC_ARG_MIB(PA_CONNECTEDTXDATALANES),
				    &tx_lanes);
	for (i = 0; i < tx_lanes; i++) {
		if (!peer)
			err = ufshcd_dme_set(hba,
				UIC_ARG_MIB_SEL(TX_LCC_ENABLE,
					UIC_ARG_MPHY_TX_GEN_SEL_INDEX(i)),
					0);
		else
			err = ufshcd_dme_peer_set(hba,
				UIC_ARG_MIB_SEL(TX_LCC_ENABLE,
					UIC_ARG_MPHY_TX_GEN_SEL_INDEX(i)),
					0);
		if (err) {
			dev_err(hba->dev, "%s: TX LCC Disable failed, peer = %d, lane = %d, err = %d",
				__func__, peer, i, err);
			break;
		}
	}

	return err;
}

static inline int ufshcd_disable_host_tx_lcc(struct ufs_hba *hba)
{
	return ufshcd_disable_tx_lcc(hba, false);
}

static inline int ufshcd_disable_device_tx_lcc(struct ufs_hba *hba)
{
	return ufshcd_disable_tx_lcc(hba, true);
}

/**
 * ufshcd_link_startup - Initialize unipro link startup
 * @hba: per adapter instance
 *
 * Returns 0 for success, non-zero in case of failure
 */
static int ufshcd_link_startup(struct ufs_hba *hba)
{
	int ret;
	int retries = DME_LINKSTARTUP_RETRIES;
	bool link_startup_again = false;

	/*
	 * If UFS device isn't active then we will have to issue link startup
	 * 2 times to make sure the device state move to active.
	 */
	if (!ufshcd_is_ufs_dev_active(hba))
		link_startup_again = true;

link_startup:
	do {
		ufshcd_vops_link_startup_notify(hba, PRE_CHANGE);

		ret = ufshcd_dme_link_startup(hba);
		if (ret)
			ufshcd_update_error_stats(hba, UFS_ERR_LINKSTARTUP);

		/* check if device is detected by inter-connect layer */
		if (!ret && !ufshcd_is_device_present(hba)) {
			ufshcd_update_error_stats(hba, UFS_ERR_LINKSTARTUP);
			dev_err(hba->dev, "%s: Device not present\n", __func__);
			ret = -ENXIO;
			goto out;
		}

		/*
		 * DME link lost indication is only received when link is up,
		 * but we can't be sure if the link is up until link startup
		 * succeeds. So reset the local Uni-Pro and try again.
		 */
		if (ret && ufshcd_hba_enable(hba))
			goto out;
	} while (ret && retries--);

	if (ret)
		/* failed to get the link up... retire */
		goto out;

	if (link_startup_again) {
		link_startup_again = false;
		retries = DME_LINKSTARTUP_RETRIES;
		goto link_startup;
	}

	/* Mark that link is up in PWM-G1, 1-lane, SLOW-AUTO mode */
	ufshcd_init_pwr_info(hba);
	ufshcd_print_pwr_info(hba);

	if (hba->quirks & UFSHCD_QUIRK_BROKEN_LCC) {
		ret = ufshcd_disable_device_tx_lcc(hba);
		if (ret)
			goto out;
	}

	if (hba->dev_info.quirks & UFS_DEVICE_QUIRK_BROKEN_LCC) {
		ret = ufshcd_disable_host_tx_lcc(hba);
		if (ret)
			goto out;
	}

	/* Include any host controller configuration via UIC commands */
	ret = ufshcd_vops_link_startup_notify(hba, POST_CHANGE);
	if (ret)
		goto out;

	ret = ufshcd_make_hba_operational(hba);
out:
	if (ret)
		dev_err(hba->dev, "link startup failed %d\n", ret);
	/*
	 * For some external cards, link startup succeeds only after few link
	 * startup attempts and err_state may get set in this case.
	 * But as the link startup has finally succeded, we are clearing the
	 * error state.
	 */
	else if (hba->extcon)
		ufsdbg_clr_err_state(hba);

	return ret;
}

/**
 * ufshcd_verify_dev_init() - Verify device initialization
 * @hba: per-adapter instance
 *
 * Send NOP OUT UPIU and wait for NOP IN response to check whether the
 * device Transport Protocol (UTP) layer is ready after a reset.
 * If the UTP layer at the device side is not initialized, it may
 * not respond with NOP IN UPIU within timeout of %NOP_OUT_TIMEOUT
 * and we retry sending NOP OUT for %NOP_OUT_RETRIES iterations.
 */
static int ufshcd_verify_dev_init(struct ufs_hba *hba)
{
	int err = 0;
	int retries;
	bool has_read_lock = false;

	ufshcd_hold_all(hba);
	if (!ufshcd_is_shutdown_ongoing(hba) && !ufshcd_eh_in_progress(hba)) {
		down_read(&hba->lock);
		has_read_lock = true;
	}
	mutex_lock(&hba->dev_cmd.lock);
	for (retries = NOP_OUT_RETRIES; retries > 0; retries--) {
		err = ufshcd_exec_dev_cmd(hba, DEV_CMD_TYPE_NOP,
					       NOP_OUT_TIMEOUT);

		if (!err || err == -ETIMEDOUT)
			break;

		dev_dbg(hba->dev, "%s: error %d retrying\n", __func__, err);
	}
	mutex_unlock(&hba->dev_cmd.lock);
	if (has_read_lock)
		up_read(&hba->lock);
	ufshcd_release_all(hba);

	if (err)
		dev_err(hba->dev, "%s: NOP OUT failed %d\n", __func__, err);
	return err;
}

/**
 * ufshcd_set_queue_depth - set lun queue depth
 * @sdev: pointer to SCSI device
 *
 * Read bLUQueueDepth value and activate scsi tagged command
 * queueing. For WLUN, queue depth is set to 1. For best-effort
 * cases (bLUQueueDepth = 0) the queue depth is set to a maximum
 * value that host can queue.
 */
static void ufshcd_set_queue_depth(struct scsi_device *sdev)
{
	int ret = 0;
	u8 lun_qdepth;
	struct ufs_hba *hba;

	hba = shost_priv(sdev->host);

	lun_qdepth = hba->nutrs;
	ret = ufshcd_read_unit_desc_param(hba,
			  ufshcd_scsi_to_upiu_lun(sdev->lun),
			  UNIT_DESC_PARAM_LU_Q_DEPTH,
			  &lun_qdepth,
			  sizeof(lun_qdepth));

	/* Some WLUN doesn't support unit descriptor */
	if (ret == -EOPNOTSUPP)
		lun_qdepth = 1;
	else if (!lun_qdepth)
		/* eventually, we can figure out the real queue depth */
		lun_qdepth = hba->nutrs;
	else
		lun_qdepth = min_t(int, lun_qdepth, hba->nutrs);

	dev_dbg(hba->dev, "%s: activate tcq with queue depth %d\n",
			__func__, lun_qdepth);
	scsi_change_queue_depth(sdev, lun_qdepth);
}

/*
 * ufshcd_get_lu_wp - returns the "b_lu_write_protect" from UNIT DESCRIPTOR
 * @hba: per-adapter instance
 * @lun: UFS device lun id
 * @b_lu_write_protect: pointer to buffer to hold the LU's write protect info
 *
 * Returns 0 in case of success and b_lu_write_protect status would be returned
 * @b_lu_write_protect parameter.
 * Returns -ENOTSUPP if reading b_lu_write_protect is not supported.
 * Returns -EINVAL in case of invalid parameters passed to this function.
 */
static int ufshcd_get_lu_wp(struct ufs_hba *hba,
			    u8 lun,
			    u8 *b_lu_write_protect)
{
	int ret;

	if (!b_lu_write_protect)
		ret = -EINVAL;
	/*
	 * According to UFS device spec, RPMB LU can't be write
	 * protected so skip reading bLUWriteProtect parameter for
	 * it. For other W-LUs, UNIT DESCRIPTOR is not available.
	 */
	else if (lun >= UFS_UPIU_MAX_GENERAL_LUN)
		ret = -ENOTSUPP;
	else
		ret = ufshcd_read_unit_desc_param(hba,
					  lun,
					  UNIT_DESC_PARAM_LU_WR_PROTECT,
					  b_lu_write_protect,
					  sizeof(*b_lu_write_protect));
	return ret;
}

/**
 * ufshcd_get_lu_power_on_wp_status - get LU's power on write protect
 * status
 * @hba: per-adapter instance
 * @sdev: pointer to SCSI device
 *
 */
static inline void ufshcd_get_lu_power_on_wp_status(struct ufs_hba *hba,
						    struct scsi_device *sdev)
{
	if (hba->dev_info.f_power_on_wp_en &&
	    !hba->dev_info.is_lu_power_on_wp) {
		u8 b_lu_write_protect;

		if (!ufshcd_get_lu_wp(hba, ufshcd_scsi_to_upiu_lun(sdev->lun),
				      &b_lu_write_protect) &&
		    (b_lu_write_protect == UFS_LU_POWER_ON_WP))
			hba->dev_info.is_lu_power_on_wp = true;
	}
}

/**
 * ufshcd_slave_alloc - handle initial SCSI device configurations
 * @sdev: pointer to SCSI device
 *
 * Returns success
 */
static int ufshcd_slave_alloc(struct scsi_device *sdev)
{
	struct ufs_hba *hba;

	hba = shost_priv(sdev->host);

	/* Mode sense(6) is not supported by UFS, so use Mode sense(10) */
	sdev->use_10_for_ms = 1;

	/* allow SCSI layer to restart the device in case of errors */
	sdev->allow_restart = 1;

	/* REPORT SUPPORTED OPERATION CODES is not supported */
	sdev->no_report_opcodes = 1;

	/* WRITE_SAME command is not supported */
	sdev->no_write_same = 1;

	ufshcd_set_queue_depth(sdev);

	ufshcd_get_lu_power_on_wp_status(hba, sdev);

	return 0;
}

/**
 * ufshcd_change_queue_depth - change queue depth
 * @sdev: pointer to SCSI device
 * @depth: required depth to set
 *
 * Change queue depth and make sure the max. limits are not crossed.
 */
static int ufshcd_change_queue_depth(struct scsi_device *sdev, int depth)
{
	struct ufs_hba *hba = shost_priv(sdev->host);

	if (depth > hba->nutrs)
		depth = hba->nutrs;
	return scsi_change_queue_depth(sdev, depth);
}

/**
 * ufshcd_slave_configure - adjust SCSI device configurations
 * @sdev: pointer to SCSI device
 */
static int ufshcd_slave_configure(struct scsi_device *sdev)
{
	struct request_queue *q = sdev->request_queue;
	struct ufs_hba *hba = shost_priv(sdev->host);

	blk_queue_update_dma_pad(q, PRDT_DATA_BYTE_COUNT_PAD - 1);
	blk_queue_max_segment_size(q, PRDT_DATA_BYTE_COUNT_MAX);

	if (hba->scsi_cmd_timeout) {
		blk_queue_rq_timeout(q, hba->scsi_cmd_timeout * HZ);
		scsi_set_cmd_timeout_override(sdev, hba->scsi_cmd_timeout * HZ);
	}

	sdev->autosuspend_delay = UFSHCD_AUTO_SUSPEND_DELAY_MS;
	sdev->use_rpm_auto = 1;

	return 0;
}

/**
 * ufshcd_slave_destroy - remove SCSI device configurations
 * @sdev: pointer to SCSI device
 */
static void ufshcd_slave_destroy(struct scsi_device *sdev)
{
	struct ufs_hba *hba;

	hba = shost_priv(sdev->host);
	/* Drop the reference as it won't be needed anymore */
	if (ufshcd_scsi_to_upiu_lun(sdev->lun) == UFS_UPIU_UFS_DEVICE_WLUN) {
		unsigned long flags;

		spin_lock_irqsave(hba->host->host_lock, flags);
		hba->sdev_ufs_device = NULL;
		spin_unlock_irqrestore(hba->host->host_lock, flags);
	}
}

/**
 * ufshcd_task_req_compl - handle task management request completion
 * @hba: per adapter instance
 * @index: index of the completed request
 * @resp: task management service response
 *
 * Returns non-zero value on error, zero on success
 */
static int ufshcd_task_req_compl(struct ufs_hba *hba, u32 index, u8 *resp)
{
	struct utp_task_req_desc *task_req_descp;
	struct utp_upiu_task_rsp *task_rsp_upiup;
	unsigned long flags;
	int ocs_value;
	int task_result;

	spin_lock_irqsave(hba->host->host_lock, flags);

	/* Clear completed tasks from outstanding_tasks */
	__clear_bit(index, &hba->outstanding_tasks);

	task_req_descp = hba->utmrdl_base_addr;
	ocs_value = ufshcd_get_tmr_ocs(&task_req_descp[index]);

	if (ocs_value == OCS_SUCCESS) {
		task_rsp_upiup = (struct utp_upiu_task_rsp *)
				task_req_descp[index].task_rsp_upiu;
		task_result = be32_to_cpu(task_rsp_upiup->output_param1);
		task_result = task_result & MASK_TM_SERVICE_RESP;
		if (resp)
			*resp = (u8)task_result;
	} else {
		dev_err(hba->dev, "%s: failed, ocs = 0x%x\n",
				__func__, ocs_value);
	}
	spin_unlock_irqrestore(hba->host->host_lock, flags);

	return ocs_value;
}

/**
 * ufshcd_scsi_cmd_status - Update SCSI command result based on SCSI status
 * @lrb: pointer to local reference block of completed command
 * @scsi_status: SCSI command status
 *
 * Returns value base on SCSI command status
 */
static inline int
ufshcd_scsi_cmd_status(struct ufshcd_lrb *lrbp, int scsi_status)
{
	int result = 0;

	switch (scsi_status) {
	case SAM_STAT_CHECK_CONDITION:
		ufshcd_copy_sense_data(lrbp);
	case SAM_STAT_GOOD:
		result |= DID_OK << 16 |
			  COMMAND_COMPLETE << 8 |
			  scsi_status;
		break;
	case SAM_STAT_TASK_SET_FULL:
	case SAM_STAT_BUSY:
	case SAM_STAT_TASK_ABORTED:
		ufshcd_copy_sense_data(lrbp);
		result |= scsi_status;
		break;
	default:
		result |= DID_ERROR << 16;
		break;
	} /* end of switch */

	return result;
}

/**
 * ufshcd_transfer_rsp_status - Get overall status of the response
 * @hba: per adapter instance
 * @lrb: pointer to local reference block of completed command
 *
 * Returns result of the command to notify SCSI midlayer
 */
static inline int
ufshcd_transfer_rsp_status(struct ufs_hba *hba, struct ufshcd_lrb *lrbp)
{
	int result = 0;
	int scsi_status;
	int ocs;
	bool print_prdt;

	/* overall command status of utrd */
	ocs = ufshcd_get_tr_ocs(lrbp);

	switch (ocs) {
	case OCS_SUCCESS:
		result = ufshcd_get_req_rsp(lrbp->ucd_rsp_ptr);
		hba->ufs_stats.last_hibern8_exit_tstamp = ktime_set(0, 0);
		switch (result) {
		case UPIU_TRANSACTION_RESPONSE:
			/*
			 * get the response UPIU result to extract
			 * the SCSI command status
			 */
			result = ufshcd_get_rsp_upiu_result(lrbp->ucd_rsp_ptr);

			/*
			 * get the result based on SCSI status response
			 * to notify the SCSI midlayer of the command status
			 */
			scsi_status = result & MASK_SCSI_STATUS;
			result = ufshcd_scsi_cmd_status(lrbp, scsi_status);

			/*
			 * Currently we are only supporting BKOPs exception
			 * events hence we can ignore BKOPs exception event
			 * during power management callbacks. BKOPs exception
			 * event is not expected to be raised in runtime suspend
			 * callback as it allows the urgent bkops.
			 * During system suspend, we are anyway forcefully
			 * disabling the bkops and if urgent bkops is needed
			 * it will be enabled on system resume. Long term
			 * solution could be to abort the system suspend if
			 * UFS device needs urgent BKOPs.
			 */
			if (!hba->pm_op_in_progress &&
			    ufshcd_is_exception_event(lrbp->ucd_rsp_ptr)) {
				/*
				 * Prevent suspend once eeh_work is scheduled
				 * to avoid deadlock between ufshcd_suspend
				 * and exception event handler.
				 */
				if (schedule_work(&hba->eeh_work))
					pm_runtime_get_noresume(hba->dev);
			}
			break;
		case UPIU_TRANSACTION_REJECT_UPIU:
			/* TODO: handle Reject UPIU Response */
			result = DID_ERROR << 16;
			dev_err(hba->dev,
				"Reject UPIU not fully implemented\n");
			break;
		default:
			result = DID_ERROR << 16;
			dev_err(hba->dev,
				"Unexpected request response code = %x\n",
				result);
			break;
		}
		break;
	case OCS_ABORTED:
		result |= DID_ABORT << 16;
		break;
	case OCS_INVALID_COMMAND_STATUS:
		result |= DID_REQUEUE << 16;
		break;
	case OCS_INVALID_CMD_TABLE_ATTR:
	case OCS_INVALID_PRDT_ATTR:
	case OCS_MISMATCH_DATA_BUF_SIZE:
	case OCS_MISMATCH_RESP_UPIU_SIZE:
	case OCS_PEER_COMM_FAILURE:
	case OCS_FATAL_ERROR:
	case OCS_DEVICE_FATAL_ERROR:
	case OCS_INVALID_CRYPTO_CONFIG:
	case OCS_GENERAL_CRYPTO_ERROR:
	default:
		result |= DID_ERROR << 16;
		dev_err(hba->dev,
				"OCS error from controller = %x for tag %d\n",
				ocs, lrbp->task_tag);
		/*
		 * This is called in interrupt context, hence avoid sleep
		 * while printing debug registers. Also print only the minimum
		 * debug registers needed to debug OCS failure.
		 */
		__ufshcd_print_host_regs(hba, true);
		ufshcd_print_host_state(hba);
		break;
	} /* end of switch */

	if ((host_byte(result) != DID_OK) && !hba->silence_err_logs) {
		print_prdt = (ocs == OCS_INVALID_PRDT_ATTR ||
			ocs == OCS_MISMATCH_DATA_BUF_SIZE);
		ufshcd_print_trs(hba, 1 << lrbp->task_tag, print_prdt);
	}

	if ((host_byte(result) == DID_ERROR) ||
	    (host_byte(result) == DID_ABORT))
		ufsdbg_set_err_state(hba);

	return result;
}

/**
 * ufshcd_uic_cmd_compl - handle completion of uic command
 * @hba: per adapter instance
 * @intr_status: interrupt status generated by the controller
 *
 * Returns
 *  IRQ_HANDLED - If interrupt is valid
 *  IRQ_NONE    - If invalid interrupt
 */
static irqreturn_t ufshcd_uic_cmd_compl(struct ufs_hba *hba, u32 intr_status)
{
	irqreturn_t retval = IRQ_NONE;

	if ((intr_status & UIC_COMMAND_COMPL) && hba->active_uic_cmd) {
		hba->active_uic_cmd->argument2 |=
			ufshcd_get_uic_cmd_result(hba);
		hba->active_uic_cmd->argument3 =
			ufshcd_get_dme_attr_val(hba);
		complete(&hba->active_uic_cmd->done);
		retval = IRQ_HANDLED;
	}

	if (intr_status & UFSHCD_UIC_PWR_MASK) {
		if (hba->uic_async_done) {
			complete(hba->uic_async_done);
			retval = IRQ_HANDLED;
		} else if (ufshcd_is_auto_hibern8_supported(hba)) {
			/*
			 * If uic_async_done flag is not set then this
			 * is an Auto hibern8 err interrupt.
			 * Perform a host reset followed by a full
			 * link recovery.
			 */
			hba->ufshcd_state = UFSHCD_STATE_ERROR;
			hba->force_host_reset = true;
			dev_err(hba->dev, "%s: Auto Hibern8 %s failed - status: 0x%08x, upmcrs: 0x%08x\n",
				__func__, (intr_status & UIC_HIBERNATE_ENTER) ?
				"Enter" : "Exit",
				intr_status, ufshcd_get_upmcrs(hba));
			/*
			 * It is possible to see auto-h8 errors during card
			 * removal, so set this flag and let the error handler
			 * decide if this error is seen while card was present
			 * or due to card removal.
			 * If error is seen during card removal, we don't want
			 * to printout the debug messages.
			 */
			hba->auto_h8_err = true;
			schedule_work(&hba->eh_work);
			retval = IRQ_HANDLED;
		}
	}
	return retval;
}

/**
 * ufshcd_abort_outstanding_requests - abort all outstanding transfer requests.
 * @hba: per adapter instance
 * @result: error result to inform scsi layer about
 */
void ufshcd_abort_outstanding_transfer_requests(struct ufs_hba *hba, int result)
{
	u8 index;
	struct ufshcd_lrb *lrbp;
	struct scsi_cmnd *cmd;

	if (!hba->outstanding_reqs)
		return;

	for_each_set_bit(index, &hba->outstanding_reqs, hba->nutrs) {
		lrbp = &hba->lrb[index];
		cmd = lrbp->cmd;
		if (cmd) {
			ufshcd_cond_add_cmd_trace(hba, index, "scsi_failed");
			ufshcd_update_error_stats(hba,
					UFS_ERR_INT_FATAL_ERRORS);
			scsi_dma_unmap(cmd);
			cmd->result = result;
			/* Clear pending transfer requests */
			ufshcd_clear_cmd(hba, index);
			ufshcd_outstanding_req_clear(hba, index);
			clear_bit_unlock(index, &hba->lrb_in_use);
			lrbp->complete_time_stamp = ktime_get();
			update_req_stats(hba, lrbp);
			/* Mark completed command as NULL in LRB */
			lrbp->cmd = NULL;
			ufshcd_release_all(hba);
			if (cmd->request) {
				/*
				 * As we are accessing the "request" structure,
				 * this must be called before calling
				 * ->scsi_done() callback.
				 */
				ufshcd_vops_pm_qos_req_end(hba, cmd->request,
					true);
				ufshcd_vops_crypto_engine_cfg_end(hba,
						lrbp, cmd->request);
			}
			/* Do not touch lrbp after scsi done */
			cmd->scsi_done(cmd);
		} else if (lrbp->command_type == UTP_CMD_TYPE_DEV_MANAGE) {
			if (hba->dev_cmd.complete) {
				ufshcd_cond_add_cmd_trace(hba, index,
							"dev_cmd_failed");
				ufshcd_outstanding_req_clear(hba, index);
				complete(hba->dev_cmd.complete);
			}
		}
		if (ufshcd_is_clkscaling_supported(hba))
			hba->clk_scaling.active_reqs--;
	}
}

/**
 * __ufshcd_transfer_req_compl - handle SCSI and query command completion
 * @hba: per adapter instance
 * @completed_reqs: requests to complete
 */
static void __ufshcd_transfer_req_compl(struct ufs_hba *hba,
					unsigned long completed_reqs)
{
	struct ufshcd_lrb *lrbp;
	struct scsi_cmnd *cmd;
	int result;
	int index;
	struct request *req;

	for_each_set_bit(index, &completed_reqs, hba->nutrs) {
		lrbp = &hba->lrb[index];
		cmd = lrbp->cmd;
		if (cmd) {
			ufshcd_cond_add_cmd_trace(hba, index, "scsi_cmpl");
			ufshcd_update_tag_stats_completion(hba, cmd);
			result = ufshcd_transfer_rsp_status(hba, lrbp);
			scsi_dma_unmap(cmd);
			cmd->result = result;
			clear_bit_unlock(index, &hba->lrb_in_use);
			lrbp->complete_time_stamp = ktime_get();
			update_req_stats(hba, lrbp);
			/* Mark completed command as NULL in LRB */
			lrbp->cmd = NULL;
			hba->ufs_stats.clk_rel.ctx = XFR_REQ_COMPL;
			__ufshcd_release(hba, false);
			__ufshcd_hibern8_release(hba, false);
			if (cmd->request) {
				/*
				 * As we are accessing the "request" structure,
				 * this must be called before calling
				 * ->scsi_done() callback.
				 */
				ufshcd_vops_pm_qos_req_end(hba, cmd->request,
					false);
				ufshcd_vops_crypto_engine_cfg_end(hba,
					lrbp, cmd->request);
			}

			req = cmd->request;
			if (req) {
				/* Update IO svc time latency histogram */
				if (req->lat_hist_enabled) {
					ktime_t completion;
					u_int64_t delta_us;

					completion = ktime_get();
					delta_us = ktime_us_delta(completion,
						  req->lat_hist_io_start);
					blk_update_latency_hist(
						(rq_data_dir(req) == READ) ?
						&hba->io_lat_read :
						&hba->io_lat_write, delta_us);
				}
			}
			/* Do not touch lrbp after scsi done */
			cmd->scsi_done(cmd);
		} else if (lrbp->command_type == UTP_CMD_TYPE_DEV_MANAGE) {
			if (hba->dev_cmd.complete) {
				ufshcd_cond_add_cmd_trace(hba, index,
						"dev_cmd_cmpl");
				complete(hba->dev_cmd.complete);
			}
		}
		if (ufshcd_is_clkscaling_supported(hba))
			hba->clk_scaling.active_reqs--;
	}

	/* clear corresponding bits of completed commands */
	hba->outstanding_reqs ^= completed_reqs;

	ufshcd_clk_scaling_update_busy(hba);

	/* we might have free'd some tags above */
	wake_up(&hba->dev_cmd.tag_wq);
}

/**
 * ufshcd_transfer_req_compl - handle SCSI and query command completion
 * @hba: per adapter instance
 *
 * Returns
 *  IRQ_HANDLED - If interrupt is valid
 *  IRQ_NONE    - If invalid interrupt
 */
static irqreturn_t ufshcd_transfer_req_compl(struct ufs_hba *hba)
{
	unsigned long completed_reqs;
	u32 tr_doorbell;

	/* Resetting interrupt aggregation counters first and reading the
	 * DOOR_BELL afterward allows us to handle all the completed requests.
	 * In order to prevent other interrupts starvation the DB is read once
	 * after reset. The down side of this solution is the possibility of
	 * false interrupt if device completes another request after resetting
	 * aggregation and before reading the DB.
	 */
	if (ufshcd_is_intr_aggr_allowed(hba))
		ufshcd_reset_intr_aggr(hba);

	tr_doorbell = ufshcd_readl(hba, REG_UTP_TRANSFER_REQ_DOOR_BELL);
	completed_reqs = tr_doorbell ^ hba->outstanding_reqs;

	if (completed_reqs) {
		__ufshcd_transfer_req_compl(hba, completed_reqs);
		return IRQ_HANDLED;
	} else {
		return IRQ_NONE;
	}
}

/**
 * ufshcd_disable_ee - disable exception event
 * @hba: per-adapter instance
 * @mask: exception event to disable
 *
 * Disables exception event in the device so that the EVENT_ALERT
 * bit is not set.
 *
 * Returns zero on success, non-zero error value on failure.
 */
static int ufshcd_disable_ee(struct ufs_hba *hba, u16 mask)
{
	int err = 0;
	u32 val;

	if (!(hba->ee_ctrl_mask & mask))
		goto out;

	val = hba->ee_ctrl_mask & ~mask;
	val &= 0xFFFF; /* 2 bytes */
	err = ufshcd_query_attr_retry(hba, UPIU_QUERY_OPCODE_WRITE_ATTR,
			QUERY_ATTR_IDN_EE_CONTROL, 0, 0, &val);
	if (!err)
		hba->ee_ctrl_mask &= ~mask;
out:
	return err;
}

/**
 * ufshcd_enable_ee - enable exception event
 * @hba: per-adapter instance
 * @mask: exception event to enable
 *
 * Enable corresponding exception event in the device to allow
 * device to alert host in critical scenarios.
 *
 * Returns zero on success, non-zero error value on failure.
 */
static int ufshcd_enable_ee(struct ufs_hba *hba, u16 mask)
{
	int err = 0;
	u32 val;

	if (hba->ee_ctrl_mask & mask)
		goto out;

	val = hba->ee_ctrl_mask | mask;
	val &= 0xFFFF; /* 2 bytes */
	err = ufshcd_query_attr_retry(hba, UPIU_QUERY_OPCODE_WRITE_ATTR,
			QUERY_ATTR_IDN_EE_CONTROL, 0, 0, &val);
	if (!err)
		hba->ee_ctrl_mask |= mask;
out:
	return err;
}

/**
 * ufshcd_enable_auto_bkops - Allow device managed BKOPS
 * @hba: per-adapter instance
 *
 * Allow device to manage background operations on its own. Enabling
 * this might lead to inconsistent latencies during normal data transfers
 * as the device is allowed to manage its own way of handling background
 * operations.
 *
 * Returns zero on success, non-zero on failure.
 */
static int ufshcd_enable_auto_bkops(struct ufs_hba *hba)
{
	int err = 0;

	if (hba->auto_bkops_enabled)
		goto out;

	err = ufshcd_query_flag_retry(hba, UPIU_QUERY_OPCODE_SET_FLAG,
			QUERY_FLAG_IDN_BKOPS_EN, NULL);
	if (err) {
		dev_err(hba->dev, "%s: failed to enable bkops %d\n",
				__func__, err);
		goto out;
	}

	hba->auto_bkops_enabled = true;
	trace_ufshcd_auto_bkops_state(dev_name(hba->dev), 1);

	/* No need of URGENT_BKOPS exception from the device */
	err = ufshcd_disable_ee(hba, MASK_EE_URGENT_BKOPS);
	if (err)
		dev_err(hba->dev, "%s: failed to disable exception event %d\n",
				__func__, err);
out:
	return err;
}

/**
 * ufshcd_disable_auto_bkops - block device in doing background operations
 * @hba: per-adapter instance
 *
 * Disabling background operations improves command response latency but
 * has drawback of device moving into critical state where the device is
 * not-operable. Make sure to call ufshcd_enable_auto_bkops() whenever the
 * host is idle so that BKOPS are managed effectively without any negative
 * impacts.
 *
 * Returns zero on success, non-zero on failure.
 */
static int ufshcd_disable_auto_bkops(struct ufs_hba *hba)
{
	int err = 0;

	if (!hba->auto_bkops_enabled)
		goto out;

	/*
	 * If host assisted BKOPs is to be enabled, make sure
	 * urgent bkops exception is allowed.
	 */
	err = ufshcd_enable_ee(hba, MASK_EE_URGENT_BKOPS);
	if (err) {
		dev_err(hba->dev, "%s: failed to enable exception event %d\n",
				__func__, err);
		goto out;
	}

	err = ufshcd_query_flag_retry(hba, UPIU_QUERY_OPCODE_CLEAR_FLAG,
			QUERY_FLAG_IDN_BKOPS_EN, NULL);
	if (err) {
		dev_err(hba->dev, "%s: failed to disable bkops %d\n",
				__func__, err);
		ufshcd_disable_ee(hba, MASK_EE_URGENT_BKOPS);
		goto out;
	}

	hba->auto_bkops_enabled = false;
	trace_ufshcd_auto_bkops_state(dev_name(hba->dev), 0);
	hba->is_urgent_bkops_lvl_checked = false;
out:
	return err;
}

/**
 * ufshcd_force_reset_auto_bkops - force reset auto bkops state
 * @hba: per adapter instance
 *
 * After a device reset the device may toggle the BKOPS_EN flag
 * to default value. The s/w tracking variables should be updated
 * as well. This function would change the auto-bkops state based on
 * UFSHCD_CAP_KEEP_AUTO_BKOPS_ENABLED_EXCEPT_SUSPEND.
 */
static void ufshcd_force_reset_auto_bkops(struct ufs_hba *hba)
{
	if (ufshcd_keep_autobkops_enabled_except_suspend(hba)) {
		hba->auto_bkops_enabled = false;
		hba->ee_ctrl_mask |= MASK_EE_URGENT_BKOPS;
		ufshcd_enable_auto_bkops(hba);
	} else {
		hba->auto_bkops_enabled = true;
		hba->ee_ctrl_mask &= ~MASK_EE_URGENT_BKOPS;
		ufshcd_disable_auto_bkops(hba);
	}
	hba->is_urgent_bkops_lvl_checked = false;
}

static inline int ufshcd_get_bkops_status(struct ufs_hba *hba, u32 *status)
{
	return ufshcd_query_attr_retry(hba, UPIU_QUERY_OPCODE_READ_ATTR,
			QUERY_ATTR_IDN_BKOPS_STATUS, 0, 0, status);
}

/**
 * ufshcd_bkops_ctrl - control the auto bkops based on current bkops status
 * @hba: per-adapter instance
 * @status: bkops_status value
 *
 * Read the bkops_status from the UFS device and Enable fBackgroundOpsEn
 * flag in the device to permit background operations if the device
 * bkops_status is greater than or equal to "status" argument passed to
 * this function, disable otherwise.
 *
 * Returns 0 for success, non-zero in case of failure.
 *
 * NOTE: Caller of this function can check the "hba->auto_bkops_enabled" flag
 * to know whether auto bkops is enabled or disabled after this function
 * returns control to it.
 */
static int ufshcd_bkops_ctrl(struct ufs_hba *hba,
			     enum bkops_status status)
{
	int err;
	u32 curr_status = 0;

	err = ufshcd_get_bkops_status(hba, &curr_status);
	if (err) {
		dev_err(hba->dev, "%s: failed to get BKOPS status %d\n",
				__func__, err);
		goto out;
	} else if (curr_status > BKOPS_STATUS_MAX) {
		dev_err(hba->dev, "%s: invalid BKOPS status %d\n",
				__func__, curr_status);
		err = -EINVAL;
		goto out;
	}

	if (curr_status >= status)
		err = ufshcd_enable_auto_bkops(hba);
	else
		err = ufshcd_disable_auto_bkops(hba);
	hba->urgent_bkops_lvl = curr_status;
out:
	return err;
}

/**
 * ufshcd_urgent_bkops - handle urgent bkops exception event
 * @hba: per-adapter instance
 *
 * Enable fBackgroundOpsEn flag in the device to permit background
 * operations.
 *
 * If BKOPs is enabled, this function returns 0, 1 if the bkops in not enabled
 * and negative error value for any other failure.
 */
static int ufshcd_urgent_bkops(struct ufs_hba *hba)
{
	return ufshcd_bkops_ctrl(hba, hba->urgent_bkops_lvl);
}

static inline int ufshcd_get_ee_status(struct ufs_hba *hba, u32 *status)
{
	return ufshcd_query_attr_retry(hba, UPIU_QUERY_OPCODE_READ_ATTR,
			QUERY_ATTR_IDN_EE_STATUS, 0, 0, status);
}

static void ufshcd_bkops_exception_event_handler(struct ufs_hba *hba)
{
	int err;
	u32 curr_status = 0;

	if (hba->is_urgent_bkops_lvl_checked)
		goto enable_auto_bkops;

	err = ufshcd_get_bkops_status(hba, &curr_status);
	if (err) {
		dev_err(hba->dev, "%s: failed to get BKOPS status %d\n",
				__func__, err);
		goto out;
	}

	/*
	 * We are seeing that some devices are raising the urgent bkops
	 * exception events even when BKOPS status doesn't indicate performace
	 * impacted or critical. Handle these device by determining their urgent
	 * bkops status at runtime.
	 */
	if (curr_status < BKOPS_STATUS_PERF_IMPACT) {
		dev_err(hba->dev, "%s: device raised urgent BKOPS exception for bkops status %d\n",
				__func__, curr_status);
		/* update the current status as the urgent bkops level */
		hba->urgent_bkops_lvl = curr_status;
		hba->is_urgent_bkops_lvl_checked = true;
	}

enable_auto_bkops:
	err = ufshcd_enable_auto_bkops(hba);
out:
	if (err < 0)
		dev_err(hba->dev, "%s: failed to handle urgent bkops %d\n",
				__func__, err);
}

/**
 * ufshcd_exception_event_handler - handle exceptions raised by device
 * @work: pointer to work data
 *
 * Read bExceptionEventStatus attribute from the device and handle the
 * exception event accordingly.
 */
static void ufshcd_exception_event_handler(struct work_struct *work)
{
	struct ufs_hba *hba;
	int err;
	u32 status = 0;
	hba = container_of(work, struct ufs_hba, eeh_work);

	pm_runtime_get_sync(hba->dev);
	ufshcd_scsi_block_requests(hba);
	err = ufshcd_get_ee_status(hba, &status);
	if (err) {
		dev_err(hba->dev, "%s: failed to get exception status %d\n",
				__func__, err);
		goto out;
	}

	status &= hba->ee_ctrl_mask;

	if (status & MASK_EE_URGENT_BKOPS)
		ufshcd_bkops_exception_event_handler(hba);

out:
	ufshcd_scsi_unblock_requests(hba);
	/*
	 * pm_runtime_get_noresume is called while scheduling
	 * eeh_work to avoid suspend racing with exception work.
	 * Hence decrement usage counter using pm_runtime_put_noidle
	 * to allow suspend on completion of exception event handler.
	 */
	pm_runtime_put_noidle(hba->dev);
	pm_runtime_put(hba->dev);
	return;
}

/* Complete requests that have door-bell cleared */
static void ufshcd_complete_requests(struct ufs_hba *hba)
{
	ufshcd_transfer_req_compl(hba);
	ufshcd_tmc_handler(hba);
}

/**
 * ufshcd_quirk_dl_nac_errors - This function checks if error handling is
 *				to recover from the DL NAC errors or not.
 * @hba: per-adapter instance
 *
 * Returns true if error handling is required, false otherwise
 */
static bool ufshcd_quirk_dl_nac_errors(struct ufs_hba *hba)
{
	unsigned long flags;
	bool err_handling = true;

	spin_lock_irqsave(hba->host->host_lock, flags);
	/*
	 * UFS_DEVICE_QUIRK_RECOVERY_FROM_DL_NAC_ERRORS only workaround the
	 * device fatal error and/or DL NAC & REPLAY timeout errors.
	 */
	if (hba->saved_err & (CONTROLLER_FATAL_ERROR | SYSTEM_BUS_FATAL_ERROR))
		goto out;

	if ((hba->saved_err & DEVICE_FATAL_ERROR) ||
	    ((hba->saved_err & UIC_ERROR) &&
	     (hba->saved_uic_err & UFSHCD_UIC_DL_TCx_REPLAY_ERROR))) {
		/*
		 * we have to do error recovery but atleast silence the error
		 * logs.
		 */
		hba->silence_err_logs = true;
		goto out;
	}

	if ((hba->saved_err & UIC_ERROR) &&
	    (hba->saved_uic_err & UFSHCD_UIC_DL_NAC_RECEIVED_ERROR)) {
		int err;
		/*
		 * wait for 50ms to see if we can get any other errors or not.
		 */
		spin_unlock_irqrestore(hba->host->host_lock, flags);
		msleep(50);
		spin_lock_irqsave(hba->host->host_lock, flags);

		/*
		 * now check if we have got any other severe errors other than
		 * DL NAC error?
		 */
		if ((hba->saved_err & INT_FATAL_ERRORS) ||
		    ((hba->saved_err & UIC_ERROR) &&
		    (hba->saved_uic_err & ~UFSHCD_UIC_DL_NAC_RECEIVED_ERROR))) {
			if (((hba->saved_err & INT_FATAL_ERRORS) ==
				DEVICE_FATAL_ERROR) || (hba->saved_uic_err &
					~UFSHCD_UIC_DL_NAC_RECEIVED_ERROR))
				hba->silence_err_logs = true;
			goto out;
		}

		/*
		 * As DL NAC is the only error received so far, send out NOP
		 * command to confirm if link is still active or not.
		 *   - If we don't get any response then do error recovery.
		 *   - If we get response then clear the DL NAC error bit.
		 */

		/* silence the error logs from NOP command */
		hba->silence_err_logs = true;
		spin_unlock_irqrestore(hba->host->host_lock, flags);
		err = ufshcd_verify_dev_init(hba);
		spin_lock_irqsave(hba->host->host_lock, flags);
		hba->silence_err_logs = false;

		if (err) {
			hba->silence_err_logs = true;
			goto out;
		}

		/* Link seems to be alive hence ignore the DL NAC errors */
		if (hba->saved_uic_err == UFSHCD_UIC_DL_NAC_RECEIVED_ERROR)
			hba->saved_err &= ~UIC_ERROR;
		/* clear NAC error */
		hba->saved_uic_err &= ~UFSHCD_UIC_DL_NAC_RECEIVED_ERROR;
		if (!hba->saved_uic_err) {
			err_handling = false;
			goto out;
		}
		/*
		 * there seems to be some errors other than NAC, so do error
		 * recovery
		 */
		hba->silence_err_logs = true;
	}
out:
	spin_unlock_irqrestore(hba->host->host_lock, flags);
	return err_handling;
}

/**
 * ufshcd_err_handler - handle UFS errors that require s/w attention
 * @work: pointer to work structure
 */
static void ufshcd_err_handler(struct work_struct *work)
{
	struct ufs_hba *hba;
	unsigned long flags;
	bool err_xfer = false, err_tm = false;
	int err = 0;
	int tag;
	bool needs_reset = false;
	bool clks_enabled = false;

	hba = container_of(work, struct ufs_hba, eh_work);

	spin_lock_irqsave(hba->host->host_lock, flags);
	if (hba->extcon) {
		if (ufshcd_is_card_online(hba)) {
			spin_unlock_irqrestore(hba->host->host_lock, flags);
			/*
			 * TODO: need better way to ensure that this delay is
			 * more than extcon's debounce-ms
			 */
			msleep(300);
			spin_lock_irqsave(hba->host->host_lock, flags);
		}

		/*
		 * ignore error if card was online and offline/removed now or
		 * card was already offline.
		 */
		if (ufshcd_is_card_offline(hba)) {
			hba->saved_err = 0;
			hba->saved_uic_err = 0;
			hba->saved_ce_err = 0;
			hba->auto_h8_err = false;
			hba->force_host_reset = false;
			hba->ufshcd_state = UFSHCD_STATE_OPERATIONAL;
			goto out;
		}
	}

	ufsdbg_set_err_state(hba);

	if (hba->ufshcd_state == UFSHCD_STATE_RESET)
		goto out;

	/*
	 * Make sure the clocks are ON before we proceed with err
	 * handling. For the majority of cases err handler would be
	 * run with clocks ON. There is a possibility that the err
	 * handler was scheduled due to auto hibern8 error interrupt,
	 * in which case the clocks could be gated or be in the
	 * process of gating when the err handler runs.
	 */
	if (unlikely((hba->clk_gating.state != CLKS_ON) &&
	    ufshcd_is_auto_hibern8_supported(hba))) {
		spin_unlock_irqrestore(hba->host->host_lock, flags);
		hba->ufs_stats.clk_hold.ctx = ERR_HNDLR_WORK;
		ufshcd_hold(hba, false);
		spin_lock_irqsave(hba->host->host_lock, flags);
		clks_enabled = true;
	}

	hba->ufshcd_state = UFSHCD_STATE_RESET;
	ufshcd_set_eh_in_progress(hba);

	/* Complete requests that have door-bell cleared by h/w */
	ufshcd_complete_requests(hba);

	if (hba->dev_info.quirks &
	    UFS_DEVICE_QUIRK_RECOVERY_FROM_DL_NAC_ERRORS) {
		bool ret;

		spin_unlock_irqrestore(hba->host->host_lock, flags);
		/* release the lock as ufshcd_quirk_dl_nac_errors() may sleep */
		ret = ufshcd_quirk_dl_nac_errors(hba);
		spin_lock_irqsave(hba->host->host_lock, flags);
		if (!ret)
			goto skip_err_handling;
	}

	/*
	 * Dump controller state before resetting. Transfer requests state
	 * will be dump as part of the request completion.
	 */
	if ((hba->saved_err & (INT_FATAL_ERRORS | UIC_ERROR | UIC_LINK_LOST)) ||
	    hba->auto_h8_err) {
		dev_err(hba->dev, "%s: saved_err 0x%x saved_uic_err 0x%x",
			__func__, hba->saved_err, hba->saved_uic_err);
		if (!hba->silence_err_logs) {
			/* release lock as print host regs sleeps */
			spin_unlock_irqrestore(hba->host->host_lock, flags);
			ufshcd_print_host_regs(hba);
			ufshcd_print_host_state(hba);
			ufshcd_print_pwr_info(hba);
			ufshcd_print_tmrs(hba, hba->outstanding_tasks);
			ufshcd_print_cmd_log(hba);
			spin_lock_irqsave(hba->host->host_lock, flags);
		}
		hba->auto_h8_err = false;
	}

	if ((hba->saved_err & (INT_FATAL_ERRORS | UIC_LINK_LOST))
	    || hba->saved_ce_err || hba->force_host_reset ||
	    ((hba->saved_err & UIC_ERROR) &&
	    (hba->saved_uic_err & (UFSHCD_UIC_DL_PA_INIT_ERROR |
				   UFSHCD_UIC_DL_NAC_RECEIVED_ERROR |
				   UFSHCD_UIC_DL_TCx_REPLAY_ERROR))))
		needs_reset = true;

	/*
	 * if host reset is required then skip clearing the pending
	 * transfers forcefully because they will automatically get
	 * cleared after link startup.
	 */
	if (needs_reset)
		goto skip_pending_xfer_clear;

	/* release lock as clear command might sleep */
	spin_unlock_irqrestore(hba->host->host_lock, flags);
	/* Clear pending transfer requests */
	for_each_set_bit(tag, &hba->outstanding_reqs, hba->nutrs) {
		if (ufshcd_clear_cmd(hba, tag)) {
			err_xfer = true;
			goto lock_skip_pending_xfer_clear;
		}
	}

	/* Clear pending task management requests */
	for_each_set_bit(tag, &hba->outstanding_tasks, hba->nutmrs) {
		if (ufshcd_clear_tm_cmd(hba, tag)) {
			err_tm = true;
			goto lock_skip_pending_xfer_clear;
		}
	}

lock_skip_pending_xfer_clear:
	spin_lock_irqsave(hba->host->host_lock, flags);

	/* Complete the requests that are cleared by s/w */
	ufshcd_complete_requests(hba);

	if (err_xfer || err_tm)
		needs_reset = true;

skip_pending_xfer_clear:
	/* Fatal errors need reset */
	if (needs_reset) {
		unsigned long max_doorbells = (1UL << hba->nutrs) - 1;

		if (hba->saved_err & INT_FATAL_ERRORS)
			ufshcd_update_error_stats(hba,
						  UFS_ERR_INT_FATAL_ERRORS);
		if (hba->saved_ce_err)
			ufshcd_update_error_stats(hba, UFS_ERR_CRYPTO_ENGINE);

		if (hba->saved_err & UIC_ERROR)
			ufshcd_update_error_stats(hba,
						  UFS_ERR_INT_UIC_ERROR);

		if (err_xfer || err_tm)
			ufshcd_update_error_stats(hba,
						  UFS_ERR_CLEAR_PEND_XFER_TM);

		/*
		 * ufshcd_reset_and_restore() does the link reinitialization
		 * which will need atleast one empty doorbell slot to send the
		 * device management commands (NOP and query commands).
		 * If there is no slot empty at this moment then free up last
		 * slot forcefully.
		 */
		if (hba->outstanding_reqs == max_doorbells)
			__ufshcd_transfer_req_compl(hba,
						    (1UL << (hba->nutrs - 1)));

		spin_unlock_irqrestore(hba->host->host_lock, flags);
		err = ufshcd_reset_and_restore(hba);
		spin_lock_irqsave(hba->host->host_lock, flags);
		if (err) {
			dev_err(hba->dev, "%s: reset and restore failed\n",
					__func__);
			hba->ufshcd_state = UFSHCD_STATE_ERROR;
		}
		/*
		 * Inform scsi mid-layer that we did reset and allow to handle
		 * Unit Attention properly.
		 */
		scsi_report_bus_reset(hba->host, 0);
		hba->saved_err = 0;
		hba->saved_uic_err = 0;
		hba->saved_ce_err = 0;
		hba->force_host_reset = false;
	}

skip_err_handling:
	if (!needs_reset) {
		hba->ufshcd_state = UFSHCD_STATE_OPERATIONAL;
		if (hba->saved_err || hba->saved_uic_err)
			dev_err_ratelimited(hba->dev, "%s: exit: saved_err 0x%x saved_uic_err 0x%x",
			    __func__, hba->saved_err, hba->saved_uic_err);
	}

	hba->silence_err_logs = false;

	if (clks_enabled) {
		__ufshcd_release(hba, false);
		hba->ufs_stats.clk_rel.ctx = ERR_HNDLR_WORK;
	}
out:
	ufshcd_clear_eh_in_progress(hba);
	spin_unlock_irqrestore(hba->host->host_lock, flags);
}

static void ufshcd_update_uic_reg_hist(struct ufs_uic_err_reg_hist *reg_hist,
		u32 reg)
{
	reg_hist->reg[reg_hist->pos] = reg;
	reg_hist->tstamp[reg_hist->pos] = ktime_get();
	reg_hist->pos = (reg_hist->pos + 1) % UIC_ERR_REG_HIST_LENGTH;
}

static void ufshcd_rls_handler(struct work_struct *work)
{
	struct ufs_hba *hba;
	int ret = 0;
	u32 mode;

	hba = container_of(work, struct ufs_hba, rls_work);
	pm_runtime_get_sync(hba->dev);
	ufshcd_scsi_block_requests(hba);
	down_write(&hba->lock);
	ret = ufshcd_wait_for_doorbell_clr(hba, U64_MAX);
	if (ret) {
		dev_err(hba->dev,
			"Timed out (%d) waiting for DB to clear\n",
			ret);
		goto out;
	}

	ufshcd_dme_get(hba, UIC_ARG_MIB(PA_PWRMODE), &mode);
	if (hba->pwr_info.pwr_rx != ((mode >> PWR_RX_OFFSET) & PWR_INFO_MASK))
		hba->restore_needed = true;

	if (hba->pwr_info.pwr_tx != (mode & PWR_INFO_MASK))
		hba->restore_needed = true;

	ufshcd_dme_get(hba, UIC_ARG_MIB(PA_RXGEAR), &mode);
	if (hba->pwr_info.gear_rx != mode)
		hba->restore_needed = true;

	ufshcd_dme_get(hba, UIC_ARG_MIB(PA_TXGEAR), &mode);
	if (hba->pwr_info.gear_tx != mode)
		hba->restore_needed = true;

	if (hba->restore_needed)
		ret = ufshcd_config_pwr_mode(hba, &(hba->pwr_info));

	if (ret)
		dev_err(hba->dev, "%s: Failed setting power mode, err = %d\n",
			__func__, ret);
	else
		hba->restore_needed = false;

out:
	up_write(&hba->lock);
	ufshcd_scsi_unblock_requests(hba);
	pm_runtime_put_sync(hba->dev);
}

/**
 * ufshcd_update_uic_error - check and set fatal UIC error flags.
 * @hba: per-adapter instance
 *
 * Returns
 *  IRQ_HANDLED - If interrupt is valid
 *  IRQ_NONE    - If invalid interrupt
 */
static irqreturn_t ufshcd_update_uic_error(struct ufs_hba *hba)
{
	u32 reg;
	irqreturn_t retval = IRQ_NONE;

	/* PHY layer lane error */
	reg = ufshcd_readl(hba, REG_UIC_ERROR_CODE_PHY_ADAPTER_LAYER);
	if ((reg & UIC_PHY_ADAPTER_LAYER_ERROR) &&
	    (reg & UIC_PHY_ADAPTER_LAYER_ERROR_CODE_MASK)) {
		/*
		 * To know whether this error is fatal or not, DB timeout
		 * must be checked but this error is handled separately.
		 */
		dev_dbg(hba->dev, "%s: UIC Lane error reported, reg 0x%x\n",
				__func__, reg);
		ufshcd_update_uic_error_cnt(hba, reg, UFS_UIC_ERROR_PA);
		ufshcd_update_uic_reg_hist(&hba->ufs_stats.pa_err, reg);

		/*
		 * Don't ignore LINERESET indication during hibern8
		 * enter operation.
		 */
		if (reg & UIC_PHY_ADAPTER_LAYER_GENERIC_ERROR) {
			struct uic_command *cmd = hba->active_uic_cmd;

			if (cmd) {
				if (cmd->command == UIC_CMD_DME_HIBER_ENTER) {
					dev_err(hba->dev, "%s: LINERESET during hibern8 enter, reg 0x%x\n",
						__func__, reg);
					hba->full_init_linereset = true;
				}
			}
			if (!hba->full_init_linereset)
				schedule_work(&hba->rls_work);
		}
		retval |= IRQ_HANDLED;
	}

	/* PA_INIT_ERROR is fatal and needs UIC reset */
	reg = ufshcd_readl(hba, REG_UIC_ERROR_CODE_DATA_LINK_LAYER);
	if ((reg & UIC_DATA_LINK_LAYER_ERROR) &&
	    (reg & UIC_DATA_LINK_LAYER_ERROR_CODE_MASK)) {
		ufshcd_update_uic_error_cnt(hba, reg, UFS_UIC_ERROR_DL);
		ufshcd_update_uic_reg_hist(&hba->ufs_stats.dl_err, reg);

		if (reg & UIC_DATA_LINK_LAYER_ERROR_PA_INIT) {
			hba->uic_error |= UFSHCD_UIC_DL_PA_INIT_ERROR;
		} else if (hba->dev_info.quirks &
			   UFS_DEVICE_QUIRK_RECOVERY_FROM_DL_NAC_ERRORS) {
			if (reg & UIC_DATA_LINK_LAYER_ERROR_NAC_RECEIVED)
				hba->uic_error |=
					UFSHCD_UIC_DL_NAC_RECEIVED_ERROR;
			else if (reg &
				 UIC_DATA_LINK_LAYER_ERROR_TCx_REPLAY_TIMEOUT)
				hba->uic_error |=
					UFSHCD_UIC_DL_TCx_REPLAY_ERROR;
		}
		retval |= IRQ_HANDLED;
	}

	/* UIC NL/TL/DME errors needs software retry */
	reg = ufshcd_readl(hba, REG_UIC_ERROR_CODE_NETWORK_LAYER);
	if ((reg & UIC_NETWORK_LAYER_ERROR) &&
	    (reg & UIC_NETWORK_LAYER_ERROR_CODE_MASK)) {
		ufshcd_update_uic_reg_hist(&hba->ufs_stats.nl_err, reg);
		hba->uic_error |= UFSHCD_UIC_NL_ERROR;
		retval |= IRQ_HANDLED;
	}

	reg = ufshcd_readl(hba, REG_UIC_ERROR_CODE_TRANSPORT_LAYER);
	if ((reg & UIC_TRANSPORT_LAYER_ERROR) &&
	    (reg & UIC_TRANSPORT_LAYER_ERROR_CODE_MASK)) {
		ufshcd_update_uic_reg_hist(&hba->ufs_stats.tl_err, reg);
		hba->uic_error |= UFSHCD_UIC_TL_ERROR;
		retval |= IRQ_HANDLED;
	}

	reg = ufshcd_readl(hba, REG_UIC_ERROR_CODE_DME);
	if ((reg & UIC_DME_ERROR) &&
	    (reg & UIC_DME_ERROR_CODE_MASK)) {
		ufshcd_update_uic_error_cnt(hba, reg, UFS_UIC_ERROR_DME);
		ufshcd_update_uic_reg_hist(&hba->ufs_stats.dme_err, reg);
		hba->uic_error |= UFSHCD_UIC_DME_ERROR;
		retval |= IRQ_HANDLED;
	}

	dev_dbg(hba->dev, "%s: UIC error flags = 0x%08x\n",
			__func__, hba->uic_error);
	return retval;
}

/**
 * ufshcd_check_errors - Check for errors that need s/w attention
 * @hba: per-adapter instance
 *
 * Returns
 *  IRQ_HANDLED - If interrupt is valid
 *  IRQ_NONE    - If invalid interrupt
 */
static irqreturn_t ufshcd_check_errors(struct ufs_hba *hba)
{
	bool queue_eh_work = false;
	irqreturn_t retval = IRQ_NONE;

	if (hba->errors & INT_FATAL_ERRORS || hba->ce_error)
		queue_eh_work = true;

	if (hba->errors & UIC_LINK_LOST) {
		dev_err(hba->dev, "%s: UIC_LINK_LOST received, errors 0x%x\n",
					__func__, hba->errors);
		queue_eh_work = true;
	}

	if (hba->errors & UIC_ERROR) {
		hba->uic_error = 0;
		retval = ufshcd_update_uic_error(hba);
		if (hba->uic_error)
			queue_eh_work = true;
	}

	if (hba->extcon && ufshcd_is_card_offline(hba)) {
		/* ignore UIC errors if card is offline */
		retval |= IRQ_HANDLED;
	} else if (queue_eh_work) {
		/*
		 * update the transfer error masks to sticky bits, let's do this
		 * irrespective of current ufshcd_state.
		 */
		hba->saved_err |= hba->errors;
		hba->saved_uic_err |= hba->uic_error;
		hba->saved_ce_err |= hba->ce_error;

		/* handle fatal errors only when link is functional */
		if (hba->ufshcd_state == UFSHCD_STATE_OPERATIONAL) {
			/*
			 * Set error handling in progress flag early so that we
			 * don't issue new requests any more.
			 */
			ufshcd_set_eh_in_progress(hba);

			hba->ufshcd_state = UFSHCD_STATE_EH_SCHEDULED;
			schedule_work(&hba->eh_work);
		}
		retval |= IRQ_HANDLED;
	}
	/*
	 * if (!queue_eh_work) -
	 * Other errors are either non-fatal where host recovers
	 * itself without s/w intervention or errors that will be
	 * handled by the SCSI core layer.
	 */
	return retval;
}

/**
 * ufshcd_tmc_handler - handle task management function completion
 * @hba: per adapter instance
 *
 * Returns
 *  IRQ_HANDLED - If interrupt is valid
 *  IRQ_NONE    - If invalid interrupt
 */
static irqreturn_t ufshcd_tmc_handler(struct ufs_hba *hba)
{
	u32 tm_doorbell;

	tm_doorbell = ufshcd_readl(hba, REG_UTP_TASK_REQ_DOOR_BELL);
	hba->tm_condition = tm_doorbell ^ hba->outstanding_tasks;
	if (hba->tm_condition) {
		wake_up(&hba->tm_wq);
		return IRQ_HANDLED;
	} else {
		return IRQ_NONE;
	}
}

/**
 * ufshcd_sl_intr - Interrupt service routine
 * @hba: per adapter instance
 * @intr_status: contains interrupts generated by the controller
 *
 * Returns
 *  IRQ_HANDLED - If interrupt is valid
 *  IRQ_NONE    - If invalid interrupt
 */
static irqreturn_t ufshcd_sl_intr(struct ufs_hba *hba, u32 intr_status)
{
	irqreturn_t retval = IRQ_NONE;

	ufsdbg_error_inject_dispatcher(hba,
		ERR_INJECT_INTR, intr_status, &intr_status);

	ufshcd_vops_crypto_engine_get_status(hba, &hba->ce_error);

	hba->errors = UFSHCD_ERROR_MASK & intr_status;
	if (hba->errors || hba->ce_error)
		retval |= ufshcd_check_errors(hba);

	if (intr_status & UFSHCD_UIC_MASK)
		retval |= ufshcd_uic_cmd_compl(hba, intr_status);

	if (intr_status & UTP_TASK_REQ_COMPL)
		retval |= ufshcd_tmc_handler(hba);

	if (intr_status & UTP_TRANSFER_REQ_COMPL)
		retval |= ufshcd_transfer_req_compl(hba);

	return retval;
}

/**
 * ufshcd_intr - Main interrupt service routine
 * @irq: irq number
 * @__hba: pointer to adapter instance
 *
 * Returns
 *  IRQ_HANDLED - If interrupt is valid
 *  IRQ_NONE    - If invalid interrupt
 */
static irqreturn_t ufshcd_intr(int irq, void *__hba)
{
	u32 intr_status, enabled_intr_status;
	irqreturn_t retval = IRQ_NONE;
	struct ufs_hba *hba = __hba;
	int retries = hba->nutrs;

	spin_lock(hba->host->host_lock);
	intr_status = ufshcd_readl(hba, REG_INTERRUPT_STATUS);
	hba->ufs_stats.last_intr_status = intr_status;
	hba->ufs_stats.last_intr_ts = ktime_get();
	/*
	 * There could be max of hba->nutrs reqs in flight and in worst case
	 * if the reqs get finished 1 by 1 after the interrupt status is
	 * read, make sure we handle them by checking the interrupt status
	 * again in a loop until we process all of the reqs before returning.
	 */
	do {
		enabled_intr_status =
			intr_status & ufshcd_readl(hba, REG_INTERRUPT_ENABLE);
		if (intr_status)
			ufshcd_writel(hba, intr_status, REG_INTERRUPT_STATUS);
		if (enabled_intr_status)
			retval |= ufshcd_sl_intr(hba, enabled_intr_status);

		intr_status = ufshcd_readl(hba, REG_INTERRUPT_STATUS);
	} while (intr_status && --retries);

	if (retval == IRQ_NONE) {
		dev_err(hba->dev, "%s: Unhandled interrupt 0x%08x\n",
					__func__, intr_status);
		ufshcd_hex_dump(hba, "host regs: ", hba->mmio_base,
					UFSHCI_REG_SPACE_SIZE);
	}

	spin_unlock(hba->host->host_lock);
	return retval;
}

static int ufshcd_clear_tm_cmd(struct ufs_hba *hba, int tag)
{
	int err = 0;
	u32 mask = 1 << tag;
	unsigned long flags;

	if (!test_bit(tag, &hba->outstanding_tasks))
		goto out;

	spin_lock_irqsave(hba->host->host_lock, flags);
	ufshcd_writel(hba, ~(1 << tag), REG_UTP_TASK_REQ_LIST_CLEAR);
	spin_unlock_irqrestore(hba->host->host_lock, flags);

	/* poll for max. 1 sec to clear door bell register by h/w */
	err = ufshcd_wait_for_register(hba,
			REG_UTP_TASK_REQ_DOOR_BELL,
			mask, 0, 1000, 1000, true);
out:
	return err;
}

/**
 * ufshcd_issue_tm_cmd - issues task management commands to controller
 * @hba: per adapter instance
 * @lun_id: LUN ID to which TM command is sent
 * @task_id: task ID to which the TM command is applicable
 * @tm_function: task management function opcode
 * @tm_response: task management service response return value
 *
 * Returns non-zero value on error, zero on success.
 */
static int ufshcd_issue_tm_cmd(struct ufs_hba *hba, int lun_id, int task_id,
		u8 tm_function, u8 *tm_response)
{
	struct utp_task_req_desc *task_req_descp;
	struct utp_upiu_task_req *task_req_upiup;
	struct Scsi_Host *host;
	unsigned long flags;
	int free_slot;
	int err;
	int task_tag;

	host = hba->host;

	/*
	 * Get free slot, sleep if slots are unavailable.
	 * Even though we use wait_event() which sleeps indefinitely,
	 * the maximum wait time is bounded by %TM_CMD_TIMEOUT.
	 */
	wait_event(hba->tm_tag_wq, ufshcd_get_tm_free_slot(hba, &free_slot));
	hba->ufs_stats.clk_hold.ctx = TM_CMD_SEND;
	ufshcd_hold_all(hba);

	spin_lock_irqsave(host->host_lock, flags);
	task_req_descp = hba->utmrdl_base_addr;
	task_req_descp += free_slot;

	/* Configure task request descriptor */
	task_req_descp->header.dword_0 = cpu_to_le32(UTP_REQ_DESC_INT_CMD);
	task_req_descp->header.dword_2 =
			cpu_to_le32(OCS_INVALID_COMMAND_STATUS);

	/* Configure task request UPIU */
	task_req_upiup =
		(struct utp_upiu_task_req *) task_req_descp->task_req_upiu;
	task_tag = hba->nutrs + free_slot;
	task_req_upiup->header.dword_0 =
		UPIU_HEADER_DWORD(UPIU_TRANSACTION_TASK_REQ, 0,
					      lun_id, task_tag);
	task_req_upiup->header.dword_1 =
		UPIU_HEADER_DWORD(0, tm_function, 0, 0);
	/*
	 * The host shall provide the same value for LUN field in the basic
	 * header and for Input Parameter.
	 */
	task_req_upiup->input_param1 = cpu_to_be32(lun_id);
	task_req_upiup->input_param2 = cpu_to_be32(task_id);

	/* send command to the controller */
	__set_bit(free_slot, &hba->outstanding_tasks);

	/* Make sure descriptors are ready before ringing the task doorbell */
	wmb();

	ufshcd_writel(hba, 1 << free_slot, REG_UTP_TASK_REQ_DOOR_BELL);
	/* Make sure that doorbell is committed immediately */
	wmb();

	spin_unlock_irqrestore(host->host_lock, flags);

	/* wait until the task management command is completed */
	err = wait_event_timeout(hba->tm_wq,
			test_bit(free_slot, &hba->tm_condition),
			msecs_to_jiffies(TM_CMD_TIMEOUT));
	if (!err) {
		dev_err(hba->dev, "%s: task management cmd 0x%.2x timed-out\n",
				__func__, tm_function);
		if (ufshcd_clear_tm_cmd(hba, free_slot))
			dev_WARN(hba->dev, "%s: unable clear tm cmd (slot %d) after timeout\n",
					__func__, free_slot);
		err = -ETIMEDOUT;
	} else {
		err = ufshcd_task_req_compl(hba, free_slot, tm_response);
	}

	clear_bit(free_slot, &hba->tm_condition);
	ufshcd_put_tm_slot(hba, free_slot);
	wake_up(&hba->tm_tag_wq);
	hba->ufs_stats.clk_rel.ctx = TM_CMD_SEND;

	ufshcd_release_all(hba);
	return err;
}

/**
 * ufshcd_eh_device_reset_handler - device reset handler registered to
 *                                    scsi layer.
 * @cmd: SCSI command pointer
 *
 * Returns SUCCESS/FAILED
 */
static int ufshcd_eh_device_reset_handler(struct scsi_cmnd *cmd)
{
	struct Scsi_Host *host;
	struct ufs_hba *hba;
	unsigned int tag;
	u32 pos;
	int err;
	u8 resp = 0xF;
	struct ufshcd_lrb *lrbp;
	unsigned long flags;

	host = cmd->device->host;
	hba = shost_priv(host);
	tag = cmd->request->tag;

	ufshcd_print_cmd_log(hba);
	lrbp = &hba->lrb[tag];
	err = ufshcd_issue_tm_cmd(hba, lrbp->lun, 0, UFS_LOGICAL_RESET, &resp);
	if (err || resp != UPIU_TASK_MANAGEMENT_FUNC_COMPL) {
		if (!err)
			err = resp;
		goto out;
	}

	/* clear the commands that were pending for corresponding LUN */
	for_each_set_bit(pos, &hba->outstanding_reqs, hba->nutrs) {
		if (hba->lrb[pos].lun == lrbp->lun) {
			err = ufshcd_clear_cmd(hba, pos);
			if (err)
				break;
		}
	}
	spin_lock_irqsave(host->host_lock, flags);
	ufshcd_transfer_req_compl(hba);
	spin_unlock_irqrestore(host->host_lock, flags);

out:
	hba->req_abort_count = 0;
	if (!err) {
		err = SUCCESS;
	} else {
		dev_err(hba->dev, "%s: failed with err %d\n", __func__, err);
		err = FAILED;
	}
	return err;
}

static void ufshcd_set_req_abort_skip(struct ufs_hba *hba, unsigned long bitmap)
{
	struct ufshcd_lrb *lrbp;
	int tag;

	for_each_set_bit(tag, &bitmap, hba->nutrs) {
		lrbp = &hba->lrb[tag];
		lrbp->req_abort_skip = true;
	}
}

/**
 * ufshcd_abort - abort a specific command
 * @cmd: SCSI command pointer
 *
 * Abort the pending command in device by sending UFS_ABORT_TASK task management
 * command, and in host controller by clearing the door-bell register. There can
 * be race between controller sending the command to the device while abort is
 * issued. To avoid that, first issue UFS_QUERY_TASK to check if the command is
 * really issued and then try to abort it.
 *
 * Returns SUCCESS/FAILED
 */
static int ufshcd_abort(struct scsi_cmnd *cmd)
{
	struct Scsi_Host *host;
	struct ufs_hba *hba;
	unsigned long flags;
	unsigned int tag;
	int err = 0;
	int poll_cnt;
	u8 resp = 0xF;
	struct ufshcd_lrb *lrbp;
	u32 reg;

	host = cmd->device->host;
	hba = shost_priv(host);
	tag = cmd->request->tag;
	if (!ufshcd_valid_tag(hba, tag)) {
		dev_err(hba->dev,
			"%s: invalid command tag %d: cmd=0x%p, cmd->request=0x%p",
			__func__, tag, cmd, cmd->request);
		BUG();
	}

	lrbp = &hba->lrb[tag];

	ufshcd_update_error_stats(hba, UFS_ERR_TASK_ABORT);

	/*
	 * Task abort to the device W-LUN is illegal. When this command
	 * will fail, due to spec violation, scsi err handling next step
	 * will be to send LU reset which, again, is a spec violation.
	 * To avoid these unnecessary/illegal step we skip to the last error
	 * handling stage: reset and restore.
	 */
	if ((lrbp->lun == UFS_UPIU_UFS_DEVICE_WLUN) ||
	    (lrbp->lun == UFS_UPIU_REPORT_LUNS_WLUN) ||
	    (lrbp->lun == UFS_UPIU_BOOT_WLUN) ||
	    (lrbp->lun == UFS_UPIU_RPMB_WLUN))
		return ufshcd_eh_host_reset_handler(cmd);

	ufshcd_hold_all(hba);
	reg = ufshcd_readl(hba, REG_UTP_TRANSFER_REQ_DOOR_BELL);
	/* If command is already aborted/completed, return SUCCESS */
	if (!(test_bit(tag, &hba->outstanding_reqs))) {
		dev_err(hba->dev,
			"%s: cmd at tag %d already completed, outstanding=0x%lx, doorbell=0x%x\n",
			__func__, tag, hba->outstanding_reqs, reg);
		goto out;
	}

	if (!(reg & (1 << tag))) {
		dev_err(hba->dev,
		"%s: cmd was completed, but without a notifying intr, tag = %d",
		__func__, tag);
	}

	/* Print Transfer Request of aborted task */
	dev_err(hba->dev, "%s: Device abort task at tag %d", __func__, tag);

	/*
	 * Print detailed info about aborted request.
	 * As more than one request might get aborted at the same time,
	 * print full information only for the first aborted request in order
	 * to reduce repeated printouts. For other aborted requests only print
	 * basic details.
	 */
	scsi_print_command(cmd);
	if (!hba->req_abort_count) {
		ufshcd_print_fsm_state(hba);
		ufshcd_print_host_regs(hba);
		ufshcd_print_host_state(hba);
		ufshcd_print_pwr_info(hba);
		ufshcd_print_trs(hba, 1 << tag, true);
	} else {
		ufshcd_print_trs(hba, 1 << tag, false);
	}
	hba->req_abort_count++;


	/* Skip task abort in case previous aborts failed and report failure */
	if (lrbp->req_abort_skip) {
		err = -EIO;
		goto out;
	}

	for (poll_cnt = 100; poll_cnt; poll_cnt--) {
		err = ufshcd_issue_tm_cmd(hba, lrbp->lun, lrbp->task_tag,
				UFS_QUERY_TASK, &resp);
		if (!err && resp == UPIU_TASK_MANAGEMENT_FUNC_SUCCEEDED) {
			/* cmd pending in the device */
			dev_err(hba->dev, "%s: cmd pending in the device. tag = %d",
				__func__, tag);
			break;
		} else if (!err && resp == UPIU_TASK_MANAGEMENT_FUNC_COMPL) {
			/*
			 * cmd not pending in the device, check if it is
			 * in transition.
			 */
			dev_err(hba->dev, "%s: cmd at tag %d not pending in the device.",
				__func__, tag);
			reg = ufshcd_readl(hba, REG_UTP_TRANSFER_REQ_DOOR_BELL);
			if (reg & (1 << tag)) {
				/* sleep for max. 200us to stabilize */
				usleep_range(100, 200);
				continue;
			}
			/* command completed already */
			dev_err(hba->dev, "%s: cmd at tag %d successfully cleared from DB.",
				__func__, tag);
			goto out;
		} else {
			dev_err(hba->dev,
				"%s: no response from device. tag = %d, err %d",
				__func__, tag, err);
			if (!err)
				err = resp; /* service response error */
			goto out;
		}
	}

	if (!poll_cnt) {
		err = -EBUSY;
		goto out;
	}

	err = ufshcd_issue_tm_cmd(hba, lrbp->lun, lrbp->task_tag,
			UFS_ABORT_TASK, &resp);
	if (err || resp != UPIU_TASK_MANAGEMENT_FUNC_COMPL) {
		if (!err) {
			err = resp; /* service response error */
			dev_err(hba->dev, "%s: issued. tag = %d, err %d",
				__func__, tag, err);
		}
		goto out;
	}

	err = ufshcd_clear_cmd(hba, tag);
	if (err) {
		dev_err(hba->dev, "%s: Failed clearing cmd at tag %d, err %d",
			__func__, tag, err);
		goto out;
	}

	scsi_dma_unmap(cmd);

	spin_lock_irqsave(host->host_lock, flags);
	ufshcd_outstanding_req_clear(hba, tag);
	hba->lrb[tag].cmd = NULL;
	spin_unlock_irqrestore(host->host_lock, flags);

	clear_bit_unlock(tag, &hba->lrb_in_use);
	wake_up(&hba->dev_cmd.tag_wq);

out:
	if (!err) {
		err = SUCCESS;
	} else {
		dev_err(hba->dev, "%s: failed with err %d\n", __func__, err);
		ufshcd_set_req_abort_skip(hba, hba->outstanding_reqs);
		err = FAILED;
	}

	/*
	 * This ufshcd_release_all() corresponds to the original scsi cmd that
	 * got aborted here (as we won't get any IRQ for it).
	 */
	ufshcd_release_all(hba);
	return err;
}

/**
 * ufshcd_host_reset_and_restore - reset and restore host controller
 * @hba: per-adapter instance
 *
 * Note that host controller reset may issue DME_RESET to
 * local and remote (device) Uni-Pro stack and the attributes
 * are reset to default state.
 *
 * Returns zero on success, non-zero on failure
 */
static int ufshcd_host_reset_and_restore(struct ufs_hba *hba)
{
	int err;
	unsigned long flags;

	/* Reset the host controller */
	spin_lock_irqsave(hba->host->host_lock, flags);
	ufshcd_hba_stop(hba, false);
	spin_unlock_irqrestore(hba->host->host_lock, flags);

	/* scale up clocks to max frequency before full reinitialization */
	ufshcd_set_clk_freq(hba, true);

	err = ufshcd_hba_enable(hba);
	if (err) {
		/* ufshcd_probe_hba() will put it */
		if (!ufshcd_eh_in_progress(hba) && !hba->pm_op_in_progress)
			pm_runtime_put_sync(hba->dev);
		goto out;
	}

	/* Establish the link again and restore the device */
	err = ufshcd_probe_hba(hba);

	if (!err && (hba->ufshcd_state != UFSHCD_STATE_OPERATIONAL)) {
		err = -EIO;
		goto out;
	}

	if (!err) {
		err = ufshcd_vops_crypto_engine_reset(hba);
		if (err) {
			dev_err(hba->dev,
				"%s: failed to reset crypto engine %d\n",
				__func__, err);
			goto out;
		}
	}

out:
	if (err)
		dev_err(hba->dev, "%s: Host init failed %d\n", __func__, err);

	return err;
}

static int ufshcd_detect_device(struct ufs_hba *hba)
{
	int err = 0;

	err = ufshcd_vops_full_reset(hba);
	if (err)
		dev_warn(hba->dev, "%s: full reset returned %d\n",
			 __func__, err);

	err = ufshcd_reset_device(hba);
	if (err)
		dev_warn(hba->dev, "%s: device reset failed. err %d\n",
			 __func__, err);

	return ufshcd_host_reset_and_restore(hba);
}

/**
 * ufshcd_reset_and_restore - reset and re-initialize host/device
 * @hba: per-adapter instance
 *
 * Reset and recover device, host and re-establish link. This
 * is helpful to recover the communication in fatal error conditions.
 *
 * Returns zero on success, non-zero on failure
 */
static int ufshcd_reset_and_restore(struct ufs_hba *hba)
{
	int err = 0;
	unsigned long flags;
	int retries = MAX_HOST_RESET_RETRIES;

	do {
		if (!ufshcd_eh_in_progress(hba) && !hba->pm_op_in_progress)
			pm_runtime_get_sync(hba->dev);
		err = ufshcd_detect_device(hba);
	} while (err && --retries);

	/*
	 * There is no point proceeding even after failing
	 * to recover after multiple retries.
	 */
	if (err && ufshcd_is_embedded_dev(hba))
		BUG();
	/*
	 * After reset the door-bell might be cleared, complete
	 * outstanding requests in s/w here.
	 */
	spin_lock_irqsave(hba->host->host_lock, flags);
	ufshcd_transfer_req_compl(hba);
	ufshcd_tmc_handler(hba);
	spin_unlock_irqrestore(hba->host->host_lock, flags);

	return err;
}

/**
 * ufshcd_eh_host_reset_handler - host reset handler registered to scsi layer
 * @cmd - SCSI command pointer
 *
 * Returns SUCCESS/FAILED
 */
static int ufshcd_eh_host_reset_handler(struct scsi_cmnd *cmd)
{
	int err = SUCCESS;
	unsigned long flags;
	struct ufs_hba *hba;

	hba = shost_priv(cmd->device->host);

	/*
	 * Check if there is any race with fatal error handling.
	 * If so, wait for it to complete. Even though fatal error
	 * handling does reset and restore in some cases, don't assume
	 * anything out of it. We are just avoiding race here.
	 */
	do {
		spin_lock_irqsave(hba->host->host_lock, flags);
		if (!(work_pending(&hba->eh_work) ||
				hba->ufshcd_state == UFSHCD_STATE_RESET))
			break;
		spin_unlock_irqrestore(hba->host->host_lock, flags);
		dev_err(hba->dev, "%s: reset in progress - 1\n", __func__);
		flush_work(&hba->eh_work);
	} while (1);

	/*
	 * we don't know if previous reset had really reset the host controller
	 * or not. So let's force reset here to be sure.
	 */
	hba->ufshcd_state = UFSHCD_STATE_ERROR;
	hba->force_host_reset = true;
	schedule_work(&hba->eh_work);

	/* wait for the reset work to finish */
	do {
		if (!(work_pending(&hba->eh_work) ||
				hba->ufshcd_state == UFSHCD_STATE_RESET))
			break;
		spin_unlock_irqrestore(hba->host->host_lock, flags);
		dev_err(hba->dev, "%s: reset in progress - 2\n", __func__);
		flush_work(&hba->eh_work);
		spin_lock_irqsave(hba->host->host_lock, flags);
	} while (1);

	if (!((hba->ufshcd_state == UFSHCD_STATE_OPERATIONAL) &&
	      ufshcd_is_link_active(hba))) {
		err = FAILED;
		hba->ufshcd_state = UFSHCD_STATE_ERROR;
	}

	spin_unlock_irqrestore(hba->host->host_lock, flags);

	return err;
}

/**
 * ufshcd_get_max_icc_level - calculate the ICC level
 * @sup_curr_uA: max. current supported by the regulator
 * @start_scan: row at the desc table to start scan from
 * @buff: power descriptor buffer
 *
 * Returns calculated max ICC level for specific regulator
 */
static u32 ufshcd_get_max_icc_level(int sup_curr_uA, u32 start_scan, char *buff)
{
	int i;
	int curr_uA;
	u16 data;
	u16 unit;

	for (i = start_scan; i >= 0; i--) {
		data = be16_to_cpu(*((u16 *)(buff + 2*i)));
		unit = (data & ATTR_ICC_LVL_UNIT_MASK) >>
						ATTR_ICC_LVL_UNIT_OFFSET;
		curr_uA = data & ATTR_ICC_LVL_VALUE_MASK;
		switch (unit) {
		case UFSHCD_NANO_AMP:
			curr_uA = curr_uA / 1000;
			break;
		case UFSHCD_MILI_AMP:
			curr_uA = curr_uA * 1000;
			break;
		case UFSHCD_AMP:
			curr_uA = curr_uA * 1000 * 1000;
			break;
		case UFSHCD_MICRO_AMP:
		default:
			break;
		}
		if (sup_curr_uA >= curr_uA)
			break;
	}
	if (i < 0) {
		i = 0;
		pr_err("%s: Couldn't find valid icc_level = %d", __func__, i);
	}

	return (u32)i;
}

/**
 * ufshcd_find_max_sup_active_icc_level - find the max ICC level
 * In case regulators are not initialized we'll return 0
 * @hba: per-adapter instance
 * @desc_buf: power descriptor buffer to extract ICC levels from.
 * @len: length of desc_buff
 *
 * Returns calculated max ICC level
 */
static u32 ufshcd_find_max_sup_active_icc_level(struct ufs_hba *hba,
							u8 *desc_buf, int len)
{
	u32 icc_level = 0;

	/*
	 * VCCQ rail is optional for removable UFS card and also most of the
	 * vendors don't use this rail for embedded UFS devices as well. So
	 * it is normal that VCCQ rail may not be provided for given platform.
	 */
	if (!hba->vreg_info.vcc || !hba->vreg_info.vccq2) {
		dev_err(hba->dev, "%s: Regulator capability was not set, bActiveICCLevel=%d\n",
			__func__, icc_level);
		goto out;
	}

	if (hba->vreg_info.vcc && hba->vreg_info.vcc->max_uA)
		icc_level = ufshcd_get_max_icc_level(
				hba->vreg_info.vcc->max_uA,
				POWER_DESC_MAX_ACTV_ICC_LVLS - 1,
				&desc_buf[PWR_DESC_ACTIVE_LVLS_VCC_0]);

	if (hba->vreg_info.vccq && hba->vreg_info.vccq->max_uA)
		icc_level = ufshcd_get_max_icc_level(
				hba->vreg_info.vccq->max_uA,
				icc_level,
				&desc_buf[PWR_DESC_ACTIVE_LVLS_VCCQ_0]);

	if (hba->vreg_info.vccq2 && hba->vreg_info.vccq2->max_uA)
		icc_level = ufshcd_get_max_icc_level(
				hba->vreg_info.vccq2->max_uA,
				icc_level,
				&desc_buf[PWR_DESC_ACTIVE_LVLS_VCCQ2_0]);
out:
	return icc_level;
}

static void ufshcd_set_active_icc_lvl(struct ufs_hba *hba)
{
	int ret;
	int buff_len = hba->desc_size.pwr_desc;
	u8 *desc_buf = NULL;
	u32 icc_level;

	if (buff_len) {
		desc_buf = kmalloc(buff_len, GFP_KERNEL);
		if (!desc_buf) {
			dev_err(hba->dev,
				"%s: Failed to allocate desc_buf\n", __func__);
			return;
		}
	}

	ret = ufshcd_read_power_desc(hba, desc_buf, buff_len);
	if (ret) {
		dev_err(hba->dev,
			"%s: Failed reading power descriptor.len = %d ret = %d",
			__func__, buff_len, ret);
		goto out;
	}

	icc_level = ufshcd_find_max_sup_active_icc_level(hba, desc_buf,
							 buff_len);
	dev_dbg(hba->dev, "%s: setting icc_level 0x%x", __func__, icc_level);

	ret = ufshcd_query_attr_retry(hba, UPIU_QUERY_OPCODE_WRITE_ATTR,
		QUERY_ATTR_IDN_ACTIVE_ICC_LVL, 0, 0, &icc_level);

	if (ret)
		dev_err(hba->dev,
			"%s: Failed configuring bActiveICCLevel = %d ret = %d",
			__func__, icc_level, ret);

out:
	kfree(desc_buf);
}

/**
 * ufshcd_scsi_add_wlus - Adds required W-LUs
 * @hba: per-adapter instance
 *
 * UFS devices can support upto 4 well known logical units:
 *	"REPORT_LUNS" (address: 01h)
 *	"UFS Device" (address: 50h)
 *	"RPMB" (address: 44h)
 *	"BOOT" (address: 30h)
 *
 * "REPORT_LUNS" & "UFS Device" are mandatory for all device classes (see
 * "bDeviceSubClass" parameter of device descriptor) while "BOOT" is supported
 * only for bootable devices. "RPMB" is only supported with embedded devices.
 *
 * UFS device's power management needs to be controlled by "POWER CONDITION"
 * field of SSU (START STOP UNIT) command. But this "power condition" field
 * will take effect only when its sent to "UFS device" well known logical unit
 * hence we require the scsi_device instance to represent this logical unit in
 * order for the UFS host driver to send the SSU command for power management.

 * We also require the scsi_device instance for "RPMB" (Replay Protected Memory
 * Block) LU so user space process can control this LU. User space may also
 * want to have access to BOOT LU.

 * This function tries to add scsi device instances for each of all well known
 * LUs (except "REPORT LUNS" LU) depending on device class.
 *
 * Returns zero on success (all required W-LUs are added successfully),
 * non-zero error value on failure (if failed to add any of the required W-LU).
 */
static int ufshcd_scsi_add_wlus(struct ufs_hba *hba)
{
	int ret = 0;
	struct scsi_device *sdev_rpmb = NULL;
	struct scsi_device *sdev_boot = NULL;
	bool is_bootable_dev = false;
	bool is_embedded_dev = false;

	if ((hba->dev_info.b_device_sub_class == UFS_DEV_EMBEDDED_BOOTABLE) ||
	    (hba->dev_info.b_device_sub_class == UFS_DEV_REMOVABLE_BOOTABLE))
		is_bootable_dev = true;

	if ((hba->dev_info.b_device_sub_class == UFS_DEV_EMBEDDED_BOOTABLE) ||
	    (hba->dev_info.b_device_sub_class == UFS_DEV_EMBEDDED_NON_BOOTABLE))
		is_embedded_dev = true;

	hba->sdev_ufs_device = __scsi_add_device(hba->host, 0, 0,
		ufshcd_upiu_wlun_to_scsi_wlun(UFS_UPIU_UFS_DEVICE_WLUN), NULL);
	if (IS_ERR(hba->sdev_ufs_device)) {
		ret = PTR_ERR(hba->sdev_ufs_device);
		dev_err(hba->dev, "%s: failed adding DEVICE_WLUN. ret %d\n",
			__func__, ret);
		hba->sdev_ufs_device = NULL;
		goto out;
	}
	scsi_device_put(hba->sdev_ufs_device);

	if (is_bootable_dev) {
		sdev_boot = __scsi_add_device(hba->host, 0, 0,
			ufshcd_upiu_wlun_to_scsi_wlun(UFS_UPIU_BOOT_WLUN),
			NULL);

		if (IS_ERR(sdev_boot)) {
			dev_err(hba->dev, "%s: failed adding BOOT_WLUN. ret %d\n",
				__func__, ret);
			ret = PTR_ERR(sdev_boot);
			goto remove_sdev_ufs_device;
		}
		scsi_device_put(sdev_boot);
	}

	if (is_embedded_dev) {
		sdev_rpmb = __scsi_add_device(hba->host, 0, 0,
			ufshcd_upiu_wlun_to_scsi_wlun(UFS_UPIU_RPMB_WLUN),
			NULL);
		if (IS_ERR(sdev_rpmb)) {
			dev_err(hba->dev, "%s: failed adding RPMB_WLUN. ret %d\n",
				__func__, ret);
			ret = PTR_ERR(sdev_rpmb);
			goto remove_sdev_boot;
		}
		scsi_device_put(sdev_rpmb);
	}
	goto out;

remove_sdev_boot:
	if (is_bootable_dev)
		scsi_remove_device(sdev_boot);
remove_sdev_ufs_device:
	scsi_remove_device(hba->sdev_ufs_device);
out:
	return ret;
}

/**
 * ufshcd_tune_pa_tactivate - Tunes PA_TActivate of local UniPro
 * @hba: per-adapter instance
 *
 * PA_TActivate parameter can be tuned manually if UniPro version is less than
 * 1.61. PA_TActivate needs to be greater than or equal to peerM-PHY's
 * RX_MIN_ACTIVATETIME_CAPABILITY attribute. This optimal value can help reduce
 * the hibern8 exit latency.
 *
 * Returns zero on success, non-zero error value on failure.
 */
static int ufshcd_tune_pa_tactivate(struct ufs_hba *hba)
{
	int ret = 0;
	u32 peer_rx_min_activatetime = 0, tuned_pa_tactivate;

	if (!ufshcd_is_unipro_pa_params_tuning_req(hba))
		return 0;

	ret = ufshcd_dme_peer_get(hba,
				  UIC_ARG_MIB_SEL(
					RX_MIN_ACTIVATETIME_CAPABILITY,
					UIC_ARG_MPHY_RX_GEN_SEL_INDEX(0)),
				  &peer_rx_min_activatetime);
	if (ret)
		goto out;

	/* make sure proper unit conversion is applied */
	tuned_pa_tactivate =
		((peer_rx_min_activatetime * RX_MIN_ACTIVATETIME_UNIT_US)
		 / PA_TACTIVATE_TIME_UNIT_US);
	ret = ufshcd_dme_set(hba, UIC_ARG_MIB(PA_TACTIVATE),
			     tuned_pa_tactivate);

out:
	return ret;
}

/**
 * ufshcd_tune_pa_hibern8time - Tunes PA_Hibern8Time of local UniPro
 * @hba: per-adapter instance
 *
 * PA_Hibern8Time parameter can be tuned manually if UniPro version is less than
 * 1.61. PA_Hibern8Time needs to be maximum of local M-PHY's
 * TX_HIBERN8TIME_CAPABILITY & peer M-PHY's RX_HIBERN8TIME_CAPABILITY.
 * This optimal value can help reduce the hibern8 exit latency.
 *
 * Returns zero on success, non-zero error value on failure.
 */
<<<<<<< HEAD
static int ufshcd_tune_pa_hibern8time(struct ufs_hba *hba)
=======
static irqreturn_t ufshcd_intr(int irq, void *__hba)
{
	u32 intr_status, enabled_intr_status = 0;
	irqreturn_t retval = IRQ_NONE;
	struct ufs_hba *hba = __hba;
	int retries = hba->nutrs;

	spin_lock(hba->host->host_lock);
	intr_status = ufshcd_readl(hba, REG_INTERRUPT_STATUS);

	/*
	 * There could be max of hba->nutrs reqs in flight and in worst case
	 * if the reqs get finished 1 by 1 after the interrupt status is
	 * read, make sure we handle them by checking the interrupt status
	 * again in a loop until we process all of the reqs before returning.
	 */
	while (intr_status && retries--) {
		enabled_intr_status =
			intr_status & ufshcd_readl(hba, REG_INTERRUPT_ENABLE);
		if (intr_status)
			ufshcd_writel(hba, intr_status, REG_INTERRUPT_STATUS);
		if (enabled_intr_status) {
			ufshcd_sl_intr(hba, enabled_intr_status);
			retval = IRQ_HANDLED;
		}

		intr_status = ufshcd_readl(hba, REG_INTERRUPT_STATUS);
	}

	spin_unlock(hba->host->host_lock);
	return retval;
}

static int ufshcd_clear_tm_cmd(struct ufs_hba *hba, int tag)
>>>>>>> dd05251a
{
	int ret = 0;
	u32 local_tx_hibern8_time_cap = 0, peer_rx_hibern8_time_cap = 0;
	u32 max_hibern8_time, tuned_pa_hibern8time;

	ret = ufshcd_dme_get(hba,
			     UIC_ARG_MIB_SEL(TX_HIBERN8TIME_CAPABILITY,
					UIC_ARG_MPHY_TX_GEN_SEL_INDEX(0)),
				  &local_tx_hibern8_time_cap);
	if (ret)
		goto out;

	ret = ufshcd_dme_peer_get(hba,
				  UIC_ARG_MIB_SEL(RX_HIBERN8TIME_CAPABILITY,
					UIC_ARG_MPHY_RX_GEN_SEL_INDEX(0)),
				  &peer_rx_hibern8_time_cap);
	if (ret)
		goto out;

	max_hibern8_time = max(local_tx_hibern8_time_cap,
			       peer_rx_hibern8_time_cap);
	/* make sure proper unit conversion is applied */
	tuned_pa_hibern8time = ((max_hibern8_time * HIBERN8TIME_UNIT_US)
				/ PA_HIBERN8_TIME_UNIT_US);
	ret = ufshcd_dme_set(hba, UIC_ARG_MIB(PA_HIBERN8TIME),
			     tuned_pa_hibern8time);
out:
	return ret;
}

/**
 * ufshcd_quirk_tune_host_pa_tactivate - Ensures that host PA_TACTIVATE is
 * less than device PA_TACTIVATE time.
 * @hba: per-adapter instance
 *
 * Some UFS devices require host PA_TACTIVATE to be lower than device
 * PA_TACTIVATE, we need to enable UFS_DEVICE_QUIRK_HOST_PA_TACTIVATE quirk
 * for such devices.
 *
 * Returns zero on success, non-zero error value on failure.
 */
static int ufshcd_quirk_tune_host_pa_tactivate(struct ufs_hba *hba)
{
	int ret = 0;
	u32 granularity, peer_granularity;
	u32 pa_tactivate, peer_pa_tactivate;
	u32 pa_tactivate_us, peer_pa_tactivate_us;
	u8 gran_to_us_table[] = {1, 4, 8, 16, 32, 100};

	ret = ufshcd_dme_get(hba, UIC_ARG_MIB(PA_GRANULARITY),
				  &granularity);
	if (ret)
		goto out;

	ret = ufshcd_dme_peer_get(hba, UIC_ARG_MIB(PA_GRANULARITY),
				  &peer_granularity);
	if (ret)
		goto out;

	if ((granularity < PA_GRANULARITY_MIN_VAL) ||
	    (granularity > PA_GRANULARITY_MAX_VAL)) {
		dev_err(hba->dev, "%s: invalid host PA_GRANULARITY %d",
			__func__, granularity);
		return -EINVAL;
	}

	if ((peer_granularity < PA_GRANULARITY_MIN_VAL) ||
	    (peer_granularity > PA_GRANULARITY_MAX_VAL)) {
		dev_err(hba->dev, "%s: invalid device PA_GRANULARITY %d",
			__func__, peer_granularity);
		return -EINVAL;
	}

	ret = ufshcd_dme_get(hba, UIC_ARG_MIB(PA_TACTIVATE), &pa_tactivate);
	if (ret)
		goto out;

	ret = ufshcd_dme_peer_get(hba, UIC_ARG_MIB(PA_TACTIVATE),
				  &peer_pa_tactivate);
	if (ret)
		goto out;

	pa_tactivate_us = pa_tactivate * gran_to_us_table[granularity - 1];
	peer_pa_tactivate_us = peer_pa_tactivate *
			     gran_to_us_table[peer_granularity - 1];

	if (pa_tactivate_us > peer_pa_tactivate_us) {
		u32 new_peer_pa_tactivate;

		new_peer_pa_tactivate = pa_tactivate_us /
				      gran_to_us_table[peer_granularity - 1];
		new_peer_pa_tactivate++;
		ret = ufshcd_dme_peer_set(hba, UIC_ARG_MIB(PA_TACTIVATE),
					  new_peer_pa_tactivate);
	}

out:
	return ret;
}

static void ufshcd_tune_unipro_params(struct ufs_hba *hba)
{
	if (ufshcd_is_unipro_pa_params_tuning_req(hba)) {
		ufshcd_tune_pa_tactivate(hba);
		ufshcd_tune_pa_hibern8time(hba);
	}

	if (hba->dev_info.quirks & UFS_DEVICE_QUIRK_PA_TACTIVATE)
		/* set 1ms timeout for PA_TACTIVATE */
		ufshcd_dme_set(hba, UIC_ARG_MIB(PA_TACTIVATE), 10);

	if (hba->dev_info.quirks & UFS_DEVICE_QUIRK_HOST_PA_TACTIVATE)
		ufshcd_quirk_tune_host_pa_tactivate(hba);

	ufshcd_vops_apply_dev_quirks(hba);
}

static void ufshcd_clear_dbg_ufs_stats(struct ufs_hba *hba)
{
	int err_reg_hist_size = sizeof(struct ufs_uic_err_reg_hist);

	memset(&hba->ufs_stats.pa_err, 0, err_reg_hist_size);
	memset(&hba->ufs_stats.dl_err, 0, err_reg_hist_size);
	memset(&hba->ufs_stats.nl_err, 0, err_reg_hist_size);
	memset(&hba->ufs_stats.tl_err, 0, err_reg_hist_size);
	memset(&hba->ufs_stats.dme_err, 0, err_reg_hist_size);

	hba->req_abort_count = 0;
}

static void ufshcd_apply_pm_quirks(struct ufs_hba *hba)
{
	if (hba->dev_info.quirks & UFS_DEVICE_QUIRK_NO_LINK_OFF) {
		if (ufs_get_pm_lvl_to_link_pwr_state(hba->rpm_lvl) ==
		    UIC_LINK_OFF_STATE) {
			hba->rpm_lvl =
				ufs_get_desired_pm_lvl_for_dev_link_state(
						UFS_SLEEP_PWR_MODE,
						UIC_LINK_HIBERN8_STATE);
			dev_info(hba->dev, "UFS_DEVICE_QUIRK_NO_LINK_OFF enabled, changed rpm_lvl to %d\n",
				hba->rpm_lvl);
		}
		if (ufs_get_pm_lvl_to_link_pwr_state(hba->spm_lvl) ==
		    UIC_LINK_OFF_STATE) {
			hba->spm_lvl =
				ufs_get_desired_pm_lvl_for_dev_link_state(
						UFS_SLEEP_PWR_MODE,
						UIC_LINK_HIBERN8_STATE);
			dev_info(hba->dev, "UFS_DEVICE_QUIRK_NO_LINK_OFF enabled, changed spm_lvl to %d\n",
				hba->spm_lvl);
		}
	}
}

/**
 * ufshcd_set_dev_ref_clk - set the device bRefClkFreq
 * @hba: per-adapter instance
 *
 * Read the current value of the bRefClkFreq attribute from device and update it
 * if host is supplying different reference clock frequency than one mentioned
 * in bRefClkFreq attribute.
 *
 * Returns zero on success, non-zero error value on failure.
 */
static int ufshcd_set_dev_ref_clk(struct ufs_hba *hba)
{
	int err = 0;
	int ref_clk = -1;
	static const char * const ref_clk_freqs[] = {"19.2 MHz", "26 MHz",
						     "38.4 MHz", "52 MHz"};

	err = ufshcd_query_attr_retry(hba, UPIU_QUERY_OPCODE_READ_ATTR,
			QUERY_ATTR_IDN_REF_CLK_FREQ, 0, 0, &ref_clk);

	if (err) {
		dev_err(hba->dev, "%s: failed reading bRefClkFreq. err = %d\n",
			 __func__, err);
		goto out;
	}

	if ((ref_clk < 0) || (ref_clk > REF_CLK_FREQ_52_MHZ)) {
		dev_err(hba->dev, "%s: invalid ref_clk setting = %d\n",
			 __func__, ref_clk);
		err = -EINVAL;
		goto out;
	}

	if (ref_clk == hba->dev_ref_clk_freq)
		goto out; /* nothing to update */

	err = ufshcd_query_attr_retry(hba, UPIU_QUERY_OPCODE_WRITE_ATTR,
			QUERY_ATTR_IDN_REF_CLK_FREQ, 0, 0,
			&hba->dev_ref_clk_freq);

	if (err)
		dev_err(hba->dev, "%s: bRefClkFreq setting to %s failed\n",
			__func__, ref_clk_freqs[hba->dev_ref_clk_freq]);
	else
		/*
		 * It is good to print this out here to debug any later failures
		 * related to gear switch.
		 */
		dev_info(hba->dev, "%s: bRefClkFreq setting to %s succeeded\n",
			__func__, ref_clk_freqs[hba->dev_ref_clk_freq]);

out:
	return err;
}

static int ufshcd_get_dev_ref_clk_gating_wait(struct ufs_hba *hba)
{
	int err = 0;
	u32 gating_wait = UFSHCD_REF_CLK_GATING_WAIT_US;

	if (hba->dev_info.w_spec_version >= 0x300) {
		err = ufshcd_query_attr_retry(hba, UPIU_QUERY_OPCODE_READ_ATTR,
				QUERY_ATTR_IDN_REF_CLK_GATING_WAIT_TIME, 0, 0,
				&gating_wait);

		if (err)
			dev_err(hba->dev, "failed reading bRefClkGatingWait. err = %d, use default %uus\n",
					err, gating_wait);

		if (gating_wait == 0) {
			gating_wait = UFSHCD_REF_CLK_GATING_WAIT_US;
			dev_err(hba->dev, "undefined ref clk gating wait time, use default %uus\n",
					gating_wait);
		}
	}

	hba->dev_ref_clk_gating_wait = gating_wait;
	return err;
}

static int ufs_read_device_desc_data(struct ufs_hba *hba)
{
	int err = 0;
	u8 *desc_buf = NULL;

	if (hba->desc_size.dev_desc) {
		desc_buf = kmalloc(hba->desc_size.dev_desc, GFP_KERNEL);
		if (!desc_buf) {
			err = -ENOMEM;
			dev_err(hba->dev,
				"%s: Failed to allocate desc_buf\n", __func__);
			return err;
		}
	}
	err = ufshcd_read_device_desc(hba, desc_buf, hba->desc_size.dev_desc);
	if (err)
		goto out;

	/*
	 * getting vendor (manufacturerID) and Bank Index in big endian
	 * format
	 */
	hba->dev_info.w_manufacturer_id =
		desc_buf[DEVICE_DESC_PARAM_MANF_ID] << 8 |
		desc_buf[DEVICE_DESC_PARAM_MANF_ID + 1];
	hba->dev_info.b_device_sub_class =
		desc_buf[DEVICE_DESC_PARAM_DEVICE_SUB_CLASS];
	hba->dev_info.i_product_name = desc_buf[DEVICE_DESC_PARAM_PRDCT_NAME];
	hba->dev_info.w_spec_version =
		desc_buf[DEVICE_DESC_PARAM_SPEC_VER] << 8 |
		desc_buf[DEVICE_DESC_PARAM_SPEC_VER + 1];

out:
	kfree(desc_buf);
	return err;
}

static void ufshcd_init_desc_sizes(struct ufs_hba *hba)
{
	int err;

	err = ufshcd_read_desc_length(hba, QUERY_DESC_IDN_DEVICE, 0,
		&hba->desc_size.dev_desc);
	if (err)
		hba->desc_size.dev_desc = QUERY_DESC_DEVICE_DEF_SIZE;

	err = ufshcd_read_desc_length(hba, QUERY_DESC_IDN_POWER, 0,
		&hba->desc_size.pwr_desc);
	if (err)
		hba->desc_size.pwr_desc = QUERY_DESC_POWER_DEF_SIZE;

	err = ufshcd_read_desc_length(hba, QUERY_DESC_IDN_INTERCONNECT, 0,
		&hba->desc_size.interc_desc);
	if (err)
		hba->desc_size.interc_desc = QUERY_DESC_INTERCONNECT_DEF_SIZE;

	err = ufshcd_read_desc_length(hba, QUERY_DESC_IDN_CONFIGURATION, 0,
		&hba->desc_size.conf_desc);
	if (err)
		hba->desc_size.conf_desc = QUERY_DESC_CONFIGURATION_DEF_SIZE;

	err = ufshcd_read_desc_length(hba, QUERY_DESC_IDN_UNIT, 0,
		&hba->desc_size.unit_desc);
	if (err)
		hba->desc_size.unit_desc = QUERY_DESC_UNIT_DEF_SIZE;

	err = ufshcd_read_desc_length(hba, QUERY_DESC_IDN_GEOMETRY, 0,
		&hba->desc_size.geom_desc);
	if (err)
		hba->desc_size.geom_desc = QUERY_DESC_GEOMETRY_DEF_SIZE;
}

static void ufshcd_def_desc_sizes(struct ufs_hba *hba)
{
	hba->desc_size.dev_desc = QUERY_DESC_DEVICE_DEF_SIZE;
	hba->desc_size.pwr_desc = QUERY_DESC_POWER_DEF_SIZE;
	hba->desc_size.interc_desc = QUERY_DESC_INTERCONNECT_DEF_SIZE;
	hba->desc_size.conf_desc = QUERY_DESC_CONFIGURATION_DEF_SIZE;
	hba->desc_size.unit_desc = QUERY_DESC_UNIT_DEF_SIZE;
	hba->desc_size.geom_desc = QUERY_DESC_GEOMETRY_DEF_SIZE;
}

/**
 * ufshcd_probe_hba - probe hba to detect device and initialize
 * @hba: per-adapter instance
 *
 * Execute link-startup and verify device initialization
 */
static int ufshcd_probe_hba(struct ufs_hba *hba)
{
	int ret;
	ktime_t start = ktime_get();

	ret = ufshcd_link_startup(hba);
	if (ret)
		goto out;

	/* Debug counters initialization */
	ufshcd_clear_dbg_ufs_stats(hba);
	/* set the default level for urgent bkops */
	hba->urgent_bkops_lvl = BKOPS_STATUS_PERF_IMPACT;
	hba->is_urgent_bkops_lvl_checked = false;

	/* UniPro link is active now */
	ufshcd_set_link_active(hba);

	ret = ufshcd_verify_dev_init(hba);
	if (ret)
		goto out;

	ret = ufshcd_complete_dev_init(hba);
	if (ret)
		goto out;

	/* clear any previous UFS device information */
	memset(&hba->dev_info, 0, sizeof(hba->dev_info));

	/* cache important parameters from device descriptor for later use */
	ret = ufs_read_device_desc_data(hba);
	if (ret)
		goto out;

	/* Init check for device descriptor sizes */
	ufshcd_init_desc_sizes(hba);
	ufs_advertise_fixup_device(hba);
	ufshcd_tune_unipro_params(hba);

	ufshcd_apply_pm_quirks(hba);
	ret = ufshcd_set_vccq_rail_unused(hba,
		(hba->dev_info.quirks & UFS_DEVICE_NO_VCCQ) ? true : false);
	if (ret)
		goto out;

	/* UFS device is also active now */
	ufshcd_set_ufs_dev_active(hba);
	ufshcd_force_reset_auto_bkops(hba);

	if (ufshcd_get_max_pwr_mode(hba)) {
		dev_err(hba->dev,
			"%s: Failed getting max supported power mode\n",
			__func__);
	} else {
		ufshcd_get_dev_ref_clk_gating_wait(hba);
		/*
		 * Set the right value to bRefClkFreq before attempting to
		 * switch to HS gears.
		 */
		ufshcd_set_dev_ref_clk(hba);
		ret = ufshcd_config_pwr_mode(hba, &hba->max_pwr_info.info);
		if (ret) {
			dev_err(hba->dev, "%s: Failed setting power mode, err = %d\n",
					__func__, ret);
			goto out;
		}
	}

	/*
	 * bActiveICCLevel is volatile for UFS device (as per latest v2.1 spec)
	 * and for removable UFS card as well, hence always set the parameter.
	 * Note: Error handler may issue the device reset hence resetting
	 *       bActiveICCLevel as well so it is always safe to set this here.
	 */
	ufshcd_set_active_icc_lvl(hba);

	/* set the state as operational after switching to desired gear */
	hba->ufshcd_state = UFSHCD_STATE_OPERATIONAL;
	/*
	 * If we are in error handling context or in power management callbacks
	 * context, no need to scan the host
	 */
	if (!ufshcd_eh_in_progress(hba) && !hba->pm_op_in_progress) {
		bool flag;

		if (!ufshcd_query_flag_retry(hba, UPIU_QUERY_OPCODE_READ_FLAG,
				QUERY_FLAG_IDN_PWR_ON_WPE, &flag))
			hba->dev_info.f_power_on_wp_en = flag;

		/* Add required well known logical units to scsi mid layer */
		ret = ufshcd_scsi_add_wlus(hba);
		if (ret)
			goto out;

		/* Initialize devfreq after UFS device is detected */
		if (ufshcd_is_clkscaling_supported(hba)) {
			memcpy(&hba->clk_scaling.saved_pwr_info.info,
			    &hba->pwr_info, sizeof(struct ufs_pa_layer_attr));
			hba->clk_scaling.saved_pwr_info.is_valid = true;
			hba->clk_scaling.is_scaled_up = true;
			if (!hba->devfreq) {
				hba->devfreq = devfreq_add_device(hba->dev,
							&ufs_devfreq_profile,
							"simple_ondemand",
							gov_data);
				if (IS_ERR(hba->devfreq)) {
					ret = PTR_ERR(hba->devfreq);
					dev_err(hba->dev, "Unable to register with devfreq %d\n",
						ret);
					goto out;
				}
			}
			hba->clk_scaling.is_allowed = true;
		}


		/* liochen@BSP, 2016/11/30, Add ufs info into *##*37847# */
		ufs_fill_info(hba);

		scsi_scan_host(hba->host);
		pm_runtime_put_sync(hba->dev);
	}

	/*
	 * Enable auto hibern8 if supported, after full host and
	 * device initialization.
	 */
	if (ufshcd_is_auto_hibern8_supported(hba))
		ufshcd_set_auto_hibern8_timer(hba,
				      hba->hibern8_on_idle.delay_ms);
out:
	if (ret) {
		ufshcd_set_ufs_dev_poweroff(hba);
		ufshcd_set_link_off(hba);
		if (hba->extcon) {
			if (!ufshcd_is_card_online(hba))
				ufsdbg_clr_err_state(hba);
			ufshcd_set_card_offline(hba);
		}
	} else if (hba->extcon) {
		ufshcd_set_card_online(hba);
	}

	/*
	 * If we failed to initialize the device or the device is not
	 * present, turn off the power/clocks etc.
	 * In cases when there's both ufs and emmc present and regualtors
	 * are shared b/w the two, this shouldn't turn-off the regulators
	 * w/o giving emmc a chance to send PON.
	 * Hence schedule a delayed suspend, thus giving enough time to
	 * emmc to vote for the shared regulator.
	 */
	if (ret && !ufshcd_eh_in_progress(hba) && !hba->pm_op_in_progress) {
		pm_runtime_put_noidle(hba->dev);
		pm_schedule_suspend(hba->dev, MSEC_PER_SEC * 10);
	}

	trace_ufshcd_init(dev_name(hba->dev), ret,
		ktime_to_us(ktime_sub(ktime_get(), start)),
		hba->curr_dev_pwr_mode, hba->uic_link_state);
	return ret;
}

static void ufshcd_remove_device(struct ufs_hba *hba)
{
	struct scsi_device *sdev;
	struct scsi_device *sdev_cache[UFS_MAX_LUS];
	int sdev_count = 0, i;
	unsigned long flags;

	ufshcd_hold_all(hba);
	/* Reset the host controller */
	spin_lock_irqsave(hba->host->host_lock, flags);
	hba->silence_err_logs = true;
	ufshcd_hba_stop(hba, false);
	spin_unlock_irqrestore(hba->host->host_lock, flags);

	ufshcd_set_ufs_dev_poweroff(hba);
	ufshcd_set_link_off(hba);
	__ufshcd_shutdown_clkscaling(hba);

	/* Complete requests that have door-bell cleared by h/w */
	ufshcd_complete_requests(hba);

	/* remove all scsi devices */
	list_for_each_entry(sdev, &hba->host->__devices, siblings) {
		if (sdev_count < UFS_MAX_LUS) {
			sdev_cache[sdev_count] = sdev;
			sdev_count++;
		}
	}

	for (i = 0; i < sdev_count; i++)
		scsi_remove_device(sdev_cache[i]);

	spin_lock_irqsave(hba->host->host_lock, flags);
	hba->silence_err_logs = false;
	spin_unlock_irqrestore(hba->host->host_lock, flags);

	ufshcd_release_all(hba);
}

static void ufshcd_card_detect_handler(struct work_struct *work)
{
	struct ufs_hba *hba;

	hba = container_of(work, struct ufs_hba, card_detect_work);

	if (ufshcd_is_card_online(hba) && !hba->sdev_ufs_device) {
		pm_runtime_get_sync(hba->dev);
		ufshcd_detect_device(hba);
		/* ufshcd_probe_hba() calls pm_runtime_put_sync() on exit */
	} else if (ufshcd_is_card_offline(hba) && hba->sdev_ufs_device) {
		pm_runtime_get_sync(hba->dev);
		ufshcd_remove_device(hba);
		pm_runtime_put_sync(hba->dev);
		ufsdbg_clr_err_state(hba);
	}
}

static int ufshcd_card_detect_notifier(struct notifier_block *nb,
				       unsigned long event, void *ptr)
{
	struct ufs_hba *hba = container_of(nb, struct ufs_hba, card_detect_nb);

	if (event)
		ufshcd_set_card_online(hba);
	else
		ufshcd_set_card_offline(hba);

	if (ufshcd_is_card_offline(hba) && !hba->sdev_ufs_device)
		goto out;

	/*
	 * card insertion/removal are very infrequent events and having this
	 * message helps if there is some issue with card detection/removal.
	 */
	dev_info(hba->dev, "%s: card %s notification rcvd\n",
		__func__, ufshcd_is_card_online(hba) ? "inserted" : "removed");

	schedule_work(&hba->card_detect_work);
out:
	return NOTIFY_DONE;
}

static int ufshcd_extcon_register(struct ufs_hba *hba)
{
	int ret;

	if (!hba->extcon)
		return 0;

	hba->card_detect_nb.notifier_call = ufshcd_card_detect_notifier;
	ret = extcon_register_notifier(hba->extcon,
				       EXTCON_MECHANICAL,
				       &hba->card_detect_nb);
	if (ret)
		dev_err(hba->dev, "%s: extcon_register_notifier() failed, ret %d\n",
			__func__, ret);

	return ret;
}

static int ufshcd_extcon_unregister(struct ufs_hba *hba)
{
	int ret;

	if (!hba->extcon)
		return 0;

	ret = extcon_unregister_notifier(hba->extcon, EXTCON_MECHANICAL,
					 &hba->card_detect_nb);
	if (ret)
		dev_err(hba->dev, "%s: extcon_unregister_notifier() failed, ret %d\n",
			__func__, ret);

	return ret;
}

/**
 * ufshcd_async_scan - asynchronous execution for probing hba
 * @data: data pointer to pass to this function
 * @cookie: cookie data
 */
static void ufshcd_async_scan(void *data, async_cookie_t cookie)
{
	struct ufs_hba *hba = (struct ufs_hba *)data;

	/*
	 * Don't allow clock gating and hibern8 enter for faster device
	 * detection.
	 */
	ufshcd_hold_all(hba);
	ufshcd_probe_hba(hba);
	ufshcd_release_all(hba);

	ufshcd_extcon_register(hba);
}

/**
 * ufshcd_query_ioctl - perform user read queries
 * @hba: per-adapter instance
 * @lun: used for lun specific queries
 * @buffer: user space buffer for reading and submitting query data and params
 * @return: 0 for success negative error code otherwise
 *
 * Expected/Submitted buffer structure is struct ufs_ioctl_query_data.
 * It will read the opcode, idn and buf_length parameters, and, put the
 * response in the buffer field while updating the used size in buf_length.
 */
static int ufshcd_query_ioctl(struct ufs_hba *hba, u8 lun, void __user *buffer)
{
	struct ufs_ioctl_query_data *ioctl_data;
	int err = 0;
	int length = 0;
	void *data_ptr;
	bool flag;
	u32 att;
	u8 index;
	u8 *desc = NULL;

	ioctl_data = kzalloc(sizeof(struct ufs_ioctl_query_data), GFP_KERNEL);
	if (!ioctl_data) {
		dev_err(hba->dev, "%s: Failed allocating %zu bytes\n", __func__,
				sizeof(struct ufs_ioctl_query_data));
		err = -ENOMEM;
		goto out;
	}

	/* extract params from user buffer */
	err = copy_from_user(ioctl_data, buffer,
			sizeof(struct ufs_ioctl_query_data));
	if (err) {
		dev_err(hba->dev,
			"%s: Failed copying buffer from user, err %d\n",
			__func__, err);
		goto out_release_mem;
	}

	/* verify legal parameters & send query */
	switch (ioctl_data->opcode) {
	case UPIU_QUERY_OPCODE_READ_DESC:
		switch (ioctl_data->idn) {
		case QUERY_DESC_IDN_DEVICE:
		case QUERY_DESC_IDN_CONFIGURAION:
		case QUERY_DESC_IDN_INTERCONNECT:
		case QUERY_DESC_IDN_GEOMETRY:
		case QUERY_DESC_IDN_POWER:
			index = 0;
			break;
		case QUERY_DESC_IDN_UNIT:
			if (!ufs_is_valid_unit_desc_lun(lun)) {
				dev_err(hba->dev,
					"%s: No unit descriptor for lun 0x%x\n",
					__func__, lun);
				err = -EINVAL;
				goto out_release_mem;
			}
			index = lun;
			break;
		default:
			goto out_einval;
		}
		length = min_t(int, QUERY_DESC_MAX_SIZE,
				ioctl_data->buf_size);
		desc = kzalloc(length, GFP_KERNEL);
		if (!desc) {
			dev_err(hba->dev, "%s: Failed allocating %d bytes\n",
					__func__, length);
			err = -ENOMEM;
			goto out_release_mem;
		}
		err = ufshcd_query_descriptor(hba, ioctl_data->opcode,
				ioctl_data->idn, index, 0, desc, &length);
		break;
	case UPIU_QUERY_OPCODE_READ_ATTR:
		switch (ioctl_data->idn) {
		case QUERY_ATTR_IDN_BOOT_LU_EN:
		case QUERY_ATTR_IDN_POWER_MODE:
		case QUERY_ATTR_IDN_ACTIVE_ICC_LVL:
		case QUERY_ATTR_IDN_OOO_DATA_EN:
		case QUERY_ATTR_IDN_BKOPS_STATUS:
		case QUERY_ATTR_IDN_PURGE_STATUS:
		case QUERY_ATTR_IDN_MAX_DATA_IN:
		case QUERY_ATTR_IDN_MAX_DATA_OUT:
		case QUERY_ATTR_IDN_REF_CLK_FREQ:
		case QUERY_ATTR_IDN_CONF_DESC_LOCK:
		case QUERY_ATTR_IDN_MAX_NUM_OF_RTT:
		case QUERY_ATTR_IDN_EE_CONTROL:
		case QUERY_ATTR_IDN_EE_STATUS:
		case QUERY_ATTR_IDN_SECONDS_PASSED:
			index = 0;
			break;
		case QUERY_ATTR_IDN_DYN_CAP_NEEDED:
		case QUERY_ATTR_IDN_CORR_PRG_BLK_NUM:
			index = lun;
			break;
		default:
			goto out_einval;
		}
		err = ufshcd_query_attr(hba, ioctl_data->opcode, ioctl_data->idn,
					index, 0, &att);
		break;

	case UPIU_QUERY_OPCODE_WRITE_ATTR:
		err = copy_from_user(&att,
				buffer + sizeof(struct ufs_ioctl_query_data),
				sizeof(u32));
		if (err) {
			dev_err(hba->dev,
				"%s: Failed copying buffer from user, err %d\n",
				__func__, err);
			goto out_release_mem;
		}

		switch (ioctl_data->idn) {
		case QUERY_ATTR_IDN_BOOT_LU_EN:
			index = 0;
			if (!att || att > QUERY_ATTR_IDN_BOOT_LU_EN_MAX) {
				dev_err(hba->dev,
					"%s: Illegal ufs query ioctl data, opcode 0x%x, idn 0x%x, att 0x%x\n",
					__func__, ioctl_data->opcode,
					(unsigned int)ioctl_data->idn, att);
				err = -EINVAL;
				goto out_release_mem;
			}
			break;
		default:
			goto out_einval;
		}
		err = ufshcd_query_attr(hba, ioctl_data->opcode,
					ioctl_data->idn, index, 0, &att);
		break;

	case UPIU_QUERY_OPCODE_READ_FLAG:
		switch (ioctl_data->idn) {
		case QUERY_FLAG_IDN_FDEVICEINIT:
		case QUERY_FLAG_IDN_PERMANENT_WPE:
		case QUERY_FLAG_IDN_PWR_ON_WPE:
		case QUERY_FLAG_IDN_BKOPS_EN:
		case QUERY_FLAG_IDN_PURGE_ENABLE:
		case QUERY_FLAG_IDN_FPHYRESOURCEREMOVAL:
		case QUERY_FLAG_IDN_BUSY_RTC:
			break;
		default:
			goto out_einval;
		}
		err = ufshcd_query_flag_retry(hba, ioctl_data->opcode,
				ioctl_data->idn, &flag);
		break;
	default:
		goto out_einval;
	}

	if (err) {
		dev_err(hba->dev, "%s: Query for idn %d failed\n", __func__,
				ioctl_data->idn);
		goto out_release_mem;
	}

	/*
	 * copy response data
	 * As we might end up reading less data then what is specified in
	 * "ioctl_data->buf_size". So we are updating "ioctl_data->
	 * buf_size" to what exactly we have read.
	 */
	switch (ioctl_data->opcode) {
	case UPIU_QUERY_OPCODE_READ_DESC:
		ioctl_data->buf_size = min_t(int, ioctl_data->buf_size, length);
		data_ptr = desc;
		break;
	case UPIU_QUERY_OPCODE_READ_ATTR:
		ioctl_data->buf_size = sizeof(u32);
		data_ptr = &att;
		break;
	case UPIU_QUERY_OPCODE_READ_FLAG:
		ioctl_data->buf_size = 1;
		data_ptr = &flag;
		break;
	case UPIU_QUERY_OPCODE_WRITE_ATTR:
		goto out_release_mem;
	default:
		goto out_einval;
	}

	/* copy to user */
	err = copy_to_user(buffer, ioctl_data,
			sizeof(struct ufs_ioctl_query_data));
	if (err)
		dev_err(hba->dev, "%s: Failed copying back to user.\n",
			__func__);
	err = copy_to_user(buffer + sizeof(struct ufs_ioctl_query_data),
			data_ptr, ioctl_data->buf_size);
	if (err)
		dev_err(hba->dev, "%s: err %d copying back to user.\n",
				__func__, err);
	goto out_release_mem;

out_einval:
	dev_err(hba->dev,
		"%s: illegal ufs query ioctl data, opcode 0x%x, idn 0x%x\n",
		__func__, ioctl_data->opcode, (unsigned int)ioctl_data->idn);
	err = -EINVAL;
out_release_mem:
	kfree(ioctl_data);
	kfree(desc);
out:
	return err;
}

/**
 * ufshcd_ioctl - ufs ioctl callback registered in scsi_host
 * @dev: scsi device required for per LUN queries
 * @cmd: command opcode
 * @buffer: user space buffer for transferring data
 *
 * Supported commands:
 * UFS_IOCTL_QUERY
 */
static int ufshcd_ioctl(struct scsi_device *dev, int cmd, void __user *buffer)
{
	struct ufs_hba *hba = shost_priv(dev->host);
	int err = 0;

	BUG_ON(!hba);

	switch (cmd) {
	case UFS_IOCTL_QUERY:
		if (!buffer) {
			dev_err(hba->dev,
				"%s: User buffer is NULL!\n", __func__);
			return -EINVAL;
		}
		pm_runtime_get_sync(hba->dev);
		err = ufshcd_query_ioctl(hba, ufshcd_scsi_to_upiu_lun(dev->lun),
				buffer);
		pm_runtime_put_sync(hba->dev);
		break;
	default:
		err = -ENOIOCTLCMD;
		dev_dbg(hba->dev, "%s: Unsupported ioctl cmd %d\n", __func__,
			cmd);
		break;
	}

	return err;
}

static enum blk_eh_timer_return ufshcd_eh_timed_out(struct scsi_cmnd *scmd)
{
	unsigned long flags;
	struct Scsi_Host *host;
	struct ufs_hba *hba;
	int index;
	bool found = false;

	if (!scmd || !scmd->device || !scmd->device->host)
		return BLK_EH_NOT_HANDLED;

	host = scmd->device->host;
	hba = shost_priv(host);
	if (!hba)
		return BLK_EH_NOT_HANDLED;

	spin_lock_irqsave(host->host_lock, flags);

	for_each_set_bit(index, &hba->outstanding_reqs, hba->nutrs) {
		if (hba->lrb[index].cmd == scmd) {
			found = true;
			break;
		}
	}

	spin_unlock_irqrestore(host->host_lock, flags);

	/*
	 * Bypass SCSI error handling and reset the block layer timer if this
	 * SCSI command was not actually dispatched to UFS driver, otherwise
	 * let SCSI layer handle the error as usual.
	 */
	return found ? BLK_EH_NOT_HANDLED : BLK_EH_RESET_TIMER;
}

static struct scsi_host_template ufshcd_driver_template = {
	.module			= THIS_MODULE,
	.name			= UFSHCD,
	.proc_name		= UFSHCD,
	.queuecommand		= ufshcd_queuecommand,
	.slave_alloc		= ufshcd_slave_alloc,
	.slave_configure	= ufshcd_slave_configure,
	.slave_destroy		= ufshcd_slave_destroy,
	.change_queue_depth	= ufshcd_change_queue_depth,
	.eh_abort_handler	= ufshcd_abort,
	.eh_device_reset_handler = ufshcd_eh_device_reset_handler,
	.eh_host_reset_handler   = ufshcd_eh_host_reset_handler,
	.eh_timed_out		= ufshcd_eh_timed_out,
	.ioctl			= ufshcd_ioctl,
#ifdef CONFIG_COMPAT
	.compat_ioctl		= ufshcd_ioctl,
#endif
	.this_id		= -1,
	.sg_tablesize		= SG_ALL,
	.cmd_per_lun		= UFSHCD_CMD_PER_LUN,
	.can_queue		= UFSHCD_CAN_QUEUE,
	.max_host_blocked	= 1,
	.track_queue_depth	= 1,
};

static int ufshcd_config_vreg_load(struct device *dev, struct ufs_vreg *vreg,
				   int ua)
{
	int ret;

	if (!vreg)
		return 0;

	/*
	 * "set_load" operation shall be required on those regulators
	 * which specifically configured current limitation. Otherwise
	 * zero max_uA may cause unexpected behavior when regulator is
	 * enabled or set as high power mode.
	 */
	if (!vreg->max_uA)
		return 0;

	ret = regulator_set_load(vreg->reg, ua);
	if (ret < 0) {
		dev_err(dev, "%s: %s set load (ua=%d) failed, err=%d\n",
				__func__, vreg->name, ua, ret);
	}

	return ret;
}

static inline int ufshcd_config_vreg_lpm(struct ufs_hba *hba,
					 struct ufs_vreg *vreg)
{
	if (!vreg)
		return 0;
	else if (vreg->unused)
		return 0;
	else
		return ufshcd_config_vreg_load(hba->dev, vreg,
					       UFS_VREG_LPM_LOAD_UA);
}

static inline int ufshcd_config_vreg_hpm(struct ufs_hba *hba,
					 struct ufs_vreg *vreg)
{
	if (!vreg)
		return 0;
	else if (vreg->unused)
		return 0;
	else
		return ufshcd_config_vreg_load(hba->dev, vreg, vreg->max_uA);
}

static int ufshcd_config_vreg(struct device *dev,
		struct ufs_vreg *vreg, bool on)
{
	int ret = 0;
	struct regulator *reg;
	const char *name;
	int min_uV, uA_load;

	BUG_ON(!vreg);

	reg = vreg->reg;
	name = vreg->name;

	if (regulator_count_voltages(reg) > 0) {
		uA_load = on ? vreg->max_uA : 0;
		ret = ufshcd_config_vreg_load(dev, vreg, uA_load);
		if (ret)
			goto out;

		if (vreg->min_uV && vreg->max_uV) {
			min_uV = on ? vreg->min_uV : 0;
			ret = regulator_set_voltage(reg, min_uV, vreg->max_uV);
			if (ret) {
				dev_err(dev,
					"%s: %s set voltage failed, err=%d\n",
					__func__, name, ret);
				goto out;
			}
		}
	}
out:
	return ret;
}

static int ufshcd_enable_vreg(struct device *dev, struct ufs_vreg *vreg)
{
	int ret = 0;

	if (!vreg)
		goto out;
	else if (vreg->enabled || vreg->unused)
		goto out;

	ret = ufshcd_config_vreg(dev, vreg, true);
	if (!ret)
		ret = regulator_enable(vreg->reg);

	if (!ret)
		vreg->enabled = true;
	else
		dev_err(dev, "%s: %s enable failed, err=%d\n",
				__func__, vreg->name, ret);
out:
	return ret;
}

static int ufshcd_disable_vreg(struct device *dev, struct ufs_vreg *vreg)
{
	int ret = 0;

	if (!vreg)
		goto out;
	else if (!vreg->enabled || vreg->unused)
		goto out;

	ret = regulator_disable(vreg->reg);

	if (!ret) {
		/* ignore errors on applying disable config */
		ufshcd_config_vreg(dev, vreg, false);
		vreg->enabled = false;
	} else {
		dev_err(dev, "%s: %s disable failed, err=%d\n",
				__func__, vreg->name, ret);
	}
out:
	return ret;
}

static int ufshcd_setup_vreg(struct ufs_hba *hba, bool on)
{
	int ret = 0;
	struct device *dev = hba->dev;
	struct ufs_vreg_info *info = &hba->vreg_info;

	if (!info)
		goto out;

	ret = ufshcd_toggle_vreg(dev, info->vcc, on);
	if (ret)
		goto out;

	ret = ufshcd_toggle_vreg(dev, info->vccq, on);
	if (ret)
		goto out;

	ret = ufshcd_toggle_vreg(dev, info->vccq2, on);
	if (ret)
		goto out;

out:
	if (ret) {
		ufshcd_toggle_vreg(dev, info->vccq2, false);
		ufshcd_toggle_vreg(dev, info->vccq, false);
		ufshcd_toggle_vreg(dev, info->vcc, false);
	}
	return ret;
}

static int ufshcd_setup_hba_vreg(struct ufs_hba *hba, bool on)
{
	struct ufs_vreg_info *info = &hba->vreg_info;
	int ret = 0;

	if (info->vdd_hba) {
		ret = ufshcd_toggle_vreg(hba->dev, info->vdd_hba, on);

		if (!ret)
			ufshcd_vops_update_sec_cfg(hba, on);
	}

	return ret;
}

static int ufshcd_get_vreg(struct device *dev, struct ufs_vreg *vreg)
{
	int ret = 0;

	if (!vreg)
		goto out;

	vreg->reg = devm_regulator_get(dev, vreg->name);
	if (IS_ERR(vreg->reg)) {
		ret = PTR_ERR(vreg->reg);
		dev_err(dev, "%s: %s get failed, err=%d\n",
				__func__, vreg->name, ret);
	}
out:
	return ret;
}

static int ufshcd_init_vreg(struct ufs_hba *hba)
{
	int ret = 0;
	struct device *dev = hba->dev;
	struct ufs_vreg_info *info = &hba->vreg_info;

	if (!info)
		goto out;

	ret = ufshcd_get_vreg(dev, info->vcc);
	if (ret)
		goto out;

	ret = ufshcd_get_vreg(dev, info->vccq);
	if (ret)
		goto out;

	ret = ufshcd_get_vreg(dev, info->vccq2);
out:
	return ret;
}

static int ufshcd_init_hba_vreg(struct ufs_hba *hba)
{
	struct ufs_vreg_info *info = &hba->vreg_info;

	if (info)
		return ufshcd_get_vreg(hba->dev, info->vdd_hba);

	return 0;
}

static int ufshcd_set_vccq_rail_unused(struct ufs_hba *hba, bool unused)
{
	int ret = 0;
	struct ufs_vreg_info *info = &hba->vreg_info;

	if (!info)
		goto out;
	else if (!info->vccq)
		goto out;

	if (unused) {
		/* shut off the rail here */
		ret = ufshcd_toggle_vreg(hba->dev, info->vccq, false);
		/*
		 * Mark this rail as no longer used, so it doesn't get enabled
		 * later by mistake
		 */
		if (!ret)
			info->vccq->unused = true;
	} else {
		/*
		 * rail should have been already enabled hence just make sure
		 * that unused flag is cleared.
		 */
		info->vccq->unused = false;
	}
out:
	return ret;
}

static int ufshcd_setup_clocks(struct ufs_hba *hba, bool on,
			       bool skip_ref_clk, bool is_gating_context)
{
	int ret = 0;
	struct ufs_clk_info *clki;
	struct list_head *head = &hba->clk_list_head;
	unsigned long flags;
	ktime_t start = ktime_get();
	bool clk_state_changed = false;

	if (!head || list_empty(head))
		goto out;

	/* call vendor specific bus vote before enabling the clocks */
	if (on) {
		ret = ufshcd_vops_set_bus_vote(hba, on);
		if (ret)
			return ret;
	}

	/*
	 * vendor specific setup_clocks ops may depend on clocks managed by
	 * this standard driver hence call the vendor specific setup_clocks
	 * before disabling the clocks managed here.
	 */
	if (!on) {
		ret = ufshcd_vops_setup_clocks(hba, on, is_gating_context);
		if (ret)
			return ret;
	}

	list_for_each_entry(clki, head, list) {
		if (!IS_ERR_OR_NULL(clki->clk)) {
			if (skip_ref_clk && !strcmp(clki->name, "ref_clk"))
				continue;

			clk_state_changed = on ^ clki->enabled;
			if (on && !clki->enabled) {
				ret = clk_prepare_enable(clki->clk);
				if (ret) {
					dev_err(hba->dev, "%s: %s prepare enable failed, %d\n",
						__func__, clki->name, ret);
					goto out;
				}
			} else if (!on && clki->enabled) {
				clk_disable_unprepare(clki->clk);
			}
			clki->enabled = on;
			dev_dbg(hba->dev, "%s: clk: %s %sabled\n", __func__,
					clki->name, on ? "en" : "dis");
		}
	}

	/*
	 * vendor specific setup_clocks ops may depend on clocks managed by
	 * this standard driver hence call the vendor specific setup_clocks
	 * after enabling the clocks managed here.
	 */
	if (on) {
		ret = ufshcd_vops_setup_clocks(hba, on, is_gating_context);
		if (ret)
			goto out;
	}

	/*
	 * call vendor specific bus vote to remove the vote after
	 * disabling the clocks.
	 */
	if (!on)
		ret = ufshcd_vops_set_bus_vote(hba, on);

out:
	if (ret) {
		if (on)
			/* Can't do much if this fails */
			(void) ufshcd_vops_set_bus_vote(hba, false);
		list_for_each_entry(clki, head, list) {
			if (!IS_ERR_OR_NULL(clki->clk) && clki->enabled)
				clk_disable_unprepare(clki->clk);
		}
	} else if (!ret && on) {
		spin_lock_irqsave(hba->host->host_lock, flags);
		hba->clk_gating.state = CLKS_ON;
		trace_ufshcd_clk_gating(dev_name(hba->dev),
			hba->clk_gating.state);
		spin_unlock_irqrestore(hba->host->host_lock, flags);
		/* restore the secure configuration as clocks are enabled */
		ufshcd_vops_update_sec_cfg(hba, true);
	}

	if (clk_state_changed)
		trace_ufshcd_profile_clk_gating(dev_name(hba->dev),
			(on ? "on" : "off"),
			ktime_to_us(ktime_sub(ktime_get(), start)), ret);
	return ret;
}

static int ufshcd_enable_clocks(struct ufs_hba *hba)
{
	return  ufshcd_setup_clocks(hba, true, false, false);
}

static int ufshcd_disable_clocks(struct ufs_hba *hba,
				 bool is_gating_context)
{
	return  ufshcd_setup_clocks(hba, false, false, is_gating_context);
}

static int ufshcd_disable_clocks_skip_ref_clk(struct ufs_hba *hba,
					      bool is_gating_context)
{
	return  ufshcd_setup_clocks(hba, false, true, is_gating_context);
}

static int ufshcd_init_clocks(struct ufs_hba *hba)
{
	int ret = 0;
	struct ufs_clk_info *clki;
	struct device *dev = hba->dev;
	struct list_head *head = &hba->clk_list_head;

	if (!head || list_empty(head))
		goto out;

	list_for_each_entry(clki, head, list) {
		if (!clki->name)
			continue;

		clki->clk = devm_clk_get(dev, clki->name);
		if (IS_ERR(clki->clk)) {
			ret = PTR_ERR(clki->clk);
			dev_err(dev, "%s: %s clk get failed, %d\n",
					__func__, clki->name, ret);
			goto out;
		}

		if (clki->max_freq) {
			ret = clk_set_rate(clki->clk, clki->max_freq);
			if (ret) {
				dev_err(hba->dev, "%s: %s clk set rate(%dHz) failed, %d\n",
					__func__, clki->name,
					clki->max_freq, ret);
				goto out;
			}
			clki->curr_freq = clki->max_freq;
		}
		dev_dbg(dev, "%s: clk: %s, rate: %lu\n", __func__,
				clki->name, clk_get_rate(clki->clk));
	}
out:
	return ret;
}

static int ufshcd_variant_hba_init(struct ufs_hba *hba)
{
	int err = 0;

	if (!hba->var || !hba->var->vops)
		goto out;

	err = ufshcd_vops_init(hba);
	if (err)
		dev_err(hba->dev, "%s: variant %s init failed err %d\n",
			__func__, ufshcd_get_var_name(hba), err);
out:
	return err;
}

static void ufshcd_variant_hba_exit(struct ufs_hba *hba)
{
	if (!hba->var || !hba->var->vops)
		return;

	ufshcd_vops_exit(hba);
}

static int ufshcd_hba_init(struct ufs_hba *hba)
{
	int err;

	/*
	 * Handle host controller power separately from the UFS device power
	 * rails as it will help controlling the UFS host controller power
	 * collapse easily which is different than UFS device power collapse.
	 * Also, enable the host controller power before we go ahead with rest
	 * of the initialization here.
	 */
	err = ufshcd_init_hba_vreg(hba);
	if (err)
		goto out;

	err = ufshcd_setup_hba_vreg(hba, true);
	if (err)
		goto out;

	err = ufshcd_init_clocks(hba);
	if (err)
		goto out_disable_hba_vreg;

	err = ufshcd_enable_clocks(hba);
	if (err)
		goto out_disable_hba_vreg;

	err = ufshcd_init_vreg(hba);
	if (err)
		goto out_disable_clks;

	err = ufshcd_setup_vreg(hba, true);
	if (err)
		goto out_disable_clks;

	err = ufshcd_variant_hba_init(hba);
	if (err)
		goto out_disable_vreg;

	hba->is_powered = true;
	goto out;

out_disable_vreg:
	ufshcd_setup_vreg(hba, false);
out_disable_clks:
	ufshcd_disable_clocks(hba, false);
out_disable_hba_vreg:
	ufshcd_setup_hba_vreg(hba, false);
out:
	return err;
}

static void ufshcd_hba_exit(struct ufs_hba *hba)
{
	if (hba->is_powered) {
		ufshcd_extcon_unregister(hba);
		ufshcd_variant_hba_exit(hba);
		ufshcd_setup_vreg(hba, false);
		if (ufshcd_is_clkscaling_supported(hba)) {
			if (hba->devfreq)
				ufshcd_suspend_clkscaling(hba);
			if (hba->clk_scaling.workq)
				destroy_workqueue(hba->clk_scaling.workq);
		}
		ufshcd_disable_clocks(hba, false);
		ufshcd_setup_hba_vreg(hba, false);
		hba->is_powered = false;
	}
}

static int
ufshcd_send_request_sense(struct ufs_hba *hba, struct scsi_device *sdp)
{
	unsigned char cmd[6] = {REQUEST_SENSE,
				0,
				0,
				0,
				UFSHCD_REQ_SENSE_SIZE,
				0};
	char *buffer;
	int ret;

	buffer = kzalloc(UFSHCD_REQ_SENSE_SIZE, GFP_KERNEL);
	if (!buffer) {
		ret = -ENOMEM;
		goto out;
	}

	ret = scsi_execute_req_flags(sdp, cmd, DMA_FROM_DEVICE, buffer,
				UFSHCD_REQ_SENSE_SIZE, NULL,
				msecs_to_jiffies(1000), 3, NULL, REQ_PM);
	if (ret)
		pr_err("%s: failed with err %d\n", __func__, ret);

	kfree(buffer);
out:
	return ret;
}

/**
 * ufshcd_set_dev_pwr_mode - sends START STOP UNIT command to set device
 *			     power mode
 * @hba: per adapter instance
 * @pwr_mode: device power mode to set
 *
 * Returns 0 if requested power mode is set successfully
 * Returns non-zero if failed to set the requested power mode
 */
static int ufshcd_set_dev_pwr_mode(struct ufs_hba *hba,
				     enum ufs_dev_pwr_mode pwr_mode)
{
	unsigned char cmd[6] = { START_STOP };
	struct scsi_sense_hdr sshdr;
	struct scsi_device *sdp;
	unsigned long flags;
	int ret;

	spin_lock_irqsave(hba->host->host_lock, flags);
	sdp = hba->sdev_ufs_device;
	if (sdp) {
		ret = scsi_device_get(sdp);
		if (!ret && !scsi_device_online(sdp)) {
			ret = -ENODEV;
			scsi_device_put(sdp);
		}
	} else {
		ret = -ENODEV;
	}
	spin_unlock_irqrestore(hba->host->host_lock, flags);

	if (ret)
		return ret;

	/*
	 * If scsi commands fail, the scsi mid-layer schedules scsi error-
	 * handling, which would wait for host to be resumed. Since we know
	 * we are functional while we are here, skip host resume in error
	 * handling context.
	 */
	hba->host->eh_noresume = 1;
	if (!hba->dev_info.is_ufs_dev_wlun_ua_cleared) {
		ret = ufshcd_send_request_sense(hba, sdp);
		if (ret)
			goto out;
		/* Unit attention condition is cleared now */
		hba->dev_info.is_ufs_dev_wlun_ua_cleared = 1;
	}

	cmd[4] = pwr_mode << 4;

	/*
	 * Current function would be generally called from the power management
	 * callbacks hence set the REQ_PM flag so that it doesn't resume the
	 * already suspended childs.
	 */
	ret = scsi_execute_req_flags(sdp, cmd, DMA_NONE, NULL, 0, &sshdr,
				     START_STOP_TIMEOUT, 0, NULL, REQ_PM);
	if (ret) {
		sdev_printk(KERN_WARNING, sdp,
			    "START_STOP failed for power mode: %d, result %x\n",
			    pwr_mode, ret);
		if (driver_byte(ret) & DRIVER_SENSE)
			scsi_print_sense_hdr(sdp, NULL, &sshdr);
	}

	if (!ret)
		hba->curr_dev_pwr_mode = pwr_mode;
out:
	scsi_device_put(sdp);
	hba->host->eh_noresume = 0;
	return ret;
}

static int ufshcd_link_state_transition(struct ufs_hba *hba,
					enum uic_link_state req_link_state,
					int check_for_bkops)
{
	int ret = 0;

	if (req_link_state == hba->uic_link_state)
		return 0;

	if (req_link_state == UIC_LINK_HIBERN8_STATE) {
		ret = ufshcd_uic_hibern8_enter(hba);
		if (!ret)
			ufshcd_set_link_hibern8(hba);
		else
			goto out;
	}
	/*
	 * If autobkops is enabled, link can't be turned off because
	 * turning off the link would also turn off the device.
	 */
	else if ((req_link_state == UIC_LINK_OFF_STATE) &&
		   (!check_for_bkops || (check_for_bkops &&
		    !hba->auto_bkops_enabled))) {
		/*
		 * Let's make sure that link is in low power mode, we are doing
		 * this currently by putting the link in Hibern8. Otherway to
		 * put the link in low power mode is to send the DME end point
		 * to device and then send the DME reset command to local
		 * unipro. But putting the link in hibern8 is much faster.
		 */
		ret = ufshcd_uic_hibern8_enter(hba);
		if (ret)
			goto out;
		/*
		 * Change controller state to "reset state" which
		 * should also put the link in off/reset state
		 */
		ufshcd_hba_stop(hba, true);
		/*
		 * TODO: Check if we need any delay to make sure that
		 * controller is reset
		 */
		ufshcd_set_link_off(hba);
	}

out:
	return ret;
}

static void ufshcd_vreg_set_lpm(struct ufs_hba *hba)
{
	/*
	 * It seems some UFS devices may keep drawing more than sleep current
	 * (atleast for 500us) from UFS rails (especially from VCCQ rail).
	 * To avoid this situation, add 2ms delay before putting these UFS
	 * rails in LPM mode.
	 */
	if (!ufshcd_is_link_active(hba))
		usleep_range(2000, 2100);

	/*
	 * If UFS device is either in UFS_Sleep turn off VCC rail to save some
	 * power.
	 *
	 * If UFS device and link is in OFF state, all power supplies (VCC,
	 * VCCQ, VCCQ2) can be turned off if power on write protect is not
	 * required. If UFS link is inactive (Hibern8 or OFF state) and device
	 * is in sleep state, put VCCQ & VCCQ2 rails in LPM mode.
	 *
	 * Ignore the error returned by ufshcd_toggle_vreg() as device is anyway
	 * in low power state which would save some power.
	 */
	if (ufshcd_is_ufs_dev_poweroff(hba) && ufshcd_is_link_off(hba) &&
	    !hba->dev_info.is_lu_power_on_wp) {
		ufshcd_setup_vreg(hba, false);
	} else if (!ufshcd_is_ufs_dev_active(hba)) {
		ufshcd_toggle_vreg(hba->dev, hba->vreg_info.vcc, false);
		if (!ufshcd_is_link_active(hba)) {
			ufshcd_config_vreg_lpm(hba, hba->vreg_info.vccq);
			ufshcd_config_vreg_lpm(hba, hba->vreg_info.vccq2);
		}
	}
}

static int ufshcd_vreg_set_hpm(struct ufs_hba *hba)
{
	int ret = 0;

	if (ufshcd_is_ufs_dev_poweroff(hba) && ufshcd_is_link_off(hba) &&
	    !hba->dev_info.is_lu_power_on_wp) {
		ret = ufshcd_setup_vreg(hba, true);
	} else if (!ufshcd_is_ufs_dev_active(hba)) {
		if (!ret && !ufshcd_is_link_active(hba)) {
			ret = ufshcd_config_vreg_hpm(hba, hba->vreg_info.vccq);
			if (ret)
				goto vcc_disable;
			ret = ufshcd_config_vreg_hpm(hba, hba->vreg_info.vccq2);
			if (ret)
				goto vccq_lpm;
		}
		ret = ufshcd_toggle_vreg(hba->dev, hba->vreg_info.vcc, true);
	}
	goto out;

vccq_lpm:
	ufshcd_config_vreg_lpm(hba, hba->vreg_info.vccq);
vcc_disable:
	ufshcd_toggle_vreg(hba->dev, hba->vreg_info.vcc, false);
out:
	return ret;
}

static void ufshcd_hba_vreg_set_lpm(struct ufs_hba *hba)
{
	if (ufshcd_is_link_off(hba) ||
	    (ufshcd_is_link_hibern8(hba)
	     && ufshcd_is_power_collapse_during_hibern8_allowed(hba)))
		ufshcd_setup_hba_vreg(hba, false);
}

static void ufshcd_hba_vreg_set_hpm(struct ufs_hba *hba)
{
	if (ufshcd_is_link_off(hba) ||
	    (ufshcd_is_link_hibern8(hba)
	     && ufshcd_is_power_collapse_during_hibern8_allowed(hba)))
		ufshcd_setup_hba_vreg(hba, true);
}

/**
 * ufshcd_suspend - helper function for suspend operations
 * @hba: per adapter instance
 * @pm_op: desired low power operation type
 *
 * This function will try to put the UFS device and link into low power
 * mode based on the "rpm_lvl" (Runtime PM level) or "spm_lvl"
 * (System PM level).
 *
 * If this function is called during shutdown, it will make sure that
 * both UFS device and UFS link is powered off.
 *
 * NOTE: UFS device & link must be active before we enter in this function.
 *
 * Returns 0 for success and non-zero for failure
 */
static int ufshcd_suspend(struct ufs_hba *hba, enum ufs_pm_op pm_op)
{
	int ret = 0;
	enum ufs_pm_level pm_lvl;
	enum ufs_dev_pwr_mode req_dev_pwr_mode;
	enum uic_link_state req_link_state;
	bool need_upwrite = false;

	if (!ufshcd_is_shutdown_pm(pm_op)) {
		pm_lvl = ufshcd_is_runtime_pm(pm_op) ?
			 hba->rpm_lvl : hba->spm_lvl;
		req_dev_pwr_mode = ufs_get_pm_lvl_to_dev_pwr_mode(pm_lvl);
		req_link_state = ufs_get_pm_lvl_to_link_pwr_state(pm_lvl);
	} else {
		req_dev_pwr_mode = UFS_POWERDOWN_PWR_MODE;
		req_link_state = UIC_LINK_OFF_STATE;
	}

	if (ufshcd_is_runtime_pm(pm_op) &&
			req_link_state == UIC_LINK_HIBERN8_STATE &&
			ufshcd_is_auto_hibern8_supported(hba)) {
		need_upwrite = true;
		if (!down_write_trylock(&hba->query_lock))
			return -EBUSY;
	}
	hba->pm_op_in_progress = 1;

	/*
	 * If we can't transition into any of the low power modes
	 * just gate the clocks.
	 */
	WARN_ON(hba->hibern8_on_idle.is_enabled &&
		hba->hibern8_on_idle.active_reqs);
	ufshcd_hold_all(hba);
	hba->clk_gating.is_suspended = true;
	hba->hibern8_on_idle.is_suspended = true;

	if (hba->clk_scaling.is_allowed) {
		cancel_work_sync(&hba->clk_scaling.suspend_work);
		cancel_work_sync(&hba->clk_scaling.resume_work);
		ufshcd_suspend_clkscaling(hba);
	}

	if (req_dev_pwr_mode == UFS_ACTIVE_PWR_MODE &&
			req_link_state == UIC_LINK_ACTIVE_STATE) {
		goto disable_clks;
	}

	if ((req_dev_pwr_mode == hba->curr_dev_pwr_mode) &&
	    (req_link_state == hba->uic_link_state))
		goto enable_gating;

	/* UFS device & link must be active before we enter in this function */
	if (!ufshcd_is_ufs_dev_active(hba) || !ufshcd_is_link_active(hba))
		goto set_vreg_lpm;

	if (ufshcd_is_runtime_pm(pm_op)) {
		if (ufshcd_can_autobkops_during_suspend(hba)) {
			/*
			 * The device is idle with no requests in the queue,
			 * allow background operations if bkops status shows
			 * that performance might be impacted.
			 */
			ret = ufshcd_urgent_bkops(hba);
			if (ret)
				goto enable_gating;
		} else {
			/* make sure that auto bkops is disabled */
			ufshcd_disable_auto_bkops(hba);
		}
	}

	if ((req_dev_pwr_mode != hba->curr_dev_pwr_mode) &&
	     ((ufshcd_is_runtime_pm(pm_op) && !hba->auto_bkops_enabled) ||
	       !ufshcd_is_runtime_pm(pm_op))) {
		/* ensure that bkops is disabled */
		ufshcd_disable_auto_bkops(hba);
		ret = ufshcd_set_dev_pwr_mode(hba, req_dev_pwr_mode);
		if (ret)
			goto enable_gating;
	}

	ret = ufshcd_link_state_transition(hba, req_link_state, 1);
	if (ret)
		goto set_dev_active;

	if (ufshcd_is_link_hibern8(hba) &&
	    ufshcd_is_hibern8_on_idle_allowed(hba))
		hba->hibern8_on_idle.state = HIBERN8_ENTERED;

set_vreg_lpm:
	ufshcd_vreg_set_lpm(hba);

disable_clks:
	/*
	 * Call vendor specific suspend callback. As these callbacks may access
	 * vendor specific host controller register space call them before the
	 * host clocks are ON.
	 */
	ret = ufshcd_vops_suspend(hba, pm_op);
	if (ret)
		goto set_link_active;

	if (!ufshcd_is_link_active(hba))
		ret = ufshcd_disable_clocks(hba, false);
	else
		/* If link is active, device ref_clk can't be switched off */
		ret = ufshcd_disable_clocks_skip_ref_clk(hba, false);
	if (ret)
		goto set_link_active;

	if (ufshcd_is_clkgating_allowed(hba)) {
		hba->clk_gating.state = CLKS_OFF;
		trace_ufshcd_clk_gating(dev_name(hba->dev),
					hba->clk_gating.state);
	}
	/*
	 * Disable the host irq as host controller as there won't be any
	 * host controller transaction expected till resume.
	 */
	ufshcd_disable_irq(hba);
	/* Put the host controller in low power mode if possible */
	ufshcd_hba_vreg_set_lpm(hba);
	goto out;

set_link_active:
	if (hba->clk_scaling.is_allowed)
		ufshcd_resume_clkscaling(hba);
	ufshcd_vreg_set_hpm(hba);
	if (ufshcd_is_link_hibern8(hba) && !ufshcd_uic_hibern8_exit(hba)) {
		ufshcd_set_link_active(hba);
	} else if (ufshcd_is_link_off(hba)) {
		ufshcd_update_error_stats(hba, UFS_ERR_VOPS_SUSPEND);
		ufshcd_host_reset_and_restore(hba);
	}
set_dev_active:
	if (!ufshcd_set_dev_pwr_mode(hba, UFS_ACTIVE_PWR_MODE))
		ufshcd_disable_auto_bkops(hba);
enable_gating:
	if (hba->clk_scaling.is_allowed)
		ufshcd_resume_clkscaling(hba);
	hba->hibern8_on_idle.is_suspended = false;
	hba->clk_gating.is_suspended = false;
	ufshcd_release_all(hba);
out:
	hba->pm_op_in_progress = 0;
	if (need_upwrite)
		up_write(&hba->query_lock);

	if (ret)
		ufshcd_update_error_stats(hba, UFS_ERR_SUSPEND);

	return ret;
}

/**
 * ufshcd_resume - helper function for resume operations
 * @hba: per adapter instance
 * @pm_op: runtime PM or system PM
 *
 * This function basically brings the UFS device, UniPro link and controller
 * to active state.
 *
 * Returns 0 for success and non-zero for failure
 */
static int ufshcd_resume(struct ufs_hba *hba, enum ufs_pm_op pm_op)
{
	int ret;
	enum uic_link_state old_link_state;

	hba->pm_op_in_progress = 1;
	old_link_state = hba->uic_link_state;

	ufshcd_hba_vreg_set_hpm(hba);
	/* Make sure clocks are enabled before accessing controller */
	ret = ufshcd_enable_clocks(hba);
	if (ret)
		goto out;

	/* enable the host irq as host controller would be active soon */
	ufshcd_enable_irq(hba);

	ret = ufshcd_vreg_set_hpm(hba);
	if (ret)
		goto disable_irq_and_vops_clks;

	/*
	 * Call vendor specific resume callback. As these callbacks may access
	 * vendor specific host controller register space call them when the
	 * host clocks are ON.
	 */
	ret = ufshcd_vops_resume(hba, pm_op);
	if (ret)
		goto disable_vreg;

	if (hba->extcon &&
	    (ufshcd_is_card_offline(hba) ||
	     (ufshcd_is_card_online(hba) && !hba->sdev_ufs_device)))
		goto skip_dev_ops;

	if (ufshcd_is_link_hibern8(hba)) {
		ret = ufshcd_uic_hibern8_exit(hba);
		if (!ret) {
			ufshcd_set_link_active(hba);
			if (ufshcd_is_hibern8_on_idle_allowed(hba))
				hba->hibern8_on_idle.state = HIBERN8_EXITED;
		} else {
			goto vendor_suspend;
		}
	} else if (ufshcd_is_link_off(hba)) {
		/*
		 * A full initialization of the host and the device is required
		 * since the link was put to off during suspend.
		 */
		ret = ufshcd_reset_and_restore(hba);
		/*
		 * ufshcd_reset_and_restore() should have already
		 * set the link state as active
		 */
		if (ret || !ufshcd_is_link_active(hba))
			goto vendor_suspend;
		/* mark link state as hibern8 exited */
		if (ufshcd_is_hibern8_on_idle_allowed(hba))
			hba->hibern8_on_idle.state = HIBERN8_EXITED;
	}

	if (!ufshcd_is_ufs_dev_active(hba)) {
		ret = ufshcd_set_dev_pwr_mode(hba, UFS_ACTIVE_PWR_MODE);
		if (ret)
			goto set_old_link_state;
	}

	if (ufshcd_keep_autobkops_enabled_except_suspend(hba))
		ufshcd_enable_auto_bkops(hba);
	else
		/*
		 * If BKOPs operations are urgently needed at this moment then
		 * keep auto-bkops enabled or else disable it.
		 */
		ufshcd_urgent_bkops(hba);

	hba->clk_gating.is_suspended = false;
	hba->hibern8_on_idle.is_suspended = false;

	if (hba->clk_scaling.is_allowed)
		ufshcd_resume_clkscaling(hba);

skip_dev_ops:
	/* Schedule clock gating in case of no access to UFS device yet */
	ufshcd_release_all(hba);
	goto out;

set_old_link_state:
	ufshcd_link_state_transition(hba, old_link_state, 0);
	if (ufshcd_is_link_hibern8(hba) &&
	    ufshcd_is_hibern8_on_idle_allowed(hba))
		hba->hibern8_on_idle.state = HIBERN8_ENTERED;
vendor_suspend:
	ufshcd_vops_suspend(hba, pm_op);
disable_vreg:
	ufshcd_vreg_set_lpm(hba);
disable_irq_and_vops_clks:
	ufshcd_disable_irq(hba);
	if (hba->clk_scaling.is_allowed)
		ufshcd_suspend_clkscaling(hba);
	ufshcd_disable_clocks(hba, false);
	if (ufshcd_is_clkgating_allowed(hba))
		hba->clk_gating.state = CLKS_OFF;
out:
	hba->pm_op_in_progress = 0;

	if (ret)
		ufshcd_update_error_stats(hba, UFS_ERR_RESUME);

	return ret;
}

/**
 * ufshcd_system_suspend - system suspend routine
 * @hba: per adapter instance
 * @pm_op: runtime PM or system PM
 *
 * Check the description of ufshcd_suspend() function for more details.
 *
 * Returns 0 for success and non-zero for failure
 */
int ufshcd_system_suspend(struct ufs_hba *hba)
{
	int ret = 0;
	ktime_t start = ktime_get();

	if (!hba || !hba->is_powered)
		return 0;

	if ((ufs_get_pm_lvl_to_dev_pwr_mode(hba->spm_lvl) ==
	     hba->curr_dev_pwr_mode) &&
	    (ufs_get_pm_lvl_to_link_pwr_state(hba->spm_lvl) ==
	     hba->uic_link_state))
		goto out;

	if (pm_runtime_suspended(hba->dev)) {
		/*
		 * UFS device and/or UFS link low power states during runtime
		 * suspend seems to be different than what is expected during
		 * system suspend. Hence runtime resume the devic & link and
		 * let the system suspend low power states to take effect.
		 * TODO: If resume takes longer time, we might have optimize
		 * it in future by not resuming everything if possible.
		 */
		ret = ufshcd_runtime_resume(hba);
		if (ret)
			goto out;
	}

	ret = ufshcd_suspend(hba, UFS_SYSTEM_PM);
out:
	trace_ufshcd_system_suspend(dev_name(hba->dev), ret,
		ktime_to_us(ktime_sub(ktime_get(), start)),
		hba->curr_dev_pwr_mode, hba->uic_link_state);
	if (!ret)
		hba->is_sys_suspended = true;
	return ret;
}
EXPORT_SYMBOL(ufshcd_system_suspend);

/**
 * ufshcd_system_resume - system resume routine
 * @hba: per adapter instance
 *
 * Returns 0 for success and non-zero for failure
 */

int ufshcd_system_resume(struct ufs_hba *hba)
{
	int ret = 0;
	ktime_t start = ktime_get();

	if (!hba)
		return -EINVAL;

	if (!hba->is_powered || pm_runtime_suspended(hba->dev))
		/*
		 * Let the runtime resume take care of resuming
		 * if runtime suspended.
		 */
		goto out;
	else
		ret = ufshcd_resume(hba, UFS_SYSTEM_PM);
out:
	trace_ufshcd_system_resume(dev_name(hba->dev), ret,
		ktime_to_us(ktime_sub(ktime_get(), start)),
		hba->curr_dev_pwr_mode, hba->uic_link_state);
	return ret;
}
EXPORT_SYMBOL(ufshcd_system_resume);

/**
 * ufshcd_runtime_suspend - runtime suspend routine
 * @hba: per adapter instance
 *
 * Check the description of ufshcd_suspend() function for more details.
 *
 * Returns 0 for success and non-zero for failure
 */
int ufshcd_runtime_suspend(struct ufs_hba *hba)
{
	int ret = 0;
	ktime_t start = ktime_get();

	if (!hba)
		return -EINVAL;

	if (!hba->is_powered)
		goto out;
	else
		ret = ufshcd_suspend(hba, UFS_RUNTIME_PM);
out:
	trace_ufshcd_runtime_suspend(dev_name(hba->dev), ret,
		ktime_to_us(ktime_sub(ktime_get(), start)),
		hba->curr_dev_pwr_mode,
		hba->uic_link_state);
	return ret;
}
EXPORT_SYMBOL(ufshcd_runtime_suspend);

/**
 * ufshcd_runtime_resume - runtime resume routine
 * @hba: per adapter instance
 *
 * This function basically brings the UFS device, UniPro link and controller
 * to active state. Following operations are done in this function:
 *
 * 1. Turn on all the controller related clocks
 * 2. Bring the UniPro link out of Hibernate state
 * 3. If UFS device is in sleep state, turn ON VCC rail and bring the UFS device
 *    to active state.
 * 4. If auto-bkops is enabled on the device, disable it.
 *
 * So following would be the possible power state after this function return
 * successfully:
 *	S1: UFS device in Active state with VCC rail ON
 *	    UniPro link in Active state
 *	    All the UFS/UniPro controller clocks are ON
 *
 * Returns 0 for success and non-zero for failure
 */
int ufshcd_runtime_resume(struct ufs_hba *hba)
{
	int ret = 0;
	ktime_t start = ktime_get();

	if (!hba)
		return -EINVAL;

	if (!hba->is_powered)
		goto out;
	else
		ret = ufshcd_resume(hba, UFS_RUNTIME_PM);
out:
	trace_ufshcd_runtime_resume(dev_name(hba->dev), ret,
		ktime_to_us(ktime_sub(ktime_get(), start)),
		hba->curr_dev_pwr_mode,
		hba->uic_link_state);
	return ret;
}
EXPORT_SYMBOL(ufshcd_runtime_resume);

int ufshcd_runtime_idle(struct ufs_hba *hba)
{
	return 0;
}
EXPORT_SYMBOL(ufshcd_runtime_idle);

static inline ssize_t ufshcd_pm_lvl_store(struct device *dev,
					   struct device_attribute *attr,
					   const char *buf, size_t count,
					   bool rpm)
{
	struct ufs_hba *hba = dev_get_drvdata(dev);
	unsigned long flags, value;

	if (kstrtoul(buf, 0, &value))
		return -EINVAL;

	if (value >= UFS_PM_LVL_MAX)
		return -EINVAL;

	spin_lock_irqsave(hba->host->host_lock, flags);
	if (rpm)
		hba->rpm_lvl = value;
	else
		hba->spm_lvl = value;
	ufshcd_apply_pm_quirks(hba);
	spin_unlock_irqrestore(hba->host->host_lock, flags);
	return count;
}

static ssize_t ufshcd_rpm_lvl_show(struct device *dev,
		struct device_attribute *attr, char *buf)
{
	struct ufs_hba *hba = dev_get_drvdata(dev);
	int curr_len;
	u8 lvl;

	curr_len = snprintf(buf, PAGE_SIZE,
			    "\nCurrent Runtime PM level [%d] => dev_state [%s] link_state [%s]\n",
			    hba->rpm_lvl,
			    ufschd_ufs_dev_pwr_mode_to_string(
				ufs_pm_lvl_states[hba->rpm_lvl].dev_state),
			    ufschd_uic_link_state_to_string(
				ufs_pm_lvl_states[hba->rpm_lvl].link_state));

	curr_len += snprintf((buf + curr_len), (PAGE_SIZE - curr_len),
			     "\nAll available Runtime PM levels info:\n");
	for (lvl = UFS_PM_LVL_0; lvl < UFS_PM_LVL_MAX; lvl++)
		curr_len += snprintf((buf + curr_len), (PAGE_SIZE - curr_len),
				     "\tRuntime PM level [%d] => dev_state [%s] link_state [%s]\n",
				    lvl,
				    ufschd_ufs_dev_pwr_mode_to_string(
					ufs_pm_lvl_states[lvl].dev_state),
				    ufschd_uic_link_state_to_string(
					ufs_pm_lvl_states[lvl].link_state));

	return curr_len;
}

static ssize_t ufshcd_rpm_lvl_store(struct device *dev,
		struct device_attribute *attr, const char *buf, size_t count)
{
	return ufshcd_pm_lvl_store(dev, attr, buf, count, true);
}

static void ufshcd_add_rpm_lvl_sysfs_nodes(struct ufs_hba *hba)
{
	hba->rpm_lvl_attr.show = ufshcd_rpm_lvl_show;
	hba->rpm_lvl_attr.store = ufshcd_rpm_lvl_store;
	sysfs_attr_init(&hba->rpm_lvl_attr.attr);
	hba->rpm_lvl_attr.attr.name = "rpm_lvl";
	hba->rpm_lvl_attr.attr.mode = S_IRUGO | S_IWUSR;
	if (device_create_file(hba->dev, &hba->rpm_lvl_attr))
		dev_err(hba->dev, "Failed to create sysfs for rpm_lvl\n");
}

static ssize_t ufshcd_spm_lvl_show(struct device *dev,
		struct device_attribute *attr, char *buf)
{
	struct ufs_hba *hba = dev_get_drvdata(dev);
	int curr_len;
	u8 lvl;

	curr_len = snprintf(buf, PAGE_SIZE,
			    "\nCurrent System PM level [%d] => dev_state [%s] link_state [%s]\n",
			    hba->spm_lvl,
			    ufschd_ufs_dev_pwr_mode_to_string(
				ufs_pm_lvl_states[hba->spm_lvl].dev_state),
			    ufschd_uic_link_state_to_string(
				ufs_pm_lvl_states[hba->spm_lvl].link_state));

	curr_len += snprintf((buf + curr_len), (PAGE_SIZE - curr_len),
			     "\nAll available System PM levels info:\n");
	for (lvl = UFS_PM_LVL_0; lvl < UFS_PM_LVL_MAX; lvl++)
		curr_len += snprintf((buf + curr_len), (PAGE_SIZE - curr_len),
				     "\tSystem PM level [%d] => dev_state [%s] link_state [%s]\n",
				    lvl,
				    ufschd_ufs_dev_pwr_mode_to_string(
					ufs_pm_lvl_states[lvl].dev_state),
				    ufschd_uic_link_state_to_string(
					ufs_pm_lvl_states[lvl].link_state));

	return curr_len;
}

static ssize_t ufshcd_spm_lvl_store(struct device *dev,
		struct device_attribute *attr, const char *buf, size_t count)
{
	return ufshcd_pm_lvl_store(dev, attr, buf, count, false);
}

static void ufshcd_add_spm_lvl_sysfs_nodes(struct ufs_hba *hba)
{
	hba->spm_lvl_attr.show = ufshcd_spm_lvl_show;
	hba->spm_lvl_attr.store = ufshcd_spm_lvl_store;
	sysfs_attr_init(&hba->spm_lvl_attr.attr);
	hba->spm_lvl_attr.attr.name = "spm_lvl";
	hba->spm_lvl_attr.attr.mode = S_IRUGO | S_IWUSR;
	if (device_create_file(hba->dev, &hba->spm_lvl_attr))
		dev_err(hba->dev, "Failed to create sysfs for spm_lvl\n");
}

static inline void ufshcd_add_sysfs_nodes(struct ufs_hba *hba)
{
	ufshcd_add_rpm_lvl_sysfs_nodes(hba);
	ufshcd_add_spm_lvl_sysfs_nodes(hba);
}

static void __ufshcd_shutdown_clkscaling(struct ufs_hba *hba)
{
	bool suspend = false;
	unsigned long flags;

	spin_lock_irqsave(hba->host->host_lock, flags);
	if (hba->clk_scaling.is_allowed) {
		hba->clk_scaling.is_allowed = false;
		suspend = true;
	}
	spin_unlock_irqrestore(hba->host->host_lock, flags);

	/**
	 * Scaling may be scheduled before, hence make sure it
	 * doesn't race with shutdown
	 */
	if (ufshcd_is_clkscaling_supported(hba)) {
		cancel_work_sync(&hba->clk_scaling.suspend_work);
		cancel_work_sync(&hba->clk_scaling.resume_work);
		if (suspend)
			ufshcd_suspend_clkscaling(hba);
	}

	/* Unregister so that devfreq_monitor can't race with shutdown */
	if (hba->devfreq) {
		devfreq_remove_device(hba->devfreq);
		hba->devfreq = NULL;
	}
}

static void ufshcd_shutdown_clkscaling(struct ufs_hba *hba)
{
	if (!ufshcd_is_clkscaling_supported(hba))
		return;
	__ufshcd_shutdown_clkscaling(hba);
	device_remove_file(hba->dev, &hba->clk_scaling.enable_attr);
}

/**
 * ufshcd_shutdown - shutdown routine
 * @hba: per adapter instance
 *
 * This function would power off both UFS device and UFS link.
 *
 * Returns 0 always to allow force shutdown even in case of errors.
 */
int ufshcd_shutdown(struct ufs_hba *hba)
{
	int ret = 0;

	if (ufshcd_is_ufs_dev_poweroff(hba) && ufshcd_is_link_off(hba))
		goto out;

	pm_runtime_get_sync(hba->dev);
	ufshcd_hold_all(hba);
	ufshcd_mark_shutdown_ongoing(hba);
	ufshcd_shutdown_clkscaling(hba);
	/**
	 * (1) Acquire the lock to stop any more requests
	 * (2) Wait for all issued requests to complete
	 */
	ufshcd_get_write_lock(hba);
	ufshcd_scsi_block_requests(hba);
	ret = ufshcd_wait_for_doorbell_clr(hba, U64_MAX);
	if (ret)
		dev_err(hba->dev, "%s: waiting for DB clear: failed: %d\n",
			__func__, ret);
	/* Requests may have errored out above, let it be handled */
	flush_work(&hba->eh_work);
	/* reqs issued from contexts other than shutdown will fail from now */
	ufshcd_scsi_unblock_requests(hba);
	ufshcd_release_all(hba);
	ret = ufshcd_suspend(hba, UFS_SHUTDOWN_PM);
out:
	if (ret)
		dev_err(hba->dev, "%s failed, err %d\n", __func__, ret);
	/* allow force shutdown even in case of errors */
	return 0;
}
EXPORT_SYMBOL(ufshcd_shutdown);

/*
 * Values permitted 0, 1, 2.
 * 0 -> Disable IO latency histograms (default)
 * 1 -> Enable IO latency histograms
 * 2 -> Zero out IO latency histograms
 */
static ssize_t
latency_hist_store(struct device *dev, struct device_attribute *attr,
		   const char *buf, size_t count)
{
	struct ufs_hba *hba = dev_get_drvdata(dev);
	long value;

	if (kstrtol(buf, 0, &value))
		return -EINVAL;
	if (value == BLK_IO_LAT_HIST_ZERO) {
		memset(&hba->io_lat_read, 0, sizeof(hba->io_lat_read));
		memset(&hba->io_lat_write, 0, sizeof(hba->io_lat_write));
	} else if (value == BLK_IO_LAT_HIST_ENABLE ||
		 value == BLK_IO_LAT_HIST_DISABLE)
		hba->latency_hist_enabled = value;
	return count;
}

ssize_t
latency_hist_show(struct device *dev, struct device_attribute *attr,
		  char *buf)
{
	struct ufs_hba *hba = dev_get_drvdata(dev);
	size_t written_bytes;

	written_bytes = blk_latency_hist_show("Read", &hba->io_lat_read,
			buf, PAGE_SIZE);
	written_bytes += blk_latency_hist_show("Write", &hba->io_lat_write,
			buf + written_bytes, PAGE_SIZE - written_bytes);

	return written_bytes;
}

static DEVICE_ATTR(latency_hist, S_IRUGO | S_IWUSR,
		   latency_hist_show, latency_hist_store);

static void
ufshcd_init_latency_hist(struct ufs_hba *hba)
{
	if (device_create_file(hba->dev, &dev_attr_latency_hist))
		dev_err(hba->dev, "Failed to create latency_hist sysfs entry\n");
}

static void
ufshcd_exit_latency_hist(struct ufs_hba *hba)
{
	device_create_file(hba->dev, &dev_attr_latency_hist);
}

/**
 * ufshcd_remove - de-allocate SCSI host and host memory space
 *		data structure memory
 * @hba - per adapter instance
 */
void ufshcd_remove(struct ufs_hba *hba)
{
	scsi_remove_host(hba->host);
	/* disable interrupts */
	ufshcd_disable_intr(hba, hba->intr_mask);
	ufshcd_hba_stop(hba, true);

	ufshcd_exit_clk_gating(hba);
	ufshcd_exit_hibern8_on_idle(hba);
	ufshcd_exit_latency_hist(hba);
	if (ufshcd_is_clkscaling_supported(hba)) {
		device_remove_file(hba->dev, &hba->clk_scaling.enable_attr);
		if (hba->devfreq)
			devfreq_remove_device(hba->devfreq);
	}

	ufshcd_exit_latency_hist(hba);

	ufshcd_hba_exit(hba);
	ufsdbg_remove_debugfs(hba);
}
EXPORT_SYMBOL_GPL(ufshcd_remove);

/**
 * ufshcd_dealloc_host - deallocate Host Bus Adapter (HBA)
 * @hba: pointer to Host Bus Adapter (HBA)
 */
void ufshcd_dealloc_host(struct ufs_hba *hba)
{
	scsi_host_put(hba->host);
}
EXPORT_SYMBOL_GPL(ufshcd_dealloc_host);

/**
 * ufshcd_set_dma_mask - Set dma mask based on the controller
 *			 addressing capability
 * @hba: per adapter instance
 *
 * Returns 0 for success, non-zero for failure
 */
static int ufshcd_set_dma_mask(struct ufs_hba *hba)
{
	if (hba->capabilities & MASK_64_ADDRESSING_SUPPORT) {
		if (!dma_set_mask_and_coherent(hba->dev, DMA_BIT_MASK(64)))
			return 0;
	}
	return dma_set_mask_and_coherent(hba->dev, DMA_BIT_MASK(32));
}

/**
 * ufshcd_alloc_host - allocate Host Bus Adapter (HBA)
 * @dev: pointer to device handle
 * @hba_handle: driver private handle
 * Returns 0 on success, non-zero value on failure
 */
int ufshcd_alloc_host(struct device *dev, struct ufs_hba **hba_handle)
{
	struct Scsi_Host *host;
	struct ufs_hba *hba;
	int err = 0;

	if (!dev) {
		dev_err(dev,
		"Invalid memory reference for dev is NULL\n");
		err = -ENODEV;
		goto out_error;
	}

	host = scsi_host_alloc(&ufshcd_driver_template,
				sizeof(struct ufs_hba));
	if (!host) {
		dev_err(dev, "scsi_host_alloc failed\n");
		err = -ENOMEM;
		goto out_error;
	}
	hba = shost_priv(host);
	hba->host = host;
	hba->dev = dev;
	*hba_handle = hba;

out_error:
	return err;
}
EXPORT_SYMBOL(ufshcd_alloc_host);

/**
 * ufshcd_is_devfreq_scaling_required - check if scaling is required or not
 * @hba: per adapter instance
 * @scale_up: True if scaling up and false if scaling down
 *
 * Returns true if scaling is required, false otherwise.
 */
static bool ufshcd_is_devfreq_scaling_required(struct ufs_hba *hba,
					       bool scale_up)
{
	struct ufs_clk_info *clki;
	struct list_head *head = &hba->clk_list_head;

	if (!head || list_empty(head))
		return false;

	list_for_each_entry(clki, head, list) {
		if (!IS_ERR_OR_NULL(clki->clk)) {
			if (scale_up && clki->max_freq) {
				if (clki->curr_freq == clki->max_freq)
					continue;
				return true;
			} else if (!scale_up && clki->min_freq) {
				if (clki->curr_freq == clki->min_freq)
					continue;
				return true;
			}
		}
	}

	return false;
}

/**
 * ufshcd_scale_gear - scale up/down UFS gear
 * @hba: per adapter instance
 * @scale_up: True for scaling up gear and false for scaling down
 *
 * Returns 0 for success,
 * Returns -EBUSY if scaling can't happen at this time
 * Returns non-zero for any other errors
 */
static int ufshcd_scale_gear(struct ufs_hba *hba, bool scale_up)
{
	int ret = 0;
	struct ufs_pa_layer_attr new_pwr_info;
	u32 scale_down_gear = ufshcd_vops_get_scale_down_gear(hba);

	BUG_ON(!hba->clk_scaling.saved_pwr_info.is_valid);

	if (scale_up) {
		memcpy(&new_pwr_info, &hba->clk_scaling.saved_pwr_info.info,
		       sizeof(struct ufs_pa_layer_attr));
		/*
		 * Some UFS devices may stop responding after switching from
		 * HS-G1 to HS-G3. Also, it is found that these devices work
		 * fine if we do 2 steps switch: HS-G1 to HS-G2 followed by
		 * HS-G2 to HS-G3. If UFS_DEVICE_QUIRK_HS_G1_TO_HS_G3_SWITCH
		 * quirk is enabled for such devices, this 2 steps gear switch
		 * workaround will be applied.
		 */
		if ((hba->dev_info.quirks &
		     UFS_DEVICE_QUIRK_HS_G1_TO_HS_G3_SWITCH)
		    && (hba->pwr_info.gear_tx == UFS_HS_G1)
		    && (new_pwr_info.gear_tx == UFS_HS_G3)) {
			/* scale up to G2 first */
			new_pwr_info.gear_tx = UFS_HS_G2;
			new_pwr_info.gear_rx = UFS_HS_G2;
			ret = ufshcd_change_power_mode(hba, &new_pwr_info);
			if (ret)
				goto out;

			/* scale up to G3 now */
			new_pwr_info.gear_tx = UFS_HS_G3;
			new_pwr_info.gear_rx = UFS_HS_G3;
			/* now, fall through to set the HS-G3 */
		}
		ret = ufshcd_change_power_mode(hba, &new_pwr_info);
		if (ret)
			goto out;
	} else {
		memcpy(&new_pwr_info, &hba->pwr_info,
		       sizeof(struct ufs_pa_layer_attr));

		if (hba->pwr_info.gear_tx > scale_down_gear
		    || hba->pwr_info.gear_rx > scale_down_gear) {
			/* save the current power mode */
			memcpy(&hba->clk_scaling.saved_pwr_info.info,
				&hba->pwr_info,
				sizeof(struct ufs_pa_layer_attr));

			/* scale down gear */
			new_pwr_info.gear_tx = scale_down_gear;
			new_pwr_info.gear_rx = scale_down_gear;
			if (!(hba->dev_info.quirks & UFS_DEVICE_NO_FASTAUTO)) {
				new_pwr_info.pwr_tx = FASTAUTO_MODE;
				new_pwr_info.pwr_rx = FASTAUTO_MODE;
			}
		}
		ret = ufshcd_change_power_mode(hba, &new_pwr_info);
	}

out:
	if (ret)
		dev_err(hba->dev, "%s: failed err %d, old gear: (tx %d rx %d), new gear: (tx %d rx %d), scale_up = %d",
			__func__, ret,
			hba->pwr_info.gear_tx, hba->pwr_info.gear_rx,
			new_pwr_info.gear_tx, new_pwr_info.gear_rx,
			scale_up);

	return ret;
}

static int ufshcd_clock_scaling_prepare(struct ufs_hba *hba)
{
	#define DOORBELL_CLR_TOUT_US		(1000 * 1000) /* 1 sec */
	int ret = 0;
	/*
	 * make sure that there are no outstanding requests when
	 * clock scaling is in progress
	 */
	ufshcd_scsi_block_requests(hba);
	down_write(&hba->lock);
	if (ufshcd_wait_for_doorbell_clr(hba, DOORBELL_CLR_TOUT_US)) {
		ret = -EBUSY;
		up_write(&hba->lock);
		ufshcd_scsi_unblock_requests(hba);
	}

	return ret;
}

static void ufshcd_clock_scaling_unprepare(struct ufs_hba *hba)
{
	up_write(&hba->lock);
	ufshcd_scsi_unblock_requests(hba);
}

/**
 * ufshcd_devfreq_scale - scale up/down UFS clocks and gear
 * @hba: per adapter instance
 * @scale_up: True for scaling up and false for scalin down
 *
 * Returns 0 for success,
 * Returns -EBUSY if scaling can't happen at this time
 * Returns non-zero for any other errors
 */
static int ufshcd_devfreq_scale(struct ufs_hba *hba, bool scale_up)
{
	int ret = 0;

	if (hba->extcon && ufshcd_is_card_offline(hba))
		return 0;

	/* let's not get into low power until clock scaling is completed */
	hba->ufs_stats.clk_hold.ctx = CLK_SCALE_WORK;
	ufshcd_hold_all(hba);

	ret = ufshcd_clock_scaling_prepare(hba);
	if (ret)
		goto out;

	ufshcd_custom_cmd_log(hba, "waited-for-DB-clear");

	/* scale down the gear before scaling down clocks */
	if (!scale_up) {
		ret = ufshcd_scale_gear(hba, false);
		if (ret)
			goto clk_scaling_unprepare;
		ufshcd_custom_cmd_log(hba, "Gear-scaled-down");
	}

	/*
	 * If auto hibern8 is supported then put the link in
	 * hibern8 manually, this is to avoid auto hibern8
	 * racing during clock frequency scaling sequence.
	 */
	if (ufshcd_is_auto_hibern8_supported(hba)) {
		/*
		 * Scaling prepare acquires the rw_sem: lock
		 * h8 may sleep in case of errors.
		 * e.g. link_recovery. Hence, release the rw_sem
		 * before hibern8.
		 */
		ret = ufshcd_uic_hibern8_enter(hba);
		if (ret)
			goto scale_up_gear;
		ufshcd_custom_cmd_log(hba, "Hibern8-entered");
	}

	ret = ufshcd_scale_clks(hba, scale_up);
	if (ret)
		goto scale_up_gear;
	ufshcd_custom_cmd_log(hba, "Clk-freq-switched");

	if (ufshcd_is_auto_hibern8_supported(hba)) {
		ret = ufshcd_uic_hibern8_exit(hba);
		if (ret)
			goto scale_up_gear;
		ufshcd_custom_cmd_log(hba, "Hibern8-Exited");
	}

	/* scale up the gear after scaling up clocks */
	if (scale_up) {
		ret = ufshcd_scale_gear(hba, true);
		if (ret) {
			ufshcd_scale_clks(hba, false);
			goto clk_scaling_unprepare;
		}
		ufshcd_custom_cmd_log(hba, "Gear-scaled-up");
	}

	if (!ret) {
		hba->clk_scaling.is_scaled_up = scale_up;
		if (scale_up)
			hba->clk_gating.delay_ms =
				hba->clk_gating.delay_ms_perf;
		else
			hba->clk_gating.delay_ms =
				hba->clk_gating.delay_ms_pwr_save;
	}

	goto clk_scaling_unprepare;

scale_up_gear:
	if (!scale_up)
		ufshcd_scale_gear(hba, true);
clk_scaling_unprepare:
	ufshcd_clock_scaling_unprepare(hba);
out:
	hba->ufs_stats.clk_rel.ctx = CLK_SCALE_WORK;
	ufshcd_release_all(hba);
	return ret;
}

static void __ufshcd_suspend_clkscaling(struct ufs_hba *hba)
{
	unsigned long flags;

	devfreq_suspend_device(hba->devfreq);
	spin_lock_irqsave(hba->host->host_lock, flags);
	hba->clk_scaling.window_start_t = 0;
	spin_unlock_irqrestore(hba->host->host_lock, flags);
}

static void ufshcd_suspend_clkscaling(struct ufs_hba *hba)
{
	unsigned long flags;
	bool suspend = false;

	if (!ufshcd_is_clkscaling_supported(hba))
		return;

	spin_lock_irqsave(hba->host->host_lock, flags);
	if (!hba->clk_scaling.is_suspended) {
		suspend = true;
		hba->clk_scaling.is_suspended = true;
	}
	spin_unlock_irqrestore(hba->host->host_lock, flags);

	if (suspend)
		__ufshcd_suspend_clkscaling(hba);
}

static void ufshcd_resume_clkscaling(struct ufs_hba *hba)
{
	unsigned long flags;
	bool resume = false;

	if (!ufshcd_is_clkscaling_supported(hba))
		return;

	spin_lock_irqsave(hba->host->host_lock, flags);
	if (hba->clk_scaling.is_suspended) {
		resume = true;
		hba->clk_scaling.is_suspended = false;
	}
	spin_unlock_irqrestore(hba->host->host_lock, flags);

	if (resume)
		devfreq_resume_device(hba->devfreq);
}

static int bogus_clkscale_enable = 1;
static ssize_t ufshcd_bogus_clkscale_enable_show(struct device *dev,
		struct device_attribute *attr, char *buf)
{
	return snprintf(buf, PAGE_SIZE, "%d\n", bogus_clkscale_enable);
}

static ssize_t ufshcd_bogus_clkscale_enable_store(struct device *dev,
		struct device_attribute *attr, const char *buf, size_t count)
{
	u32 value;

	if (kstrtou32(buf, 0, &value))
		return -EINVAL;

	bogus_clkscale_enable = !!value;

	return count;
}

static ssize_t ufshcd_clkscale_enable_show(struct device *dev,
		struct device_attribute *attr, char *buf)
{
	struct ufs_hba *hba = dev_get_drvdata(dev);

	return snprintf(buf, PAGE_SIZE, "%d\n", hba->clk_scaling.is_allowed);
}

static ssize_t ufshcd_clkscale_enable_store(struct device *dev,
		struct device_attribute *attr, const char *buf, size_t count)
{
	struct ufs_hba *hba = dev_get_drvdata(dev);
	u32 value;
	int err;

	if (kstrtou32(buf, 0, &value))
		return -EINVAL;

	value = !!value;
	if (value == hba->clk_scaling.is_allowed)
		goto out;

	pm_runtime_get_sync(hba->dev);
	ufshcd_hold(hba, false);

	cancel_work_sync(&hba->clk_scaling.suspend_work);
	cancel_work_sync(&hba->clk_scaling.resume_work);

	hba->clk_scaling.is_allowed = value;

	flush_work(&hba->eh_work);

	if (value) {
		ufshcd_resume_clkscaling(hba);
	} else {
		ufshcd_suspend_clkscaling(hba);
		err = ufshcd_devfreq_scale(hba, true);
		if (err)
			dev_err(hba->dev, "%s: failed to scale clocks up %d\n",
					__func__, err);
	}

	ufshcd_release(hba, false);
	pm_runtime_put_sync(hba->dev);
out:
	return count;
}

static void ufshcd_clk_scaling_suspend_work(struct work_struct *work)
{
	struct ufs_hba *hba = container_of(work, struct ufs_hba,
					   clk_scaling.suspend_work);
	unsigned long irq_flags;

	spin_lock_irqsave(hba->host->host_lock, irq_flags);
	if (hba->clk_scaling.active_reqs || hba->clk_scaling.is_suspended) {
		spin_unlock_irqrestore(hba->host->host_lock, irq_flags);
		return;
	}
	hba->clk_scaling.is_suspended = true;
	spin_unlock_irqrestore(hba->host->host_lock, irq_flags);

	__ufshcd_suspend_clkscaling(hba);
}

static void ufshcd_clk_scaling_resume_work(struct work_struct *work)
{
	struct ufs_hba *hba = container_of(work, struct ufs_hba,
					   clk_scaling.resume_work);
	unsigned long irq_flags;

	spin_lock_irqsave(hba->host->host_lock, irq_flags);
	if (!hba->clk_scaling.is_suspended) {
		spin_unlock_irqrestore(hba->host->host_lock, irq_flags);
		return;
	}
	hba->clk_scaling.is_suspended = false;
	spin_unlock_irqrestore(hba->host->host_lock, irq_flags);

	devfreq_resume_device(hba->devfreq);
}

static int ufshcd_devfreq_target(struct device *dev,
				unsigned long *freq, u32 flags)
{
	int ret = 0;
	struct ufs_hba *hba = dev_get_drvdata(dev);
	unsigned long irq_flags = 0;
	ktime_t start;
	bool scale_up, sched_clk_scaling_suspend_work = false;

	if (!ufshcd_is_clkscaling_supported(hba))
		return -EINVAL;

	if ((*freq > 0) && (*freq < UINT_MAX)) {
		dev_err(hba->dev, "%s: invalid freq = %lu\n", __func__, *freq);
		return -EINVAL;
	}

	spin_lock_irqsave(hba->host->host_lock, irq_flags);
	if (ufshcd_eh_in_progress(hba)) {
		spin_unlock_irqrestore(hba->host->host_lock, irq_flags);
		return 0;
	}

	if (!hba->clk_scaling.active_reqs)
		sched_clk_scaling_suspend_work = true;

	scale_up = (*freq == UINT_MAX) ? true : false;
	if (!ufshcd_is_devfreq_scaling_required(hba, scale_up)) {
		spin_unlock_irqrestore(hba->host->host_lock, irq_flags);
		ret = 0;
		goto out; /* no state change required */
	}
	spin_unlock_irqrestore(hba->host->host_lock, irq_flags);

	start = ktime_get();
	ret = ufshcd_devfreq_scale(hba, scale_up);
	trace_ufshcd_profile_clk_scaling(dev_name(hba->dev),
		(scale_up ? "up" : "down"),
		ktime_to_us(ktime_sub(ktime_get(), start)), ret);

out:
	if (sched_clk_scaling_suspend_work)
		queue_work(hba->clk_scaling.workq,
			   &hba->clk_scaling.suspend_work);

	return ret;
}

static int ufshcd_devfreq_get_dev_status(struct device *dev,
		struct devfreq_dev_status *stat)
{
	struct ufs_hba *hba = dev_get_drvdata(dev);
	struct ufs_clk_scaling *scaling = &hba->clk_scaling;
	unsigned long flags;

	if (!ufshcd_is_clkscaling_supported(hba))
		return -EINVAL;

	memset(stat, 0, sizeof(*stat));

	spin_lock_irqsave(hba->host->host_lock, flags);
	if (!scaling->window_start_t)
		goto start_window;

	if (scaling->is_busy_started)
		scaling->tot_busy_t += ktime_to_us(ktime_sub(ktime_get(),
					scaling->busy_start_t));

	stat->total_time = jiffies_to_usecs((long)jiffies -
				(long)scaling->window_start_t);
	stat->busy_time = scaling->tot_busy_t;
start_window:
	scaling->window_start_t = jiffies;
	scaling->tot_busy_t = 0;

	if (hba->outstanding_reqs) {
		scaling->busy_start_t = ktime_get();
		scaling->is_busy_started = true;
	} else {
		scaling->busy_start_t = 0;
		scaling->is_busy_started = false;
	}
	spin_unlock_irqrestore(hba->host->host_lock, flags);
	return 0;
}

static void ufshcd_clkscaling_init_sysfs(struct ufs_hba *hba, bool bogus)
{
	if (bogus) {
		hba->clk_scaling.enable_attr.show = ufshcd_bogus_clkscale_enable_show;
		hba->clk_scaling.enable_attr.store = ufshcd_bogus_clkscale_enable_store;
	} else {
		hba->clk_scaling.enable_attr.show = ufshcd_clkscale_enable_show;
		hba->clk_scaling.enable_attr.store = ufshcd_clkscale_enable_store;
	}

	sysfs_attr_init(&hba->clk_scaling.enable_attr.attr);
	hba->clk_scaling.enable_attr.attr.name = "clkscale_enable";
	hba->clk_scaling.enable_attr.attr.mode = S_IRUGO | S_IWUSR;
	if (device_create_file(hba->dev, &hba->clk_scaling.enable_attr))
		dev_err(hba->dev, "Failed to create sysfs for clkscale_enable\n");
}

static void ufshcd_init_lanes_per_dir(struct ufs_hba *hba)
{
	struct device *dev = hba->dev;
	int ret;

	ret = of_property_read_u32(dev->of_node, "lanes-per-direction",
		&hba->lanes_per_direction);
	if (ret) {
		dev_dbg(hba->dev,
			"%s: failed to read lanes-per-direction, ret=%d\n",
			__func__, ret);
		hba->lanes_per_direction = UFSHCD_DEFAULT_LANES_PER_DIRECTION;
	}
}
/**
 * ufshcd_init - Driver initialization routine
 * @hba: per-adapter instance
 * @mmio_base: base register address
 * @irq: Interrupt line of device
 * Returns 0 on success, non-zero value on failure
 */
int ufshcd_init(struct ufs_hba *hba, void __iomem *mmio_base, unsigned int irq)
{
	int err;
	struct Scsi_Host *host = hba->host;
	struct device *dev = hba->dev;

	if (!mmio_base) {
		dev_err(hba->dev,
		"Invalid memory reference for mmio_base is NULL\n");
		err = -ENODEV;
		goto out_error;
	}

	hba->mmio_base = mmio_base;
	hba->irq = irq;

	ufshcd_init_lanes_per_dir(hba);

	/* Set descriptor lengths to specification defaults */
	ufshcd_def_desc_sizes(hba);

	err = ufshcd_hba_init(hba);
	if (err)
		goto out_error;

	/* Read capabilities registers */
	ufshcd_hba_capabilities(hba);

	/* Get UFS version supported by the controller */
	hba->ufs_version = ufshcd_get_ufs_version(hba);

	/* print error message if ufs_version is not valid */
	if ((hba->ufs_version != UFSHCI_VERSION_10) &&
	    (hba->ufs_version != UFSHCI_VERSION_11) &&
	    (hba->ufs_version != UFSHCI_VERSION_20) &&
	    (hba->ufs_version != UFSHCI_VERSION_21))
		dev_err(hba->dev, "invalid UFS version 0x%x\n",
			hba->ufs_version);

	/* Get Interrupt bit mask per version */
	hba->intr_mask = ufshcd_get_intr_mask(hba);

	/* Enable debug prints */
	hba->ufshcd_dbg_print = DEFAULT_UFSHCD_DBG_PRINT_EN;

	err = ufshcd_set_dma_mask(hba);
	if (err) {
		dev_err(hba->dev, "set dma mask failed\n");
		goto out_disable;
	}

	/* Allocate memory for host memory space */
	err = ufshcd_memory_alloc(hba);
	if (err) {
		dev_err(hba->dev, "Memory allocation failed\n");
		goto out_disable;
	}

	/* Configure LRB */
	ufshcd_host_memory_configure(hba);

	host->can_queue = hba->nutrs;
	host->cmd_per_lun = hba->nutrs;
	host->max_id = UFSHCD_MAX_ID;
	host->max_lun = UFS_MAX_LUNS;
	host->max_channel = UFSHCD_MAX_CHANNEL;
	host->unique_id = host->host_no;
	host->max_cmd_len = MAX_CDB_SIZE;
	host->set_dbd_for_caching = 1;

	hba->max_pwr_info.is_valid = false;

	/* Initailize wait queue for task management */
	init_waitqueue_head(&hba->tm_wq);
	init_waitqueue_head(&hba->tm_tag_wq);

	/* Initialize work queues */
	INIT_WORK(&hba->eh_work, ufshcd_err_handler);
	INIT_WORK(&hba->eeh_work, ufshcd_exception_event_handler);
	INIT_WORK(&hba->card_detect_work, ufshcd_card_detect_handler);
	INIT_WORK(&hba->rls_work, ufshcd_rls_handler);

	/* Initialize UIC command mutex */
	mutex_init(&hba->uic_cmd_mutex);

	/* Initialize mutex for device management commands */
	mutex_init(&hba->dev_cmd.lock);

	init_rwsem(&hba->lock);
	init_rwsem(&hba->query_lock);

	/* Initialize device management tag acquire wait queue */
	init_waitqueue_head(&hba->dev_cmd.tag_wq);

	ufshcd_init_clk_gating(hba);
	ufshcd_init_hibern8_on_idle(hba);

	/*
	 * In order to avoid any spurious interrupt immediately after
	 * registering UFS controller interrupt handler, clear any pending UFS
	 * interrupt status and disable all the UFS interrupts.
	 */
	ufshcd_writel(hba, ufshcd_readl(hba, REG_INTERRUPT_STATUS),
		      REG_INTERRUPT_STATUS);
	ufshcd_writel(hba, 0, REG_INTERRUPT_ENABLE);
	/*
	 * Make sure that UFS interrupts are disabled and any pending interrupt
	 * status is cleared before registering UFS interrupt handler.
	 */
	mb();

	/* IRQ registration */
	err = devm_request_irq(dev, irq, ufshcd_intr, IRQF_SHARED,
				dev_name(dev), hba);
	if (err) {
		dev_err(hba->dev, "request irq failed\n");
		goto exit_gating;
	} else {
		hba->is_irq_enabled = true;
	}

	err = scsi_add_host(host, hba->dev);
	if (err) {
		dev_err(hba->dev, "scsi_add_host failed\n");
		goto exit_gating;
	}

	/* Reset controller to power on reset (POR) state */
	ufshcd_vops_full_reset(hba);

	/* reset connected UFS device */
	err = ufshcd_reset_device(hba);
	if (err)
		dev_warn(hba->dev, "%s: device reset failed. err %d\n",
			 __func__, err);

	/* Host controller enable */
	err = ufshcd_hba_enable(hba);
	if (err) {
		dev_err(hba->dev, "Host controller enable failed\n");
		ufshcd_print_host_regs(hba);
		ufshcd_print_host_state(hba);
		goto out_remove_scsi_host;
	}

	if (ufshcd_is_clkscaling_supported(hba)) {
		char wq_name[sizeof("ufs_clkscaling_00")];

		INIT_WORK(&hba->clk_scaling.suspend_work,
			  ufshcd_clk_scaling_suspend_work);
		INIT_WORK(&hba->clk_scaling.resume_work,
			  ufshcd_clk_scaling_resume_work);

		snprintf(wq_name, ARRAY_SIZE(wq_name), "ufs_clkscaling_%d",
			 host->host_no);
		hba->clk_scaling.workq = create_singlethread_workqueue(wq_name);

		ufshcd_clkscaling_init_sysfs(hba, false);
	} else {
		ufshcd_clkscaling_init_sysfs(hba, true);
	}

	/*
	 * If rpm_lvl and and spm_lvl are not already set to valid levels,
	 * set the default power management level for UFS runtime and system
	 * suspend. Default power saving mode selected is keeping UFS link in
	 * Hibern8 state and UFS device in sleep.
	 */
	if (!ufshcd_is_valid_pm_lvl(hba->rpm_lvl))
		hba->rpm_lvl = ufs_get_desired_pm_lvl_for_dev_link_state(
							UFS_SLEEP_PWR_MODE,
							UIC_LINK_HIBERN8_STATE);
	if (!ufshcd_is_valid_pm_lvl(hba->spm_lvl))
		hba->spm_lvl = ufs_get_desired_pm_lvl_for_dev_link_state(
							UFS_SLEEP_PWR_MODE,
							UIC_LINK_HIBERN8_STATE);

	/* Hold auto suspend until async scan completes */
	pm_runtime_get_sync(dev);

	ufshcd_init_latency_hist(hba);

	/*
	 * We are assuming that device wasn't put in sleep/power-down
	 * state exclusively during the boot stage before kernel.
	 * This assumption helps avoid doing link startup twice during
	 * ufshcd_probe_hba().
	 */
	ufshcd_set_ufs_dev_active(hba);

	ufshcd_cmd_log_init(hba);

	async_schedule(ufshcd_async_scan, hba);

	ufsdbg_add_debugfs(hba);

	ufshcd_add_sysfs_nodes(hba);

	return 0;

out_remove_scsi_host:
	scsi_remove_host(hba->host);
exit_gating:
	ufshcd_exit_clk_gating(hba);
	ufshcd_exit_latency_hist(hba);
out_disable:
	hba->is_irq_enabled = false;
	ufshcd_hba_exit(hba);
out_error:
	return err;
}
EXPORT_SYMBOL_GPL(ufshcd_init);

MODULE_AUTHOR("Santosh Yaragnavi <santosh.sy@samsung.com>");
MODULE_AUTHOR("Vinayak Holikatti <h.vinayak@samsung.com>");
MODULE_DESCRIPTION("Generic UFS host controller driver Core");
MODULE_LICENSE("GPL");
MODULE_VERSION(UFSHCD_DRIVER_VERSION);<|MERGE_RESOLUTION|>--- conflicted
+++ resolved
@@ -790,13 +790,7 @@
 static void ufshcd_print_uic_err_hist(struct ufs_hba *hba,
 		struct ufs_uic_err_reg_hist *err_hist, char *err_name)
 {
-<<<<<<< HEAD
 	int i;
-=======
-	int rc = 0;
-	bool flush_result;
-	unsigned long flags;
->>>>>>> dd05251a
 
 	if (!(hba->ufshcd_dbg_print & UFSHCD_DBG_PRINT_UIC_ERR_HIST_EN))
 		return;
@@ -811,78 +805,7 @@
 	}
 }
 
-<<<<<<< HEAD
 static inline void __ufshcd_print_host_regs(struct ufs_hba *hba, bool no_sleep)
-=======
-start:
-	switch (hba->clk_gating.state) {
-	case CLKS_ON:
-		/*
-		 * Wait for the ungate work to complete if in progress.
-		 * Though the clocks may be in ON state, the link could
-		 * still be in hibner8 state if hibern8 is allowed
-		 * during clock gating.
-		 * Make sure we exit hibern8 state also in addition to
-		 * clocks being ON.
-		 */
-		if (ufshcd_can_hibern8_during_gating(hba) &&
-		    ufshcd_is_link_hibern8(hba)) {
-			if (async) {
-				rc = -EAGAIN;
-				hba->clk_gating.active_reqs--;
-				break;
-			}
-			spin_unlock_irqrestore(hba->host->host_lock, flags);
-			flush_result = flush_work(&hba->clk_gating.ungate_work);
-			if (hba->clk_gating.is_suspended && !flush_result)
-				goto out;
-			spin_lock_irqsave(hba->host->host_lock, flags);
-			goto start;
-		}
-		break;
-	case REQ_CLKS_OFF:
-		if (cancel_delayed_work(&hba->clk_gating.gate_work)) {
-			hba->clk_gating.state = CLKS_ON;
-			break;
-		}
-		/*
-		 * If we here, it means gating work is either done or
-		 * currently running. Hence, fall through to cancel gating
-		 * work and to enable clocks.
-		 */
-	case CLKS_OFF:
-		scsi_block_requests(hba->host);
-		hba->clk_gating.state = REQ_CLKS_ON;
-		schedule_work(&hba->clk_gating.ungate_work);
-		/*
-		 * fall through to check if we should wait for this
-		 * work to be done or not.
-		 */
-	case REQ_CLKS_ON:
-		if (async) {
-			rc = -EAGAIN;
-			hba->clk_gating.active_reqs--;
-			break;
-		}
-
-		spin_unlock_irqrestore(hba->host->host_lock, flags);
-		flush_work(&hba->clk_gating.ungate_work);
-		/* Make sure state is CLKS_ON before returning */
-		spin_lock_irqsave(hba->host->host_lock, flags);
-		goto start;
-	default:
-		dev_err(hba->dev, "%s: clk gating is in invalid state %d\n",
-				__func__, hba->clk_gating.state);
-		break;
-	}
-	spin_unlock_irqrestore(hba->host->host_lock, flags);
-out:
-	return rc;
-}
-EXPORT_SYMBOL_GPL(ufshcd_hold);
-
-static void ufshcd_gate_work(struct work_struct *work)
->>>>>>> dd05251a
 {
 	if (!(hba->ufshcd_dbg_print & UFSHCD_DBG_PRINT_HOST_REGS_EN))
 		return;
@@ -1624,6 +1547,7 @@
 int ufshcd_hold(struct ufs_hba *hba, bool async)
 {
 	int rc = 0;
+	bool flush_result;
 	unsigned long flags;
 
 	if (!ufshcd_is_clkgating_allowed(hba))
@@ -1650,7 +1574,9 @@
 		if (ufshcd_can_hibern8_during_gating(hba) &&
 		    ufshcd_is_link_hibern8(hba)) {
 			spin_unlock_irqrestore(hba->host->host_lock, flags);
-			flush_work(&hba->clk_gating.ungate_work);
+			flush_result = flush_work(&hba->clk_gating.ungate_work);
+			if (hba->clk_gating.is_suspended && !flush_result)
+				goto out;
 			spin_lock_irqsave(hba->host->host_lock, flags);
 			goto start;
 		}
@@ -7803,44 +7729,7 @@
  *
  * Returns zero on success, non-zero error value on failure.
  */
-<<<<<<< HEAD
 static int ufshcd_tune_pa_hibern8time(struct ufs_hba *hba)
-=======
-static irqreturn_t ufshcd_intr(int irq, void *__hba)
-{
-	u32 intr_status, enabled_intr_status = 0;
-	irqreturn_t retval = IRQ_NONE;
-	struct ufs_hba *hba = __hba;
-	int retries = hba->nutrs;
-
-	spin_lock(hba->host->host_lock);
-	intr_status = ufshcd_readl(hba, REG_INTERRUPT_STATUS);
-
-	/*
-	 * There could be max of hba->nutrs reqs in flight and in worst case
-	 * if the reqs get finished 1 by 1 after the interrupt status is
-	 * read, make sure we handle them by checking the interrupt status
-	 * again in a loop until we process all of the reqs before returning.
-	 */
-	while (intr_status && retries--) {
-		enabled_intr_status =
-			intr_status & ufshcd_readl(hba, REG_INTERRUPT_ENABLE);
-		if (intr_status)
-			ufshcd_writel(hba, intr_status, REG_INTERRUPT_STATUS);
-		if (enabled_intr_status) {
-			ufshcd_sl_intr(hba, enabled_intr_status);
-			retval = IRQ_HANDLED;
-		}
-
-		intr_status = ufshcd_readl(hba, REG_INTERRUPT_STATUS);
-	}
-
-	spin_unlock(hba->host->host_lock);
-	return retval;
-}
-
-static int ufshcd_clear_tm_cmd(struct ufs_hba *hba, int tag)
->>>>>>> dd05251a
 {
 	int ret = 0;
 	u32 local_tx_hibern8_time_cap = 0, peer_rx_hibern8_time_cap = 0;
