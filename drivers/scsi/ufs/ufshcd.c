/*
 * Universal Flash Storage Host controller driver Core
 *
 * This code is based on drivers/scsi/ufs/ufshcd.c
 * Copyright (C) 2011-2013 Samsung India Software Operations
 * Copyright (c) 2013-2019, The Linux Foundation. All rights reserved.
 *
 * Authors:
 *	Santosh Yaraganavi <santosh.sy@samsung.com>
 *	Vinayak Holikatti <h.vinayak@samsung.com>
 *
 * This program is free software; you can redistribute it and/or
 * modify it under the terms of the GNU General Public License
 * as published by the Free Software Foundation; either version 2
 * of the License, or (at your option) any later version.
 * See the COPYING file in the top-level directory or visit
 * <http://www.gnu.org/licenses/gpl-2.0.html>
 *
 * This program is distributed in the hope that it will be useful,
 * but WITHOUT ANY WARRANTY; without even the implied warranty of
 * MERCHANTABILITY or FITNESS FOR A PARTICULAR PURPOSE.  See the
 * GNU General Public License for more details.
 *
 * This program is provided "AS IS" and "WITH ALL FAULTS" and
 * without warranty of any kind. You are solely responsible for
 * determining the appropriateness of using and distributing
 * the program and assume all risks associated with your exercise
 * of rights with respect to the program, including but not limited
 * to infringement of third party rights, the risks and costs of
 * program errors, damage to or loss of data, programs or equipment,
 * and unavailability or interruption of operations. Under no
 * circumstances will the contributor of this Program be liable for
 * any damages of any kind arising from your use or distribution of
 * this program.
 *
 * The Linux Foundation chooses to take subject only to the GPLv2
 * license terms, and distributes only under these terms.
 */

#include <linux/async.h>
#include <scsi/ufs/ioctl.h>
#include <linux/devfreq.h>
#include <linux/nls.h>
#include <linux/of.h>
#include <linux/blkdev.h>
#include "ufshcd.h"
#include "ufshci.h"
#include "ufs_quirks.h"
#include "ufs-debugfs.h"
#include "ufs-qcom.h"

#define CREATE_TRACE_POINTS
#include <trace/events/ufs.h>

#ifdef CONFIG_DEBUG_FS

static int ufshcd_tag_req_type(struct request *rq)
{
	int rq_type = TS_WRITE;

	if (!rq || !(rq->cmd_type & REQ_TYPE_FS))
		rq_type = TS_NOT_SUPPORTED;
	else if (rq->cmd_flags & REQ_PREFLUSH)
		rq_type = TS_FLUSH;
	else if (rq_data_dir(rq) == READ)
		rq_type = (rq->cmd_flags & REQ_URGENT) ?
			TS_URGENT_READ : TS_READ;
	else if (rq->cmd_flags & REQ_URGENT)
		rq_type = TS_URGENT_WRITE;

	return rq_type;
}

static void ufshcd_update_error_stats(struct ufs_hba *hba, int type)
{
	ufsdbg_set_err_state(hba);
	if (type < UFS_ERR_MAX)
		hba->ufs_stats.err_stats[type]++;
}

static void ufshcd_update_tag_stats(struct ufs_hba *hba, int tag)
{
	struct request *rq =
		hba->lrb[tag].cmd ? hba->lrb[tag].cmd->request : NULL;
	u64 **tag_stats = hba->ufs_stats.tag_stats;
	int rq_type;

	if (!hba->ufs_stats.enabled)
		return;

	tag_stats[tag][TS_TAG]++;
	if (!rq || !(rq->cmd_type & REQ_TYPE_FS))
		return;

	WARN_ON(hba->ufs_stats.q_depth > hba->nutrs);
	rq_type = ufshcd_tag_req_type(rq);
	if (!(rq_type < 0 || rq_type > TS_NUM_STATS))
		tag_stats[hba->ufs_stats.q_depth++][rq_type]++;
}

static void ufshcd_update_tag_stats_completion(struct ufs_hba *hba,
		struct scsi_cmnd *cmd)
{
	struct request *rq = cmd ? cmd->request : NULL;

	if (rq && rq->cmd_type & REQ_TYPE_FS)
		hba->ufs_stats.q_depth--;
}

static void update_req_stats(struct ufs_hba *hba, struct ufshcd_lrb *lrbp)
{
	int rq_type;
	struct request *rq = lrbp->cmd ? lrbp->cmd->request : NULL;
	s64 delta = ktime_us_delta(lrbp->complete_time_stamp,
		lrbp->issue_time_stamp);

	/* update general request statistics */
	if (hba->ufs_stats.req_stats[TS_TAG].count == 0)
		hba->ufs_stats.req_stats[TS_TAG].min = delta;
	hba->ufs_stats.req_stats[TS_TAG].count++;
	hba->ufs_stats.req_stats[TS_TAG].sum += delta;
	if (delta > hba->ufs_stats.req_stats[TS_TAG].max)
		hba->ufs_stats.req_stats[TS_TAG].max = delta;
	if (delta < hba->ufs_stats.req_stats[TS_TAG].min)
			hba->ufs_stats.req_stats[TS_TAG].min = delta;

	rq_type = ufshcd_tag_req_type(rq);
	if (rq_type == TS_NOT_SUPPORTED)
		return;

	/* update request type specific statistics */
	if (hba->ufs_stats.req_stats[rq_type].count == 0)
		hba->ufs_stats.req_stats[rq_type].min = delta;
	hba->ufs_stats.req_stats[rq_type].count++;
	hba->ufs_stats.req_stats[rq_type].sum += delta;
	if (delta > hba->ufs_stats.req_stats[rq_type].max)
		hba->ufs_stats.req_stats[rq_type].max = delta;
	if (delta < hba->ufs_stats.req_stats[rq_type].min)
			hba->ufs_stats.req_stats[rq_type].min = delta;
}

static void
ufshcd_update_query_stats(struct ufs_hba *hba, enum query_opcode opcode, u8 idn)
{
	if (opcode < UPIU_QUERY_OPCODE_MAX && idn < MAX_QUERY_IDN)
		hba->ufs_stats.query_stats_arr[opcode][idn]++;
}

#else
static inline void ufshcd_update_tag_stats(struct ufs_hba *hba, int tag)
{
}

static inline void ufshcd_update_tag_stats_completion(struct ufs_hba *hba,
		struct scsi_cmnd *cmd)
{
}

static inline void ufshcd_update_error_stats(struct ufs_hba *hba, int type)
{
}

static inline
void update_req_stats(struct ufs_hba *hba, struct ufshcd_lrb *lrbp)
{
}

static inline
void ufshcd_update_query_stats(struct ufs_hba *hba,
			       enum query_opcode opcode, u8 idn)
{
}
#endif

static void ufshcd_update_uic_error_cnt(struct ufs_hba *hba, u32 reg, int type)
{
	unsigned long err_bits;
	int ec;

	switch (type) {
	case UFS_UIC_ERROR_PA:
		err_bits = reg & UIC_PHY_ADAPTER_LAYER_ERROR_CODE_MASK;
		for_each_set_bit(ec, &err_bits, UFS_EC_PA_MAX) {
			hba->ufs_stats.pa_err_cnt[ec]++;
			hba->ufs_stats.pa_err_cnt_total++;
		}
		break;
	case UFS_UIC_ERROR_DL:
		err_bits = reg & UIC_DATA_LINK_LAYER_ERROR_CODE_MASK;
		for_each_set_bit(ec, &err_bits, UFS_EC_DL_MAX) {
			hba->ufs_stats.dl_err_cnt[ec]++;
			hba->ufs_stats.dl_err_cnt_total++;
		}
		break;
	case UFS_UIC_ERROR_DME:
		hba->ufs_stats.dme_err_cnt++;
	default:
		break;
	}
}

#define PWR_INFO_MASK	0xF
#define PWR_RX_OFFSET	4

#define UFSHCD_REQ_SENSE_SIZE	18

#define UFSHCD_ENABLE_INTRS	(UTP_TRANSFER_REQ_COMPL |\
				 UTP_TASK_REQ_COMPL |\
				 UFSHCD_ERROR_MASK)
/* UIC command timeout, unit: ms */
#define UIC_CMD_TIMEOUT	500

/* NOP OUT retries waiting for NOP IN response */
#define NOP_OUT_RETRIES    10
/* Timeout after 30 msecs if NOP OUT hangs without response */
#define NOP_OUT_TIMEOUT    30 /* msecs */

/* Query request retries */
#define QUERY_REQ_RETRIES 3
/* Query request timeout */
#define QUERY_REQ_TIMEOUT 1500 /* 1.5 seconds */

/* Task management command timeout */
#define TM_CMD_TIMEOUT	100 /* msecs */

/* maximum number of retries for a general UIC command  */
#define UFS_UIC_COMMAND_RETRIES 3

/* maximum number of link-startup retries */
#define DME_LINKSTARTUP_RETRIES 3

/* Maximum retries for Hibern8 enter */
#define UIC_HIBERN8_ENTER_RETRIES 3

/* maximum number of reset retries before giving up */
#define MAX_HOST_RESET_RETRIES 5

/* Expose the flag value from utp_upiu_query.value */
#define MASK_QUERY_UPIU_FLAG_LOC 0xFF

/* Interrupt aggregation default timeout, unit: 40us */
#define INT_AGGR_DEF_TO	0x02

/* default value of auto suspend is 3 seconds */
#define UFSHCD_AUTO_SUSPEND_DELAY_MS 3000 /* millisecs */

/* default value of ref clock gating wait time is 100 micro seconds */
#define UFSHCD_REF_CLK_GATING_WAIT_US 100 /* microsecs */

#define UFSHCD_CLK_GATING_DELAY_MS_PWR_SAVE	10
#define UFSHCD_CLK_GATING_DELAY_MS_PERF		50

/* IOCTL opcode for command - ufs set device read only */
#define UFS_IOCTL_BLKROSET      BLKROSET

#define UFSHCD_DEFAULT_LANES_PER_DIRECTION		2

#define ufshcd_toggle_vreg(_dev, _vreg, _on)				\
	({                                                              \
		int _ret;                                               \
		if (_on)                                                \
			_ret = ufshcd_enable_vreg(_dev, _vreg);         \
		else                                                    \
			_ret = ufshcd_disable_vreg(_dev, _vreg);        \
		_ret;                                                   \
	})

static void ufshcd_hex_dump(struct ufs_hba *hba, const char * const str,
			    const void *buf, size_t len)

{
	/*
	 * device name is expected to take up ~20 characters and "str" passed
	 * to this function is expected to be of ~10 character so we would need
	 * ~30 characters string to hold the concatenation of these 2 strings.
	 */
	#define MAX_PREFIX_STR_SIZE 50
	char prefix_str[MAX_PREFIX_STR_SIZE] = {0};

	/* concatenate the device name and "str" */
	snprintf(prefix_str, MAX_PREFIX_STR_SIZE, "%s %s: ",
		 dev_name(hba->dev), str);
	print_hex_dump(KERN_ERR, prefix_str, DUMP_PREFIX_OFFSET,
		       16, 4, buf, len, false);
}

enum {
	UFSHCD_MAX_CHANNEL	= 0,
	UFSHCD_MAX_ID		= 1,
	UFSHCD_CMD_PER_LUN	= 32,
	UFSHCD_CAN_QUEUE	= 32,
};

/* UFSHCD states */
enum {
	UFSHCD_STATE_RESET,
	UFSHCD_STATE_ERROR,
	UFSHCD_STATE_OPERATIONAL,
	UFSHCD_STATE_EH_SCHEDULED,
};

/* UFSHCD error handling flags */
enum {
	UFSHCD_EH_IN_PROGRESS = (1 << 0),
};

/* UFSHCD UIC layer error flags */
enum {
	UFSHCD_UIC_DL_PA_INIT_ERROR = (1 << 0), /* Data link layer error */
	UFSHCD_UIC_DL_NAC_RECEIVED_ERROR = (1 << 1), /* Data link layer error */
	UFSHCD_UIC_DL_TCx_REPLAY_ERROR = (1 << 2), /* Data link layer error */
	UFSHCD_UIC_NL_ERROR = (1 << 3), /* Network layer error */
	UFSHCD_UIC_TL_ERROR = (1 << 4), /* Transport Layer error */
	UFSHCD_UIC_DME_ERROR = (1 << 5), /* DME error */
};

/* Interrupt configuration options */
enum {
	UFSHCD_INT_DISABLE,
	UFSHCD_INT_ENABLE,
	UFSHCD_INT_CLEAR,
};

#define DEFAULT_UFSHCD_DBG_PRINT_EN	UFSHCD_DBG_PRINT_ALL

#define ufshcd_set_eh_in_progress(h) \
	(h->eh_flags |= UFSHCD_EH_IN_PROGRESS)
#define ufshcd_eh_in_progress(h) \
	(h->eh_flags & UFSHCD_EH_IN_PROGRESS)
#define ufshcd_clear_eh_in_progress(h) \
	(h->eh_flags &= ~UFSHCD_EH_IN_PROGRESS)

#define ufshcd_set_ufs_dev_active(h) \
	((h)->curr_dev_pwr_mode = UFS_ACTIVE_PWR_MODE)
#define ufshcd_set_ufs_dev_sleep(h) \
	((h)->curr_dev_pwr_mode = UFS_SLEEP_PWR_MODE)
#define ufshcd_set_ufs_dev_poweroff(h) \
	((h)->curr_dev_pwr_mode = UFS_POWERDOWN_PWR_MODE)
#define ufshcd_is_ufs_dev_active(h) \
	((h)->curr_dev_pwr_mode == UFS_ACTIVE_PWR_MODE)
#define ufshcd_is_ufs_dev_sleep(h) \
	((h)->curr_dev_pwr_mode == UFS_SLEEP_PWR_MODE)
#define ufshcd_is_ufs_dev_poweroff(h) \
	((h)->curr_dev_pwr_mode == UFS_POWERDOWN_PWR_MODE)

static struct ufs_pm_lvl_states ufs_pm_lvl_states[] = {
	{UFS_ACTIVE_PWR_MODE, UIC_LINK_ACTIVE_STATE},
	{UFS_ACTIVE_PWR_MODE, UIC_LINK_HIBERN8_STATE},
	{UFS_SLEEP_PWR_MODE, UIC_LINK_ACTIVE_STATE},
	{UFS_SLEEP_PWR_MODE, UIC_LINK_HIBERN8_STATE},
	{UFS_POWERDOWN_PWR_MODE, UIC_LINK_HIBERN8_STATE},
	{UFS_POWERDOWN_PWR_MODE, UIC_LINK_OFF_STATE},
};

static inline enum ufs_dev_pwr_mode
ufs_get_pm_lvl_to_dev_pwr_mode(enum ufs_pm_level lvl)
{
	return ufs_pm_lvl_states[lvl].dev_state;
}

static inline enum uic_link_state
ufs_get_pm_lvl_to_link_pwr_state(enum ufs_pm_level lvl)
{
	return ufs_pm_lvl_states[lvl].link_state;
}

static inline void ufshcd_set_card_online(struct ufs_hba *hba)
{
	atomic_set(&hba->card_state, UFS_CARD_STATE_ONLINE);
}

static inline void ufshcd_set_card_offline(struct ufs_hba *hba)
{
	atomic_set(&hba->card_state, UFS_CARD_STATE_OFFLINE);
}

static inline bool ufshcd_is_card_online(struct ufs_hba *hba)
{
	return (atomic_read(&hba->card_state) == UFS_CARD_STATE_ONLINE);
}

static inline bool ufshcd_is_card_offline(struct ufs_hba *hba)
{
	return (atomic_read(&hba->card_state) == UFS_CARD_STATE_OFFLINE);
}

static inline enum ufs_pm_level
ufs_get_desired_pm_lvl_for_dev_link_state(enum ufs_dev_pwr_mode dev_state,
					enum uic_link_state link_state)
{
	enum ufs_pm_level lvl;

	for (lvl = UFS_PM_LVL_0; lvl < UFS_PM_LVL_MAX; lvl++) {
		if ((ufs_pm_lvl_states[lvl].dev_state == dev_state) &&
			(ufs_pm_lvl_states[lvl].link_state == link_state))
			return lvl;
	}

	/* if no match found, return the level 0 */
	return UFS_PM_LVL_0;
}

static inline bool ufshcd_is_valid_pm_lvl(int lvl)
{
	if (lvl >= 0 && lvl < ARRAY_SIZE(ufs_pm_lvl_states))
		return true;
	else
		return false;
}

static irqreturn_t ufshcd_intr(int irq, void *__hba);
static irqreturn_t ufshcd_tmc_handler(struct ufs_hba *hba);
static void ufshcd_async_scan(void *data, async_cookie_t cookie);
static int ufshcd_reset_and_restore(struct ufs_hba *hba);
static int ufshcd_eh_host_reset_handler(struct scsi_cmnd *cmd);
static int ufshcd_clear_tm_cmd(struct ufs_hba *hba, int tag);
static void ufshcd_hba_exit(struct ufs_hba *hba);
static int ufshcd_probe_hba(struct ufs_hba *hba);
static int ufshcd_enable_clocks(struct ufs_hba *hba);
static int ufshcd_disable_clocks(struct ufs_hba *hba,
				 bool is_gating_context);
static int ufshcd_disable_clocks_skip_ref_clk(struct ufs_hba *hba,
					      bool is_gating_context);
static void ufshcd_hold_all(struct ufs_hba *hba);
static void ufshcd_release_all(struct ufs_hba *hba);
static int ufshcd_set_vccq_rail_unused(struct ufs_hba *hba, bool unused);
static inline void ufshcd_add_delay_before_dme_cmd(struct ufs_hba *hba);
static inline void ufshcd_save_tstamp_of_last_dme_cmd(struct ufs_hba *hba);
static int ufshcd_host_reset_and_restore(struct ufs_hba *hba);
static void ufshcd_resume_clkscaling(struct ufs_hba *hba);
static void ufshcd_suspend_clkscaling(struct ufs_hba *hba);
static void __ufshcd_suspend_clkscaling(struct ufs_hba *hba);
static void ufshcd_release_all(struct ufs_hba *hba);
static void ufshcd_hba_vreg_set_lpm(struct ufs_hba *hba);
static void ufshcd_hba_vreg_set_hpm(struct ufs_hba *hba);
static int ufshcd_devfreq_target(struct device *dev,
				unsigned long *freq, u32 flags);
static int ufshcd_devfreq_get_dev_status(struct device *dev,
		struct devfreq_dev_status *stat);
static void __ufshcd_shutdown_clkscaling(struct ufs_hba *hba);

#if IS_ENABLED(CONFIG_DEVFREQ_GOV_SIMPLE_ONDEMAND)
static struct devfreq_simple_ondemand_data ufshcd_ondemand_data = {
	.upthreshold = 70,
	.downdifferential = 65,
	.simple_scaling = 1,
};

static void *gov_data = &ufshcd_ondemand_data;
#else
static void *gov_data;
#endif

static struct devfreq_dev_profile ufs_devfreq_profile = {
	.polling_ms	= 60,
	.target		= ufshcd_devfreq_target,
	.get_dev_status	= ufshcd_devfreq_get_dev_status,
};

static inline bool ufshcd_valid_tag(struct ufs_hba *hba, int tag)
{
	return tag >= 0 && tag < hba->nutrs;
}

static inline void ufshcd_enable_irq(struct ufs_hba *hba)
{
	if (!hba->is_irq_enabled) {
		enable_irq(hba->irq);
		hba->is_irq_enabled = true;
	}
}

static inline void ufshcd_disable_irq(struct ufs_hba *hba)
{
	if (hba->is_irq_enabled) {
		disable_irq(hba->irq);
		hba->is_irq_enabled = false;
	}
}

void ufshcd_scsi_unblock_requests(struct ufs_hba *hba)
{
	unsigned long flags;
	bool unblock = false;

	spin_lock_irqsave(hba->host->host_lock, flags);
	hba->scsi_block_reqs_cnt--;
	unblock = !hba->scsi_block_reqs_cnt;
	spin_unlock_irqrestore(hba->host->host_lock, flags);
	if (unblock)
		scsi_unblock_requests(hba->host);
}
EXPORT_SYMBOL(ufshcd_scsi_unblock_requests);

static inline void __ufshcd_scsi_block_requests(struct ufs_hba *hba)
{
	if (!hba->scsi_block_reqs_cnt++)
		scsi_block_requests(hba->host);
}

void ufshcd_scsi_block_requests(struct ufs_hba *hba)
{
	unsigned long flags;

	spin_lock_irqsave(hba->host->host_lock, flags);
	__ufshcd_scsi_block_requests(hba);
	spin_unlock_irqrestore(hba->host->host_lock, flags);
}
EXPORT_SYMBOL(ufshcd_scsi_block_requests);

static int ufshcd_device_reset_ctrl(struct ufs_hba *hba, bool ctrl)
{
	int ret = 0;

	if (!hba->pctrl)
		return 0;

	/* Assert reset if ctrl == true */
	if (ctrl)
		ret = pinctrl_select_state(hba->pctrl,
			pinctrl_lookup_state(hba->pctrl, "dev-reset-assert"));
	else
		ret = pinctrl_select_state(hba->pctrl,
			pinctrl_lookup_state(hba->pctrl, "dev-reset-deassert"));

	if (ret < 0)
		dev_err(hba->dev, "%s: %s failed with err %d\n",
			__func__, ctrl ? "Assert" : "Deassert", ret);

	return ret;
}

static inline int ufshcd_assert_device_reset(struct ufs_hba *hba)
{
	return ufshcd_device_reset_ctrl(hba, true);
}

static inline int ufshcd_deassert_device_reset(struct ufs_hba *hba)
{
	return ufshcd_device_reset_ctrl(hba, false);
}

static int ufshcd_reset_device(struct ufs_hba *hba)
{
	int ret;

	/* reset the connected UFS device */
	ret = ufshcd_assert_device_reset(hba);
	if (ret)
		goto out;
	/*
	 * The reset signal is active low.
	 * The UFS device shall detect more than or equal to 1us of positive
	 * or negative RST_n pulse width.
	 * To be on safe side, keep the reset low for atleast 10us.
	 */
	usleep_range(10, 15);

	ret = ufshcd_deassert_device_reset(hba);
	if (ret)
		goto out;
	/* same as assert, wait for atleast 10us after deassert */
	usleep_range(10, 15);
out:
	return ret;
}

/* replace non-printable or non-ASCII characters with spaces */
static inline void ufshcd_remove_non_printable(char *val)
{
	if (!val || !*val)
		return;

	if (*val < 0x20 || *val > 0x7e)
		*val = ' ';
}

#define UFSHCD_MAX_CMD_LOGGING	200

#ifdef CONFIG_TRACEPOINTS
static inline void ufshcd_add_command_trace(struct ufs_hba *hba,
			struct ufshcd_cmd_log_entry *entry)
{
	if (trace_ufshcd_command_enabled()) {
		u32 intr = ufshcd_readl(hba, REG_INTERRUPT_STATUS);

		trace_ufshcd_command(dev_name(hba->dev), entry->str, entry->tag,
				     entry->doorbell, entry->transfer_len, intr,
				     entry->lba, entry->cmd_id);
	}
}
#else
static inline void ufshcd_add_command_trace(struct ufs_hba *hba,
			struct ufshcd_cmd_log_entry *entry)
{
}
#endif

#ifdef CONFIG_SCSI_UFSHCD_CMD_LOGGING
static void ufshcd_cmd_log_init(struct ufs_hba *hba)
{
	/* Allocate log entries */
	if (!hba->cmd_log.entries) {
		hba->cmd_log.entries = kzalloc(UFSHCD_MAX_CMD_LOGGING *
			sizeof(struct ufshcd_cmd_log_entry), GFP_KERNEL);
		if (!hba->cmd_log.entries)
			return;
		dev_dbg(hba->dev, "%s: cmd_log.entries initialized\n",
				__func__);
	}
}

static void __ufshcd_cmd_log(struct ufs_hba *hba, char *str, char *cmd_type,
			     unsigned int tag, u8 cmd_id, u8 idn, u8 lun,
			     sector_t lba, int transfer_len)
{
	struct ufshcd_cmd_log_entry *entry;

	if (!hba->cmd_log.entries)
		return;

	entry = &hba->cmd_log.entries[hba->cmd_log.pos];
	entry->lun = lun;
	entry->str = str;
	entry->cmd_type = cmd_type;
	entry->cmd_id = cmd_id;
	entry->lba = lba;
	entry->transfer_len = transfer_len;
	entry->idn = idn;
	entry->doorbell = ufshcd_readl(hba, REG_UTP_TRANSFER_REQ_DOOR_BELL);
	entry->tag = tag;
	entry->tstamp = ktime_get();
	entry->outstanding_reqs = hba->outstanding_reqs;
	entry->seq_num = hba->cmd_log.seq_num;
	hba->cmd_log.seq_num++;
	hba->cmd_log.pos =
			(hba->cmd_log.pos + 1) % UFSHCD_MAX_CMD_LOGGING;

	ufshcd_add_command_trace(hba, entry);
}

static void ufshcd_cmd_log(struct ufs_hba *hba, char *str, char *cmd_type,
	unsigned int tag, u8 cmd_id, u8 idn)
{
	__ufshcd_cmd_log(hba, str, cmd_type, tag, cmd_id, idn, 0, 0, 0);
}

static void ufshcd_dme_cmd_log(struct ufs_hba *hba, char *str, u8 cmd_id)
{
	ufshcd_cmd_log(hba, str, "dme", 0, cmd_id, 0);
}

static void ufshcd_custom_cmd_log(struct ufs_hba *hba, char *str)
{
	ufshcd_cmd_log(hba, str, "custom", 0, 0, 0);
}

static void ufshcd_print_cmd_log(struct ufs_hba *hba)
{
	int i;
	int pos;
	struct ufshcd_cmd_log_entry *p;

	if (!hba->cmd_log.entries)
		return;

	pos = hba->cmd_log.pos;
	for (i = 0; i < UFSHCD_MAX_CMD_LOGGING; i++) {
		p = &hba->cmd_log.entries[pos];
		pos = (pos + 1) % UFSHCD_MAX_CMD_LOGGING;

		if (ktime_to_us(p->tstamp)) {
			pr_err("%s: %s: seq_no=%u lun=0x%x cmd_id=0x%02x lba=0x%llx txfer_len=%d tag=%u, doorbell=0x%x outstanding=0x%x idn=%d time=%lld us\n",
				p->cmd_type, p->str, p->seq_num,
				p->lun, p->cmd_id, (unsigned long long)p->lba,
				p->transfer_len, p->tag, p->doorbell,
				p->outstanding_reqs, p->idn,
				ktime_to_us(p->tstamp));
				usleep_range(1000, 1100);
		}
	}
}
#else
static void ufshcd_cmd_log_init(struct ufs_hba *hba)
{
}

#if defined(CONFIG_SCSI_UFSHCD_CMD_LOGGING) || defined(CONFIG_TRACEPOINTS)
static void __ufshcd_cmd_log(struct ufs_hba *hba, char *str, char *cmd_type,
			     unsigned int tag, u8 cmd_id, u8 idn, u8 lun,
			     sector_t lba, int transfer_len)
{
	struct ufshcd_cmd_log_entry entry;

	entry.str = str;
	entry.lba = lba;
	entry.cmd_id = cmd_id;
	entry.transfer_len = transfer_len;
	entry.doorbell = ufshcd_readl(hba, REG_UTP_TRANSFER_REQ_DOOR_BELL);
	entry.tag = tag;

	ufshcd_add_command_trace(hba, &entry);
}
#endif

static void ufshcd_dme_cmd_log(struct ufs_hba *hba, char *str, u8 cmd_id)
{
}

static void ufshcd_custom_cmd_log(struct ufs_hba *hba, char *str)
{
}

static void ufshcd_print_cmd_log(struct ufs_hba *hba)
{
}
#endif

#ifdef CONFIG_TRACEPOINTS
static inline void ufshcd_cond_add_cmd_trace(struct ufs_hba *hba,
					unsigned int tag, const char *str)
{
	struct ufshcd_lrb *lrbp;
	char *cmd_type = NULL;
	u8 opcode = 0;
	u8 cmd_id = 0, idn = 0;
	sector_t lba = 0;
	int transfer_len = 0;

	lrbp = &hba->lrb[tag];

	if (lrbp->cmd) { /* data phase exists */
		opcode = (u8)(*lrbp->cmd->cmnd);
		if ((opcode == READ_10) || (opcode == WRITE_10)) {
			/*
			 * Currently we only fully trace read(10) and write(10)
			 * commands
			 */
			if (lrbp->cmd->request && lrbp->cmd->request->bio)
				lba =
				lrbp->cmd->request->bio->bi_iter.bi_sector;
			transfer_len = be32_to_cpu(
				lrbp->ucd_req_ptr->sc.exp_data_transfer_len);
		}
	}

	if (lrbp->cmd && (lrbp->command_type == UTP_CMD_TYPE_SCSI)) {
		cmd_type = "scsi";
		cmd_id = (u8)(*lrbp->cmd->cmnd);
	} else if (lrbp->command_type == UTP_CMD_TYPE_DEV_MANAGE) {
		if (hba->dev_cmd.type == DEV_CMD_TYPE_NOP) {
			cmd_type = "nop";
			cmd_id = 0;
		} else if (hba->dev_cmd.type == DEV_CMD_TYPE_QUERY) {
			cmd_type = "query";
			cmd_id = hba->dev_cmd.query.request.upiu_req.opcode;
			idn = hba->dev_cmd.query.request.upiu_req.idn;
		}
	}

	__ufshcd_cmd_log(hba, (char *) str, cmd_type, tag, cmd_id, idn,
			 lrbp->lun, lba, transfer_len);
}
#else
static inline void ufshcd_cond_add_cmd_trace(struct ufs_hba *hba,
					unsigned int tag, const char *str)
{
}
#endif

static void ufshcd_print_clk_freqs(struct ufs_hba *hba)
{
	struct ufs_clk_info *clki;
	struct list_head *head = &hba->clk_list_head;

	if (!(hba->ufshcd_dbg_print & UFSHCD_DBG_PRINT_CLK_FREQ_EN))
		return;

	if (!head || list_empty(head))
		return;

	list_for_each_entry(clki, head, list) {
		if (!IS_ERR_OR_NULL(clki->clk) && clki->min_freq &&
				clki->max_freq)
			dev_err(hba->dev, "clk: %s, rate: %u\n",
					clki->name, clki->curr_freq);
	}
}

static void ufshcd_print_uic_err_hist(struct ufs_hba *hba,
		struct ufs_uic_err_reg_hist *err_hist, char *err_name)
{
	int i;

	if (!(hba->ufshcd_dbg_print & UFSHCD_DBG_PRINT_UIC_ERR_HIST_EN))
		return;

	for (i = 0; i < UIC_ERR_REG_HIST_LENGTH; i++) {
		int p = (i + err_hist->pos - 1) % UIC_ERR_REG_HIST_LENGTH;

		if (err_hist->reg[p] == 0)
			continue;
		dev_err(hba->dev, "%s[%d] = 0x%x at %lld us", err_name, i,
			err_hist->reg[p], ktime_to_us(err_hist->tstamp[p]));
	}
}

static inline void __ufshcd_print_host_regs(struct ufs_hba *hba, bool no_sleep)
{
	if (!(hba->ufshcd_dbg_print & UFSHCD_DBG_PRINT_HOST_REGS_EN))
		return;

	/*
	 * hex_dump reads its data without the readl macro. This might
	 * cause inconsistency issues on some platform, as the printed
	 * values may be from cache and not the most recent value.
	 * To know whether you are looking at an un-cached version verify
	 * that IORESOURCE_MEM flag is on when xxx_get_resource() is invoked
	 * during platform/pci probe function.
	 */
	ufshcd_hex_dump(hba, "host regs", hba->mmio_base,
			UFSHCI_REG_SPACE_SIZE);
	dev_err(hba->dev, "hba->ufs_version = 0x%x, hba->capabilities = 0x%x",
		hba->ufs_version, hba->capabilities);
	dev_err(hba->dev,
		"hba->outstanding_reqs = 0x%x, hba->outstanding_tasks = 0x%x",
		(u32)hba->outstanding_reqs, (u32)hba->outstanding_tasks);
	dev_err(hba->dev,
		"last_hibern8_exit_tstamp at %lld us, hibern8_exit_cnt = %d",
		ktime_to_us(hba->ufs_stats.last_hibern8_exit_tstamp),
		hba->ufs_stats.hibern8_exit_cnt);

	ufshcd_print_uic_err_hist(hba, &hba->ufs_stats.pa_err, "pa_err");
	ufshcd_print_uic_err_hist(hba, &hba->ufs_stats.dl_err, "dl_err");
	ufshcd_print_uic_err_hist(hba, &hba->ufs_stats.nl_err, "nl_err");
	ufshcd_print_uic_err_hist(hba, &hba->ufs_stats.tl_err, "tl_err");
	ufshcd_print_uic_err_hist(hba, &hba->ufs_stats.dme_err, "dme_err");

	ufshcd_print_clk_freqs(hba);

	ufshcd_vops_dbg_register_dump(hba, no_sleep);
}

static void ufshcd_print_host_regs(struct ufs_hba *hba)
{
	__ufshcd_print_host_regs(hba, false);
}

static
void ufshcd_print_trs(struct ufs_hba *hba, unsigned long bitmap, bool pr_prdt)
{
	struct ufshcd_lrb *lrbp;
	int prdt_length;
	int tag;

	if (!(hba->ufshcd_dbg_print & UFSHCD_DBG_PRINT_TRS_EN))
		return;

	for_each_set_bit(tag, &bitmap, hba->nutrs) {
		lrbp = &hba->lrb[tag];

		dev_err(hba->dev, "UPIU[%d] - issue time %lld us",
				tag, ktime_to_us(lrbp->issue_time_stamp));
		dev_err(hba->dev,
			"UPIU[%d] - Transfer Request Descriptor phys@0x%llx",
			tag, (u64)lrbp->utrd_dma_addr);
		ufshcd_hex_dump(hba, "UPIU TRD", lrbp->utr_descriptor_ptr,
				sizeof(struct utp_transfer_req_desc));
		dev_err(hba->dev, "UPIU[%d] - Request UPIU phys@0x%llx", tag,
			(u64)lrbp->ucd_req_dma_addr);
		ufshcd_hex_dump(hba, "UPIU REQ", lrbp->ucd_req_ptr,
				sizeof(struct utp_upiu_req));
		dev_err(hba->dev, "UPIU[%d] - Response UPIU phys@0x%llx", tag,
			(u64)lrbp->ucd_rsp_dma_addr);
		ufshcd_hex_dump(hba, "UPIU RSP", lrbp->ucd_rsp_ptr,
				sizeof(struct utp_upiu_rsp));
		prdt_length =
			le16_to_cpu(lrbp->utr_descriptor_ptr->prd_table_length);
		dev_err(hba->dev, "UPIU[%d] - PRDT - %d entries  phys@0x%llx",
			tag, prdt_length, (u64)lrbp->ucd_prdt_dma_addr);
		if (pr_prdt)
			ufshcd_hex_dump(hba, "UPIU PRDT", lrbp->ucd_prdt_ptr,
				sizeof(struct ufshcd_sg_entry) * prdt_length);
	}
}

static void ufshcd_print_tmrs(struct ufs_hba *hba, unsigned long bitmap)
{
	struct utp_task_req_desc *tmrdp;
	int tag;

	if (!(hba->ufshcd_dbg_print & UFSHCD_DBG_PRINT_TMRS_EN))
		return;

	for_each_set_bit(tag, &bitmap, hba->nutmrs) {
		tmrdp = &hba->utmrdl_base_addr[tag];
		dev_err(hba->dev, "TM[%d] - Task Management Header", tag);
		ufshcd_hex_dump(hba, "TM TRD", &tmrdp->header,
				sizeof(struct request_desc_header));
		dev_err(hba->dev, "TM[%d] - Task Management Request UPIU",
				tag);
		ufshcd_hex_dump(hba, "TM REQ", tmrdp->task_req_upiu,
				sizeof(struct utp_upiu_req));
		dev_err(hba->dev, "TM[%d] - Task Management Response UPIU",
				tag);
		ufshcd_hex_dump(hba, "TM RSP", tmrdp->task_rsp_upiu,
				sizeof(struct utp_task_req_desc));
	}
}

static void ufshcd_print_fsm_state(struct ufs_hba *hba)
{
	int err = 0, tx_fsm_val = 0, rx_fsm_val = 0;

	err = ufshcd_dme_get(hba,
			UIC_ARG_MIB_SEL(MPHY_TX_FSM_STATE,
			UIC_ARG_MPHY_TX_GEN_SEL_INDEX(0)),
			&tx_fsm_val);
	dev_err(hba->dev, "%s: TX_FSM_STATE = %u, err = %d\n", __func__,
			tx_fsm_val, err);
	err = ufshcd_dme_get(hba,
			UIC_ARG_MIB_SEL(MPHY_RX_FSM_STATE,
			UIC_ARG_MPHY_RX_GEN_SEL_INDEX(0)),
			&rx_fsm_val);
	dev_err(hba->dev, "%s: RX_FSM_STATE = %u, err = %d\n", __func__,
			rx_fsm_val, err);
}

static void ufshcd_print_host_state(struct ufs_hba *hba)
{
	if (!(hba->ufshcd_dbg_print & UFSHCD_DBG_PRINT_HOST_STATE_EN))
		return;

	dev_err(hba->dev, "UFS Host state=%d\n", hba->ufshcd_state);
	dev_err(hba->dev, "lrb in use=0x%lx, outstanding reqs=0x%lx tasks=0x%lx\n",
		hba->lrb_in_use, hba->outstanding_reqs, hba->outstanding_tasks);
	dev_err(hba->dev, "saved_err=0x%x, saved_uic_err=0x%x, saved_ce_err=0x%x\n",
		hba->saved_err, hba->saved_uic_err, hba->saved_ce_err);
	dev_err(hba->dev, "Device power mode=%d, UIC link state=%d\n",
		hba->curr_dev_pwr_mode, hba->uic_link_state);
	dev_err(hba->dev, "PM in progress=%d, sys. suspended=%d\n",
		hba->pm_op_in_progress, hba->is_sys_suspended);
	dev_err(hba->dev, "Auto BKOPS=%d, Host self-block=%d\n",
		hba->auto_bkops_enabled, hba->host->host_self_blocked);
	dev_err(hba->dev, "Clk gate=%d, hibern8 on idle=%d\n",
		hba->clk_gating.state, hba->hibern8_on_idle.state);
	dev_err(hba->dev, "error handling flags=0x%x, req. abort count=%d\n",
		hba->eh_flags, hba->req_abort_count);
	dev_err(hba->dev, "Host capabilities=0x%x, caps=0x%x\n",
		hba->capabilities, hba->caps);
	dev_err(hba->dev, "quirks=0x%x, dev. quirks=0x%x\n", hba->quirks,
		hba->dev_info.quirks);
	dev_err(hba->dev, "pa_err_cnt_total=%d, pa_lane_0_err_cnt=%d, pa_lane_1_err_cnt=%d, pa_line_reset_err_cnt=%d\n",
		hba->ufs_stats.pa_err_cnt_total,
		hba->ufs_stats.pa_err_cnt[UFS_EC_PA_LANE_0],
		hba->ufs_stats.pa_err_cnt[UFS_EC_PA_LANE_1],
		hba->ufs_stats.pa_err_cnt[UFS_EC_PA_LINE_RESET]);
	dev_err(hba->dev, "dl_err_cnt_total=%d, dl_nac_received_err_cnt=%d, dl_tcx_replay_timer_expired_err_cnt=%d\n",
		hba->ufs_stats.dl_err_cnt_total,
		hba->ufs_stats.dl_err_cnt[UFS_EC_DL_NAC_RECEIVED],
		hba->ufs_stats.dl_err_cnt[UFS_EC_DL_TCx_REPLAY_TIMER_EXPIRED]);
	dev_err(hba->dev, "dl_afcx_request_timer_expired_err_cnt=%d, dl_fcx_protection_timer_expired_err_cnt=%d, dl_crc_err_cnt=%d\n",
		hba->ufs_stats.dl_err_cnt[UFS_EC_DL_AFCx_REQUEST_TIMER_EXPIRED],
		hba->ufs_stats.dl_err_cnt[UFS_EC_DL_FCx_PROTECT_TIMER_EXPIRED],
		hba->ufs_stats.dl_err_cnt[UFS_EC_DL_CRC_ERROR]);
	dev_err(hba->dev, "dll_rx_buffer_overflow_err_cnt=%d, dl_max_frame_length_exceeded_err_cnt=%d, dl_wrong_sequence_number_err_cnt=%d\n",
		hba->ufs_stats.dl_err_cnt[UFS_EC_DL_RX_BUFFER_OVERFLOW],
		hba->ufs_stats.dl_err_cnt[UFS_EC_DL_MAX_FRAME_LENGTH_EXCEEDED],
		hba->ufs_stats.dl_err_cnt[UFS_EC_DL_WRONG_SEQUENCE_NUMBER]);
	dev_err(hba->dev, "dl_afc_frame_syntax_err_cnt=%d, dl_nac_frame_syntax_err_cnt=%d, dl_eof_syntax_err_cnt=%d\n",
		hba->ufs_stats.dl_err_cnt[UFS_EC_DL_AFC_FRAME_SYNTAX_ERROR],
		hba->ufs_stats.dl_err_cnt[UFS_EC_DL_NAC_FRAME_SYNTAX_ERROR],
		hba->ufs_stats.dl_err_cnt[UFS_EC_DL_EOF_SYNTAX_ERROR]);
	dev_err(hba->dev, "dl_frame_syntax_err_cnt=%d, dl_bad_ctrl_symbol_type_err_cnt=%d, dl_pa_init_err_cnt=%d, dl_pa_error_ind_received=%d\n",
		hba->ufs_stats.dl_err_cnt[UFS_EC_DL_FRAME_SYNTAX_ERROR],
		hba->ufs_stats.dl_err_cnt[UFS_EC_DL_BAD_CTRL_SYMBOL_TYPE],
		hba->ufs_stats.dl_err_cnt[UFS_EC_DL_PA_INIT_ERROR],
		hba->ufs_stats.dl_err_cnt[UFS_EC_DL_PA_ERROR_IND_RECEIVED]);
	dev_err(hba->dev, "dme_err_cnt=%d\n", hba->ufs_stats.dme_err_cnt);
}

/**
 * ufshcd_print_pwr_info - print power params as saved in hba
 * power info
 * @hba: per-adapter instance
 */
static void ufshcd_print_pwr_info(struct ufs_hba *hba)
{
	char *names[] = {
		"INVALID MODE",
		"FAST MODE",
		"SLOW_MODE",
		"INVALID MODE",
		"FASTAUTO_MODE",
		"SLOWAUTO_MODE",
		"INVALID MODE",
	};

	if (!(hba->ufshcd_dbg_print & UFSHCD_DBG_PRINT_PWR_EN))
		return;

	dev_err(hba->dev, "%s:[RX, TX]: gear=[%d, %d], lane[%d, %d], pwr[%s, %s], rate = %d\n",
		 __func__,
		 hba->pwr_info.gear_rx, hba->pwr_info.gear_tx,
		 hba->pwr_info.lane_rx, hba->pwr_info.lane_tx,
		 names[hba->pwr_info.pwr_rx],
		 names[hba->pwr_info.pwr_tx],
		 hba->pwr_info.hs_rate);
}

/*
 * ufshcd_wait_for_register - wait for register value to change
 * @hba - per-adapter interface
 * @reg - mmio register offset
 * @mask - mask to apply to read register value
 * @val - wait condition
 * @interval_us - polling interval in microsecs
 * @timeout_ms - timeout in millisecs
 * @can_sleep - perform sleep or just spin
 * Returns -ETIMEDOUT on error, zero on success
 */
int ufshcd_wait_for_register(struct ufs_hba *hba, u32 reg, u32 mask,
				u32 val, unsigned long interval_us,
				unsigned long timeout_ms, bool can_sleep)
{
	int err = 0;
	unsigned long timeout = jiffies + msecs_to_jiffies(timeout_ms);

	/* ignore bits that we don't intend to wait on */
	val = val & mask;

	while ((ufshcd_readl(hba, reg) & mask) != val) {
		if (can_sleep)
			usleep_range(interval_us, interval_us + 50);
		else
			udelay(interval_us);
		if (time_after(jiffies, timeout)) {
			if ((ufshcd_readl(hba, reg) & mask) != val)
				err = -ETIMEDOUT;
			break;
		}
	}

	return err;
}

/**
 * ufshcd_get_intr_mask - Get the interrupt bit mask
 * @hba - Pointer to adapter instance
 *
 * Returns interrupt bit mask per version
 */
static inline u32 ufshcd_get_intr_mask(struct ufs_hba *hba)
{
	u32 intr_mask = 0;

	switch (hba->ufs_version) {
	case UFSHCI_VERSION_10:
		intr_mask = INTERRUPT_MASK_ALL_VER_10;
		break;
	/* allow fall through */
	case UFSHCI_VERSION_11:
	case UFSHCI_VERSION_20:
		intr_mask = INTERRUPT_MASK_ALL_VER_11;
		break;
	/* allow fall through */
	case UFSHCI_VERSION_21:
	default:
		intr_mask = INTERRUPT_MASK_ALL_VER_21;
	}

	if (!ufshcd_is_crypto_supported(hba))
		intr_mask &= ~CRYPTO_ENGINE_FATAL_ERROR;

	return intr_mask;
}

/**
 * ufshcd_get_ufs_version - Get the UFS version supported by the HBA
 * @hba - Pointer to adapter instance
 *
 * Returns UFSHCI version supported by the controller
 */
static inline u32 ufshcd_get_ufs_version(struct ufs_hba *hba)
{
	if (hba->quirks & UFSHCD_QUIRK_BROKEN_UFS_HCI_VERSION)
		return ufshcd_vops_get_ufs_hci_version(hba);

	return ufshcd_readl(hba, REG_UFS_VERSION);
}

/**
 * ufshcd_is_device_present - Check if any device connected to
 *			      the host controller
 * @hba: pointer to adapter instance
 *
 * Returns 1 if device present, 0 if no device detected
 */
static inline int ufshcd_is_device_present(struct ufs_hba *hba)
{
	return (ufshcd_readl(hba, REG_CONTROLLER_STATUS) &
						DEVICE_PRESENT) ? 1 : 0;
}

/**
 * ufshcd_get_tr_ocs - Get the UTRD Overall Command Status
 * @lrb: pointer to local command reference block
 *
 * This function is used to get the OCS field from UTRD
 * Returns the OCS field in the UTRD
 */
static inline int ufshcd_get_tr_ocs(struct ufshcd_lrb *lrbp)
{
	return le32_to_cpu(lrbp->utr_descriptor_ptr->header.dword_2) & MASK_OCS;
}

/**
 * ufshcd_get_tmr_ocs - Get the UTMRD Overall Command Status
 * @task_req_descp: pointer to utp_task_req_desc structure
 *
 * This function is used to get the OCS field from UTMRD
 * Returns the OCS field in the UTMRD
 */
static inline int
ufshcd_get_tmr_ocs(struct utp_task_req_desc *task_req_descp)
{
	return le32_to_cpu(task_req_descp->header.dword_2) & MASK_OCS;
}

/**
 * ufshcd_get_tm_free_slot - get a free slot for task management request
 * @hba: per adapter instance
 * @free_slot: pointer to variable with available slot value
 *
 * Get a free tag and lock it until ufshcd_put_tm_slot() is called.
 * Returns 0 if free slot is not available, else return 1 with tag value
 * in @free_slot.
 */
static bool ufshcd_get_tm_free_slot(struct ufs_hba *hba, int *free_slot)
{
	int tag;
	bool ret = false;

	if (!free_slot)
		goto out;

	do {
		tag = find_first_zero_bit(&hba->tm_slots_in_use, hba->nutmrs);
		if (tag >= hba->nutmrs)
			goto out;
	} while (test_and_set_bit_lock(tag, &hba->tm_slots_in_use));

	*free_slot = tag;
	ret = true;
out:
	return ret;
}

static inline void ufshcd_put_tm_slot(struct ufs_hba *hba, int slot)
{
	clear_bit_unlock(slot, &hba->tm_slots_in_use);
}

/**
 * ufshcd_utrl_clear - Clear a bit in UTRLCLR register
 * @hba: per adapter instance
 * @pos: position of the bit to be cleared
 */
static inline void ufshcd_utrl_clear(struct ufs_hba *hba, u32 pos)
{
	ufshcd_writel(hba, ~(1 << pos), REG_UTP_TRANSFER_REQ_LIST_CLEAR);
}

/**
 * ufshcd_outstanding_req_clear - Clear a bit in outstanding request field
 * @hba: per adapter instance
 * @tag: position of the bit to be cleared
 */
static inline void ufshcd_outstanding_req_clear(struct ufs_hba *hba, int tag)
{
	__clear_bit(tag, &hba->outstanding_reqs);
}

/**
 * ufshcd_get_lists_status - Check UCRDY, UTRLRDY and UTMRLRDY
 * @reg: Register value of host controller status
 *
 * Returns integer, 0 on Success and positive value if failed
 */
static inline int ufshcd_get_lists_status(u32 reg)
{
	/*
	 * The mask 0xFF is for the following HCS register bits
	 * Bit		Description
	 *  0		Device Present
	 *  1		UTRLRDY
	 *  2		UTMRLRDY
	 *  3		UCRDY
	 * 4-7		reserved
	 */
	return ((reg & 0xFF) >> 1) ^ 0x07;
}

/**
 * ufshcd_get_uic_cmd_result - Get the UIC command result
 * @hba: Pointer to adapter instance
 *
 * This function gets the result of UIC command completion
 * Returns 0 on success, non zero value on error
 */
static inline int ufshcd_get_uic_cmd_result(struct ufs_hba *hba)
{
	return ufshcd_readl(hba, REG_UIC_COMMAND_ARG_2) &
	       MASK_UIC_COMMAND_RESULT;
}

/**
 * ufshcd_get_dme_attr_val - Get the value of attribute returned by UIC command
 * @hba: Pointer to adapter instance
 *
 * This function gets UIC command argument3
 * Returns 0 on success, non zero value on error
 */
static inline u32 ufshcd_get_dme_attr_val(struct ufs_hba *hba)
{
	return ufshcd_readl(hba, REG_UIC_COMMAND_ARG_3);
}

/**
 * ufshcd_get_req_rsp - returns the TR response transaction type
 * @ucd_rsp_ptr: pointer to response UPIU
 */
static inline int
ufshcd_get_req_rsp(struct utp_upiu_rsp *ucd_rsp_ptr)
{
	return be32_to_cpu(ucd_rsp_ptr->header.dword_0) >> 24;
}

/**
 * ufshcd_get_rsp_upiu_result - Get the result from response UPIU
 * @ucd_rsp_ptr: pointer to response UPIU
 *
 * This function gets the response status and scsi_status from response UPIU
 * Returns the response result code.
 */
static inline int
ufshcd_get_rsp_upiu_result(struct utp_upiu_rsp *ucd_rsp_ptr)
{
	return be32_to_cpu(ucd_rsp_ptr->header.dword_1) & MASK_RSP_UPIU_RESULT;
}

/*
 * ufshcd_get_rsp_upiu_data_seg_len - Get the data segment length
 *				from response UPIU
 * @ucd_rsp_ptr: pointer to response UPIU
 *
 * Return the data segment length.
 */
static inline unsigned int
ufshcd_get_rsp_upiu_data_seg_len(struct utp_upiu_rsp *ucd_rsp_ptr)
{
	return be32_to_cpu(ucd_rsp_ptr->header.dword_2) &
		MASK_RSP_UPIU_DATA_SEG_LEN;
}

/**
 * ufshcd_is_exception_event - Check if the device raised an exception event
 * @ucd_rsp_ptr: pointer to response UPIU
 *
 * The function checks if the device raised an exception event indicated in
 * the Device Information field of response UPIU.
 *
 * Returns true if exception is raised, false otherwise.
 */
static inline bool ufshcd_is_exception_event(struct utp_upiu_rsp *ucd_rsp_ptr)
{
	return be32_to_cpu(ucd_rsp_ptr->header.dword_2) &
			MASK_RSP_EXCEPTION_EVENT ? true : false;
}

/**
 * ufshcd_reset_intr_aggr - Reset interrupt aggregation values.
 * @hba: per adapter instance
 */
static inline void
ufshcd_reset_intr_aggr(struct ufs_hba *hba)
{
	ufshcd_writel(hba, INT_AGGR_ENABLE |
		      INT_AGGR_COUNTER_AND_TIMER_RESET,
		      REG_UTP_TRANSFER_REQ_INT_AGG_CONTROL);
}

/**
 * ufshcd_config_intr_aggr - Configure interrupt aggregation values.
 * @hba: per adapter instance
 * @cnt: Interrupt aggregation counter threshold
 * @tmout: Interrupt aggregation timeout value
 */
static inline void
ufshcd_config_intr_aggr(struct ufs_hba *hba, u8 cnt, u8 tmout)
{
	ufshcd_writel(hba, INT_AGGR_ENABLE | INT_AGGR_PARAM_WRITE |
		      INT_AGGR_COUNTER_THLD_VAL(cnt) |
		      INT_AGGR_TIMEOUT_VAL(tmout),
		      REG_UTP_TRANSFER_REQ_INT_AGG_CONTROL);
}

/**
 * ufshcd_disable_intr_aggr - Disables interrupt aggregation.
 * @hba: per adapter instance
 */
static inline void ufshcd_disable_intr_aggr(struct ufs_hba *hba)
{
	ufshcd_writel(hba, 0, REG_UTP_TRANSFER_REQ_INT_AGG_CONTROL);
}

/**
 * ufshcd_enable_run_stop_reg - Enable run-stop registers,
 *			When run-stop registers are set to 1, it indicates the
 *			host controller that it can process the requests
 * @hba: per adapter instance
 */
static void ufshcd_enable_run_stop_reg(struct ufs_hba *hba)
{
	ufshcd_writel(hba, UTP_TASK_REQ_LIST_RUN_STOP_BIT,
		      REG_UTP_TASK_REQ_LIST_RUN_STOP);
	ufshcd_writel(hba, UTP_TRANSFER_REQ_LIST_RUN_STOP_BIT,
		      REG_UTP_TRANSFER_REQ_LIST_RUN_STOP);
}

/**
 * ufshcd_hba_start - Start controller initialization sequence
 * @hba: per adapter instance
 */
static inline void ufshcd_hba_start(struct ufs_hba *hba)
{
	u32 val = CONTROLLER_ENABLE;

	if (ufshcd_is_crypto_supported(hba))
		val |= CRYPTO_GENERAL_ENABLE;
	ufshcd_writel(hba, val, REG_CONTROLLER_ENABLE);
}

/**
 * ufshcd_is_hba_active - Get controller state
 * @hba: per adapter instance
 *
 * Returns zero if controller is active, 1 otherwise
 */
static inline int ufshcd_is_hba_active(struct ufs_hba *hba)
{
	return (ufshcd_readl(hba, REG_CONTROLLER_ENABLE) & 0x1) ? 0 : 1;
}

static const char *ufschd_uic_link_state_to_string(
			enum uic_link_state state)
{
	switch (state) {
	case UIC_LINK_OFF_STATE:	return "OFF";
	case UIC_LINK_ACTIVE_STATE:	return "ACTIVE";
	case UIC_LINK_HIBERN8_STATE:	return "HIBERN8";
	default:			return "UNKNOWN";
	}
}

static const char *ufschd_ufs_dev_pwr_mode_to_string(
			enum ufs_dev_pwr_mode state)
{
	switch (state) {
	case UFS_ACTIVE_PWR_MODE:	return "ACTIVE";
	case UFS_SLEEP_PWR_MODE:	return "SLEEP";
	case UFS_POWERDOWN_PWR_MODE:	return "POWERDOWN";
	default:			return "UNKNOWN";
	}
}

u32 ufshcd_get_local_unipro_ver(struct ufs_hba *hba)
{
	/* HCI version 1.0 and 1.1 supports UniPro 1.41 */
	if ((hba->ufs_version == UFSHCI_VERSION_10) ||
	    (hba->ufs_version == UFSHCI_VERSION_11))
		return UFS_UNIPRO_VER_1_41;
	else
		return UFS_UNIPRO_VER_1_6;
}
EXPORT_SYMBOL(ufshcd_get_local_unipro_ver);

static bool ufshcd_is_unipro_pa_params_tuning_req(struct ufs_hba *hba)
{
	/*
	 * If both host and device support UniPro ver1.6 or later, PA layer
	 * parameters tuning happens during link startup itself.
	 *
	 * We can manually tune PA layer parameters if either host or device
	 * doesn't support UniPro ver 1.6 or later. But to keep manual tuning
	 * logic simple, we will only do manual tuning if local unipro version
	 * doesn't support ver1.6 or later.
	 */
	if (ufshcd_get_local_unipro_ver(hba) < UFS_UNIPRO_VER_1_6)
		return true;
	else
		return false;
}

/**
 * ufshcd_set_clk_freq - set UFS controller clock frequencies
 * @hba: per adapter instance
 * @scale_up: If True, set max possible frequency othewise set low frequency
 *
 * Returns 0 if successful
 * Returns < 0 for any other errors
 */
static int ufshcd_set_clk_freq(struct ufs_hba *hba, bool scale_up)
{
	int ret = 0;
	struct ufs_clk_info *clki;
	struct list_head *head = &hba->clk_list_head;

	if (!head || list_empty(head))
		goto out;

	list_for_each_entry(clki, head, list) {
		if (!IS_ERR_OR_NULL(clki->clk)) {
			if (scale_up && clki->max_freq) {
				if (clki->curr_freq == clki->max_freq)
					continue;

				ret = clk_set_rate(clki->clk, clki->max_freq);
				if (ret) {
					dev_err(hba->dev, "%s: %s clk set rate(%dHz) failed, %d\n",
						__func__, clki->name,
						clki->max_freq, ret);
					break;
				}
				trace_ufshcd_clk_scaling(dev_name(hba->dev),
						"scaled up", clki->name,
						clki->curr_freq,
						clki->max_freq);
				clki->curr_freq = clki->max_freq;

			} else if (!scale_up && clki->min_freq) {
				if (clki->curr_freq == clki->min_freq)
					continue;

				ret = clk_set_rate(clki->clk, clki->min_freq);
				if (ret) {
					dev_err(hba->dev, "%s: %s clk set rate(%dHz) failed, %d\n",
						__func__, clki->name,
						clki->min_freq, ret);
					break;
				}
				trace_ufshcd_clk_scaling(dev_name(hba->dev),
						"scaled down", clki->name,
						clki->curr_freq,
						clki->min_freq);
				clki->curr_freq = clki->min_freq;
			}
		}
		dev_dbg(hba->dev, "%s: clk: %s, rate: %lu\n", __func__,
				clki->name, clk_get_rate(clki->clk));
	}

out:
	return ret;
}

/**
 * ufshcd_scale_clks - scale up or scale down UFS controller clocks
 * @hba: per adapter instance
 * @scale_up: True if scaling up and false if scaling down
 *
 * Returns 0 if successful
 * Returns < 0 for any other errors
 */
static int ufshcd_scale_clks(struct ufs_hba *hba, bool scale_up)
{
	int ret = 0;

	ret = ufshcd_vops_clk_scale_notify(hba, scale_up, PRE_CHANGE);
	if (ret)
		return ret;

	ret = ufshcd_set_clk_freq(hba, scale_up);
	if (ret)
		return ret;

	ret = ufshcd_vops_clk_scale_notify(hba, scale_up, POST_CHANGE);
	if (ret) {
		ufshcd_set_clk_freq(hba, !scale_up);
		return ret;
	}

	return ret;
}

static inline void ufshcd_cancel_gate_work(struct ufs_hba *hba)
{
	hrtimer_cancel(&hba->clk_gating.gate_hrtimer);
	cancel_work_sync(&hba->clk_gating.gate_work);
}

static void ufshcd_ungate_work(struct work_struct *work)
{
	int ret;
	unsigned long flags;
	struct ufs_hba *hba = container_of(work, struct ufs_hba,
			clk_gating.ungate_work);

	ufshcd_cancel_gate_work(hba);

	spin_lock_irqsave(hba->host->host_lock, flags);
	if (hba->clk_gating.state == CLKS_ON) {
		spin_unlock_irqrestore(hba->host->host_lock, flags);
		goto unblock_reqs;
	}

	spin_unlock_irqrestore(hba->host->host_lock, flags);
	ufshcd_hba_vreg_set_hpm(hba);
	ufshcd_enable_clocks(hba);

	ufshcd_enable_irq(hba);

	/* Exit from hibern8 */
	if (ufshcd_can_hibern8_during_gating(hba)) {
		/* Prevent gating in this path */
		hba->clk_gating.is_suspended = true;
		if (ufshcd_is_link_hibern8(hba)) {
			ret = ufshcd_uic_hibern8_exit(hba);
			if (ret)
				dev_err(hba->dev, "%s: hibern8 exit failed %d\n",
					__func__, ret);
			else
				ufshcd_set_link_active(hba);
		}
		hba->clk_gating.is_suspended = false;
	}
unblock_reqs:
	ufshcd_scsi_unblock_requests(hba);
}

/**
 * ufshcd_hold - Enable clocks that were gated earlier due to ufshcd_release.
 * Also, exit from hibern8 mode and set the link as active.
 * @hba: per adapter instance
 * @async: This indicates whether caller should ungate clocks asynchronously.
 */
int ufshcd_hold(struct ufs_hba *hba, bool async)
{
	int rc = 0;
	unsigned long flags;

	if (!ufshcd_is_clkgating_allowed(hba))
		goto out;
	spin_lock_irqsave(hba->host->host_lock, flags);
	hba->clk_gating.active_reqs++;

	if (ufshcd_eh_in_progress(hba)) {
		spin_unlock_irqrestore(hba->host->host_lock, flags);
		return 0;
	}

start:
	switch (hba->clk_gating.state) {
	case CLKS_ON:
		/*
		 * Wait for the ungate work to complete if in progress.
		 * Though the clocks may be in ON state, the link could
		 * still be in hibner8 state if hibern8 is allowed
		 * during clock gating.
		 * Make sure we exit hibern8 state also in addition to
		 * clocks being ON.
		 */
		if (ufshcd_can_hibern8_during_gating(hba) &&
		    ufshcd_is_link_hibern8(hba)) {
			spin_unlock_irqrestore(hba->host->host_lock, flags);
			flush_work(&hba->clk_gating.ungate_work);
			spin_lock_irqsave(hba->host->host_lock, flags);
			goto start;
		}
		break;
	case REQ_CLKS_OFF:
		/*
		 * If the timer was active but the callback was not running
		 * we have nothing to do, just change state and return.
		 */
		if (hrtimer_try_to_cancel(&hba->clk_gating.gate_hrtimer) == 1) {
			hba->clk_gating.state = CLKS_ON;
			trace_ufshcd_clk_gating(dev_name(hba->dev),
				hba->clk_gating.state);
			break;
		}
		/*
		 * If we are here, it means gating work is either done or
		 * currently running. Hence, fall through to cancel gating
		 * work and to enable clocks.
		 */
	case CLKS_OFF:
		__ufshcd_scsi_block_requests(hba);
		hba->clk_gating.state = REQ_CLKS_ON;
		trace_ufshcd_clk_gating(dev_name(hba->dev),
			hba->clk_gating.state);
		queue_work(hba->clk_gating.clk_gating_workq,
				&hba->clk_gating.ungate_work);
		/*
		 * fall through to check if we should wait for this
		 * work to be done or not.
		 */
	case REQ_CLKS_ON:
		if (async) {
			rc = -EAGAIN;
			hba->clk_gating.active_reqs--;
			break;
		}

		spin_unlock_irqrestore(hba->host->host_lock, flags);
		flush_work(&hba->clk_gating.ungate_work);
		/* Make sure state is CLKS_ON before returning */
		spin_lock_irqsave(hba->host->host_lock, flags);
		goto start;
	default:
		dev_err(hba->dev, "%s: clk gating is in invalid state %d\n",
				__func__, hba->clk_gating.state);
		break;
	}
	spin_unlock_irqrestore(hba->host->host_lock, flags);
out:
	hba->ufs_stats.clk_hold.ts = ktime_get();
	return rc;
}
EXPORT_SYMBOL_GPL(ufshcd_hold);

static void ufshcd_gate_work(struct work_struct *work)
{
	struct ufs_hba *hba = container_of(work, struct ufs_hba,
						clk_gating.gate_work);
	unsigned long flags;

	spin_lock_irqsave(hba->host->host_lock, flags);
	/*
	 * In case you are here to cancel this work the gating state
	 * would be marked as REQ_CLKS_ON. In this case save time by
	 * skipping the gating work and exit after changing the clock
	 * state to CLKS_ON.
	 */
	if (hba->clk_gating.is_suspended ||
		(hba->clk_gating.state != REQ_CLKS_OFF)) {
		hba->clk_gating.state = CLKS_ON;
		trace_ufshcd_clk_gating(dev_name(hba->dev),
			hba->clk_gating.state);
		goto rel_lock;
	}

	if (hba->clk_gating.active_reqs
		|| hba->ufshcd_state != UFSHCD_STATE_OPERATIONAL
		|| hba->lrb_in_use || hba->outstanding_tasks
		|| hba->active_uic_cmd || hba->uic_async_done)
		goto rel_lock;

	spin_unlock_irqrestore(hba->host->host_lock, flags);

	if (ufshcd_is_hibern8_on_idle_allowed(hba) &&
	    hba->hibern8_on_idle.is_enabled)
		/*
		 * Hibern8 enter work (on Idle) needs clocks to be ON hence
		 * make sure that it is flushed before turning off the clocks.
		 */
		flush_delayed_work(&hba->hibern8_on_idle.enter_work);

	/* put the link into hibern8 mode before turning off clocks */
	if (ufshcd_can_hibern8_during_gating(hba)) {
		if (ufshcd_uic_hibern8_enter(hba)) {
			hba->clk_gating.state = CLKS_ON;
			trace_ufshcd_clk_gating(dev_name(hba->dev),
				hba->clk_gating.state);
			goto out;
		}
		ufshcd_set_link_hibern8(hba);
	}

	ufshcd_disable_irq(hba);

	/*
	 * If auto hibern8 is supported then the link will already
	 * be in hibern8 state and the ref clock can be gated.
	 */
	if ((ufshcd_is_auto_hibern8_supported(hba) ||
	     !ufshcd_is_link_active(hba)) && !hba->no_ref_clk_gating)
		ufshcd_disable_clocks(hba, true);
	else
		/* If link is active, device ref_clk can't be switched off */
		ufshcd_disable_clocks_skip_ref_clk(hba, true);

	/* Put the host controller in low power mode if possible */
	ufshcd_hba_vreg_set_lpm(hba);

	/*
	 * In case you are here to cancel this work the gating state
	 * would be marked as REQ_CLKS_ON. In this case keep the state
	 * as REQ_CLKS_ON which would anyway imply that clocks are off
	 * and a request to turn them on is pending. By doing this way,
	 * we keep the state machine in tact and this would ultimately
	 * prevent from doing cancel work multiple times when there are
	 * new requests arriving before the current cancel work is done.
	 */
	spin_lock_irqsave(hba->host->host_lock, flags);
	if (hba->clk_gating.state == REQ_CLKS_OFF) {
		hba->clk_gating.state = CLKS_OFF;
		trace_ufshcd_clk_gating(dev_name(hba->dev),
			hba->clk_gating.state);
	}
rel_lock:
	spin_unlock_irqrestore(hba->host->host_lock, flags);
out:
	return;
}

/* host lock must be held before calling this variant */
static void __ufshcd_release(struct ufs_hba *hba, bool no_sched)
{
	if (!ufshcd_is_clkgating_allowed(hba))
		return;

	hba->clk_gating.active_reqs--;

	if (hba->clk_gating.active_reqs || hba->clk_gating.is_suspended
		|| hba->ufshcd_state != UFSHCD_STATE_OPERATIONAL
		|| hba->lrb_in_use || hba->outstanding_tasks
		|| hba->active_uic_cmd || hba->uic_async_done
		|| ufshcd_eh_in_progress(hba) || no_sched)
		return;

	hba->clk_gating.state = REQ_CLKS_OFF;
	trace_ufshcd_clk_gating(dev_name(hba->dev), hba->clk_gating.state);
	hba->ufs_stats.clk_rel.ts = ktime_get();

	hrtimer_start(&hba->clk_gating.gate_hrtimer,
			ms_to_ktime(hba->clk_gating.delay_ms),
			HRTIMER_MODE_REL);
}

void ufshcd_release(struct ufs_hba *hba, bool no_sched)
{
	unsigned long flags;

	spin_lock_irqsave(hba->host->host_lock, flags);
	__ufshcd_release(hba, no_sched);
	spin_unlock_irqrestore(hba->host->host_lock, flags);
}
EXPORT_SYMBOL_GPL(ufshcd_release);

static ssize_t ufshcd_clkgate_delay_show(struct device *dev,
		struct device_attribute *attr, char *buf)
{
	struct ufs_hba *hba = dev_get_drvdata(dev);

	return snprintf(buf, PAGE_SIZE, "%lu\n", hba->clk_gating.delay_ms);
}

static ssize_t ufshcd_clkgate_delay_store(struct device *dev,
		struct device_attribute *attr, const char *buf, size_t count)
{
	struct ufs_hba *hba = dev_get_drvdata(dev);
	unsigned long flags, value;

	if (kstrtoul(buf, 0, &value))
		return -EINVAL;

	spin_lock_irqsave(hba->host->host_lock, flags);
	hba->clk_gating.delay_ms = value;
	spin_unlock_irqrestore(hba->host->host_lock, flags);
	return count;
}

static ssize_t ufshcd_clkgate_delay_pwr_save_show(struct device *dev,
		struct device_attribute *attr, char *buf)
{
	struct ufs_hba *hba = dev_get_drvdata(dev);

	return snprintf(buf, PAGE_SIZE, "%lu\n",
			hba->clk_gating.delay_ms_pwr_save);
}

static ssize_t ufshcd_clkgate_delay_pwr_save_store(struct device *dev,
		struct device_attribute *attr, const char *buf, size_t count)
{
	struct ufs_hba *hba = dev_get_drvdata(dev);
	unsigned long flags, value;

	if (kstrtoul(buf, 0, &value))
		return -EINVAL;

	spin_lock_irqsave(hba->host->host_lock, flags);

	hba->clk_gating.delay_ms_pwr_save = value;
	if (ufshcd_is_clkscaling_supported(hba) &&
	    !hba->clk_scaling.is_scaled_up)
		hba->clk_gating.delay_ms = hba->clk_gating.delay_ms_pwr_save;

	spin_unlock_irqrestore(hba->host->host_lock, flags);
	return count;
}

static ssize_t ufshcd_clkgate_delay_perf_show(struct device *dev,
		struct device_attribute *attr, char *buf)
{
	struct ufs_hba *hba = dev_get_drvdata(dev);

	return snprintf(buf, PAGE_SIZE, "%lu\n", hba->clk_gating.delay_ms_perf);
}

static ssize_t ufshcd_clkgate_delay_perf_store(struct device *dev,
		struct device_attribute *attr, const char *buf, size_t count)
{
	struct ufs_hba *hba = dev_get_drvdata(dev);
	unsigned long flags, value;

	if (kstrtoul(buf, 0, &value))
		return -EINVAL;

	spin_lock_irqsave(hba->host->host_lock, flags);

	hba->clk_gating.delay_ms_perf = value;
	if (ufshcd_is_clkscaling_supported(hba) &&
	    hba->clk_scaling.is_scaled_up)
		hba->clk_gating.delay_ms = hba->clk_gating.delay_ms_perf;

	spin_unlock_irqrestore(hba->host->host_lock, flags);
	return count;
}

static ssize_t ufshcd_clkgate_enable_show(struct device *dev,
		struct device_attribute *attr, char *buf)
{
	struct ufs_hba *hba = dev_get_drvdata(dev);

	return snprintf(buf, PAGE_SIZE, "%d\n", hba->clk_gating.is_enabled);
}

static ssize_t ufshcd_clkgate_enable_store(struct device *dev,
		struct device_attribute *attr, const char *buf, size_t count)
{
	struct ufs_hba *hba = dev_get_drvdata(dev);
	unsigned long flags;
	u32 value;

	if (kstrtou32(buf, 0, &value))
		return -EINVAL;

	value = !!value;
	if (value == hba->clk_gating.is_enabled)
		goto out;

	if (value) {
		ufshcd_release(hba, false);
	} else {
		spin_lock_irqsave(hba->host->host_lock, flags);
		hba->clk_gating.active_reqs++;
		spin_unlock_irqrestore(hba->host->host_lock, flags);
	}

	hba->clk_gating.is_enabled = value;
out:
	return count;
}

static enum hrtimer_restart ufshcd_clkgate_hrtimer_handler(
					struct hrtimer *timer)
{
	struct ufs_hba *hba = container_of(timer, struct ufs_hba,
					   clk_gating.gate_hrtimer);

	queue_work(hba->clk_gating.clk_gating_workq,
				&hba->clk_gating.gate_work);

	return HRTIMER_NORESTART;
}

static void ufshcd_init_clk_gating(struct ufs_hba *hba)
{
	struct ufs_clk_gating *gating = &hba->clk_gating;
	char wq_name[sizeof("ufs_clk_gating_00")];

	hba->clk_gating.state = CLKS_ON;

	if (!ufshcd_is_clkgating_allowed(hba))
		return;

	/*
	 * Disable hibern8 during clk gating if
	 * auto hibern8 is supported
	 */
	if (ufshcd_is_auto_hibern8_supported(hba))
		hba->caps &= ~UFSHCD_CAP_HIBERN8_WITH_CLK_GATING;

	INIT_WORK(&gating->gate_work, ufshcd_gate_work);
	INIT_WORK(&gating->ungate_work, ufshcd_ungate_work);
	/*
	 * Clock gating work must be executed only after auto hibern8
	 * timeout has expired in the hardware or after aggressive
	 * hibern8 on idle software timeout. Using jiffy based low
	 * resolution delayed work is not reliable to guarantee this,
	 * hence use a high resolution timer to make sure we schedule
	 * the gate work precisely more than hibern8 timeout.
	 *
	 * Always make sure gating->delay_ms > hibern8_on_idle->delay_ms
	 */
	hrtimer_init(&gating->gate_hrtimer, CLOCK_MONOTONIC, HRTIMER_MODE_REL);
	gating->gate_hrtimer.function = ufshcd_clkgate_hrtimer_handler;

	snprintf(wq_name, ARRAY_SIZE(wq_name), "ufs_clk_gating_%d",
			hba->host->host_no);
	hba->clk_gating.clk_gating_workq =
		create_singlethread_workqueue(wq_name);

	gating->is_enabled = true;

	gating->delay_ms_pwr_save = UFSHCD_CLK_GATING_DELAY_MS_PWR_SAVE;
	gating->delay_ms_perf = UFSHCD_CLK_GATING_DELAY_MS_PERF;

	/* start with performance mode */
	gating->delay_ms = gating->delay_ms_perf;

	if (!ufshcd_is_clkscaling_supported(hba))
		goto scaling_not_supported;

	gating->delay_pwr_save_attr.show = ufshcd_clkgate_delay_pwr_save_show;
	gating->delay_pwr_save_attr.store = ufshcd_clkgate_delay_pwr_save_store;
	sysfs_attr_init(&gating->delay_pwr_save_attr.attr);
	gating->delay_pwr_save_attr.attr.name = "clkgate_delay_ms_pwr_save";
	gating->delay_pwr_save_attr.attr.mode = S_IRUGO | S_IWUSR;
	if (device_create_file(hba->dev, &gating->delay_pwr_save_attr))
		dev_err(hba->dev, "Failed to create sysfs for clkgate_delay_ms_pwr_save\n");

	gating->delay_perf_attr.show = ufshcd_clkgate_delay_perf_show;
	gating->delay_perf_attr.store = ufshcd_clkgate_delay_perf_store;
	sysfs_attr_init(&gating->delay_perf_attr.attr);
	gating->delay_perf_attr.attr.name = "clkgate_delay_ms_perf";
	gating->delay_perf_attr.attr.mode = S_IRUGO | S_IWUSR;
	if (device_create_file(hba->dev, &gating->delay_perf_attr))
		dev_err(hba->dev, "Failed to create sysfs for clkgate_delay_ms_perf\n");

	goto add_clkgate_enable;

scaling_not_supported:
	hba->clk_gating.delay_attr.show = ufshcd_clkgate_delay_show;
	hba->clk_gating.delay_attr.store = ufshcd_clkgate_delay_store;
	sysfs_attr_init(&hba->clk_gating.delay_attr.attr);
	hba->clk_gating.delay_attr.attr.name = "clkgate_delay_ms";
	hba->clk_gating.delay_attr.attr.mode = S_IRUGO | S_IWUSR;
	if (device_create_file(hba->dev, &hba->clk_gating.delay_attr))
		dev_err(hba->dev, "Failed to create sysfs for clkgate_delay\n");

add_clkgate_enable:
	gating->enable_attr.show = ufshcd_clkgate_enable_show;
	gating->enable_attr.store = ufshcd_clkgate_enable_store;
	sysfs_attr_init(&gating->enable_attr.attr);
	gating->enable_attr.attr.name = "clkgate_enable";
	gating->enable_attr.attr.mode = S_IRUGO | S_IWUSR;
	if (device_create_file(hba->dev, &gating->enable_attr))
		dev_err(hba->dev, "Failed to create sysfs for clkgate_enable\n");
}

static void ufshcd_exit_clk_gating(struct ufs_hba *hba)
{
	if (!ufshcd_is_clkgating_allowed(hba))
		return;
	if (ufshcd_is_clkscaling_supported(hba)) {
		device_remove_file(hba->dev,
				   &hba->clk_gating.delay_pwr_save_attr);
		device_remove_file(hba->dev, &hba->clk_gating.delay_perf_attr);
	} else {
		device_remove_file(hba->dev, &hba->clk_gating.delay_attr);
	}
	device_remove_file(hba->dev, &hba->clk_gating.enable_attr);
	ufshcd_cancel_gate_work(hba);
	cancel_work_sync(&hba->clk_gating.ungate_work);
	destroy_workqueue(hba->clk_gating.clk_gating_workq);
}

static void ufshcd_set_auto_hibern8_timer(struct ufs_hba *hba, u32 delay)
{
	ufshcd_rmwl(hba, AUTO_HIBERN8_TIMER_SCALE_MASK |
			 AUTO_HIBERN8_IDLE_TIMER_MASK,
			AUTO_HIBERN8_TIMER_SCALE_1_MS | delay,
			REG_AUTO_HIBERN8_IDLE_TIMER);
	/* Make sure the timer gets applied before further operations */
	mb();
}

/**
 * ufshcd_hibern8_hold - Make sure that link is not in hibern8.
 *
 * @hba: per adapter instance
 * @async: This indicates whether caller wants to exit hibern8 asynchronously.
 *
 * Exit from hibern8 mode and set the link as active.
 *
 * Return 0 on success, non-zero on failure.
 */
static int ufshcd_hibern8_hold(struct ufs_hba *hba, bool async)
{
	int rc = 0;
	unsigned long flags;

	if (!ufshcd_is_hibern8_on_idle_allowed(hba))
		goto out;

	spin_lock_irqsave(hba->host->host_lock, flags);
	hba->hibern8_on_idle.active_reqs++;

	if (ufshcd_eh_in_progress(hba)) {
		spin_unlock_irqrestore(hba->host->host_lock, flags);
		return 0;
	}

start:
	switch (hba->hibern8_on_idle.state) {
	case HIBERN8_EXITED:
		break;
	case REQ_HIBERN8_ENTER:
		if (cancel_delayed_work(&hba->hibern8_on_idle.enter_work)) {
			hba->hibern8_on_idle.state = HIBERN8_EXITED;
			trace_ufshcd_hibern8_on_idle(dev_name(hba->dev),
				hba->hibern8_on_idle.state);
			break;
		}
		/*
		 * If we here, it means Hibern8 enter work is either done or
		 * currently running. Hence, fall through to cancel hibern8
		 * work and exit hibern8.
		 */
	case HIBERN8_ENTERED:
		__ufshcd_scsi_block_requests(hba);
		hba->hibern8_on_idle.state = REQ_HIBERN8_EXIT;
		trace_ufshcd_hibern8_on_idle(dev_name(hba->dev),
			hba->hibern8_on_idle.state);
		schedule_work(&hba->hibern8_on_idle.exit_work);
		/*
		 * fall through to check if we should wait for this
		 * work to be done or not.
		 */
	case REQ_HIBERN8_EXIT:
		if (async) {
			rc = -EAGAIN;
			hba->hibern8_on_idle.active_reqs--;
			break;
		} else {
			spin_unlock_irqrestore(hba->host->host_lock, flags);
			flush_work(&hba->hibern8_on_idle.exit_work);
			/* Make sure state is HIBERN8_EXITED before returning */
			spin_lock_irqsave(hba->host->host_lock, flags);
			goto start;
		}
	default:
		dev_err(hba->dev, "%s: H8 is in invalid state %d\n",
				__func__, hba->hibern8_on_idle.state);
		break;
	}
	spin_unlock_irqrestore(hba->host->host_lock, flags);
out:
	return rc;
}

/* host lock must be held before calling this variant */
static void __ufshcd_hibern8_release(struct ufs_hba *hba, bool no_sched)
{
	unsigned long delay_in_jiffies;

	if (!ufshcd_is_hibern8_on_idle_allowed(hba))
		return;

	hba->hibern8_on_idle.active_reqs--;
	BUG_ON(hba->hibern8_on_idle.active_reqs < 0);

	if (hba->hibern8_on_idle.active_reqs
		|| hba->hibern8_on_idle.is_suspended
		|| hba->ufshcd_state != UFSHCD_STATE_OPERATIONAL
		|| hba->lrb_in_use || hba->outstanding_tasks
		|| hba->active_uic_cmd || hba->uic_async_done
		|| ufshcd_eh_in_progress(hba) || no_sched)
		return;

	hba->hibern8_on_idle.state = REQ_HIBERN8_ENTER;
	trace_ufshcd_hibern8_on_idle(dev_name(hba->dev),
		hba->hibern8_on_idle.state);
	/*
	 * Scheduling the delayed work after 1 jiffies will make the work to
	 * get schedule any time from 0ms to 1000/HZ ms which is not desirable
	 * for hibern8 enter work as it may impact the performance if it gets
	 * scheduled almost immediately. Hence make sure that hibern8 enter
	 * work gets scheduled atleast after 2 jiffies (any time between
	 * 1000/HZ ms to 2000/HZ ms).
	 */
	delay_in_jiffies = msecs_to_jiffies(hba->hibern8_on_idle.delay_ms);
	if (delay_in_jiffies == 1)
		delay_in_jiffies++;

	schedule_delayed_work(&hba->hibern8_on_idle.enter_work,
			      delay_in_jiffies);
}

static void ufshcd_hibern8_release(struct ufs_hba *hba, bool no_sched)
{
	unsigned long flags;

	spin_lock_irqsave(hba->host->host_lock, flags);
	__ufshcd_hibern8_release(hba, no_sched);
	spin_unlock_irqrestore(hba->host->host_lock, flags);
}

static void ufshcd_hibern8_enter_work(struct work_struct *work)
{
	struct ufs_hba *hba = container_of(work, struct ufs_hba,
					   hibern8_on_idle.enter_work.work);
	unsigned long flags;

	spin_lock_irqsave(hba->host->host_lock, flags);
	if (hba->hibern8_on_idle.is_suspended) {
		hba->hibern8_on_idle.state = HIBERN8_EXITED;
		trace_ufshcd_hibern8_on_idle(dev_name(hba->dev),
			hba->hibern8_on_idle.state);
		goto rel_lock;
	}

	if (hba->hibern8_on_idle.active_reqs
		|| hba->ufshcd_state != UFSHCD_STATE_OPERATIONAL
		|| hba->lrb_in_use || hba->outstanding_tasks
		|| hba->active_uic_cmd || hba->uic_async_done)
		goto rel_lock;

	spin_unlock_irqrestore(hba->host->host_lock, flags);

	if (ufshcd_is_link_active(hba) && ufshcd_uic_hibern8_enter(hba)) {
		/* Enter failed */
		hba->hibern8_on_idle.state = HIBERN8_EXITED;
		trace_ufshcd_hibern8_on_idle(dev_name(hba->dev),
			hba->hibern8_on_idle.state);
		goto out;
	}
	ufshcd_set_link_hibern8(hba);

	/*
	 * In case you are here to cancel this work the hibern8_on_idle.state
	 * would be marked as REQ_HIBERN8_EXIT. In this case keep the state
	 * as REQ_HIBERN8_EXIT which would anyway imply that we are in hibern8
	 * and a request to exit from it is pending. By doing this way,
	 * we keep the state machine in tact and this would ultimately
	 * prevent from doing cancel work multiple times when there are
	 * new requests arriving before the current cancel work is done.
	 */
	spin_lock_irqsave(hba->host->host_lock, flags);
	if (hba->hibern8_on_idle.state == REQ_HIBERN8_ENTER) {
		hba->hibern8_on_idle.state = HIBERN8_ENTERED;
		trace_ufshcd_hibern8_on_idle(dev_name(hba->dev),
			hba->hibern8_on_idle.state);
	}
rel_lock:
	spin_unlock_irqrestore(hba->host->host_lock, flags);
out:
	return;
}

static void __ufshcd_set_auto_hibern8_timer(struct ufs_hba *hba,
					    unsigned long delay_ms)
{
	pm_runtime_get_sync(hba->dev);
	ufshcd_hold_all(hba);
	ufshcd_scsi_block_requests(hba);
	down_write(&hba->lock);
	/* wait for all the outstanding requests to finish */
	ufshcd_wait_for_doorbell_clr(hba, U64_MAX);
	ufshcd_set_auto_hibern8_timer(hba, delay_ms);
	up_write(&hba->lock);
	ufshcd_scsi_unblock_requests(hba);
	ufshcd_release_all(hba);
	pm_runtime_put_sync(hba->dev);
}

static void ufshcd_hibern8_exit_work(struct work_struct *work)
{
	int ret;
	unsigned long flags;
	struct ufs_hba *hba = container_of(work, struct ufs_hba,
					   hibern8_on_idle.exit_work);

	cancel_delayed_work_sync(&hba->hibern8_on_idle.enter_work);

	spin_lock_irqsave(hba->host->host_lock, flags);
	if ((hba->hibern8_on_idle.state == HIBERN8_EXITED)
	     || ufshcd_is_link_active(hba)) {
		hba->hibern8_on_idle.state = HIBERN8_EXITED;
		spin_unlock_irqrestore(hba->host->host_lock, flags);
		goto unblock_reqs;
	}
	spin_unlock_irqrestore(hba->host->host_lock, flags);

	/* Exit from hibern8 */
	if (ufshcd_is_link_hibern8(hba)) {
		hba->ufs_stats.clk_hold.ctx = H8_EXIT_WORK;
		ufshcd_hold(hba, false);
		ret = ufshcd_uic_hibern8_exit(hba);
		hba->ufs_stats.clk_rel.ctx = H8_EXIT_WORK;
		ufshcd_release(hba, false);
		if (!ret) {
			spin_lock_irqsave(hba->host->host_lock, flags);
			ufshcd_set_link_active(hba);
			hba->hibern8_on_idle.state = HIBERN8_EXITED;
			trace_ufshcd_hibern8_on_idle(dev_name(hba->dev),
				hba->hibern8_on_idle.state);
			spin_unlock_irqrestore(hba->host->host_lock, flags);
		}
	}
unblock_reqs:
	ufshcd_scsi_unblock_requests(hba);
}

static ssize_t ufshcd_hibern8_on_idle_delay_show(struct device *dev,
		struct device_attribute *attr, char *buf)
{
	struct ufs_hba *hba = dev_get_drvdata(dev);

	return snprintf(buf, PAGE_SIZE, "%lu\n", hba->hibern8_on_idle.delay_ms);
}

static ssize_t ufshcd_hibern8_on_idle_delay_store(struct device *dev,
		struct device_attribute *attr, const char *buf, size_t count)
{
	struct ufs_hba *hba = dev_get_drvdata(dev);
	unsigned long flags, value;
	bool change = true;

	if (kstrtoul(buf, 0, &value))
		return -EINVAL;

	spin_lock_irqsave(hba->host->host_lock, flags);
	if (hba->hibern8_on_idle.delay_ms == value)
		change = false;

	if (value >= hba->clk_gating.delay_ms_pwr_save ||
	    value >= hba->clk_gating.delay_ms_perf) {
		dev_err(hba->dev, "hibern8_on_idle_delay (%lu) can not be >= to clkgate_delay_ms_pwr_save (%lu) and clkgate_delay_ms_perf (%lu)\n",
			value, hba->clk_gating.delay_ms_pwr_save,
			hba->clk_gating.delay_ms_perf);
		spin_unlock_irqrestore(hba->host->host_lock, flags);
		return -EINVAL;
	}

	hba->hibern8_on_idle.delay_ms = value;
	spin_unlock_irqrestore(hba->host->host_lock, flags);

	/* Update auto hibern8 timer value if supported */
	if (change && ufshcd_is_auto_hibern8_supported(hba) &&
	    hba->hibern8_on_idle.is_enabled)
		__ufshcd_set_auto_hibern8_timer(hba,
						hba->hibern8_on_idle.delay_ms);

	return count;
}

static ssize_t ufshcd_hibern8_on_idle_enable_show(struct device *dev,
		struct device_attribute *attr, char *buf)
{
	struct ufs_hba *hba = dev_get_drvdata(dev);

	return snprintf(buf, PAGE_SIZE, "%d\n",
			hba->hibern8_on_idle.is_enabled);
}

static ssize_t ufshcd_hibern8_on_idle_enable_store(struct device *dev,
		struct device_attribute *attr, const char *buf, size_t count)
{
	struct ufs_hba *hba = dev_get_drvdata(dev);
	unsigned long flags;
	u32 value;

	if (kstrtou32(buf, 0, &value))
		return -EINVAL;

	value = !!value;
	if (value == hba->hibern8_on_idle.is_enabled)
		goto out;

	/* Update auto hibern8 timer value if supported */
	if (ufshcd_is_auto_hibern8_supported(hba)) {
		__ufshcd_set_auto_hibern8_timer(hba,
			value ? hba->hibern8_on_idle.delay_ms : value);
		goto update;
	}

	if (value) {
		/*
		 * As clock gating work would wait for the hibern8 enter work
		 * to finish, clocks would remain on during hibern8 enter work.
		 */
		ufshcd_hold(hba, false);
		ufshcd_release_all(hba);
	} else {
		spin_lock_irqsave(hba->host->host_lock, flags);
		hba->hibern8_on_idle.active_reqs++;
		spin_unlock_irqrestore(hba->host->host_lock, flags);
	}

update:
	hba->hibern8_on_idle.is_enabled = value;
out:
	return count;
}

static void ufshcd_init_hibern8_on_idle(struct ufs_hba *hba)
{
	/* initialize the state variable here */
	hba->hibern8_on_idle.state = HIBERN8_EXITED;

	if (!ufshcd_is_hibern8_on_idle_allowed(hba) &&
	    !ufshcd_is_auto_hibern8_supported(hba))
		return;

	if (ufshcd_is_auto_hibern8_supported(hba)) {
		hba->hibern8_on_idle.delay_ms = 1;
		hba->hibern8_on_idle.state = AUTO_HIBERN8;
		/*
		 * Disable SW hibern8 enter on idle in case
		 * auto hibern8 is supported
		 */
		hba->caps &= ~UFSHCD_CAP_HIBERN8_ENTER_ON_IDLE;
	} else {
		hba->hibern8_on_idle.delay_ms = 10;
		INIT_DELAYED_WORK(&hba->hibern8_on_idle.enter_work,
				  ufshcd_hibern8_enter_work);
		INIT_WORK(&hba->hibern8_on_idle.exit_work,
			  ufshcd_hibern8_exit_work);
	}

	hba->hibern8_on_idle.is_enabled = true;

	hba->hibern8_on_idle.delay_attr.show =
					ufshcd_hibern8_on_idle_delay_show;
	hba->hibern8_on_idle.delay_attr.store =
					ufshcd_hibern8_on_idle_delay_store;
	sysfs_attr_init(&hba->hibern8_on_idle.delay_attr.attr);
	hba->hibern8_on_idle.delay_attr.attr.name = "hibern8_on_idle_delay_ms";
	hba->hibern8_on_idle.delay_attr.attr.mode = S_IRUGO | S_IWUSR;
	if (device_create_file(hba->dev, &hba->hibern8_on_idle.delay_attr))
		dev_err(hba->dev, "Failed to create sysfs for hibern8_on_idle_delay\n");

	hba->hibern8_on_idle.enable_attr.show =
					ufshcd_hibern8_on_idle_enable_show;
	hba->hibern8_on_idle.enable_attr.store =
					ufshcd_hibern8_on_idle_enable_store;
	sysfs_attr_init(&hba->hibern8_on_idle.enable_attr.attr);
	hba->hibern8_on_idle.enable_attr.attr.name = "hibern8_on_idle_enable";
	hba->hibern8_on_idle.enable_attr.attr.mode = S_IRUGO | S_IWUSR;
	if (device_create_file(hba->dev, &hba->hibern8_on_idle.enable_attr))
		dev_err(hba->dev, "Failed to create sysfs for hibern8_on_idle_enable\n");
}

static void ufshcd_exit_hibern8_on_idle(struct ufs_hba *hba)
{
	if (!ufshcd_is_hibern8_on_idle_allowed(hba) &&
	    !ufshcd_is_auto_hibern8_supported(hba))
		return;
	device_remove_file(hba->dev, &hba->hibern8_on_idle.delay_attr);
	device_remove_file(hba->dev, &hba->hibern8_on_idle.enable_attr);
}

static void ufshcd_hold_all(struct ufs_hba *hba)
{
	ufshcd_hold(hba, false);
	ufshcd_hibern8_hold(hba, false);
}

static void ufshcd_release_all(struct ufs_hba *hba)
{
	ufshcd_hibern8_release(hba, false);
	ufshcd_release(hba, false);
}

/* Must be called with host lock acquired */
static void ufshcd_clk_scaling_start_busy(struct ufs_hba *hba)
{
	bool queue_resume_work = false;

	if (!ufshcd_is_clkscaling_supported(hba))
		return;

	if (!hba->clk_scaling.active_reqs++)
		queue_resume_work = true;

	if (!hba->clk_scaling.is_allowed || hba->pm_op_in_progress)
		return;

	if (queue_resume_work)
		queue_work(hba->clk_scaling.workq,
			   &hba->clk_scaling.resume_work);

	if (!hba->clk_scaling.window_start_t) {
		hba->clk_scaling.window_start_t = jiffies;
		hba->clk_scaling.tot_busy_t = 0;
		hba->clk_scaling.is_busy_started = false;
	}

	if (!hba->clk_scaling.is_busy_started) {
		hba->clk_scaling.busy_start_t = ktime_get();
		hba->clk_scaling.is_busy_started = true;
	}
}

static void ufshcd_clk_scaling_update_busy(struct ufs_hba *hba)
{
	struct ufs_clk_scaling *scaling = &hba->clk_scaling;

	if (!ufshcd_is_clkscaling_supported(hba))
		return;

	if (!hba->outstanding_reqs && scaling->is_busy_started) {
		scaling->tot_busy_t += ktime_to_us(ktime_sub(ktime_get(),
					scaling->busy_start_t));
		scaling->busy_start_t = ktime_set(0, 0);
		scaling->is_busy_started = false;
	}
}

/**
 * ufshcd_send_command - Send SCSI or device management commands
 * @hba: per adapter instance
 * @task_tag: Task tag of the command
 */
static inline
int ufshcd_send_command(struct ufs_hba *hba, unsigned int task_tag)
{
	int ret = 0;

	hba->lrb[task_tag].issue_time_stamp = ktime_get();
	hba->lrb[task_tag].complete_time_stamp = ktime_set(0, 0);
	ufshcd_clk_scaling_start_busy(hba);
	__set_bit(task_tag, &hba->outstanding_reqs);
	ufshcd_writel(hba, 1 << task_tag, REG_UTP_TRANSFER_REQ_DOOR_BELL);
	/* Make sure that doorbell is committed immediately */
	wmb();
	ufshcd_cond_add_cmd_trace(hba, task_tag,
			hba->lrb[task_tag].cmd ? "scsi_send" : "dev_cmd_send");
	ufshcd_update_tag_stats(hba, task_tag);
	return ret;
}

/**
 * ufshcd_copy_sense_data - Copy sense data in case of check condition
 * @lrb - pointer to local reference block
 */
static inline void ufshcd_copy_sense_data(struct ufshcd_lrb *lrbp)
{
	int len;
	if (lrbp->sense_buffer &&
	    ufshcd_get_rsp_upiu_data_seg_len(lrbp->ucd_rsp_ptr)) {
		int len_to_copy;

		len = be16_to_cpu(lrbp->ucd_rsp_ptr->sr.sense_data_len);
		len_to_copy = min_t(int, RESPONSE_UPIU_SENSE_DATA_LENGTH, len);

		memcpy(lrbp->sense_buffer,
			lrbp->ucd_rsp_ptr->sr.sense_data,
			min_t(int, len_to_copy, UFSHCD_REQ_SENSE_SIZE));
	}
}

/**
 * ufshcd_copy_query_response() - Copy the Query Response and the data
 * descriptor
 * @hba: per adapter instance
 * @lrb - pointer to local reference block
 */
static
int ufshcd_copy_query_response(struct ufs_hba *hba, struct ufshcd_lrb *lrbp)
{
	struct ufs_query_res *query_res = &hba->dev_cmd.query.response;

	memcpy(&query_res->upiu_res, &lrbp->ucd_rsp_ptr->qr, QUERY_OSF_SIZE);

	/* Get the descriptor */
	if (hba->dev_cmd.query.descriptor &&
	    lrbp->ucd_rsp_ptr->qr.opcode == UPIU_QUERY_OPCODE_READ_DESC) {
		u8 *descp = (u8 *)lrbp->ucd_rsp_ptr +
				GENERAL_UPIU_REQUEST_SIZE;
		u16 resp_len;
		u16 buf_len;

		/* data segment length */
		resp_len = be32_to_cpu(lrbp->ucd_rsp_ptr->header.dword_2) &
						MASK_QUERY_DATA_SEG_LEN;
		buf_len = be16_to_cpu(
				hba->dev_cmd.query.request.upiu_req.length);
		if (likely(buf_len >= resp_len)) {
			memcpy(hba->dev_cmd.query.descriptor, descp, resp_len);
		} else {
			dev_warn(hba->dev,
				"%s: Response size is bigger than buffer",
				__func__);
			return -EINVAL;
		}
	}

	return 0;
}

/**
 * ufshcd_hba_capabilities - Read controller capabilities
 * @hba: per adapter instance
 */
static inline void ufshcd_hba_capabilities(struct ufs_hba *hba)
{
	hba->capabilities = ufshcd_readl(hba, REG_CONTROLLER_CAPABILITIES);

	/* nutrs and nutmrs are 0 based values */
	hba->nutrs = (hba->capabilities & MASK_TRANSFER_REQUESTS_SLOTS) + 1;
	hba->nutmrs =
	((hba->capabilities & MASK_TASK_MANAGEMENT_REQUEST_SLOTS) >> 16) + 1;
}

/**
 * ufshcd_ready_for_uic_cmd - Check if controller is ready
 *                            to accept UIC commands
 * @hba: per adapter instance
 * Return true on success, else false
 */
static inline bool ufshcd_ready_for_uic_cmd(struct ufs_hba *hba)
{
	if (ufshcd_readl(hba, REG_CONTROLLER_STATUS) & UIC_COMMAND_READY)
		return true;
	else
		return false;
}

/**
 * ufshcd_get_upmcrs - Get the power mode change request status
 * @hba: Pointer to adapter instance
 *
 * This function gets the UPMCRS field of HCS register
 * Returns value of UPMCRS field
 */
static inline u8 ufshcd_get_upmcrs(struct ufs_hba *hba)
{
	return (ufshcd_readl(hba, REG_CONTROLLER_STATUS) >> 8) & 0x7;
}

/**
 * ufshcd_dispatch_uic_cmd - Dispatch UIC commands to unipro layers
 * @hba: per adapter instance
 * @uic_cmd: UIC command
 *
 * Mutex must be held.
 */
static inline void
ufshcd_dispatch_uic_cmd(struct ufs_hba *hba, struct uic_command *uic_cmd)
{
	WARN_ON(hba->active_uic_cmd);

	hba->active_uic_cmd = uic_cmd;

	ufshcd_dme_cmd_log(hba, "dme_send", hba->active_uic_cmd->command);
	/* Write Args */
	ufshcd_writel(hba, uic_cmd->argument1, REG_UIC_COMMAND_ARG_1);
	ufshcd_writel(hba, uic_cmd->argument2, REG_UIC_COMMAND_ARG_2);
	ufshcd_writel(hba, uic_cmd->argument3, REG_UIC_COMMAND_ARG_3);

	/* Write UIC Cmd */
	ufshcd_writel(hba, uic_cmd->command & COMMAND_OPCODE_MASK,
		      REG_UIC_COMMAND);
}

/**
 * ufshcd_wait_for_uic_cmd - Wait complectioin of UIC command
 * @hba: per adapter instance
 * @uic_command: UIC command
 *
 * Must be called with mutex held.
 * Returns 0 only if success.
 */
static int
ufshcd_wait_for_uic_cmd(struct ufs_hba *hba, struct uic_command *uic_cmd)
{
	int ret;
	unsigned long flags;

	if (wait_for_completion_timeout(&uic_cmd->done,
					msecs_to_jiffies(UIC_CMD_TIMEOUT)))
		ret = uic_cmd->argument2 & MASK_UIC_COMMAND_RESULT;
	else
		ret = -ETIMEDOUT;

	if (ret)
		ufsdbg_set_err_state(hba);

	ufshcd_dme_cmd_log(hba, "dme_cmpl_1", hba->active_uic_cmd->command);

	spin_lock_irqsave(hba->host->host_lock, flags);
	hba->active_uic_cmd = NULL;
	spin_unlock_irqrestore(hba->host->host_lock, flags);

	return ret;
}

/**
 * __ufshcd_send_uic_cmd - Send UIC commands and retrieve the result
 * @hba: per adapter instance
 * @uic_cmd: UIC command
 * @completion: initialize the completion only if this is set to true
 *
 * Identical to ufshcd_send_uic_cmd() expect mutex. Must be called
 * with mutex held and host_lock locked.
 * Returns 0 only if success.
 */
static int
__ufshcd_send_uic_cmd(struct ufs_hba *hba, struct uic_command *uic_cmd,
		      bool completion)
{
	if (!ufshcd_ready_for_uic_cmd(hba)) {
		dev_err(hba->dev,
			"Controller not ready to accept UIC commands\n");
		return -EIO;
	}

	if (completion)
		init_completion(&uic_cmd->done);

	ufshcd_dispatch_uic_cmd(hba, uic_cmd);

	return 0;
}

/**
 * ufshcd_send_uic_cmd - Send UIC commands and retrieve the result
 * @hba: per adapter instance
 * @uic_cmd: UIC command
 *
 * Returns 0 only if success.
 */
static int
ufshcd_send_uic_cmd(struct ufs_hba *hba, struct uic_command *uic_cmd)
{
	int ret;
	unsigned long flags;

	hba->ufs_stats.clk_hold.ctx = UIC_CMD_SEND;
	ufshcd_hold_all(hba);
	mutex_lock(&hba->uic_cmd_mutex);
	ufshcd_add_delay_before_dme_cmd(hba);

	spin_lock_irqsave(hba->host->host_lock, flags);
	ret = __ufshcd_send_uic_cmd(hba, uic_cmd, true);
	spin_unlock_irqrestore(hba->host->host_lock, flags);
	if (!ret)
		ret = ufshcd_wait_for_uic_cmd(hba, uic_cmd);

	ufshcd_save_tstamp_of_last_dme_cmd(hba);
	mutex_unlock(&hba->uic_cmd_mutex);
	ufshcd_release_all(hba);
	hba->ufs_stats.clk_rel.ctx = UIC_CMD_SEND;

	ufsdbg_error_inject_dispatcher(hba,
		ERR_INJECT_UIC, 0, &ret);

	return ret;
}

/**
 * ufshcd_map_sg - Map scatter-gather list to prdt
 * @lrbp - pointer to local reference block
 *
 * Returns 0 in case of success, non-zero value in case of failure
 */
static int ufshcd_map_sg(struct ufs_hba *hba, struct ufshcd_lrb *lrbp)
{
	struct ufshcd_sg_entry *prd_table;
	struct scatterlist *sg;
	struct scsi_cmnd *cmd;
	int sg_segments;
	int i;

	cmd = lrbp->cmd;
	sg_segments = scsi_dma_map(cmd);
	if (sg_segments < 0)
		return sg_segments;

	if (sg_segments) {
		if (hba->quirks & UFSHCD_QUIRK_PRDT_BYTE_GRAN)
			lrbp->utr_descriptor_ptr->prd_table_length =
				cpu_to_le16((u16)(sg_segments *
					sizeof(struct ufshcd_sg_entry)));
		else
			lrbp->utr_descriptor_ptr->prd_table_length =
				cpu_to_le16((u16) (sg_segments));

		prd_table = (struct ufshcd_sg_entry *)lrbp->ucd_prdt_ptr;

		scsi_for_each_sg(cmd, sg, sg_segments, i) {
			prd_table[i].size  =
				cpu_to_le32(((u32) sg_dma_len(sg))-1);
			prd_table[i].base_addr =
				cpu_to_le32(lower_32_bits(sg->dma_address));
			prd_table[i].upper_addr =
				cpu_to_le32(upper_32_bits(sg->dma_address));
			prd_table[i].reserved = 0;
		}
	} else {
		lrbp->utr_descriptor_ptr->prd_table_length = 0;
	}

	return 0;
}

/**
 * ufshcd_enable_intr - enable interrupts
 * @hba: per adapter instance
 * @intrs: interrupt bits
 */
static void ufshcd_enable_intr(struct ufs_hba *hba, u32 intrs)
{
	u32 set = ufshcd_readl(hba, REG_INTERRUPT_ENABLE);

	if (hba->ufs_version == UFSHCI_VERSION_10) {
		u32 rw;
		rw = set & INTERRUPT_MASK_RW_VER_10;
		set = rw | ((set ^ intrs) & intrs);
	} else {
		set |= intrs;
	}

	ufshcd_writel(hba, set, REG_INTERRUPT_ENABLE);
}

/**
 * ufshcd_disable_intr - disable interrupts
 * @hba: per adapter instance
 * @intrs: interrupt bits
 */
static void ufshcd_disable_intr(struct ufs_hba *hba, u32 intrs)
{
	u32 set = ufshcd_readl(hba, REG_INTERRUPT_ENABLE);

	if (hba->ufs_version == UFSHCI_VERSION_10) {
		u32 rw;
		rw = (set & INTERRUPT_MASK_RW_VER_10) &
			~(intrs & INTERRUPT_MASK_RW_VER_10);
		set = rw | ((set & intrs) & ~INTERRUPT_MASK_RW_VER_10);

	} else {
		set &= ~intrs;
	}

	ufshcd_writel(hba, set, REG_INTERRUPT_ENABLE);
}

static int ufshcd_prepare_crypto_utrd(struct ufs_hba *hba,
		struct ufshcd_lrb *lrbp)
{
	struct utp_transfer_req_desc *req_desc = lrbp->utr_descriptor_ptr;
	u8 cc_index = 0;
	bool enable = false;
	u64 dun = 0;
	int ret;

	/*
	 * Call vendor specific code to get crypto info for this request:
	 * enable, crypto config. index, DUN.
	 * If bypass is set, don't bother setting the other fields.
	 */
	ret = ufshcd_vops_crypto_req_setup(hba, lrbp, &cc_index, &enable, &dun);
	if (ret) {
		if (ret != -EAGAIN) {
			dev_err(hba->dev,
				"%s: failed to setup crypto request (%d)\n",
				__func__, ret);
		}

		return ret;
	}

	if (!enable)
		goto out;

	req_desc->header.dword_0 |= cc_index | UTRD_CRYPTO_ENABLE;
	req_desc->header.dword_1 = (u32)(dun & 0xFFFFFFFF);
	req_desc->header.dword_3 = (u32)((dun >> 32) & 0xFFFFFFFF);
out:
	return 0;
}

/**
 * ufshcd_prepare_req_desc_hdr() - Fills the requests header
 * descriptor according to request
 * @hba: per adapter instance
 * @lrbp: pointer to local reference block
 * @upiu_flags: flags required in the header
 * @cmd_dir: requests data direction
 */
static int ufshcd_prepare_req_desc_hdr(struct ufs_hba *hba,
	struct ufshcd_lrb *lrbp, u32 *upiu_flags,
	enum dma_data_direction cmd_dir)
{
	struct utp_transfer_req_desc *req_desc = lrbp->utr_descriptor_ptr;
	u32 data_direction;
	u32 dword_0;

	if (cmd_dir == DMA_FROM_DEVICE) {
		data_direction = UTP_DEVICE_TO_HOST;
		*upiu_flags = UPIU_CMD_FLAGS_READ;
	} else if (cmd_dir == DMA_TO_DEVICE) {
		data_direction = UTP_HOST_TO_DEVICE;
		*upiu_flags = UPIU_CMD_FLAGS_WRITE;
	} else {
		data_direction = UTP_NO_DATA_TRANSFER;
		*upiu_flags = UPIU_CMD_FLAGS_NONE;
	}

	dword_0 = data_direction | (lrbp->command_type
				<< UPIU_COMMAND_TYPE_OFFSET);
	if (lrbp->intr_cmd)
		dword_0 |= UTP_REQ_DESC_INT_CMD;

	/* Transfer request descriptor header fields */
	req_desc->header.dword_0 = cpu_to_le32(dword_0);
	/* dword_1 is reserved, hence it is set to 0 */
	req_desc->header.dword_1 = 0;
	/*
	 * assigning invalid value for command status. Controller
	 * updates OCS on command completion, with the command
	 * status
	 */
	req_desc->header.dword_2 =
		cpu_to_le32(OCS_INVALID_COMMAND_STATUS);
	/* dword_3 is reserved, hence it is set to 0 */
	req_desc->header.dword_3 = 0;

	req_desc->prd_table_length = 0;

	if (ufshcd_is_crypto_supported(hba))
		return ufshcd_prepare_crypto_utrd(hba, lrbp);

	return 0;
}

/**
 * ufshcd_prepare_utp_scsi_cmd_upiu() - fills the utp_transfer_req_desc,
 * for scsi commands
 * @lrbp - local reference block pointer
 * @upiu_flags - flags
 */
static
void ufshcd_prepare_utp_scsi_cmd_upiu(struct ufshcd_lrb *lrbp, u32 upiu_flags)
{
	struct utp_upiu_req *ucd_req_ptr = lrbp->ucd_req_ptr;
	unsigned short cdb_len;

	/* command descriptor fields */
	ucd_req_ptr->header.dword_0 = UPIU_HEADER_DWORD(
				UPIU_TRANSACTION_COMMAND, upiu_flags,
				lrbp->lun, lrbp->task_tag);
	ucd_req_ptr->header.dword_1 = UPIU_HEADER_DWORD(
				UPIU_COMMAND_SET_TYPE_SCSI, 0, 0, 0);

	/* Total EHS length and Data segment length will be zero */
	ucd_req_ptr->header.dword_2 = 0;

	ucd_req_ptr->sc.exp_data_transfer_len =
		cpu_to_be32(lrbp->cmd->sdb.length);

	cdb_len = min_t(unsigned short, lrbp->cmd->cmd_len, MAX_CDB_SIZE);
	memcpy(ucd_req_ptr->sc.cdb, lrbp->cmd->cmnd, cdb_len);
	if (cdb_len < MAX_CDB_SIZE)
		memset(ucd_req_ptr->sc.cdb + cdb_len, 0,
		       (MAX_CDB_SIZE - cdb_len));
	memset(lrbp->ucd_rsp_ptr, 0, sizeof(struct utp_upiu_rsp));
}

/**
 * ufshcd_prepare_utp_query_req_upiu() - fills the utp_transfer_req_desc,
 * for query requsts
 * @hba: UFS hba
 * @lrbp: local reference block pointer
 * @upiu_flags: flags
 */
static void ufshcd_prepare_utp_query_req_upiu(struct ufs_hba *hba,
				struct ufshcd_lrb *lrbp, u32 upiu_flags)
{
	struct utp_upiu_req *ucd_req_ptr = lrbp->ucd_req_ptr;
	struct ufs_query *query = &hba->dev_cmd.query;
	u16 len = be16_to_cpu(query->request.upiu_req.length);
	u8 *descp = (u8 *)lrbp->ucd_req_ptr + GENERAL_UPIU_REQUEST_SIZE;

	/* Query request header */
	ucd_req_ptr->header.dword_0 = UPIU_HEADER_DWORD(
			UPIU_TRANSACTION_QUERY_REQ, upiu_flags,
			lrbp->lun, lrbp->task_tag);
	ucd_req_ptr->header.dword_1 = UPIU_HEADER_DWORD(
			0, query->request.query_func, 0, 0);

	/* Data segment length only need for WRITE_DESC */
	if (query->request.upiu_req.opcode == UPIU_QUERY_OPCODE_WRITE_DESC)
		ucd_req_ptr->header.dword_2 =
			UPIU_HEADER_DWORD(0, 0, (len >> 8), (u8)len);
	else
		ucd_req_ptr->header.dword_2 = 0;

	/* Copy the Query Request buffer as is */
	memcpy(&ucd_req_ptr->qr, &query->request.upiu_req,
			QUERY_OSF_SIZE);

	/* Copy the Descriptor */
	if (query->request.upiu_req.opcode == UPIU_QUERY_OPCODE_WRITE_DESC)
		memcpy(descp, query->descriptor, len);

	memset(lrbp->ucd_rsp_ptr, 0, sizeof(struct utp_upiu_rsp));
}

static inline void ufshcd_prepare_utp_nop_upiu(struct ufshcd_lrb *lrbp)
{
	struct utp_upiu_req *ucd_req_ptr = lrbp->ucd_req_ptr;

	memset(ucd_req_ptr, 0, sizeof(struct utp_upiu_req));

	/* command descriptor fields */
	ucd_req_ptr->header.dword_0 =
		UPIU_HEADER_DWORD(
			UPIU_TRANSACTION_NOP_OUT, 0, 0, lrbp->task_tag);
	/* clear rest of the fields of basic header */
	ucd_req_ptr->header.dword_1 = 0;
	ucd_req_ptr->header.dword_2 = 0;

	memset(lrbp->ucd_rsp_ptr, 0, sizeof(struct utp_upiu_rsp));
}

/**
 * ufshcd_compose_upiu - form UFS Protocol Information Unit(UPIU)
 * @hba - per adapter instance
 * @lrb - pointer to local reference block
 */
static int ufshcd_compose_upiu(struct ufs_hba *hba, struct ufshcd_lrb *lrbp)
{
	u32 upiu_flags;
	int ret = 0;

	switch (lrbp->command_type) {
	case UTP_CMD_TYPE_SCSI:
		if (likely(lrbp->cmd)) {
			ret = ufshcd_prepare_req_desc_hdr(hba, lrbp,
				&upiu_flags, lrbp->cmd->sc_data_direction);
			ufshcd_prepare_utp_scsi_cmd_upiu(lrbp, upiu_flags);
		} else {
			ret = -EINVAL;
		}
		break;
	case UTP_CMD_TYPE_DEV_MANAGE:
		ret = ufshcd_prepare_req_desc_hdr(hba, lrbp, &upiu_flags,
			DMA_NONE);
		if (hba->dev_cmd.type == DEV_CMD_TYPE_QUERY)
			ufshcd_prepare_utp_query_req_upiu(
					hba, lrbp, upiu_flags);
		else if (hba->dev_cmd.type == DEV_CMD_TYPE_NOP)
			ufshcd_prepare_utp_nop_upiu(lrbp);
		else
			ret = -EINVAL;
		break;
	case UTP_CMD_TYPE_UFS:
		/* For UFS native command implementation */
		ret = -ENOTSUPP;
		dev_err(hba->dev, "%s: UFS native command are not supported\n",
			__func__);
		break;
	default:
		ret = -ENOTSUPP;
		dev_err(hba->dev, "%s: unknown command type: 0x%x\n",
				__func__, lrbp->command_type);
		break;
	} /* end of switch */

	return ret;
}

/*
 * ufshcd_scsi_to_upiu_lun - maps scsi LUN to UPIU LUN
 * @scsi_lun: scsi LUN id
 *
 * Returns UPIU LUN id
 */
static inline u8 ufshcd_scsi_to_upiu_lun(unsigned int scsi_lun)
{
	if (scsi_is_wlun(scsi_lun))
		return (scsi_lun & UFS_UPIU_MAX_UNIT_NUM_ID)
			| UFS_UPIU_WLUN_ID;
	else
		return scsi_lun & UFS_UPIU_MAX_UNIT_NUM_ID;
}

/**
 * ufshcd_upiu_wlun_to_scsi_wlun - maps UPIU W-LUN id to SCSI W-LUN ID
 * @scsi_lun: UPIU W-LUN id
 *
 * Returns SCSI W-LUN id
 */
static inline u16 ufshcd_upiu_wlun_to_scsi_wlun(u8 upiu_wlun_id)
{
	return (upiu_wlun_id & ~UFS_UPIU_WLUN_ID) | SCSI_W_LUN_BASE;
}

/**
 * ufshcd_get_write_lock - synchronize between shutdown, scaling &
 * arrival of requests
 * @hba: ufs host
 *
 * Lock is predominantly held by shutdown context thus, ensuring
 * that no requests from any other context may sneak through.
 */
static inline void ufshcd_get_write_lock(struct ufs_hba *hba)
{
	down_write(&hba->lock);
}

/**
 * ufshcd_get_read_lock - synchronize between shutdown, scaling &
 * arrival of requests
 * @hba: ufs host
 *
 * Returns 1 if acquired, < 0 on contention
 *
 * After shutdown's initiated, allow requests only directed to the
 * well known device lun. The sync between scaling & issue is maintained
 * as is and this restructuring syncs shutdown with these too.
 */
static int ufshcd_get_read_lock(struct ufs_hba *hba, u64 lun)
{
	int err = 0;

	err = down_read_trylock(&hba->lock);
	if (err > 0)
		goto out;
	/* let requests for well known device lun to go through */
	if (ufshcd_scsi_to_upiu_lun(lun) == UFS_UPIU_UFS_DEVICE_WLUN)
		return 0;
	else if (!ufshcd_is_shutdown_ongoing(hba))
		return -EAGAIN;
	else
		return -EPERM;

out:
	return err;
}

/**
 * ufshcd_put_read_lock - synchronize between shutdown, scaling &
 * arrival of requests
 * @hba: ufs host
 *
 * Returns none
 */
static inline void ufshcd_put_read_lock(struct ufs_hba *hba)
{
	up_read(&hba->lock);
}

/**
 * ufshcd_queuecommand - main entry point for SCSI requests
 * @cmd: command from SCSI Midlayer
 * @done: call back function
 *
 * Returns 0 for success, non-zero in case of failure
 */
static int ufshcd_queuecommand(struct Scsi_Host *host, struct scsi_cmnd *cmd)
{
	struct ufshcd_lrb *lrbp;
	struct ufs_hba *hba;
	unsigned long flags;
	int tag;
	int err = 0;
	bool has_read_lock = false;

	hba = shost_priv(host);

	if (!cmd || !cmd->request || !hba)
		return -EINVAL;

	tag = cmd->request->tag;
	if (!ufshcd_valid_tag(hba, tag)) {
		dev_err(hba->dev,
			"%s: invalid command tag %d: cmd=0x%p, cmd->request=0x%p",
			__func__, tag, cmd, cmd->request);
		BUG();
	}

	err = ufshcd_get_read_lock(hba, cmd->device->lun);
	if (unlikely(err < 0)) {
		if (err == -EPERM) {
			set_host_byte(cmd, DID_ERROR);
			cmd->scsi_done(cmd);
			return 0;
		}
		if (err == -EAGAIN)
			return SCSI_MLQUEUE_HOST_BUSY;
	} else if (err == 1) {
		has_read_lock = true;
	}

	/*
	 * err might be non-zero here but logic later in this function
	 * assumes that err is set to 0.
	 */
	err = 0;

	spin_lock_irqsave(hba->host->host_lock, flags);

	/* if error handling is in progress, return host busy */
	if (ufshcd_eh_in_progress(hba)) {
		err = SCSI_MLQUEUE_HOST_BUSY;
		goto out_unlock;
	}

	if (hba->extcon && ufshcd_is_card_offline(hba)) {
		set_host_byte(cmd, DID_BAD_TARGET);
		cmd->scsi_done(cmd);
		goto out_unlock;
	}

	switch (hba->ufshcd_state) {
	case UFSHCD_STATE_OPERATIONAL:
		break;
	case UFSHCD_STATE_EH_SCHEDULED:
	case UFSHCD_STATE_RESET:
		err = SCSI_MLQUEUE_HOST_BUSY;
		goto out_unlock;
	case UFSHCD_STATE_ERROR:
		set_host_byte(cmd, DID_ERROR);
		cmd->scsi_done(cmd);
		goto out_unlock;
	default:
		dev_WARN_ONCE(hba->dev, 1, "%s: invalid state %d\n",
				__func__, hba->ufshcd_state);
		set_host_byte(cmd, DID_BAD_TARGET);
		cmd->scsi_done(cmd);
		goto out_unlock;
	}
	spin_unlock_irqrestore(hba->host->host_lock, flags);

	hba->req_abort_count = 0;

	/* acquire the tag to make sure device cmds don't use it */
	if (test_and_set_bit_lock(tag, &hba->lrb_in_use)) {
		/*
		 * Dev manage command in progress, requeue the command.
		 * Requeuing the command helps in cases where the request *may*
		 * find different tag instead of waiting for dev manage command
		 * completion.
		 */
		err = SCSI_MLQUEUE_HOST_BUSY;
		goto out;
	}

	hba->ufs_stats.clk_hold.ctx = QUEUE_CMD;
	err = ufshcd_hold(hba, true);
	if (err) {
		err = SCSI_MLQUEUE_HOST_BUSY;
		clear_bit_unlock(tag, &hba->lrb_in_use);
		goto out;
	}

	if (ufshcd_is_clkgating_allowed(hba))
		WARN_ON(hba->clk_gating.state != CLKS_ON);

	err = ufshcd_hibern8_hold(hba, true);
	if (err) {
		clear_bit_unlock(tag, &hba->lrb_in_use);
		err = SCSI_MLQUEUE_HOST_BUSY;
		hba->ufs_stats.clk_rel.ctx = QUEUE_CMD;
		ufshcd_release(hba, true);
		goto out;
	}
	if (ufshcd_is_hibern8_on_idle_allowed(hba))
		WARN_ON(hba->hibern8_on_idle.state != HIBERN8_EXITED);

	/* Vote PM QoS for the request */
	ufshcd_vops_pm_qos_req_start(hba, cmd->request);

	/* IO svc time latency histogram */
	if (hba->latency_hist_enabled &&
	    (cmd->request->cmd_type == REQ_TYPE_FS)) {
		cmd->request->lat_hist_io_start = ktime_get();
		cmd->request->lat_hist_enabled = 1;
	} else {
		cmd->request->lat_hist_enabled = 0;
	}

	WARN_ON(hba->clk_gating.state != CLKS_ON);

	lrbp = &hba->lrb[tag];

	WARN_ON(lrbp->cmd);
	lrbp->cmd = cmd;
	lrbp->sense_bufflen = UFSHCD_REQ_SENSE_SIZE;
	lrbp->sense_buffer = cmd->sense_buffer;
	lrbp->task_tag = tag;
	lrbp->lun = ufshcd_scsi_to_upiu_lun(cmd->device->lun);
	lrbp->intr_cmd = !ufshcd_is_intr_aggr_allowed(hba) ? true : false;
	lrbp->command_type = UTP_CMD_TYPE_SCSI;
	lrbp->req_abort_skip = false;

	/* form UPIU before issuing the command */
	err = ufshcd_compose_upiu(hba, lrbp);
	if (err) {
		if (err != -EAGAIN)
			dev_err(hba->dev,
				"%s: failed to compose upiu %d\n",
				__func__, err);
		lrbp->cmd = NULL;
		clear_bit_unlock(tag, &hba->lrb_in_use);
		ufshcd_release_all(hba);
		ufshcd_vops_pm_qos_req_end(hba, cmd->request, true);
		goto out;
	}

	err = ufshcd_map_sg(hba, lrbp);
	if (err) {
		lrbp->cmd = NULL;
		clear_bit_unlock(tag, &hba->lrb_in_use);
		ufshcd_release_all(hba);
		ufshcd_vops_pm_qos_req_end(hba, cmd->request, true);
		goto out;
	}

	err = ufshcd_vops_crypto_engine_cfg_start(hba, tag);
	if (err) {
		if (err != -EAGAIN)
			dev_err(hba->dev,
				"%s: failed to configure crypto engine %d\n",
				__func__, err);

		scsi_dma_unmap(lrbp->cmd);
		lrbp->cmd = NULL;
		clear_bit_unlock(tag, &hba->lrb_in_use);
		ufshcd_release_all(hba);
		ufshcd_vops_pm_qos_req_end(hba, cmd->request, true);

		goto out;
	}

	/* Make sure descriptors are ready before ringing the doorbell */
	wmb();
	/* issue command to the controller */
	spin_lock_irqsave(hba->host->host_lock, flags);

	err = ufshcd_send_command(hba, tag);
	if (err) {
		spin_unlock_irqrestore(hba->host->host_lock, flags);
		scsi_dma_unmap(lrbp->cmd);
		lrbp->cmd = NULL;
		clear_bit_unlock(tag, &hba->lrb_in_use);
		ufshcd_release_all(hba);
		ufshcd_vops_pm_qos_req_end(hba, cmd->request, true);
		ufshcd_vops_crypto_engine_cfg_end(hba, lrbp, cmd->request);
		dev_err(hba->dev, "%s: failed sending command, %d\n",
							__func__, err);
		err = DID_ERROR;
		goto out;
	}

out_unlock:
	spin_unlock_irqrestore(hba->host->host_lock, flags);
out:
	if (has_read_lock)
		ufshcd_put_read_lock(hba);
	return err;
}

static int ufshcd_compose_dev_cmd(struct ufs_hba *hba,
		struct ufshcd_lrb *lrbp, enum dev_cmd_type cmd_type, int tag)
{
	lrbp->cmd = NULL;
	lrbp->sense_bufflen = 0;
	lrbp->sense_buffer = NULL;
	lrbp->task_tag = tag;
	lrbp->lun = 0; /* device management cmd is not specific to any LUN */
	lrbp->command_type = UTP_CMD_TYPE_DEV_MANAGE;
	lrbp->intr_cmd = true; /* No interrupt aggregation */
	hba->dev_cmd.type = cmd_type;

	return ufshcd_compose_upiu(hba, lrbp);
}

static int
ufshcd_clear_cmd(struct ufs_hba *hba, int tag)
{
	int err = 0;
	unsigned long flags;
	u32 mask = 1 << tag;

	/* clear outstanding transaction before retry */
	spin_lock_irqsave(hba->host->host_lock, flags);
	ufshcd_utrl_clear(hba, tag);
	spin_unlock_irqrestore(hba->host->host_lock, flags);

	/*
	 * wait for for h/w to clear corresponding bit in door-bell.
	 * max. wait is 1 sec.
	 */
	err = ufshcd_wait_for_register(hba,
			REG_UTP_TRANSFER_REQ_DOOR_BELL,
			mask, ~mask, 1000, 1000, true);

	return err;
}

static int
ufshcd_check_query_response(struct ufs_hba *hba, struct ufshcd_lrb *lrbp)
{
	struct ufs_query_res *query_res = &hba->dev_cmd.query.response;

	/* Get the UPIU response */
	query_res->response = ufshcd_get_rsp_upiu_result(lrbp->ucd_rsp_ptr) >>
				UPIU_RSP_CODE_OFFSET;
	return query_res->response;
}

/**
 * ufshcd_dev_cmd_completion() - handles device management command responses
 * @hba: per adapter instance
 * @lrbp: pointer to local reference block
 */
static int
ufshcd_dev_cmd_completion(struct ufs_hba *hba, struct ufshcd_lrb *lrbp)
{
	int resp;
	int err = 0;

	hba->ufs_stats.last_hibern8_exit_tstamp = ktime_set(0, 0);
	resp = ufshcd_get_req_rsp(lrbp->ucd_rsp_ptr);

	switch (resp) {
	case UPIU_TRANSACTION_NOP_IN:
		if (hba->dev_cmd.type != DEV_CMD_TYPE_NOP) {
			err = -EINVAL;
			dev_err(hba->dev, "%s: unexpected response %x\n",
					__func__, resp);
		}
		break;
	case UPIU_TRANSACTION_QUERY_RSP:
		err = ufshcd_check_query_response(hba, lrbp);
		if (!err)
			err = ufshcd_copy_query_response(hba, lrbp);
		break;
	case UPIU_TRANSACTION_REJECT_UPIU:
		/* TODO: handle Reject UPIU Response */
		err = -EPERM;
		dev_err(hba->dev, "%s: Reject UPIU not fully implemented\n",
				__func__);
		break;
	default:
		err = -EINVAL;
		dev_err(hba->dev, "%s: Invalid device management cmd response: %x\n",
				__func__, resp);
		break;
	}

	return err;
}

static int ufshcd_wait_for_dev_cmd(struct ufs_hba *hba,
		struct ufshcd_lrb *lrbp, int max_timeout)
{
	int err = 0;
	unsigned long time_left;
	unsigned long flags;

	time_left = wait_for_completion_timeout(hba->dev_cmd.complete,
			msecs_to_jiffies(max_timeout));

	spin_lock_irqsave(hba->host->host_lock, flags);
	hba->dev_cmd.complete = NULL;
	if (likely(time_left)) {
		err = ufshcd_get_tr_ocs(lrbp);
		if (!err)
			err = ufshcd_dev_cmd_completion(hba, lrbp);
	}
	spin_unlock_irqrestore(hba->host->host_lock, flags);

	if (!time_left) {
		err = -ETIMEDOUT;
		dev_dbg(hba->dev, "%s: dev_cmd request timedout, tag %d\n",
			__func__, lrbp->task_tag);
		if (!ufshcd_clear_cmd(hba, lrbp->task_tag))
			/* successfully cleared the command, retry if needed */
			err = -EAGAIN;
		/*
		 * in case of an error, after clearing the doorbell,
		 * we also need to clear the outstanding_request
		 * field in hba
		 */
		ufshcd_outstanding_req_clear(hba, lrbp->task_tag);
	}

	if (err && err != -EAGAIN)
		ufsdbg_set_err_state(hba);

	return err;
}

/**
 * ufshcd_get_dev_cmd_tag - Get device management command tag
 * @hba: per-adapter instance
 * @tag: pointer to variable with available slot value
 *
 * Get a free slot and lock it until device management command
 * completes.
 *
 * Returns false if free slot is unavailable for locking, else
 * return true with tag value in @tag.
 */
static bool ufshcd_get_dev_cmd_tag(struct ufs_hba *hba, int *tag_out)
{
	int tag;
	bool ret = false;
	unsigned long tmp;

	if (!tag_out)
		goto out;

	do {
		tmp = ~hba->lrb_in_use;
		tag = find_last_bit(&tmp, hba->nutrs);
		if (tag >= hba->nutrs)
			goto out;
	} while (test_and_set_bit_lock(tag, &hba->lrb_in_use));

	*tag_out = tag;
	ret = true;
out:
	return ret;
}

static inline void ufshcd_put_dev_cmd_tag(struct ufs_hba *hba, int tag)
{
	clear_bit_unlock(tag, &hba->lrb_in_use);
}

/**
 * ufshcd_exec_dev_cmd - API for sending device management requests
 * @hba - UFS hba
 * @cmd_type - specifies the type (NOP, Query...)
 * @timeout - time in seconds
 *
 * NOTE: Since there is only one available tag for device management commands,
 * it is expected you hold the hba->dev_cmd.lock mutex.
 */
static int ufshcd_exec_dev_cmd(struct ufs_hba *hba,
		enum dev_cmd_type cmd_type, int timeout)
{
	struct ufshcd_lrb *lrbp;
	int err;
	int tag;
	struct completion wait;
	unsigned long flags;

	/*
	 * Get free slot, sleep if slots are unavailable.
	 * Even though we use wait_event() which sleeps indefinitely,
	 * the maximum wait time is bounded by SCSI request timeout.
	 */
	wait_event(hba->dev_cmd.tag_wq, ufshcd_get_dev_cmd_tag(hba, &tag));

	init_completion(&wait);
	lrbp = &hba->lrb[tag];
	WARN_ON(lrbp->cmd);
	err = ufshcd_compose_dev_cmd(hba, lrbp, cmd_type, tag);
	if (unlikely(err))
		goto out_put_tag;

	hba->dev_cmd.complete = &wait;

	/* Make sure descriptors are ready before ringing the doorbell */
	wmb();
	spin_lock_irqsave(hba->host->host_lock, flags);
	err = ufshcd_send_command(hba, tag);
	spin_unlock_irqrestore(hba->host->host_lock, flags);
	if (err) {
		dev_err(hba->dev, "%s: failed sending command, %d\n",
							__func__, err);
		goto out_put_tag;
	}
	err = ufshcd_wait_for_dev_cmd(hba, lrbp, timeout);

out_put_tag:
	ufshcd_put_dev_cmd_tag(hba, tag);
	wake_up(&hba->dev_cmd.tag_wq);
	return err;
}

/**
 * ufshcd_init_query() - init the query response and request parameters
 * @hba: per-adapter instance
 * @request: address of the request pointer to be initialized
 * @response: address of the response pointer to be initialized
 * @opcode: operation to perform
 * @idn: flag idn to access
 * @index: LU number to access
 * @selector: query/flag/descriptor further identification
 */
static inline void ufshcd_init_query(struct ufs_hba *hba,
		struct ufs_query_req **request, struct ufs_query_res **response,
		enum query_opcode opcode, u8 idn, u8 index, u8 selector)
{
	int idn_t = (int)idn;

	ufsdbg_error_inject_dispatcher(hba,
		ERR_INJECT_QUERY, idn_t, (int *)&idn_t);
	idn = idn_t;

	*request = &hba->dev_cmd.query.request;
	*response = &hba->dev_cmd.query.response;
	memset(*request, 0, sizeof(struct ufs_query_req));
	memset(*response, 0, sizeof(struct ufs_query_res));
	(*request)->upiu_req.opcode = opcode;
	(*request)->upiu_req.idn = idn;
	(*request)->upiu_req.index = index;
	(*request)->upiu_req.selector = selector;

	ufshcd_update_query_stats(hba, opcode, idn);
}

static int ufshcd_query_flag_retry(struct ufs_hba *hba,
	enum query_opcode opcode, enum flag_idn idn, bool *flag_res)
{
	int ret;
	int retries;

	for (retries = 0; retries < QUERY_REQ_RETRIES; retries++) {
		ret = ufshcd_query_flag(hba, opcode, idn, flag_res);
		if (ret)
			dev_dbg(hba->dev,
				"%s: failed with error %d, retries %d\n",
				__func__, ret, retries);
		else
			break;
	}

	if (ret)
		dev_err(hba->dev,
			"%s: query attribute, opcode %d, idn %d, failed with error %d after %d retires\n",
			__func__, opcode, idn, ret, retries);
	return ret;
}

/**
 * ufshcd_query_flag() - API function for sending flag query requests
 * hba: per-adapter instance
 * query_opcode: flag query to perform
 * idn: flag idn to access
 * flag_res: the flag value after the query request completes
 *
 * Returns 0 for success, non-zero in case of failure
 */
int ufshcd_query_flag(struct ufs_hba *hba, enum query_opcode opcode,
			enum flag_idn idn, bool *flag_res)
{
	struct ufs_query_req *request = NULL;
	struct ufs_query_res *response = NULL;
	int err, index = 0, selector = 0;
	int timeout = QUERY_REQ_TIMEOUT;
	bool has_read_lock = false;

	BUG_ON(!hba);

	ufshcd_hold_all(hba);
	if (!ufshcd_is_shutdown_ongoing(hba) && !ufshcd_eh_in_progress(hba)) {
		down_read(&hba->lock);
		has_read_lock = true;
	}
	mutex_lock(&hba->dev_cmd.lock);
	ufshcd_init_query(hba, &request, &response, opcode, idn, index,
			selector);

	switch (opcode) {
	case UPIU_QUERY_OPCODE_SET_FLAG:
	case UPIU_QUERY_OPCODE_CLEAR_FLAG:
	case UPIU_QUERY_OPCODE_TOGGLE_FLAG:
		request->query_func = UPIU_QUERY_FUNC_STANDARD_WRITE_REQUEST;
		break;
	case UPIU_QUERY_OPCODE_READ_FLAG:
		request->query_func = UPIU_QUERY_FUNC_STANDARD_READ_REQUEST;
		if (!flag_res) {
			/* No dummy reads */
			dev_err(hba->dev, "%s: Invalid argument for read request\n",
					__func__);
			err = -EINVAL;
			goto out_unlock;
		}
		break;
	default:
		dev_err(hba->dev,
			"%s: Expected query flag opcode but got = %d\n",
			__func__, opcode);
		err = -EINVAL;
		goto out_unlock;
	}

	err = ufshcd_exec_dev_cmd(hba, DEV_CMD_TYPE_QUERY, timeout);

	if (err) {
		dev_err(hba->dev,
			"%s: Sending flag query for idn %d failed, err = %d\n",
			__func__, request->upiu_req.idn, err);
		goto out_unlock;
	}

	if (flag_res)
		*flag_res = (be32_to_cpu(response->upiu_res.value) &
				MASK_QUERY_UPIU_FLAG_LOC) & 0x1;

out_unlock:
	mutex_unlock(&hba->dev_cmd.lock);
	if (has_read_lock)
		up_read(&hba->lock);
	ufshcd_release_all(hba);
	return err;
}
EXPORT_SYMBOL(ufshcd_query_flag);

/**
 * ufshcd_query_attr - API function for sending attribute requests
 * hba: per-adapter instance
 * opcode: attribute opcode
 * idn: attribute idn to access
 * index: index field
 * selector: selector field
 * attr_val: the attribute value after the query request completes
 *
 * Returns 0 for success, non-zero in case of failure
*/
int ufshcd_query_attr(struct ufs_hba *hba, enum query_opcode opcode,
			enum attr_idn idn, u8 index, u8 selector, u32 *attr_val)
{
	struct ufs_query_req *request = NULL;
	struct ufs_query_res *response = NULL;
	int err;
	bool has_read_lock = false;

	BUG_ON(!hba);

	ufshcd_hold_all(hba);
	if (!attr_val) {
		dev_err(hba->dev, "%s: attribute value required for opcode 0x%x\n",
				__func__, opcode);
		err = -EINVAL;
		goto out;
	}

	/*
	 * May get invoked from shutdown and IOCTL contexts.
	 * In shutdown context, it comes in with lock acquired.
	 * In error recovery context, it may come with lock acquired.
	 */

	if (!ufshcd_is_shutdown_ongoing(hba) && !ufshcd_eh_in_progress(hba)) {
		down_read(&hba->lock);
		has_read_lock = true;
	}
	mutex_lock(&hba->dev_cmd.lock);
	ufshcd_init_query(hba, &request, &response, opcode, idn, index,
			selector);

	switch (opcode) {
	case UPIU_QUERY_OPCODE_WRITE_ATTR:
		request->query_func = UPIU_QUERY_FUNC_STANDARD_WRITE_REQUEST;
		request->upiu_req.value = cpu_to_be32(*attr_val);
		break;
	case UPIU_QUERY_OPCODE_READ_ATTR:
		request->query_func = UPIU_QUERY_FUNC_STANDARD_READ_REQUEST;
		break;
	default:
		dev_err(hba->dev, "%s: Expected query attr opcode but got = 0x%.2x\n",
				__func__, opcode);
		err = -EINVAL;
		goto out_unlock;
	}

	err = ufshcd_exec_dev_cmd(hba, DEV_CMD_TYPE_QUERY, QUERY_REQ_TIMEOUT);

	if (err) {
		dev_err(hba->dev, "%s: opcode 0x%.2x for idn %d failed, index %d, err = %d\n",
				__func__, opcode,
				request->upiu_req.idn, index, err);
		goto out_unlock;
	}

	*attr_val = be32_to_cpu(response->upiu_res.value);

out_unlock:
	mutex_unlock(&hba->dev_cmd.lock);
	if (has_read_lock)
		up_read(&hba->lock);
out:
	ufshcd_release_all(hba);
	return err;
}
EXPORT_SYMBOL(ufshcd_query_attr);

/**
 * ufshcd_query_attr_retry() - API function for sending query
 * attribute with retries
 * @hba: per-adapter instance
 * @opcode: attribute opcode
 * @idn: attribute idn to access
 * @index: index field
 * @selector: selector field
 * @attr_val: the attribute value after the query request
 * completes
 *
 * Returns 0 for success, non-zero in case of failure
*/
static int ufshcd_query_attr_retry(struct ufs_hba *hba,
	enum query_opcode opcode, enum attr_idn idn, u8 index, u8 selector,
	u32 *attr_val)
{
	int ret = 0;
	u32 retries;

	 for (retries = QUERY_REQ_RETRIES; retries > 0; retries--) {
		ret = ufshcd_query_attr(hba, opcode, idn, index,
						selector, attr_val);
		if (ret)
			dev_dbg(hba->dev, "%s: failed with error %d, retries %d\n",
				__func__, ret, retries);
		else
			break;
	}

	if (ret)
		dev_err(hba->dev,
			"%s: query attribute, idn %d, failed with error %d after %d retires\n",
			__func__, idn, ret, retries);
	return ret;
}

static int __ufshcd_query_descriptor(struct ufs_hba *hba,
			enum query_opcode opcode, enum desc_idn idn, u8 index,
			u8 selector, u8 *desc_buf, int *buf_len)
{
	struct ufs_query_req *request = NULL;
	struct ufs_query_res *response = NULL;
	int err;
	bool has_read_lock = false;

	BUG_ON(!hba);

	ufshcd_hold_all(hba);
	if (!desc_buf) {
		dev_err(hba->dev, "%s: descriptor buffer required for opcode 0x%x\n",
				__func__, opcode);
		err = -EINVAL;
		goto out;
	}

	if (*buf_len < QUERY_DESC_MIN_SIZE || *buf_len > QUERY_DESC_MAX_SIZE) {
		dev_err(hba->dev, "%s: descriptor buffer size (%d) is out of range\n",
				__func__, *buf_len);
		err = -EINVAL;
		goto out;
	}

	if (!ufshcd_is_shutdown_ongoing(hba) && !ufshcd_eh_in_progress(hba)) {
		down_read(&hba->lock);
		has_read_lock = true;
	}
	mutex_lock(&hba->dev_cmd.lock);
	ufshcd_init_query(hba, &request, &response, opcode, idn, index,
			selector);
	hba->dev_cmd.query.descriptor = desc_buf;
	request->upiu_req.length = cpu_to_be16(*buf_len);

	switch (opcode) {
	case UPIU_QUERY_OPCODE_WRITE_DESC:
		request->query_func = UPIU_QUERY_FUNC_STANDARD_WRITE_REQUEST;
		break;
	case UPIU_QUERY_OPCODE_READ_DESC:
		request->query_func = UPIU_QUERY_FUNC_STANDARD_READ_REQUEST;
		break;
	default:
		dev_err(hba->dev,
				"%s: Expected query descriptor opcode but got = 0x%.2x\n",
				__func__, opcode);
		err = -EINVAL;
		goto out_unlock;
	}

	err = ufshcd_exec_dev_cmd(hba, DEV_CMD_TYPE_QUERY, QUERY_REQ_TIMEOUT);

	if (err) {
		dev_err(hba->dev, "%s: opcode 0x%.2x for idn %d failed, index %d, err = %d\n",
				__func__, opcode,
				request->upiu_req.idn, index, err);
		goto out_unlock;
	}

	hba->dev_cmd.query.descriptor = NULL;
	*buf_len = be16_to_cpu(response->upiu_res.length);

out_unlock:
	mutex_unlock(&hba->dev_cmd.lock);
	if (has_read_lock)
		up_read(&hba->lock);

out:
	ufshcd_release_all(hba);
	return err;
}

/**
 * ufshcd_query_descriptor - API function for sending descriptor requests
 * hba: per-adapter instance
 * opcode: attribute opcode
 * idn: attribute idn to access
 * index: index field
 * selector: selector field
 * desc_buf: the buffer that contains the descriptor
 * buf_len: length parameter passed to the device
 *
 * Returns 0 for success, non-zero in case of failure.
 * The buf_len parameter will contain, on return, the length parameter
 * received on the response.
 */
int ufshcd_query_descriptor(struct ufs_hba *hba,
			enum query_opcode opcode, enum desc_idn idn, u8 index,
			u8 selector, u8 *desc_buf, int *buf_len)
{
	int err;
	int retries;

	for (retries = QUERY_REQ_RETRIES; retries > 0; retries--) {
		err = -EAGAIN;
		down_read(&hba->query_lock);
		if (!ufshcd_is_link_hibern8(hba))
			err = __ufshcd_query_descriptor(hba, opcode, idn, index,
						selector, desc_buf, buf_len);
		up_read(&hba->query_lock);
		if (!err || err == -EINVAL)
			break;
	}

	return err;
}
EXPORT_SYMBOL(ufshcd_query_descriptor);

/**
 * ufshcd_map_desc_id_to_length - map descriptor IDN to its length
 * @hba: Pointer to adapter instance
 * @desc_id: descriptor idn value
 * @desc_len: mapped desc length (out)
 *
 * Return 0 in case of success, non-zero otherwise
 */
int ufshcd_map_desc_id_to_length(struct ufs_hba *hba,
	enum desc_idn desc_id, int *desc_len)
{
	switch (desc_id) {
	case QUERY_DESC_IDN_DEVICE:
		*desc_len = hba->desc_size.dev_desc;
		break;
	case QUERY_DESC_IDN_POWER:
		*desc_len = hba->desc_size.pwr_desc;
		break;
	case QUERY_DESC_IDN_GEOMETRY:
		*desc_len = hba->desc_size.geom_desc;
		break;
	case QUERY_DESC_IDN_CONFIGURATION:
		*desc_len = hba->desc_size.conf_desc;
		break;
	case QUERY_DESC_IDN_UNIT:
		*desc_len = hba->desc_size.unit_desc;
		break;
	case QUERY_DESC_IDN_INTERCONNECT:
		*desc_len = hba->desc_size.interc_desc;
		break;
	case QUERY_DESC_IDN_STRING:
		*desc_len = QUERY_DESC_MAX_SIZE;
		break;
	case QUERY_DESC_IDN_RFU_0:
	case QUERY_DESC_IDN_RFU_1:
		*desc_len = 0;
		break;
	default:
		*desc_len = 0;
		return -EINVAL;
	}
	return 0;
}
EXPORT_SYMBOL(ufshcd_map_desc_id_to_length);

/**
 * ufshcd_read_desc_param - read the specified descriptor parameter
 * @hba: Pointer to adapter instance
 * @desc_id: descriptor idn value
 * @desc_index: descriptor index
 * @param_offset: offset of the parameter to read
 * @param_read_buf: pointer to buffer where parameter would be read
 * @param_size: sizeof(param_read_buf)
 *
 * Return 0 in case of success, non-zero otherwise
 */
static int ufshcd_read_desc_param(struct ufs_hba *hba,
				  enum desc_idn desc_id,
				  int desc_index,
				  u8 param_offset,
				  u8 *param_read_buf,
				  u8 param_size)
{
	int ret;
	u8 *desc_buf;
	int buff_len;
	bool is_kmalloc = true;

	/* Safety check */
	if (desc_id >= QUERY_DESC_IDN_MAX || !param_size)
		return -EINVAL;

	/* Get the max length of descriptor from structure filled up at probe
	 * time.
	 */
	ret = ufshcd_map_desc_id_to_length(hba, desc_id, &buff_len);

	/* Sanity checks */
	if (ret || !buff_len) {
		dev_err(hba->dev, "%s: Failed to get full descriptor length",
			__func__);
		return ret;
	}

	/* Check whether we need temp memory */
	if (param_offset != 0 || param_size < buff_len) {
		desc_buf = kmalloc(buff_len, GFP_KERNEL);
		if (!desc_buf)
			return -ENOMEM;
	} else {
		desc_buf = param_read_buf;
		is_kmalloc = false;
	}

	/* Request for full descriptor */
	ret = ufshcd_query_descriptor(hba, UPIU_QUERY_OPCODE_READ_DESC,
					desc_id, desc_index, 0,
					desc_buf, &buff_len);

	if (ret) {
		dev_err(hba->dev, "%s: Failed reading descriptor. desc_id %d, desc_index %d, param_offset %d, ret %d",
			__func__, desc_id, desc_index, param_offset, ret);

		goto out;
	}

	/* Sanity check */
	if (desc_buf[QUERY_DESC_DESC_TYPE_OFFSET] != desc_id) {
		dev_err(hba->dev, "%s: invalid desc_id %d in descriptor header",
			__func__, desc_buf[QUERY_DESC_DESC_TYPE_OFFSET]);
		ret = -EINVAL;
		goto out;
	}

	/* Check wherher we will not copy more data, than available */
	if (is_kmalloc && param_offset + param_size > buff_len)
		param_size = buff_len - param_offset;

	if (is_kmalloc)
		memcpy(param_read_buf, &desc_buf[param_offset], param_size);
out:
	if (is_kmalloc)
		kfree(desc_buf);
	return ret;
}

static inline int ufshcd_read_desc(struct ufs_hba *hba,
				   enum desc_idn desc_id,
				   int desc_index,
				   u8 *buf,
				   u32 size)
{
	return ufshcd_read_desc_param(hba, desc_id, desc_index, 0, buf, size);
}

static inline int ufshcd_read_power_desc(struct ufs_hba *hba,
					 u8 *buf,
					 u32 size)
{
	return ufshcd_read_desc(hba, QUERY_DESC_IDN_POWER, 0, buf, size);
}

int ufshcd_read_device_desc(struct ufs_hba *hba, u8 *buf, u32 size)
{
	return ufshcd_read_desc(hba, QUERY_DESC_IDN_DEVICE, 0, buf, size);
}

/* liochen@BSP 2016/11/30, Add ufs info into *##*37847# */
int ufshcd_read_geometry_desc(struct ufs_hba *hba, u8 *buf, u32 size)
{
       return ufshcd_read_desc(hba, QUERY_DESC_IDN_GEOMETRY, 0, buf, size);
}

/**
 * ufshcd_read_desc_length - read the specified descriptor length from header
 * @hba: Pointer to adapter instance
 * @desc_id: descriptor idn value
 * @desc_index: descriptor index
 * @desc_length: pointer to variable to read the length of descriptor
 *
 * Return 0 in case of success, non-zero otherwise
 */
static int ufshcd_read_desc_length(struct ufs_hba *hba,
	enum desc_idn desc_id,
	int desc_index,
	int *desc_length)
{
	int ret;
	u8 header[QUERY_DESC_HDR_SIZE];
	int header_len = QUERY_DESC_HDR_SIZE;

	if (desc_id >= QUERY_DESC_IDN_MAX)
		return -EINVAL;

	ret = ufshcd_read_desc_param(hba, desc_id, desc_index,
						0, header, header_len);
	if (ret) {
		dev_err(hba->dev, "%s: Failed to get descriptor header id %d",
			__func__, desc_id);
		return ret;
	} else if (desc_id != header[QUERY_DESC_DESC_TYPE_OFFSET]) {
		dev_warn(hba->dev, "%s: descriptor header id %d and desc_id %d mismatch",
			__func__, header[QUERY_DESC_DESC_TYPE_OFFSET],
			desc_id);
		ret = -EINVAL;
	}

	*desc_length = header[QUERY_DESC_LENGTH_OFFSET];
	return ret;
}

/**
 * ufshcd_read_string_desc - read string descriptor
 * @hba: pointer to adapter instance
 * @desc_index: descriptor index
 * @buf: pointer to buffer where descriptor would be read
 * @size: size of buf
 * @ascii: if true convert from unicode to ascii characters
 *
 * Return 0 in case of success, non-zero otherwise
 */
int ufshcd_read_string_desc(struct ufs_hba *hba, int desc_index, u8 *buf,
				u32 size, bool ascii)
{
	int err = 0;

	err = ufshcd_read_desc(hba,
				QUERY_DESC_IDN_STRING, desc_index, buf, size);

	if (err) {
		dev_err(hba->dev, "%s: reading String Desc failed after %d retries. err = %d\n",
			__func__, QUERY_REQ_RETRIES, err);
		goto out;
	}

	if (ascii) {
		int desc_len;
		int ascii_len;
		int i;
		char *buff_ascii;

		desc_len = buf[0];
		/* remove header and divide by 2 to move from UTF16 to UTF8 */
		ascii_len = (desc_len - QUERY_DESC_HDR_SIZE) / 2 + 1;
		if (size < ascii_len + QUERY_DESC_HDR_SIZE) {
			dev_err(hba->dev, "%s: buffer allocated size is too small\n",
					__func__);
			err = -ENOMEM;
			goto out;
		}

		buff_ascii = kzalloc(ascii_len, GFP_KERNEL);
		if (!buff_ascii) {
			dev_err(hba->dev, "%s: Failed allocating %d bytes\n",
					__func__, ascii_len);
			err = -ENOMEM;
			goto out_free_buff;
		}

		/*
		 * the descriptor contains string in UTF16 format
		 * we need to convert to utf-8 so it can be displayed
		 */
		utf16s_to_utf8s((wchar_t *)&buf[QUERY_DESC_HDR_SIZE],
				desc_len - QUERY_DESC_HDR_SIZE,
				UTF16_BIG_ENDIAN, buff_ascii, ascii_len);

		/* replace non-printable or non-ASCII characters with spaces */
		for (i = 0; i < ascii_len; i++)
			ufshcd_remove_non_printable(&buff_ascii[i]);

		memset(buf + QUERY_DESC_HDR_SIZE, 0,
				size - QUERY_DESC_HDR_SIZE);
		memcpy(buf + QUERY_DESC_HDR_SIZE, buff_ascii, ascii_len);
		buf[QUERY_DESC_LENGTH_OFFSET] = ascii_len + QUERY_DESC_HDR_SIZE;
out_free_buff:
		kfree(buff_ascii);
	}
out:
	return err;
}

/**
 * ufshcd_read_unit_desc_param - read the specified unit descriptor parameter
 * @hba: Pointer to adapter instance
 * @lun: lun id
 * @param_offset: offset of the parameter to read
 * @param_read_buf: pointer to buffer where parameter would be read
 * @param_size: sizeof(param_read_buf)
 *
 * Return 0 in case of success, non-zero otherwise
 */
static inline int ufshcd_read_unit_desc_param(struct ufs_hba *hba,
					      int lun,
					      enum unit_desc_param param_offset,
					      u8 *param_read_buf,
					      u32 param_size)
{
	/*
	 * Unit descriptors are only available for general purpose LUs (LUN id
	 * from 0 to 7) and RPMB Well known LU.
	 */
	if (!ufs_is_valid_unit_desc_lun(lun))
		return -EOPNOTSUPP;

	return ufshcd_read_desc_param(hba, QUERY_DESC_IDN_UNIT, lun,
				      param_offset, param_read_buf, param_size);
}

/**
 * ufshcd_memory_alloc - allocate memory for host memory space data structures
 * @hba: per adapter instance
 *
 * 1. Allocate DMA memory for Command Descriptor array
 *	Each command descriptor consist of Command UPIU, Response UPIU and PRDT
 * 2. Allocate DMA memory for UTP Transfer Request Descriptor List (UTRDL).
 * 3. Allocate DMA memory for UTP Task Management Request Descriptor List
 *	(UTMRDL)
 * 4. Allocate memory for local reference block(lrb).
 *
 * Returns 0 for success, non-zero in case of failure
 */
static int ufshcd_memory_alloc(struct ufs_hba *hba)
{
	size_t utmrdl_size, utrdl_size, ucdl_size;

	/* Allocate memory for UTP command descriptors */
	ucdl_size = (sizeof(struct utp_transfer_cmd_desc) * hba->nutrs);
	hba->ucdl_base_addr = dmam_alloc_coherent(hba->dev,
						  ucdl_size,
						  &hba->ucdl_dma_addr,
						  GFP_KERNEL);

	/*
	 * UFSHCI requires UTP command descriptor to be 128 byte aligned.
	 * make sure hba->ucdl_dma_addr is aligned to PAGE_SIZE
	 * if hba->ucdl_dma_addr is aligned to PAGE_SIZE, then it will
	 * be aligned to 128 bytes as well
	 */
	if (!hba->ucdl_base_addr ||
	    WARN_ON(hba->ucdl_dma_addr & (PAGE_SIZE - 1))) {
		dev_err(hba->dev,
			"Command Descriptor Memory allocation failed\n");
		goto out;
	}

	/*
	 * Allocate memory for UTP Transfer descriptors
	 * UFSHCI requires 1024 byte alignment of UTRD
	 */
	utrdl_size = (sizeof(struct utp_transfer_req_desc) * hba->nutrs);
	hba->utrdl_base_addr = dmam_alloc_coherent(hba->dev,
						   utrdl_size,
						   &hba->utrdl_dma_addr,
						   GFP_KERNEL);
	if (!hba->utrdl_base_addr ||
	    WARN_ON(hba->utrdl_dma_addr & (PAGE_SIZE - 1))) {
		dev_err(hba->dev,
			"Transfer Descriptor Memory allocation failed\n");
		goto out;
	}

	/*
	 * Allocate memory for UTP Task Management descriptors
	 * UFSHCI requires 1024 byte alignment of UTMRD
	 */
	utmrdl_size = sizeof(struct utp_task_req_desc) * hba->nutmrs;
	hba->utmrdl_base_addr = dmam_alloc_coherent(hba->dev,
						    utmrdl_size,
						    &hba->utmrdl_dma_addr,
						    GFP_KERNEL);
	if (!hba->utmrdl_base_addr ||
	    WARN_ON(hba->utmrdl_dma_addr & (PAGE_SIZE - 1))) {
		dev_err(hba->dev,
		"Task Management Descriptor Memory allocation failed\n");
		goto out;
	}

	/* Allocate memory for local reference block */
	hba->lrb = devm_kzalloc(hba->dev,
				hba->nutrs * sizeof(struct ufshcd_lrb),
				GFP_KERNEL);
	if (!hba->lrb) {
		dev_err(hba->dev, "LRB Memory allocation failed\n");
		goto out;
	}
	return 0;
out:
	return -ENOMEM;
}

/**
 * ufshcd_host_memory_configure - configure local reference block with
 *				memory offsets
 * @hba: per adapter instance
 *
 * Configure Host memory space
 * 1. Update Corresponding UTRD.UCDBA and UTRD.UCDBAU with UCD DMA
 * address.
 * 2. Update each UTRD with Response UPIU offset, Response UPIU length
 * and PRDT offset.
 * 3. Save the corresponding addresses of UTRD, UCD.CMD, UCD.RSP and UCD.PRDT
 * into local reference block.
 */
static void ufshcd_host_memory_configure(struct ufs_hba *hba)
{
	struct utp_transfer_cmd_desc *cmd_descp;
	struct utp_transfer_req_desc *utrdlp;
	dma_addr_t cmd_desc_dma_addr;
	dma_addr_t cmd_desc_element_addr;
	u16 response_offset;
	u16 prdt_offset;
	int cmd_desc_size;
	int i;

	utrdlp = hba->utrdl_base_addr;
	cmd_descp = hba->ucdl_base_addr;

	response_offset =
		offsetof(struct utp_transfer_cmd_desc, response_upiu);
	prdt_offset =
		offsetof(struct utp_transfer_cmd_desc, prd_table);

	cmd_desc_size = sizeof(struct utp_transfer_cmd_desc);
	cmd_desc_dma_addr = hba->ucdl_dma_addr;

	for (i = 0; i < hba->nutrs; i++) {
		/* Configure UTRD with command descriptor base address */
		cmd_desc_element_addr =
				(cmd_desc_dma_addr + (cmd_desc_size * i));
		utrdlp[i].command_desc_base_addr_lo =
				cpu_to_le32(lower_32_bits(cmd_desc_element_addr));
		utrdlp[i].command_desc_base_addr_hi =
				cpu_to_le32(upper_32_bits(cmd_desc_element_addr));

		/* Response upiu and prdt offset should be in double words */
		if (hba->quirks & UFSHCD_QUIRK_PRDT_BYTE_GRAN) {
			utrdlp[i].response_upiu_offset =
				cpu_to_le16(response_offset);
			utrdlp[i].prd_table_offset =
				cpu_to_le16(prdt_offset);
			utrdlp[i].response_upiu_length =
				cpu_to_le16(ALIGNED_UPIU_SIZE);
		} else {
			utrdlp[i].response_upiu_offset =
				cpu_to_le16((response_offset >> 2));
			utrdlp[i].prd_table_offset =
				cpu_to_le16((prdt_offset >> 2));
			utrdlp[i].response_upiu_length =
				cpu_to_le16(ALIGNED_UPIU_SIZE >> 2);
		}

		hba->lrb[i].utr_descriptor_ptr = (utrdlp + i);
		hba->lrb[i].utrd_dma_addr = hba->utrdl_dma_addr +
				(i * sizeof(struct utp_transfer_req_desc));
		hba->lrb[i].ucd_req_ptr =
			(struct utp_upiu_req *)(cmd_descp + i);
		hba->lrb[i].ucd_req_dma_addr = cmd_desc_element_addr;
		hba->lrb[i].ucd_rsp_ptr =
			(struct utp_upiu_rsp *)cmd_descp[i].response_upiu;
		hba->lrb[i].ucd_rsp_dma_addr = cmd_desc_element_addr +
				response_offset;
		hba->lrb[i].ucd_prdt_ptr =
			(struct ufshcd_sg_entry *)cmd_descp[i].prd_table;
		hba->lrb[i].ucd_prdt_dma_addr = cmd_desc_element_addr +
				prdt_offset;
	}
}

/**
 * ufshcd_dme_link_startup - Notify Unipro to perform link startup
 * @hba: per adapter instance
 *
 * UIC_CMD_DME_LINK_STARTUP command must be issued to Unipro layer,
 * in order to initialize the Unipro link startup procedure.
 * Once the Unipro links are up, the device connected to the controller
 * is detected.
 *
 * Returns 0 on success, non-zero value on failure
 */
static int ufshcd_dme_link_startup(struct ufs_hba *hba)
{
	struct uic_command uic_cmd = {0};
	int ret;

	uic_cmd.command = UIC_CMD_DME_LINK_STARTUP;

	ret = ufshcd_send_uic_cmd(hba, &uic_cmd);
	if (ret)
		dev_dbg(hba->dev,
			"dme-link-startup: error code %d\n", ret);
	return ret;
}

static inline void ufshcd_add_delay_before_dme_cmd(struct ufs_hba *hba)
{
	#define MIN_DELAY_BEFORE_DME_CMDS_US	1000
	unsigned long min_sleep_time_us;

	if (!(hba->quirks & UFSHCD_QUIRK_DELAY_BEFORE_DME_CMDS))
		return;

	/*
	 * last_dme_cmd_tstamp will be 0 only for 1st call to
	 * this function
	 */
	if (unlikely(!ktime_to_us(hba->last_dme_cmd_tstamp))) {
		min_sleep_time_us = MIN_DELAY_BEFORE_DME_CMDS_US;
	} else {
		unsigned long delta =
			(unsigned long) ktime_to_us(
				ktime_sub(ktime_get(),
				hba->last_dme_cmd_tstamp));

		if (delta < MIN_DELAY_BEFORE_DME_CMDS_US)
			min_sleep_time_us =
				MIN_DELAY_BEFORE_DME_CMDS_US - delta;
		else
			return; /* no more delay required */
	}

	/* allow sleep for extra 50us if needed */
	usleep_range(min_sleep_time_us, min_sleep_time_us + 50);
}

static inline void ufshcd_save_tstamp_of_last_dme_cmd(
			struct ufs_hba *hba)
{
	if (hba->quirks & UFSHCD_QUIRK_DELAY_BEFORE_DME_CMDS)
		hba->last_dme_cmd_tstamp = ktime_get();
}

/**
 * ufshcd_dme_set_attr - UIC command for DME_SET, DME_PEER_SET
 * @hba: per adapter instance
 * @attr_sel: uic command argument1
 * @attr_set: attribute set type as uic command argument2
 * @mib_val: setting value as uic command argument3
 * @peer: indicate whether peer or local
 *
 * Returns 0 on success, non-zero value on failure
 */
int ufshcd_dme_set_attr(struct ufs_hba *hba, u32 attr_sel,
			u8 attr_set, u32 mib_val, u8 peer)
{
	struct uic_command uic_cmd = {0};
	static const char *const action[] = {
		"dme-set",
		"dme-peer-set"
	};
	const char *set = action[!!peer];
	int ret;
	int retries = UFS_UIC_COMMAND_RETRIES;

	ufsdbg_error_inject_dispatcher(hba,
		ERR_INJECT_DME_ATTR, attr_sel, &attr_sel);

	uic_cmd.command = peer ?
		UIC_CMD_DME_PEER_SET : UIC_CMD_DME_SET;
	uic_cmd.argument1 = attr_sel;
	uic_cmd.argument2 = UIC_ARG_ATTR_TYPE(attr_set);
	uic_cmd.argument3 = mib_val;

	do {
		/* for peer attributes we retry upon failure */
		ret = ufshcd_send_uic_cmd(hba, &uic_cmd);
		if (ret)
			dev_dbg(hba->dev, "%s: attr-id 0x%x val 0x%x error code %d\n",
				set, UIC_GET_ATTR_ID(attr_sel), mib_val, ret);
	} while (ret && peer && --retries);

	if (ret)
		dev_err(hba->dev, "%s: attr-id 0x%x val 0x%x failed %d retries\n",
			set, UIC_GET_ATTR_ID(attr_sel), mib_val,
			UFS_UIC_COMMAND_RETRIES - retries);

	return ret;
}
EXPORT_SYMBOL_GPL(ufshcd_dme_set_attr);

/**
 * ufshcd_dme_get_attr - UIC command for DME_GET, DME_PEER_GET
 * @hba: per adapter instance
 * @attr_sel: uic command argument1
 * @mib_val: the value of the attribute as returned by the UIC command
 * @peer: indicate whether peer or local
 *
 * Returns 0 on success, non-zero value on failure
 */
int ufshcd_dme_get_attr(struct ufs_hba *hba, u32 attr_sel,
			u32 *mib_val, u8 peer)
{
	struct uic_command uic_cmd = {0};
	static const char *const action[] = {
		"dme-get",
		"dme-peer-get"
	};
	const char *get = action[!!peer];
	int ret;
	int retries = UFS_UIC_COMMAND_RETRIES;
	struct ufs_pa_layer_attr orig_pwr_info;
	struct ufs_pa_layer_attr temp_pwr_info;
	bool pwr_mode_change = false;

	if (peer && (hba->quirks & UFSHCD_QUIRK_DME_PEER_ACCESS_AUTO_MODE)) {
		orig_pwr_info = hba->pwr_info;
		temp_pwr_info = orig_pwr_info;

		if (orig_pwr_info.pwr_tx == FAST_MODE ||
		    orig_pwr_info.pwr_rx == FAST_MODE) {
			temp_pwr_info.pwr_tx = FASTAUTO_MODE;
			temp_pwr_info.pwr_rx = FASTAUTO_MODE;
			pwr_mode_change = true;
		} else if (orig_pwr_info.pwr_tx == SLOW_MODE ||
		    orig_pwr_info.pwr_rx == SLOW_MODE) {
			temp_pwr_info.pwr_tx = SLOWAUTO_MODE;
			temp_pwr_info.pwr_rx = SLOWAUTO_MODE;
			pwr_mode_change = true;
		}
		if (pwr_mode_change) {
			ret = ufshcd_change_power_mode(hba, &temp_pwr_info);
			if (ret)
				goto out;
		}
	}

	uic_cmd.command = peer ?
		UIC_CMD_DME_PEER_GET : UIC_CMD_DME_GET;

	ufsdbg_error_inject_dispatcher(hba,
		ERR_INJECT_DME_ATTR, attr_sel, &attr_sel);

	uic_cmd.argument1 = attr_sel;

	do {
		/* for peer attributes we retry upon failure */
		ret = ufshcd_send_uic_cmd(hba, &uic_cmd);
		if (ret)
			dev_dbg(hba->dev, "%s: attr-id 0x%x error code %d\n",
				get, UIC_GET_ATTR_ID(attr_sel), ret);
	} while (ret && peer && --retries);

	if (ret)
		dev_err(hba->dev, "%s: attr-id 0x%x failed %d retries\n",
			get, UIC_GET_ATTR_ID(attr_sel),
			UFS_UIC_COMMAND_RETRIES - retries);

	if (mib_val && !ret)
		*mib_val = uic_cmd.argument3;

	if (peer && (hba->quirks & UFSHCD_QUIRK_DME_PEER_ACCESS_AUTO_MODE)
	    && pwr_mode_change)
		ufshcd_change_power_mode(hba, &orig_pwr_info);
out:
	return ret;
}
EXPORT_SYMBOL_GPL(ufshcd_dme_get_attr);

/**
 * ufshcd_uic_pwr_ctrl - executes UIC commands (which affects the link power
 * state) and waits for it to take effect.
 *
 * @hba: per adapter instance
 * @cmd: UIC command to execute
 *
 * DME operations like DME_SET(PA_PWRMODE), DME_HIBERNATE_ENTER &
 * DME_HIBERNATE_EXIT commands take some time to take its effect on both host
 * and device UniPro link and hence it's final completion would be indicated by
 * dedicated status bits in Interrupt Status register (UPMS, UHES, UHXS) in
 * addition to normal UIC command completion Status (UCCS). This function only
 * returns after the relevant status bits indicate the completion.
 *
 * Returns 0 on success, non-zero value on failure
 */
static int ufshcd_uic_pwr_ctrl(struct ufs_hba *hba, struct uic_command *cmd)
{
	struct completion uic_async_done;
	unsigned long flags;
	u8 status;
	int ret;
	bool reenable_intr = false;

	mutex_lock(&hba->uic_cmd_mutex);
	init_completion(&uic_async_done);
	ufshcd_add_delay_before_dme_cmd(hba);

	spin_lock_irqsave(hba->host->host_lock, flags);
	hba->uic_async_done = &uic_async_done;
	if (ufshcd_readl(hba, REG_INTERRUPT_ENABLE) & UIC_COMMAND_COMPL) {
		ufshcd_disable_intr(hba, UIC_COMMAND_COMPL);
		/*
		 * Make sure UIC command completion interrupt is disabled before
		 * issuing UIC command.
		 */
		wmb();
		reenable_intr = true;
	}
	ret = __ufshcd_send_uic_cmd(hba, cmd, false);
	spin_unlock_irqrestore(hba->host->host_lock, flags);
	if (ret) {
		dev_err(hba->dev,
			"pwr ctrl cmd 0x%x with mode 0x%x uic error %d\n",
			cmd->command, cmd->argument3, ret);
		goto out;
	}

	if (!wait_for_completion_timeout(hba->uic_async_done,
					 msecs_to_jiffies(UIC_CMD_TIMEOUT))) {
		dev_err(hba->dev,
			"pwr ctrl cmd 0x%x with mode 0x%x completion timeout\n",
			cmd->command, cmd->argument3);
		ret = -ETIMEDOUT;
		goto out;
	}

	status = ufshcd_get_upmcrs(hba);
	if (status != PWR_LOCAL) {
		dev_err(hba->dev,
			"pwr ctrl cmd 0x%0x failed, host upmcrs:0x%x\n",
			cmd->command, status);
		ret = (status != PWR_OK) ? status : -1;
	}
	ufshcd_dme_cmd_log(hba, "dme_cmpl_2", hba->active_uic_cmd->command);

out:
	if (ret) {
		ufsdbg_set_err_state(hba);
		ufshcd_print_host_state(hba);
		ufshcd_print_pwr_info(hba);
		ufshcd_print_host_regs(hba);
		ufshcd_print_cmd_log(hba);
	}

	ufshcd_save_tstamp_of_last_dme_cmd(hba);
	spin_lock_irqsave(hba->host->host_lock, flags);
	hba->active_uic_cmd = NULL;
	hba->uic_async_done = NULL;
	if (reenable_intr)
		ufshcd_enable_intr(hba, UIC_COMMAND_COMPL);
	spin_unlock_irqrestore(hba->host->host_lock, flags);
	mutex_unlock(&hba->uic_cmd_mutex);
	return ret;
}

int ufshcd_wait_for_doorbell_clr(struct ufs_hba *hba, u64 wait_timeout_us)
{
	unsigned long flags;
	int ret = 0;
	u32 tm_doorbell;
	u32 tr_doorbell;
	bool timeout = false, do_last_check = false;
	ktime_t start;

	ufshcd_hold_all(hba);
	spin_lock_irqsave(hba->host->host_lock, flags);
	/*
	 * Wait for all the outstanding tasks/transfer requests.
	 * Verify by checking the doorbell registers are clear.
	 */
	start = ktime_get();
	do {
		if (hba->ufshcd_state != UFSHCD_STATE_OPERATIONAL) {
			ret = -EBUSY;
			goto out;
		}

		tm_doorbell = ufshcd_readl(hba, REG_UTP_TASK_REQ_DOOR_BELL);
		tr_doorbell = ufshcd_readl(hba, REG_UTP_TRANSFER_REQ_DOOR_BELL);
		if (!tm_doorbell && !tr_doorbell) {
			timeout = false;
			break;
		} else if (do_last_check) {
			break;
		}

		spin_unlock_irqrestore(hba->host->host_lock, flags);
		schedule();
		if (ktime_to_us(ktime_sub(ktime_get(), start)) >
		    wait_timeout_us) {
			timeout = true;
			/*
			 * We might have scheduled out for long time so make
			 * sure to check if doorbells are cleared by this time
			 * or not.
			 */
			do_last_check = true;
		}
		spin_lock_irqsave(hba->host->host_lock, flags);
	} while (tm_doorbell || tr_doorbell);

	if (timeout) {
		dev_err(hba->dev,
			"%s: timedout waiting for doorbell to clear (tm=0x%x, tr=0x%x)\n",
			__func__, tm_doorbell, tr_doorbell);
		ret = -EBUSY;
	}
out:
	spin_unlock_irqrestore(hba->host->host_lock, flags);
	ufshcd_release_all(hba);
	return ret;
}

/**
 * ufshcd_uic_change_pwr_mode - Perform the UIC power mode chage
 *				using DME_SET primitives.
 * @hba: per adapter instance
 * @mode: powr mode value
 *
 * Returns 0 on success, non-zero value on failure
 */
static int ufshcd_uic_change_pwr_mode(struct ufs_hba *hba, u8 mode)
{
	struct uic_command uic_cmd = {0};
	int ret;

	if (hba->quirks & UFSHCD_QUIRK_BROKEN_PA_RXHSUNTERMCAP) {
		ret = ufshcd_dme_set(hba,
				UIC_ARG_MIB_SEL(PA_RXHSUNTERMCAP, 0), 1);
		if (ret) {
			dev_err(hba->dev, "%s: failed to enable PA_RXHSUNTERMCAP ret %d\n",
						__func__, ret);
			goto out;
		}
	}

	uic_cmd.command = UIC_CMD_DME_SET;
	uic_cmd.argument1 = UIC_ARG_MIB(PA_PWRMODE);
	uic_cmd.argument3 = mode;
	hba->ufs_stats.clk_hold.ctx = PWRCTL_CMD_SEND;
	ufshcd_hold_all(hba);
	ret = ufshcd_uic_pwr_ctrl(hba, &uic_cmd);
	hba->ufs_stats.clk_rel.ctx = PWRCTL_CMD_SEND;
	ufshcd_release_all(hba);
out:
	return ret;
}

static int ufshcd_link_recovery(struct ufs_hba *hba)
{
	int ret = 0;
	unsigned long flags;

	/*
	 * Check if there is any race with fatal error handling.
	 * If so, wait for it to complete. Even though fatal error
	 * handling does reset and restore in some cases, don't assume
	 * anything out of it. We are just avoiding race here.
	 */
	do {
		spin_lock_irqsave(hba->host->host_lock, flags);
		if (!(work_pending(&hba->eh_work) ||
				hba->ufshcd_state == UFSHCD_STATE_RESET))
			break;
		spin_unlock_irqrestore(hba->host->host_lock, flags);
		dev_dbg(hba->dev, "%s: reset in progress\n", __func__);
		flush_work(&hba->eh_work);
	} while (1);


	/*
	 * we don't know if previous reset had really reset the host controller
	 * or not. So let's force reset here to be sure.
	 */
	hba->ufshcd_state = UFSHCD_STATE_ERROR;
	hba->force_host_reset = true;
	schedule_work(&hba->eh_work);

	/* wait for the reset work to finish */
	do {
		if (!(work_pending(&hba->eh_work) ||
				hba->ufshcd_state == UFSHCD_STATE_RESET))
			break;
		spin_unlock_irqrestore(hba->host->host_lock, flags);
		dev_dbg(hba->dev, "%s: reset in progress\n", __func__);
		flush_work(&hba->eh_work);
		spin_lock_irqsave(hba->host->host_lock, flags);
	} while (1);

	if (!((hba->ufshcd_state == UFSHCD_STATE_OPERATIONAL) &&
	      ufshcd_is_link_active(hba)))
		ret = -ENOLINK;
	spin_unlock_irqrestore(hba->host->host_lock, flags);

	return ret;
}

static int __ufshcd_uic_hibern8_enter(struct ufs_hba *hba)
{
	int ret;
	struct uic_command uic_cmd = {0};
	ktime_t start = ktime_get();

	uic_cmd.command = UIC_CMD_DME_HIBER_ENTER;
	ret = ufshcd_uic_pwr_ctrl(hba, &uic_cmd);
	trace_ufshcd_profile_hibern8(dev_name(hba->dev), "enter",
			     ktime_to_us(ktime_sub(ktime_get(), start)), ret);

	/*
	 * Do full reinit if enter failed or if LINERESET was detected during
	 * Hibern8 operation. After LINERESET, link moves to default PWM-G1
	 * mode hence full reinit is required to move link to HS speeds.
	 */
	if (ret || hba->full_init_linereset) {
		int err;

		hba->full_init_linereset = false;
		ufshcd_update_error_stats(hba, UFS_ERR_HIBERN8_ENTER);
		dev_err(hba->dev, "%s: hibern8 enter failed. ret = %d",
			__func__, ret);
		/*
		 * If link recovery fails then return error code (-ENOLINK)
		 * returned ufshcd_link_recovery().
		 * If link recovery succeeds then return -EAGAIN to attempt
		 * hibern8 enter retry again.
		 */
		err = ufshcd_link_recovery(hba);
		if (err) {
			dev_err(hba->dev, "%s: link recovery failed", __func__);
			ret = err;
		} else {
			ret = -EAGAIN;
		}
	} else {
		dev_dbg(hba->dev, "%s: Hibern8 Enter at %lld us", __func__,
			ktime_to_us(ktime_get()));
	}

	return ret;
}

int ufshcd_uic_hibern8_enter(struct ufs_hba *hba)
{
	int ret = 0, retries;

	for (retries = UIC_HIBERN8_ENTER_RETRIES; retries > 0; retries--) {
		ret = __ufshcd_uic_hibern8_enter(hba);
		if (!ret)
			goto out;
		else if (ret != -EAGAIN)
			/* Unable to recover the link, so no point proceeding */
			BUG();
	}
out:
	return ret;
}

int ufshcd_uic_hibern8_exit(struct ufs_hba *hba)
{
	struct uic_command uic_cmd = {0};
	int ret;
	ktime_t start = ktime_get();

	uic_cmd.command = UIC_CMD_DME_HIBER_EXIT;
	ret = ufshcd_uic_pwr_ctrl(hba, &uic_cmd);
	trace_ufshcd_profile_hibern8(dev_name(hba->dev), "exit",
			     ktime_to_us(ktime_sub(ktime_get(), start)), ret);

	/* Do full reinit if exit failed */
	if (ret) {
		ufshcd_update_error_stats(hba, UFS_ERR_HIBERN8_EXIT);
		dev_err(hba->dev, "%s: hibern8 exit failed. ret = %d",
			__func__, ret);
		ret = ufshcd_link_recovery(hba);
		/* Unable to recover the link, so no point proceeding */
		if (ret)
			BUG();
	} else {
		dev_dbg(hba->dev, "%s: Hibern8 Exit at %lld us", __func__,
			ktime_to_us(ktime_get()));
		hba->ufs_stats.last_hibern8_exit_tstamp = ktime_get();
		hba->ufs_stats.hibern8_exit_cnt++;
	}

	return ret;
}

 /**
 * ufshcd_init_pwr_info - setting the POR (power on reset)
 * values in hba power info
 * @hba: per-adapter instance
 */
static void ufshcd_init_pwr_info(struct ufs_hba *hba)
{
	hba->pwr_info.gear_rx = UFS_PWM_G1;
	hba->pwr_info.gear_tx = UFS_PWM_G1;
	hba->pwr_info.lane_rx = 1;
	hba->pwr_info.lane_tx = 1;
	hba->pwr_info.pwr_rx = SLOWAUTO_MODE;
	hba->pwr_info.pwr_tx = SLOWAUTO_MODE;
	hba->pwr_info.hs_rate = 0;
}

/**
 * ufshcd_get_max_pwr_mode - reads the max power mode negotiated with device
 * @hba: per-adapter instance
 */
static int ufshcd_get_max_pwr_mode(struct ufs_hba *hba)
{
	struct ufs_pa_layer_attr *pwr_info = &hba->max_pwr_info.info;

	if (hba->max_pwr_info.is_valid)
		return 0;

	pwr_info->pwr_tx = FAST_MODE;
	pwr_info->pwr_rx = FAST_MODE;
	pwr_info->hs_rate = PA_HS_MODE_B;

	/* Get the connected lane count */
	ufshcd_dme_get(hba, UIC_ARG_MIB(PA_CONNECTEDRXDATALANES),
			&pwr_info->lane_rx);
	ufshcd_dme_get(hba, UIC_ARG_MIB(PA_CONNECTEDTXDATALANES),
			&pwr_info->lane_tx);

	if (!pwr_info->lane_rx || !pwr_info->lane_tx) {
		dev_err(hba->dev, "%s: invalid connected lanes value. rx=%d, tx=%d\n",
				__func__,
				pwr_info->lane_rx,
				pwr_info->lane_tx);
		return -EINVAL;
	}

	/*
	 * First, get the maximum gears of HS speed.
	 * If a zero value, it means there is no HSGEAR capability.
	 * Then, get the maximum gears of PWM speed.
	 */
	ufshcd_dme_get(hba, UIC_ARG_MIB(PA_MAXRXHSGEAR), &pwr_info->gear_rx);
	if (!pwr_info->gear_rx) {
		ufshcd_dme_get(hba, UIC_ARG_MIB(PA_MAXRXPWMGEAR),
				&pwr_info->gear_rx);
		if (!pwr_info->gear_rx) {
			dev_err(hba->dev, "%s: invalid max pwm rx gear read = %d\n",
				__func__, pwr_info->gear_rx);
			return -EINVAL;
		} else {
			if (hba->limit_rx_pwm_gear > 0 &&
			    (hba->limit_rx_pwm_gear < pwr_info->gear_rx))
				pwr_info->gear_rx = hba->limit_rx_pwm_gear;
		}
		pwr_info->pwr_rx = SLOW_MODE;
	} else {
		if (hba->limit_rx_hs_gear > 0 &&
		    (hba->limit_rx_hs_gear < pwr_info->gear_rx))
			pwr_info->gear_rx = hba->limit_rx_hs_gear;
	}

	ufshcd_dme_peer_get(hba, UIC_ARG_MIB(PA_MAXRXHSGEAR),
			&pwr_info->gear_tx);
	if (!pwr_info->gear_tx) {
		ufshcd_dme_peer_get(hba, UIC_ARG_MIB(PA_MAXRXPWMGEAR),
				&pwr_info->gear_tx);
		if (!pwr_info->gear_tx) {
			dev_err(hba->dev, "%s: invalid max pwm tx gear read = %d\n",
				__func__, pwr_info->gear_tx);
			return -EINVAL;
		} else {
			if (hba->limit_tx_pwm_gear > 0 &&
			    (hba->limit_tx_pwm_gear < pwr_info->gear_tx))
				pwr_info->gear_tx = hba->limit_tx_pwm_gear;
		}
		pwr_info->pwr_tx = SLOW_MODE;
	} else {
		if (hba->limit_tx_hs_gear > 0 &&
		    (hba->limit_tx_hs_gear < pwr_info->gear_tx))
			pwr_info->gear_tx = hba->limit_tx_hs_gear;
	}

	hba->max_pwr_info.is_valid = true;
	return 0;
}

int ufshcd_change_power_mode(struct ufs_hba *hba,
			     struct ufs_pa_layer_attr *pwr_mode)
{
	int ret = 0;

	/* if already configured to the requested pwr_mode */
	if (!hba->restore_needed &&
		pwr_mode->gear_rx == hba->pwr_info.gear_rx &&
		pwr_mode->gear_tx == hba->pwr_info.gear_tx &&
	    pwr_mode->lane_rx == hba->pwr_info.lane_rx &&
	    pwr_mode->lane_tx == hba->pwr_info.lane_tx &&
	    pwr_mode->pwr_rx == hba->pwr_info.pwr_rx &&
	    pwr_mode->pwr_tx == hba->pwr_info.pwr_tx &&
	    pwr_mode->hs_rate == hba->pwr_info.hs_rate) {
		dev_dbg(hba->dev, "%s: power already configured\n", __func__);
		return 0;
	}

	ufsdbg_error_inject_dispatcher(hba, ERR_INJECT_PWR_CHANGE, 0, &ret);
	if (ret)
		return ret;

	/*
	 * Configure attributes for power mode change with below.
	 * - PA_RXGEAR, PA_ACTIVERXDATALANES, PA_RXTERMINATION,
	 * - PA_TXGEAR, PA_ACTIVETXDATALANES, PA_TXTERMINATION,
	 * - PA_HSSERIES
	 */
	ufshcd_dme_set(hba, UIC_ARG_MIB(PA_RXGEAR), pwr_mode->gear_rx);
	ufshcd_dme_set(hba, UIC_ARG_MIB(PA_ACTIVERXDATALANES),
			pwr_mode->lane_rx);
	if (pwr_mode->pwr_rx == FASTAUTO_MODE ||
			pwr_mode->pwr_rx == FAST_MODE)
		ufshcd_dme_set(hba, UIC_ARG_MIB(PA_RXTERMINATION), TRUE);
	else
		ufshcd_dme_set(hba, UIC_ARG_MIB(PA_RXTERMINATION), FALSE);

	ufshcd_dme_set(hba, UIC_ARG_MIB(PA_TXGEAR), pwr_mode->gear_tx);
	ufshcd_dme_set(hba, UIC_ARG_MIB(PA_ACTIVETXDATALANES),
			pwr_mode->lane_tx);
	if (pwr_mode->pwr_tx == FASTAUTO_MODE ||
			pwr_mode->pwr_tx == FAST_MODE)
		ufshcd_dme_set(hba, UIC_ARG_MIB(PA_TXTERMINATION), TRUE);
	else
		ufshcd_dme_set(hba, UIC_ARG_MIB(PA_TXTERMINATION), FALSE);

	if (pwr_mode->pwr_rx == FASTAUTO_MODE ||
	    pwr_mode->pwr_tx == FASTAUTO_MODE ||
	    pwr_mode->pwr_rx == FAST_MODE ||
	    pwr_mode->pwr_tx == FAST_MODE)
		ufshcd_dme_set(hba, UIC_ARG_MIB(PA_HSSERIES),
						pwr_mode->hs_rate);

	ufshcd_dme_set(hba, UIC_ARG_MIB(PA_PWRMODEUSERDATA0),
			DL_FC0ProtectionTimeOutVal_Default);
	ufshcd_dme_set(hba, UIC_ARG_MIB(PA_PWRMODEUSERDATA1),
			DL_TC0ReplayTimeOutVal_Default);
	ufshcd_dme_set(hba, UIC_ARG_MIB(PA_PWRMODEUSERDATA2),
			DL_AFC0ReqTimeOutVal_Default);

	ufshcd_dme_set(hba, UIC_ARG_MIB(DME_LocalFC0ProtectionTimeOutVal),
			DL_FC0ProtectionTimeOutVal_Default);
	ufshcd_dme_set(hba, UIC_ARG_MIB(DME_LocalTC0ReplayTimeOutVal),
			DL_TC0ReplayTimeOutVal_Default);
	ufshcd_dme_set(hba, UIC_ARG_MIB(DME_LocalAFC0ReqTimeOutVal),
			DL_AFC0ReqTimeOutVal_Default);

	ret = ufshcd_uic_change_pwr_mode(hba, pwr_mode->pwr_rx << 4
			| pwr_mode->pwr_tx);

	if (ret) {
		ufshcd_update_error_stats(hba, UFS_ERR_POWER_MODE_CHANGE);
		dev_err(hba->dev,
			"%s: power mode change failed %d\n", __func__, ret);
	} else {
		ufshcd_vops_pwr_change_notify(hba, POST_CHANGE, NULL,
								pwr_mode);

		memcpy(&hba->pwr_info, pwr_mode,
			sizeof(struct ufs_pa_layer_attr));
		hba->ufs_stats.power_mode_change_cnt++;
	}

	return ret;
}

/**
 * ufshcd_config_pwr_mode - configure a new power mode
 * @hba: per-adapter instance
 * @desired_pwr_mode: desired power configuration
 */
static int ufshcd_config_pwr_mode(struct ufs_hba *hba,
		struct ufs_pa_layer_attr *desired_pwr_mode)
{
	struct ufs_pa_layer_attr final_params = { 0 };
	int ret;

	ret = ufshcd_vops_pwr_change_notify(hba, PRE_CHANGE,
					desired_pwr_mode, &final_params);

	if (ret)
		memcpy(&final_params, desired_pwr_mode, sizeof(final_params));

	ret = ufshcd_change_power_mode(hba, &final_params);
	if (!ret)
		ufshcd_print_pwr_info(hba);

	return ret;
}

/**
 * ufshcd_complete_dev_init() - checks device readiness
 * hba: per-adapter instance
 *
 * Set fDeviceInit flag and poll until device toggles it.
 */
static int ufshcd_complete_dev_init(struct ufs_hba *hba)
{
	int i;
	int err;
	bool flag_res = 1;

	err = ufshcd_query_flag_retry(hba, UPIU_QUERY_OPCODE_SET_FLAG,
		QUERY_FLAG_IDN_FDEVICEINIT, NULL);
	if (err) {
		dev_err(hba->dev,
			"%s setting fDeviceInit flag failed with error %d\n",
			__func__, err);
		goto out;
	}

	/* poll for max. 1000 iterations for fDeviceInit flag to clear */
	for (i = 0; i < 1000 && !err && flag_res; i++)
		err = ufshcd_query_flag_retry(hba, UPIU_QUERY_OPCODE_READ_FLAG,
			QUERY_FLAG_IDN_FDEVICEINIT, &flag_res);

	if (err)
		dev_err(hba->dev,
			"%s reading fDeviceInit flag failed with error %d\n",
			__func__, err);
	else if (flag_res)
		dev_err(hba->dev,
			"%s fDeviceInit was not cleared by the device\n",
			__func__);

out:
	return err;
}

/**
 * ufshcd_make_hba_operational - Make UFS controller operational
 * @hba: per adapter instance
 *
 * To bring UFS host controller to operational state,
 * 1. Enable required interrupts
 * 2. Configure interrupt aggregation
 * 3. Program UTRL and UTMRL base address
 * 4. Configure run-stop-registers
 *
 * Returns 0 on success, non-zero value on failure
 */
static int ufshcd_make_hba_operational(struct ufs_hba *hba)
{
	int err = 0;
	u32 reg;

	/* Enable required interrupts */
	ufshcd_enable_intr(hba, UFSHCD_ENABLE_INTRS);

	/* Configure interrupt aggregation */
	if (ufshcd_is_intr_aggr_allowed(hba))
		ufshcd_config_intr_aggr(hba, hba->nutrs - 1, INT_AGGR_DEF_TO);
	else
		ufshcd_disable_intr_aggr(hba);

	/* Configure UTRL and UTMRL base address registers */
	ufshcd_writel(hba, lower_32_bits(hba->utrdl_dma_addr),
			REG_UTP_TRANSFER_REQ_LIST_BASE_L);
	ufshcd_writel(hba, upper_32_bits(hba->utrdl_dma_addr),
			REG_UTP_TRANSFER_REQ_LIST_BASE_H);
	ufshcd_writel(hba, lower_32_bits(hba->utmrdl_dma_addr),
			REG_UTP_TASK_REQ_LIST_BASE_L);
	ufshcd_writel(hba, upper_32_bits(hba->utmrdl_dma_addr),
			REG_UTP_TASK_REQ_LIST_BASE_H);

	/*
	 * Make sure base address and interrupt setup are updated before
	 * enabling the run/stop registers below.
	 */
	wmb();

	/*
	 * UCRDY, UTMRLDY and UTRLRDY bits must be 1
	 */
	reg = ufshcd_readl(hba, REG_CONTROLLER_STATUS);
	if (!(ufshcd_get_lists_status(reg))) {
		ufshcd_enable_run_stop_reg(hba);
	} else {
		dev_err(hba->dev,
			"Host controller not ready to process requests");
		err = -EIO;
		goto out;
	}

out:
	return err;
}

/**
 * ufshcd_hba_stop - Send controller to reset state
 * @hba: per adapter instance
 * @can_sleep: perform sleep or just spin
 */
static inline void ufshcd_hba_stop(struct ufs_hba *hba, bool can_sleep)
{
	int err;

	ufshcd_writel(hba, CONTROLLER_DISABLE,  REG_CONTROLLER_ENABLE);
	err = ufshcd_wait_for_register(hba, REG_CONTROLLER_ENABLE,
					CONTROLLER_ENABLE, CONTROLLER_DISABLE,
					10, 1, can_sleep);
	if (err)
		dev_err(hba->dev, "%s: Controller disable failed\n", __func__);
}

/**
 * ufshcd_hba_enable - initialize the controller
 * @hba: per adapter instance
 *
 * The controller resets itself and controller firmware initialization
 * sequence kicks off. When controller is ready it will set
 * the Host Controller Enable bit to 1.
 *
 * Returns 0 on success, non-zero value on failure
 */
static int ufshcd_hba_enable(struct ufs_hba *hba)
{
	int retry;

	/*
	 * msleep of 1 and 5 used in this function might result in msleep(20),
	 * but it was necessary to send the UFS FPGA to reset mode during
	 * development and testing of this driver. msleep can be changed to
	 * mdelay and retry count can be reduced based on the controller.
	 */
	if (!ufshcd_is_hba_active(hba))
		/* change controller state to "reset state" */
		ufshcd_hba_stop(hba, true);

	/* UniPro link is disabled at this point */
	ufshcd_set_link_off(hba);

	ufshcd_vops_hce_enable_notify(hba, PRE_CHANGE);

	/* start controller initialization sequence */
	ufshcd_hba_start(hba);

	/*
	 * To initialize a UFS host controller HCE bit must be set to 1.
	 * During initialization the HCE bit value changes from 1->0->1.
	 * When the host controller completes initialization sequence
	 * it sets the value of HCE bit to 1. The same HCE bit is read back
	 * to check if the controller has completed initialization sequence.
	 * So without this delay the value HCE = 1, set in the previous
	 * instruction might be read back.
	 * This delay can be changed based on the controller.
	 */
	msleep(1);

	/* wait for the host controller to complete initialization */
	retry = 10;
	while (ufshcd_is_hba_active(hba)) {
		if (retry) {
			retry--;
		} else {
			dev_err(hba->dev,
				"Controller enable failed\n");
			return -EIO;
		}
		msleep(5);
	}

	/* enable UIC related interrupts */
	ufshcd_enable_intr(hba, UFSHCD_UIC_MASK);

	ufshcd_vops_hce_enable_notify(hba, POST_CHANGE);

	return 0;
}

static int ufshcd_disable_tx_lcc(struct ufs_hba *hba, bool peer)
{
	int tx_lanes, i, err = 0;

	if (!peer)
		ufshcd_dme_get(hba, UIC_ARG_MIB(PA_CONNECTEDTXDATALANES),
			       &tx_lanes);
	else
		ufshcd_dme_peer_get(hba, UIC_ARG_MIB(PA_CONNECTEDTXDATALANES),
				    &tx_lanes);
	for (i = 0; i < tx_lanes; i++) {
		if (!peer)
			err = ufshcd_dme_set(hba,
				UIC_ARG_MIB_SEL(TX_LCC_ENABLE,
					UIC_ARG_MPHY_TX_GEN_SEL_INDEX(i)),
					0);
		else
			err = ufshcd_dme_peer_set(hba,
				UIC_ARG_MIB_SEL(TX_LCC_ENABLE,
					UIC_ARG_MPHY_TX_GEN_SEL_INDEX(i)),
					0);
		if (err) {
			dev_err(hba->dev, "%s: TX LCC Disable failed, peer = %d, lane = %d, err = %d",
				__func__, peer, i, err);
			break;
		}
	}

	return err;
}

static inline int ufshcd_disable_host_tx_lcc(struct ufs_hba *hba)
{
	return ufshcd_disable_tx_lcc(hba, false);
}

static inline int ufshcd_disable_device_tx_lcc(struct ufs_hba *hba)
{
	return ufshcd_disable_tx_lcc(hba, true);
}

/**
 * ufshcd_link_startup - Initialize unipro link startup
 * @hba: per adapter instance
 *
 * Returns 0 for success, non-zero in case of failure
 */
static int ufshcd_link_startup(struct ufs_hba *hba)
{
	int ret;
	int retries = DME_LINKSTARTUP_RETRIES;
	bool link_startup_again = false;

	/*
	 * If UFS device isn't active then we will have to issue link startup
	 * 2 times to make sure the device state move to active.
	 */
	if (!ufshcd_is_ufs_dev_active(hba))
		link_startup_again = true;

link_startup:
	do {
		ufshcd_vops_link_startup_notify(hba, PRE_CHANGE);

		ret = ufshcd_dme_link_startup(hba);
		if (ret)
			ufshcd_update_error_stats(hba, UFS_ERR_LINKSTARTUP);

		/* check if device is detected by inter-connect layer */
		if (!ret && !ufshcd_is_device_present(hba)) {
			ufshcd_update_error_stats(hba, UFS_ERR_LINKSTARTUP);
			dev_err(hba->dev, "%s: Device not present\n", __func__);
			ret = -ENXIO;
			goto out;
		}

		/*
		 * DME link lost indication is only received when link is up,
		 * but we can't be sure if the link is up until link startup
		 * succeeds. So reset the local Uni-Pro and try again.
		 */
		if (ret && ufshcd_hba_enable(hba))
			goto out;
	} while (ret && retries--);

	if (ret)
		/* failed to get the link up... retire */
		goto out;

	if (link_startup_again) {
		link_startup_again = false;
		retries = DME_LINKSTARTUP_RETRIES;
		goto link_startup;
	}

	/* Mark that link is up in PWM-G1, 1-lane, SLOW-AUTO mode */
	ufshcd_init_pwr_info(hba);
	ufshcd_print_pwr_info(hba);

	if (hba->quirks & UFSHCD_QUIRK_BROKEN_LCC) {
		ret = ufshcd_disable_device_tx_lcc(hba);
		if (ret)
			goto out;
	}

	if (hba->dev_info.quirks & UFS_DEVICE_QUIRK_BROKEN_LCC) {
		ret = ufshcd_disable_host_tx_lcc(hba);
		if (ret)
			goto out;
	}

	/* Include any host controller configuration via UIC commands */
	ret = ufshcd_vops_link_startup_notify(hba, POST_CHANGE);
	if (ret)
		goto out;

	ret = ufshcd_make_hba_operational(hba);
out:
	if (ret)
		dev_err(hba->dev, "link startup failed %d\n", ret);
	/*
	 * For some external cards, link startup succeeds only after few link
	 * startup attempts and err_state may get set in this case.
	 * But as the link startup has finally succeded, we are clearing the
	 * error state.
	 */
	else if (hba->extcon)
		ufsdbg_clr_err_state(hba);

	return ret;
}

/**
 * ufshcd_verify_dev_init() - Verify device initialization
 * @hba: per-adapter instance
 *
 * Send NOP OUT UPIU and wait for NOP IN response to check whether the
 * device Transport Protocol (UTP) layer is ready after a reset.
 * If the UTP layer at the device side is not initialized, it may
 * not respond with NOP IN UPIU within timeout of %NOP_OUT_TIMEOUT
 * and we retry sending NOP OUT for %NOP_OUT_RETRIES iterations.
 */
static int ufshcd_verify_dev_init(struct ufs_hba *hba)
{
	int err = 0;
	int retries;
	bool has_read_lock = false;

	ufshcd_hold_all(hba);
	if (!ufshcd_is_shutdown_ongoing(hba) && !ufshcd_eh_in_progress(hba)) {
		down_read(&hba->lock);
		has_read_lock = true;
	}
	mutex_lock(&hba->dev_cmd.lock);
	for (retries = NOP_OUT_RETRIES; retries > 0; retries--) {
		err = ufshcd_exec_dev_cmd(hba, DEV_CMD_TYPE_NOP,
					       NOP_OUT_TIMEOUT);

		if (!err || err == -ETIMEDOUT)
			break;

		dev_dbg(hba->dev, "%s: error %d retrying\n", __func__, err);
	}
	mutex_unlock(&hba->dev_cmd.lock);
	if (has_read_lock)
		up_read(&hba->lock);
	ufshcd_release_all(hba);

	if (err)
		dev_err(hba->dev, "%s: NOP OUT failed %d\n", __func__, err);
	return err;
}

/**
 * ufshcd_set_queue_depth - set lun queue depth
 * @sdev: pointer to SCSI device
 *
 * Read bLUQueueDepth value and activate scsi tagged command
 * queueing. For WLUN, queue depth is set to 1. For best-effort
 * cases (bLUQueueDepth = 0) the queue depth is set to a maximum
 * value that host can queue.
 */
static void ufshcd_set_queue_depth(struct scsi_device *sdev)
{
	int ret = 0;
	u8 lun_qdepth;
	struct ufs_hba *hba;

	hba = shost_priv(sdev->host);

	lun_qdepth = hba->nutrs;
	ret = ufshcd_read_unit_desc_param(hba,
			  ufshcd_scsi_to_upiu_lun(sdev->lun),
			  UNIT_DESC_PARAM_LU_Q_DEPTH,
			  &lun_qdepth,
			  sizeof(lun_qdepth));

	/* Some WLUN doesn't support unit descriptor */
	if (ret == -EOPNOTSUPP)
		lun_qdepth = 1;
	else if (!lun_qdepth)
		/* eventually, we can figure out the real queue depth */
		lun_qdepth = hba->nutrs;
	else
		lun_qdepth = min_t(int, lun_qdepth, hba->nutrs);

	dev_dbg(hba->dev, "%s: activate tcq with queue depth %d\n",
			__func__, lun_qdepth);
	scsi_change_queue_depth(sdev, lun_qdepth);
}

/*
 * ufshcd_get_lu_wp - returns the "b_lu_write_protect" from UNIT DESCRIPTOR
 * @hba: per-adapter instance
 * @lun: UFS device lun id
 * @b_lu_write_protect: pointer to buffer to hold the LU's write protect info
 *
 * Returns 0 in case of success and b_lu_write_protect status would be returned
 * @b_lu_write_protect parameter.
 * Returns -ENOTSUPP if reading b_lu_write_protect is not supported.
 * Returns -EINVAL in case of invalid parameters passed to this function.
 */
static int ufshcd_get_lu_wp(struct ufs_hba *hba,
			    u8 lun,
			    u8 *b_lu_write_protect)
{
	int ret;

	if (!b_lu_write_protect)
		ret = -EINVAL;
	/*
	 * According to UFS device spec, RPMB LU can't be write
	 * protected so skip reading bLUWriteProtect parameter for
	 * it. For other W-LUs, UNIT DESCRIPTOR is not available.
	 */
	else if (lun >= UFS_UPIU_MAX_GENERAL_LUN)
		ret = -ENOTSUPP;
	else
		ret = ufshcd_read_unit_desc_param(hba,
					  lun,
					  UNIT_DESC_PARAM_LU_WR_PROTECT,
					  b_lu_write_protect,
					  sizeof(*b_lu_write_protect));
	return ret;
}

/**
 * ufshcd_get_lu_power_on_wp_status - get LU's power on write protect
 * status
 * @hba: per-adapter instance
 * @sdev: pointer to SCSI device
 *
 */
static inline void ufshcd_get_lu_power_on_wp_status(struct ufs_hba *hba,
						    struct scsi_device *sdev)
{
	if (hba->dev_info.f_power_on_wp_en &&
	    !hba->dev_info.is_lu_power_on_wp) {
		u8 b_lu_write_protect;

		if (!ufshcd_get_lu_wp(hba, ufshcd_scsi_to_upiu_lun(sdev->lun),
				      &b_lu_write_protect) &&
		    (b_lu_write_protect == UFS_LU_POWER_ON_WP))
			hba->dev_info.is_lu_power_on_wp = true;
	}
}

/**
 * ufshcd_slave_alloc - handle initial SCSI device configurations
 * @sdev: pointer to SCSI device
 *
 * Returns success
 */
static int ufshcd_slave_alloc(struct scsi_device *sdev)
{
	struct ufs_hba *hba;

	hba = shost_priv(sdev->host);

	/* Mode sense(6) is not supported by UFS, so use Mode sense(10) */
	sdev->use_10_for_ms = 1;

	/* allow SCSI layer to restart the device in case of errors */
	sdev->allow_restart = 1;

	/* REPORT SUPPORTED OPERATION CODES is not supported */
	sdev->no_report_opcodes = 1;

	/* WRITE_SAME command is not supported */
	sdev->no_write_same = 1;

	ufshcd_set_queue_depth(sdev);

	ufshcd_get_lu_power_on_wp_status(hba, sdev);

	return 0;
}

/**
 * ufshcd_change_queue_depth - change queue depth
 * @sdev: pointer to SCSI device
 * @depth: required depth to set
 *
 * Change queue depth and make sure the max. limits are not crossed.
 */
static int ufshcd_change_queue_depth(struct scsi_device *sdev, int depth)
{
	struct ufs_hba *hba = shost_priv(sdev->host);

	if (depth > hba->nutrs)
		depth = hba->nutrs;
	return scsi_change_queue_depth(sdev, depth);
}

/**
 * ufshcd_slave_configure - adjust SCSI device configurations
 * @sdev: pointer to SCSI device
 */
static int ufshcd_slave_configure(struct scsi_device *sdev)
{
	struct request_queue *q = sdev->request_queue;
	struct ufs_hba *hba = shost_priv(sdev->host);

	blk_queue_update_dma_pad(q, PRDT_DATA_BYTE_COUNT_PAD - 1);
	blk_queue_max_segment_size(q, PRDT_DATA_BYTE_COUNT_MAX);

	if (hba->scsi_cmd_timeout) {
		blk_queue_rq_timeout(q, hba->scsi_cmd_timeout * HZ);
		scsi_set_cmd_timeout_override(sdev, hba->scsi_cmd_timeout * HZ);
	}

	sdev->autosuspend_delay = UFSHCD_AUTO_SUSPEND_DELAY_MS;
	sdev->use_rpm_auto = 1;

	return 0;
}

/**
 * ufshcd_slave_destroy - remove SCSI device configurations
 * @sdev: pointer to SCSI device
 */
static void ufshcd_slave_destroy(struct scsi_device *sdev)
{
	struct ufs_hba *hba;

	hba = shost_priv(sdev->host);
	/* Drop the reference as it won't be needed anymore */
	if (ufshcd_scsi_to_upiu_lun(sdev->lun) == UFS_UPIU_UFS_DEVICE_WLUN) {
		unsigned long flags;

		spin_lock_irqsave(hba->host->host_lock, flags);
		hba->sdev_ufs_device = NULL;
		spin_unlock_irqrestore(hba->host->host_lock, flags);
	}
}

/**
 * ufshcd_task_req_compl - handle task management request completion
 * @hba: per adapter instance
 * @index: index of the completed request
 * @resp: task management service response
 *
 * Returns non-zero value on error, zero on success
 */
static int ufshcd_task_req_compl(struct ufs_hba *hba, u32 index, u8 *resp)
{
	struct utp_task_req_desc *task_req_descp;
	struct utp_upiu_task_rsp *task_rsp_upiup;
	unsigned long flags;
	int ocs_value;
	int task_result;

	spin_lock_irqsave(hba->host->host_lock, flags);

	/* Clear completed tasks from outstanding_tasks */
	__clear_bit(index, &hba->outstanding_tasks);

	task_req_descp = hba->utmrdl_base_addr;
	ocs_value = ufshcd_get_tmr_ocs(&task_req_descp[index]);

	if (ocs_value == OCS_SUCCESS) {
		task_rsp_upiup = (struct utp_upiu_task_rsp *)
				task_req_descp[index].task_rsp_upiu;
		task_result = be32_to_cpu(task_rsp_upiup->output_param1);
		task_result = task_result & MASK_TM_SERVICE_RESP;
		if (resp)
			*resp = (u8)task_result;
	} else {
		dev_err(hba->dev, "%s: failed, ocs = 0x%x\n",
				__func__, ocs_value);
	}
	spin_unlock_irqrestore(hba->host->host_lock, flags);

	return ocs_value;
}

/**
 * ufshcd_scsi_cmd_status - Update SCSI command result based on SCSI status
 * @lrb: pointer to local reference block of completed command
 * @scsi_status: SCSI command status
 *
 * Returns value base on SCSI command status
 */
static inline int
ufshcd_scsi_cmd_status(struct ufshcd_lrb *lrbp, int scsi_status)
{
	int result = 0;

	switch (scsi_status) {
	case SAM_STAT_CHECK_CONDITION:
		ufshcd_copy_sense_data(lrbp);
	case SAM_STAT_GOOD:
		result |= DID_OK << 16 |
			  COMMAND_COMPLETE << 8 |
			  scsi_status;
		break;
	case SAM_STAT_TASK_SET_FULL:
	case SAM_STAT_BUSY:
	case SAM_STAT_TASK_ABORTED:
		ufshcd_copy_sense_data(lrbp);
		result |= scsi_status;
		break;
	default:
		result |= DID_ERROR << 16;
		break;
	} /* end of switch */

	return result;
}

/**
 * ufshcd_transfer_rsp_status - Get overall status of the response
 * @hba: per adapter instance
 * @lrb: pointer to local reference block of completed command
 *
 * Returns result of the command to notify SCSI midlayer
 */
static inline int
ufshcd_transfer_rsp_status(struct ufs_hba *hba, struct ufshcd_lrb *lrbp)
{
	int result = 0;
	int scsi_status;
	int ocs;
	bool print_prdt;

	/* overall command status of utrd */
	ocs = ufshcd_get_tr_ocs(lrbp);

	switch (ocs) {
	case OCS_SUCCESS:
		result = ufshcd_get_req_rsp(lrbp->ucd_rsp_ptr);
		hba->ufs_stats.last_hibern8_exit_tstamp = ktime_set(0, 0);
		switch (result) {
		case UPIU_TRANSACTION_RESPONSE:
			/*
			 * get the response UPIU result to extract
			 * the SCSI command status
			 */
			result = ufshcd_get_rsp_upiu_result(lrbp->ucd_rsp_ptr);

			/*
			 * get the result based on SCSI status response
			 * to notify the SCSI midlayer of the command status
			 */
			scsi_status = result & MASK_SCSI_STATUS;
			result = ufshcd_scsi_cmd_status(lrbp, scsi_status);

			/*
			 * Currently we are only supporting BKOPs exception
			 * events hence we can ignore BKOPs exception event
			 * during power management callbacks. BKOPs exception
			 * event is not expected to be raised in runtime suspend
			 * callback as it allows the urgent bkops.
			 * During system suspend, we are anyway forcefully
			 * disabling the bkops and if urgent bkops is needed
			 * it will be enabled on system resume. Long term
			 * solution could be to abort the system suspend if
			 * UFS device needs urgent BKOPs.
			 */
			if (!hba->pm_op_in_progress &&
			    ufshcd_is_exception_event(lrbp->ucd_rsp_ptr)) {
				/*
				 * Prevent suspend once eeh_work is scheduled
				 * to avoid deadlock between ufshcd_suspend
				 * and exception event handler.
				 */
				if (schedule_work(&hba->eeh_work))
					pm_runtime_get_noresume(hba->dev);
			}
			break;
		case UPIU_TRANSACTION_REJECT_UPIU:
			/* TODO: handle Reject UPIU Response */
			result = DID_ERROR << 16;
			dev_err(hba->dev,
				"Reject UPIU not fully implemented\n");
			break;
		default:
			result = DID_ERROR << 16;
			dev_err(hba->dev,
				"Unexpected request response code = %x\n",
				result);
			break;
		}
		break;
	case OCS_ABORTED:
		result |= DID_ABORT << 16;
		break;
	case OCS_INVALID_COMMAND_STATUS:
		result |= DID_REQUEUE << 16;
		break;
	case OCS_INVALID_CMD_TABLE_ATTR:
	case OCS_INVALID_PRDT_ATTR:
	case OCS_MISMATCH_DATA_BUF_SIZE:
	case OCS_MISMATCH_RESP_UPIU_SIZE:
	case OCS_PEER_COMM_FAILURE:
	case OCS_FATAL_ERROR:
	case OCS_DEVICE_FATAL_ERROR:
	case OCS_INVALID_CRYPTO_CONFIG:
	case OCS_GENERAL_CRYPTO_ERROR:
	default:
		result |= DID_ERROR << 16;
		dev_err(hba->dev,
				"OCS error from controller = %x for tag %d\n",
				ocs, lrbp->task_tag);
		/*
		 * This is called in interrupt context, hence avoid sleep
		 * while printing debug registers. Also print only the minimum
		 * debug registers needed to debug OCS failure.
		 */
		__ufshcd_print_host_regs(hba, true);
		ufshcd_print_host_state(hba);
		break;
	} /* end of switch */

	if ((host_byte(result) != DID_OK) && !hba->silence_err_logs) {
		print_prdt = (ocs == OCS_INVALID_PRDT_ATTR ||
			ocs == OCS_MISMATCH_DATA_BUF_SIZE);
		ufshcd_print_trs(hba, 1 << lrbp->task_tag, print_prdt);
	}

	if ((host_byte(result) == DID_ERROR) ||
	    (host_byte(result) == DID_ABORT))
		ufsdbg_set_err_state(hba);

	return result;
}

/**
 * ufshcd_uic_cmd_compl - handle completion of uic command
 * @hba: per adapter instance
 * @intr_status: interrupt status generated by the controller
 *
 * Returns
 *  IRQ_HANDLED - If interrupt is valid
 *  IRQ_NONE    - If invalid interrupt
 */
static irqreturn_t ufshcd_uic_cmd_compl(struct ufs_hba *hba, u32 intr_status)
{
	irqreturn_t retval = IRQ_NONE;

	if ((intr_status & UIC_COMMAND_COMPL) && hba->active_uic_cmd) {
		hba->active_uic_cmd->argument2 |=
			ufshcd_get_uic_cmd_result(hba);
		hba->active_uic_cmd->argument3 =
			ufshcd_get_dme_attr_val(hba);
		complete(&hba->active_uic_cmd->done);
		retval = IRQ_HANDLED;
	}

	if (intr_status & UFSHCD_UIC_PWR_MASK) {
		if (hba->uic_async_done) {
			complete(hba->uic_async_done);
			retval = IRQ_HANDLED;
		} else if (ufshcd_is_auto_hibern8_supported(hba)) {
			/*
			 * If uic_async_done flag is not set then this
			 * is an Auto hibern8 err interrupt.
			 * Perform a host reset followed by a full
			 * link recovery.
			 */
			hba->ufshcd_state = UFSHCD_STATE_ERROR;
			hba->force_host_reset = true;
			dev_err(hba->dev, "%s: Auto Hibern8 %s failed - status: 0x%08x, upmcrs: 0x%08x\n",
				__func__, (intr_status & UIC_HIBERNATE_ENTER) ?
				"Enter" : "Exit",
				intr_status, ufshcd_get_upmcrs(hba));
			/*
			 * It is possible to see auto-h8 errors during card
			 * removal, so set this flag and let the error handler
			 * decide if this error is seen while card was present
			 * or due to card removal.
			 * If error is seen during card removal, we don't want
			 * to printout the debug messages.
			 */
			hba->auto_h8_err = true;
			schedule_work(&hba->eh_work);
			retval = IRQ_HANDLED;
		}
	}
	return retval;
}

/**
 * ufshcd_abort_outstanding_requests - abort all outstanding transfer requests.
 * @hba: per adapter instance
 * @result: error result to inform scsi layer about
 */
void ufshcd_abort_outstanding_transfer_requests(struct ufs_hba *hba, int result)
{
	u8 index;
	struct ufshcd_lrb *lrbp;
	struct scsi_cmnd *cmd;

	if (!hba->outstanding_reqs)
		return;

	for_each_set_bit(index, &hba->outstanding_reqs, hba->nutrs) {
		lrbp = &hba->lrb[index];
		cmd = lrbp->cmd;
		if (cmd) {
			ufshcd_cond_add_cmd_trace(hba, index, "scsi_failed");
			ufshcd_update_error_stats(hba,
					UFS_ERR_INT_FATAL_ERRORS);
			scsi_dma_unmap(cmd);
			cmd->result = result;
			/* Clear pending transfer requests */
			ufshcd_clear_cmd(hba, index);
			ufshcd_outstanding_req_clear(hba, index);
			clear_bit_unlock(index, &hba->lrb_in_use);
			lrbp->complete_time_stamp = ktime_get();
			update_req_stats(hba, lrbp);
			/* Mark completed command as NULL in LRB */
			lrbp->cmd = NULL;
			ufshcd_release_all(hba);
			if (cmd->request) {
				/*
				 * As we are accessing the "request" structure,
				 * this must be called before calling
				 * ->scsi_done() callback.
				 */
				ufshcd_vops_pm_qos_req_end(hba, cmd->request,
					true);
				ufshcd_vops_crypto_engine_cfg_end(hba,
						lrbp, cmd->request);
			}
			/* Do not touch lrbp after scsi done */
			cmd->scsi_done(cmd);
		} else if (lrbp->command_type == UTP_CMD_TYPE_DEV_MANAGE) {
			if (hba->dev_cmd.complete) {
				ufshcd_cond_add_cmd_trace(hba, index,
							"dev_cmd_failed");
				ufshcd_outstanding_req_clear(hba, index);
				complete(hba->dev_cmd.complete);
			}
		}
		if (ufshcd_is_clkscaling_supported(hba))
			hba->clk_scaling.active_reqs--;
	}
}

/**
 * __ufshcd_transfer_req_compl - handle SCSI and query command completion
 * @hba: per adapter instance
 * @completed_reqs: requests to complete
 */
static void __ufshcd_transfer_req_compl(struct ufs_hba *hba,
					unsigned long completed_reqs)
{
	struct ufshcd_lrb *lrbp;
	struct scsi_cmnd *cmd;
	int result;
	int index;
	struct request *req;

	for_each_set_bit(index, &completed_reqs, hba->nutrs) {
		lrbp = &hba->lrb[index];
		cmd = lrbp->cmd;
		if (cmd) {
			ufshcd_cond_add_cmd_trace(hba, index, "scsi_cmpl");
			ufshcd_update_tag_stats_completion(hba, cmd);
			result = ufshcd_transfer_rsp_status(hba, lrbp);
			scsi_dma_unmap(cmd);
			cmd->result = result;
			clear_bit_unlock(index, &hba->lrb_in_use);
			lrbp->complete_time_stamp = ktime_get();
			update_req_stats(hba, lrbp);
			/* Mark completed command as NULL in LRB */
			lrbp->cmd = NULL;
			hba->ufs_stats.clk_rel.ctx = XFR_REQ_COMPL;
			__ufshcd_release(hba, false);
			__ufshcd_hibern8_release(hba, false);
			if (cmd->request) {
				/*
				 * As we are accessing the "request" structure,
				 * this must be called before calling
				 * ->scsi_done() callback.
				 */
				ufshcd_vops_pm_qos_req_end(hba, cmd->request,
					false);
				ufshcd_vops_crypto_engine_cfg_end(hba,
					lrbp, cmd->request);
			}

			req = cmd->request;
			if (req) {
				/* Update IO svc time latency histogram */
				if (req->lat_hist_enabled) {
					ktime_t completion;
					u_int64_t delta_us;

					completion = ktime_get();
					delta_us = ktime_us_delta(completion,
						  req->lat_hist_io_start);
					blk_update_latency_hist(
						(rq_data_dir(req) == READ) ?
						&hba->io_lat_read :
						&hba->io_lat_write, delta_us);
				}
			}
			/* Do not touch lrbp after scsi done */
			cmd->scsi_done(cmd);
		} else if (lrbp->command_type == UTP_CMD_TYPE_DEV_MANAGE) {
			if (hba->dev_cmd.complete) {
				ufshcd_cond_add_cmd_trace(hba, index,
						"dev_cmd_cmpl");
				complete(hba->dev_cmd.complete);
			}
		}
		if (ufshcd_is_clkscaling_supported(hba))
			hba->clk_scaling.active_reqs--;
	}

	/* clear corresponding bits of completed commands */
	hba->outstanding_reqs ^= completed_reqs;

	ufshcd_clk_scaling_update_busy(hba);

	/* we might have free'd some tags above */
	wake_up(&hba->dev_cmd.tag_wq);
}

/**
 * ufshcd_transfer_req_compl - handle SCSI and query command completion
 * @hba: per adapter instance
 *
 * Returns
 *  IRQ_HANDLED - If interrupt is valid
 *  IRQ_NONE    - If invalid interrupt
 */
static irqreturn_t ufshcd_transfer_req_compl(struct ufs_hba *hba)
{
	unsigned long completed_reqs;
	u32 tr_doorbell;

	/* Resetting interrupt aggregation counters first and reading the
	 * DOOR_BELL afterward allows us to handle all the completed requests.
	 * In order to prevent other interrupts starvation the DB is read once
	 * after reset. The down side of this solution is the possibility of
	 * false interrupt if device completes another request after resetting
	 * aggregation and before reading the DB.
	 */
	if (ufshcd_is_intr_aggr_allowed(hba))
		ufshcd_reset_intr_aggr(hba);

	tr_doorbell = ufshcd_readl(hba, REG_UTP_TRANSFER_REQ_DOOR_BELL);
	completed_reqs = tr_doorbell ^ hba->outstanding_reqs;

	if (completed_reqs) {
		__ufshcd_transfer_req_compl(hba, completed_reqs);
		return IRQ_HANDLED;
	} else {
		return IRQ_NONE;
	}
}

/**
 * ufshcd_disable_ee - disable exception event
 * @hba: per-adapter instance
 * @mask: exception event to disable
 *
 * Disables exception event in the device so that the EVENT_ALERT
 * bit is not set.
 *
 * Returns zero on success, non-zero error value on failure.
 */
static int ufshcd_disable_ee(struct ufs_hba *hba, u16 mask)
{
	int err = 0;
	u32 val;

	if (!(hba->ee_ctrl_mask & mask))
		goto out;

	val = hba->ee_ctrl_mask & ~mask;
	val &= 0xFFFF; /* 2 bytes */
	err = ufshcd_query_attr_retry(hba, UPIU_QUERY_OPCODE_WRITE_ATTR,
			QUERY_ATTR_IDN_EE_CONTROL, 0, 0, &val);
	if (!err)
		hba->ee_ctrl_mask &= ~mask;
out:
	return err;
}

/**
 * ufshcd_enable_ee - enable exception event
 * @hba: per-adapter instance
 * @mask: exception event to enable
 *
 * Enable corresponding exception event in the device to allow
 * device to alert host in critical scenarios.
 *
 * Returns zero on success, non-zero error value on failure.
 */
static int ufshcd_enable_ee(struct ufs_hba *hba, u16 mask)
{
	int err = 0;
	u32 val;

	if (hba->ee_ctrl_mask & mask)
		goto out;

	val = hba->ee_ctrl_mask | mask;
	val &= 0xFFFF; /* 2 bytes */
	err = ufshcd_query_attr_retry(hba, UPIU_QUERY_OPCODE_WRITE_ATTR,
			QUERY_ATTR_IDN_EE_CONTROL, 0, 0, &val);
	if (!err)
		hba->ee_ctrl_mask |= mask;
out:
	return err;
}

/**
 * ufshcd_enable_auto_bkops - Allow device managed BKOPS
 * @hba: per-adapter instance
 *
 * Allow device to manage background operations on its own. Enabling
 * this might lead to inconsistent latencies during normal data transfers
 * as the device is allowed to manage its own way of handling background
 * operations.
 *
 * Returns zero on success, non-zero on failure.
 */
static int ufshcd_enable_auto_bkops(struct ufs_hba *hba)
{
	int err = 0;

	if (hba->auto_bkops_enabled)
		goto out;

	err = ufshcd_query_flag_retry(hba, UPIU_QUERY_OPCODE_SET_FLAG,
			QUERY_FLAG_IDN_BKOPS_EN, NULL);
	if (err) {
		dev_err(hba->dev, "%s: failed to enable bkops %d\n",
				__func__, err);
		goto out;
	}

	hba->auto_bkops_enabled = true;
	trace_ufshcd_auto_bkops_state(dev_name(hba->dev), 1);

	/* No need of URGENT_BKOPS exception from the device */
	err = ufshcd_disable_ee(hba, MASK_EE_URGENT_BKOPS);
	if (err)
		dev_err(hba->dev, "%s: failed to disable exception event %d\n",
				__func__, err);
out:
	return err;
}

/**
 * ufshcd_disable_auto_bkops - block device in doing background operations
 * @hba: per-adapter instance
 *
 * Disabling background operations improves command response latency but
 * has drawback of device moving into critical state where the device is
 * not-operable. Make sure to call ufshcd_enable_auto_bkops() whenever the
 * host is idle so that BKOPS are managed effectively without any negative
 * impacts.
 *
 * Returns zero on success, non-zero on failure.
 */
static int ufshcd_disable_auto_bkops(struct ufs_hba *hba)
{
	int err = 0;

	if (!hba->auto_bkops_enabled)
		goto out;

	/*
	 * If host assisted BKOPs is to be enabled, make sure
	 * urgent bkops exception is allowed.
	 */
	err = ufshcd_enable_ee(hba, MASK_EE_URGENT_BKOPS);
	if (err) {
		dev_err(hba->dev, "%s: failed to enable exception event %d\n",
				__func__, err);
		goto out;
	}

	err = ufshcd_query_flag_retry(hba, UPIU_QUERY_OPCODE_CLEAR_FLAG,
			QUERY_FLAG_IDN_BKOPS_EN, NULL);
	if (err) {
		dev_err(hba->dev, "%s: failed to disable bkops %d\n",
				__func__, err);
		ufshcd_disable_ee(hba, MASK_EE_URGENT_BKOPS);
		goto out;
	}

	hba->auto_bkops_enabled = false;
	trace_ufshcd_auto_bkops_state(dev_name(hba->dev), 0);
	hba->is_urgent_bkops_lvl_checked = false;
out:
	return err;
}

/**
 * ufshcd_force_reset_auto_bkops - force reset auto bkops state
 * @hba: per adapter instance
 *
 * After a device reset the device may toggle the BKOPS_EN flag
 * to default value. The s/w tracking variables should be updated
 * as well. This function would change the auto-bkops state based on
 * UFSHCD_CAP_KEEP_AUTO_BKOPS_ENABLED_EXCEPT_SUSPEND.
 */
static void ufshcd_force_reset_auto_bkops(struct ufs_hba *hba)
{
	if (ufshcd_keep_autobkops_enabled_except_suspend(hba)) {
		hba->auto_bkops_enabled = false;
		hba->ee_ctrl_mask |= MASK_EE_URGENT_BKOPS;
		ufshcd_enable_auto_bkops(hba);
	} else {
		hba->auto_bkops_enabled = true;
		hba->ee_ctrl_mask &= ~MASK_EE_URGENT_BKOPS;
		ufshcd_disable_auto_bkops(hba);
	}
	hba->is_urgent_bkops_lvl_checked = false;
}

static inline int ufshcd_get_bkops_status(struct ufs_hba *hba, u32 *status)
{
	return ufshcd_query_attr_retry(hba, UPIU_QUERY_OPCODE_READ_ATTR,
			QUERY_ATTR_IDN_BKOPS_STATUS, 0, 0, status);
}

/**
 * ufshcd_bkops_ctrl - control the auto bkops based on current bkops status
 * @hba: per-adapter instance
 * @status: bkops_status value
 *
 * Read the bkops_status from the UFS device and Enable fBackgroundOpsEn
 * flag in the device to permit background operations if the device
 * bkops_status is greater than or equal to "status" argument passed to
 * this function, disable otherwise.
 *
 * Returns 0 for success, non-zero in case of failure.
 *
 * NOTE: Caller of this function can check the "hba->auto_bkops_enabled" flag
 * to know whether auto bkops is enabled or disabled after this function
 * returns control to it.
 */
static int ufshcd_bkops_ctrl(struct ufs_hba *hba,
			     enum bkops_status status)
{
	int err;
	u32 curr_status = 0;

	err = ufshcd_get_bkops_status(hba, &curr_status);
	if (err) {
		dev_err(hba->dev, "%s: failed to get BKOPS status %d\n",
				__func__, err);
		goto out;
	} else if (curr_status > BKOPS_STATUS_MAX) {
		dev_err(hba->dev, "%s: invalid BKOPS status %d\n",
				__func__, curr_status);
		err = -EINVAL;
		goto out;
	}

	if (curr_status >= status)
		err = ufshcd_enable_auto_bkops(hba);
	else
		err = ufshcd_disable_auto_bkops(hba);
	hba->urgent_bkops_lvl = curr_status;
out:
	return err;
}

/**
 * ufshcd_urgent_bkops - handle urgent bkops exception event
 * @hba: per-adapter instance
 *
 * Enable fBackgroundOpsEn flag in the device to permit background
 * operations.
 *
 * If BKOPs is enabled, this function returns 0, 1 if the bkops in not enabled
 * and negative error value for any other failure.
 */
static int ufshcd_urgent_bkops(struct ufs_hba *hba)
{
	return ufshcd_bkops_ctrl(hba, hba->urgent_bkops_lvl);
}

static inline int ufshcd_get_ee_status(struct ufs_hba *hba, u32 *status)
{
	return ufshcd_query_attr_retry(hba, UPIU_QUERY_OPCODE_READ_ATTR,
			QUERY_ATTR_IDN_EE_STATUS, 0, 0, status);
}

static void ufshcd_bkops_exception_event_handler(struct ufs_hba *hba)
{
	int err;
	u32 curr_status = 0;

	if (hba->is_urgent_bkops_lvl_checked)
		goto enable_auto_bkops;

	err = ufshcd_get_bkops_status(hba, &curr_status);
	if (err) {
		dev_err(hba->dev, "%s: failed to get BKOPS status %d\n",
				__func__, err);
		goto out;
	}

	/*
	 * We are seeing that some devices are raising the urgent bkops
	 * exception events even when BKOPS status doesn't indicate performace
	 * impacted or critical. Handle these device by determining their urgent
	 * bkops status at runtime.
	 */
	if (curr_status < BKOPS_STATUS_PERF_IMPACT) {
		dev_err(hba->dev, "%s: device raised urgent BKOPS exception for bkops status %d\n",
				__func__, curr_status);
		/* update the current status as the urgent bkops level */
		hba->urgent_bkops_lvl = curr_status;
		hba->is_urgent_bkops_lvl_checked = true;
	}

enable_auto_bkops:
	err = ufshcd_enable_auto_bkops(hba);
out:
	if (err < 0)
		dev_err(hba->dev, "%s: failed to handle urgent bkops %d\n",
				__func__, err);
}

/**
 * ufshcd_exception_event_handler - handle exceptions raised by device
 * @work: pointer to work data
 *
 * Read bExceptionEventStatus attribute from the device and handle the
 * exception event accordingly.
 */
static void ufshcd_exception_event_handler(struct work_struct *work)
{
	struct ufs_hba *hba;
	int err;
	u32 status = 0;
	hba = container_of(work, struct ufs_hba, eeh_work);

	pm_runtime_get_sync(hba->dev);
	ufshcd_scsi_block_requests(hba);
	err = ufshcd_get_ee_status(hba, &status);
	if (err) {
		dev_err(hba->dev, "%s: failed to get exception status %d\n",
				__func__, err);
		goto out;
	}

	status &= hba->ee_ctrl_mask;

	if (status & MASK_EE_URGENT_BKOPS)
		ufshcd_bkops_exception_event_handler(hba);

out:
	ufshcd_scsi_unblock_requests(hba);
	/*
	 * pm_runtime_get_noresume is called while scheduling
	 * eeh_work to avoid suspend racing with exception work.
	 * Hence decrement usage counter using pm_runtime_put_noidle
	 * to allow suspend on completion of exception event handler.
	 */
	pm_runtime_put_noidle(hba->dev);
	pm_runtime_put(hba->dev);
	return;
}

/* Complete requests that have door-bell cleared */
static void ufshcd_complete_requests(struct ufs_hba *hba)
{
	ufshcd_transfer_req_compl(hba);
	ufshcd_tmc_handler(hba);
}

/**
 * ufshcd_quirk_dl_nac_errors - This function checks if error handling is
 *				to recover from the DL NAC errors or not.
 * @hba: per-adapter instance
 *
 * Returns true if error handling is required, false otherwise
 */
static bool ufshcd_quirk_dl_nac_errors(struct ufs_hba *hba)
{
	unsigned long flags;
	bool err_handling = true;

	spin_lock_irqsave(hba->host->host_lock, flags);
	/*
	 * UFS_DEVICE_QUIRK_RECOVERY_FROM_DL_NAC_ERRORS only workaround the
	 * device fatal error and/or DL NAC & REPLAY timeout errors.
	 */
	if (hba->saved_err & (CONTROLLER_FATAL_ERROR | SYSTEM_BUS_FATAL_ERROR))
		goto out;

	if ((hba->saved_err & DEVICE_FATAL_ERROR) ||
	    ((hba->saved_err & UIC_ERROR) &&
	     (hba->saved_uic_err & UFSHCD_UIC_DL_TCx_REPLAY_ERROR))) {
		/*
		 * we have to do error recovery but atleast silence the error
		 * logs.
		 */
		hba->silence_err_logs = true;
		goto out;
	}

	if ((hba->saved_err & UIC_ERROR) &&
	    (hba->saved_uic_err & UFSHCD_UIC_DL_NAC_RECEIVED_ERROR)) {
		int err;
		/*
		 * wait for 50ms to see if we can get any other errors or not.
		 */
		spin_unlock_irqrestore(hba->host->host_lock, flags);
		msleep(50);
		spin_lock_irqsave(hba->host->host_lock, flags);

		/*
		 * now check if we have got any other severe errors other than
		 * DL NAC error?
		 */
		if ((hba->saved_err & INT_FATAL_ERRORS) ||
		    ((hba->saved_err & UIC_ERROR) &&
		    (hba->saved_uic_err & ~UFSHCD_UIC_DL_NAC_RECEIVED_ERROR))) {
			if (((hba->saved_err & INT_FATAL_ERRORS) ==
				DEVICE_FATAL_ERROR) || (hba->saved_uic_err &
					~UFSHCD_UIC_DL_NAC_RECEIVED_ERROR))
				hba->silence_err_logs = true;
			goto out;
		}

		/*
		 * As DL NAC is the only error received so far, send out NOP
		 * command to confirm if link is still active or not.
		 *   - If we don't get any response then do error recovery.
		 *   - If we get response then clear the DL NAC error bit.
		 */

		/* silence the error logs from NOP command */
		hba->silence_err_logs = true;
		spin_unlock_irqrestore(hba->host->host_lock, flags);
		err = ufshcd_verify_dev_init(hba);
		spin_lock_irqsave(hba->host->host_lock, flags);
		hba->silence_err_logs = false;

		if (err) {
			hba->silence_err_logs = true;
			goto out;
		}

		/* Link seems to be alive hence ignore the DL NAC errors */
		if (hba->saved_uic_err == UFSHCD_UIC_DL_NAC_RECEIVED_ERROR)
			hba->saved_err &= ~UIC_ERROR;
		/* clear NAC error */
		hba->saved_uic_err &= ~UFSHCD_UIC_DL_NAC_RECEIVED_ERROR;
		if (!hba->saved_uic_err) {
			err_handling = false;
			goto out;
		}
		/*
		 * there seems to be some errors other than NAC, so do error
		 * recovery
		 */
		hba->silence_err_logs = true;
	}
out:
	spin_unlock_irqrestore(hba->host->host_lock, flags);
	return err_handling;
}

/**
 * ufshcd_err_handler - handle UFS errors that require s/w attention
 * @work: pointer to work structure
 */
static void ufshcd_err_handler(struct work_struct *work)
{
	struct ufs_hba *hba;
	unsigned long flags;
	bool err_xfer = false, err_tm = false;
	int err = 0;
	int tag;
	bool needs_reset = false;
	bool clks_enabled = false;

	hba = container_of(work, struct ufs_hba, eh_work);

	spin_lock_irqsave(hba->host->host_lock, flags);
	if (hba->extcon) {
		if (ufshcd_is_card_online(hba)) {
			spin_unlock_irqrestore(hba->host->host_lock, flags);
			/*
			 * TODO: need better way to ensure that this delay is
			 * more than extcon's debounce-ms
			 */
			msleep(300);
			spin_lock_irqsave(hba->host->host_lock, flags);
		}

		/*
		 * ignore error if card was online and offline/removed now or
		 * card was already offline.
		 */
		if (ufshcd_is_card_offline(hba)) {
			hba->saved_err = 0;
			hba->saved_uic_err = 0;
			hba->saved_ce_err = 0;
			hba->auto_h8_err = false;
			hba->force_host_reset = false;
			hba->ufshcd_state = UFSHCD_STATE_OPERATIONAL;
			goto out;
		}
	}

	ufsdbg_set_err_state(hba);

	if (hba->ufshcd_state == UFSHCD_STATE_RESET)
		goto out;

	/*
	 * Make sure the clocks are ON before we proceed with err
	 * handling. For the majority of cases err handler would be
	 * run with clocks ON. There is a possibility that the err
	 * handler was scheduled due to auto hibern8 error interrupt,
	 * in which case the clocks could be gated or be in the
	 * process of gating when the err handler runs.
	 */
	if (unlikely((hba->clk_gating.state != CLKS_ON) &&
	    ufshcd_is_auto_hibern8_supported(hba))) {
		spin_unlock_irqrestore(hba->host->host_lock, flags);
		hba->ufs_stats.clk_hold.ctx = ERR_HNDLR_WORK;
		ufshcd_hold(hba, false);
		spin_lock_irqsave(hba->host->host_lock, flags);
		clks_enabled = true;
	}

	hba->ufshcd_state = UFSHCD_STATE_RESET;
	ufshcd_set_eh_in_progress(hba);

	/* Complete requests that have door-bell cleared by h/w */
	ufshcd_complete_requests(hba);

	if (hba->dev_info.quirks &
	    UFS_DEVICE_QUIRK_RECOVERY_FROM_DL_NAC_ERRORS) {
		bool ret;

		spin_unlock_irqrestore(hba->host->host_lock, flags);
		/* release the lock as ufshcd_quirk_dl_nac_errors() may sleep */
		ret = ufshcd_quirk_dl_nac_errors(hba);
		spin_lock_irqsave(hba->host->host_lock, flags);
		if (!ret)
			goto skip_err_handling;
	}

	/*
	 * Dump controller state before resetting. Transfer requests state
	 * will be dump as part of the request completion.
	 */
	if ((hba->saved_err & (INT_FATAL_ERRORS | UIC_ERROR | UIC_LINK_LOST)) ||
	    hba->auto_h8_err) {
		dev_err(hba->dev, "%s: saved_err 0x%x saved_uic_err 0x%x",
			__func__, hba->saved_err, hba->saved_uic_err);
		if (!hba->silence_err_logs) {
			/* release lock as print host regs sleeps */
			spin_unlock_irqrestore(hba->host->host_lock, flags);
			ufshcd_print_host_regs(hba);
			ufshcd_print_host_state(hba);
			ufshcd_print_pwr_info(hba);
			ufshcd_print_tmrs(hba, hba->outstanding_tasks);
			ufshcd_print_cmd_log(hba);
			spin_lock_irqsave(hba->host->host_lock, flags);
		}
		hba->auto_h8_err = false;
	}

	if ((hba->saved_err & (INT_FATAL_ERRORS | UIC_LINK_LOST))
	    || hba->saved_ce_err || hba->force_host_reset ||
	    ((hba->saved_err & UIC_ERROR) &&
	    (hba->saved_uic_err & (UFSHCD_UIC_DL_PA_INIT_ERROR |
				   UFSHCD_UIC_DL_NAC_RECEIVED_ERROR |
				   UFSHCD_UIC_DL_TCx_REPLAY_ERROR))))
		needs_reset = true;

	/*
	 * if host reset is required then skip clearing the pending
	 * transfers forcefully because they will automatically get
	 * cleared after link startup.
	 */
	if (needs_reset)
		goto skip_pending_xfer_clear;

	/* release lock as clear command might sleep */
	spin_unlock_irqrestore(hba->host->host_lock, flags);
	/* Clear pending transfer requests */
	for_each_set_bit(tag, &hba->outstanding_reqs, hba->nutrs) {
		if (ufshcd_clear_cmd(hba, tag)) {
			err_xfer = true;
			goto lock_skip_pending_xfer_clear;
		}
	}

	/* Clear pending task management requests */
	for_each_set_bit(tag, &hba->outstanding_tasks, hba->nutmrs) {
		if (ufshcd_clear_tm_cmd(hba, tag)) {
			err_tm = true;
			goto lock_skip_pending_xfer_clear;
		}
	}

lock_skip_pending_xfer_clear:
	spin_lock_irqsave(hba->host->host_lock, flags);

	/* Complete the requests that are cleared by s/w */
	ufshcd_complete_requests(hba);

	if (err_xfer || err_tm)
		needs_reset = true;

skip_pending_xfer_clear:
	/* Fatal errors need reset */
	if (needs_reset) {
		unsigned long max_doorbells = (1UL << hba->nutrs) - 1;

		if (hba->saved_err & INT_FATAL_ERRORS)
			ufshcd_update_error_stats(hba,
						  UFS_ERR_INT_FATAL_ERRORS);
		if (hba->saved_ce_err)
			ufshcd_update_error_stats(hba, UFS_ERR_CRYPTO_ENGINE);

		if (hba->saved_err & UIC_ERROR)
			ufshcd_update_error_stats(hba,
						  UFS_ERR_INT_UIC_ERROR);

		if (err_xfer || err_tm)
			ufshcd_update_error_stats(hba,
						  UFS_ERR_CLEAR_PEND_XFER_TM);

		/*
		 * ufshcd_reset_and_restore() does the link reinitialization
		 * which will need atleast one empty doorbell slot to send the
		 * device management commands (NOP and query commands).
		 * If there is no slot empty at this moment then free up last
		 * slot forcefully.
		 */
		if (hba->outstanding_reqs == max_doorbells)
			__ufshcd_transfer_req_compl(hba,
						    (1UL << (hba->nutrs - 1)));

		spin_unlock_irqrestore(hba->host->host_lock, flags);
		err = ufshcd_reset_and_restore(hba);
		spin_lock_irqsave(hba->host->host_lock, flags);
		if (err) {
			dev_err(hba->dev, "%s: reset and restore failed\n",
					__func__);
			hba->ufshcd_state = UFSHCD_STATE_ERROR;
		}
		/*
		 * Inform scsi mid-layer that we did reset and allow to handle
		 * Unit Attention properly.
		 */
		scsi_report_bus_reset(hba->host, 0);
		hba->saved_err = 0;
		hba->saved_uic_err = 0;
		hba->saved_ce_err = 0;
		hba->force_host_reset = false;
	}

skip_err_handling:
	if (!needs_reset) {
		hba->ufshcd_state = UFSHCD_STATE_OPERATIONAL;
		if (hba->saved_err || hba->saved_uic_err)
			dev_err_ratelimited(hba->dev, "%s: exit: saved_err 0x%x saved_uic_err 0x%x",
			    __func__, hba->saved_err, hba->saved_uic_err);
	}

	hba->silence_err_logs = false;

	if (clks_enabled) {
		__ufshcd_release(hba, false);
		hba->ufs_stats.clk_rel.ctx = ERR_HNDLR_WORK;
	}
out:
	ufshcd_clear_eh_in_progress(hba);
	spin_unlock_irqrestore(hba->host->host_lock, flags);
}

static void ufshcd_update_uic_reg_hist(struct ufs_uic_err_reg_hist *reg_hist,
		u32 reg)
{
	reg_hist->reg[reg_hist->pos] = reg;
	reg_hist->tstamp[reg_hist->pos] = ktime_get();
	reg_hist->pos = (reg_hist->pos + 1) % UIC_ERR_REG_HIST_LENGTH;
}

static void ufshcd_rls_handler(struct work_struct *work)
{
	struct ufs_hba *hba;
	int ret = 0;
	u32 mode;

	hba = container_of(work, struct ufs_hba, rls_work);
	pm_runtime_get_sync(hba->dev);
	ufshcd_scsi_block_requests(hba);
	down_write(&hba->lock);
	ret = ufshcd_wait_for_doorbell_clr(hba, U64_MAX);
	if (ret) {
		dev_err(hba->dev,
			"Timed out (%d) waiting for DB to clear\n",
			ret);
		goto out;
	}

	ufshcd_dme_get(hba, UIC_ARG_MIB(PA_PWRMODE), &mode);
	if (hba->pwr_info.pwr_rx != ((mode >> PWR_RX_OFFSET) & PWR_INFO_MASK))
		hba->restore_needed = true;

	if (hba->pwr_info.pwr_tx != (mode & PWR_INFO_MASK))
		hba->restore_needed = true;

	ufshcd_dme_get(hba, UIC_ARG_MIB(PA_RXGEAR), &mode);
	if (hba->pwr_info.gear_rx != mode)
		hba->restore_needed = true;

	ufshcd_dme_get(hba, UIC_ARG_MIB(PA_TXGEAR), &mode);
	if (hba->pwr_info.gear_tx != mode)
		hba->restore_needed = true;

	if (hba->restore_needed)
		ret = ufshcd_config_pwr_mode(hba, &(hba->pwr_info));

	if (ret)
		dev_err(hba->dev, "%s: Failed setting power mode, err = %d\n",
			__func__, ret);
	else
		hba->restore_needed = false;

out:
	up_write(&hba->lock);
	ufshcd_scsi_unblock_requests(hba);
	pm_runtime_put_sync(hba->dev);
}

/**
 * ufshcd_update_uic_error - check and set fatal UIC error flags.
 * @hba: per-adapter instance
 *
 * Returns
 *  IRQ_HANDLED - If interrupt is valid
 *  IRQ_NONE    - If invalid interrupt
 */
static irqreturn_t ufshcd_update_uic_error(struct ufs_hba *hba)
{
	u32 reg;
	irqreturn_t retval = IRQ_NONE;

	/* PHY layer lane error */
	reg = ufshcd_readl(hba, REG_UIC_ERROR_CODE_PHY_ADAPTER_LAYER);
	if ((reg & UIC_PHY_ADAPTER_LAYER_ERROR) &&
	    (reg & UIC_PHY_ADAPTER_LAYER_ERROR_CODE_MASK)) {
		/*
		 * To know whether this error is fatal or not, DB timeout
		 * must be checked but this error is handled separately.
		 */
		dev_dbg(hba->dev, "%s: UIC Lane error reported, reg 0x%x\n",
				__func__, reg);
		ufshcd_update_uic_error_cnt(hba, reg, UFS_UIC_ERROR_PA);
		ufshcd_update_uic_reg_hist(&hba->ufs_stats.pa_err, reg);

		/*
		 * Don't ignore LINERESET indication during hibern8
		 * enter operation.
		 */
		if (reg & UIC_PHY_ADAPTER_LAYER_GENERIC_ERROR) {
			struct uic_command *cmd = hba->active_uic_cmd;

			if (cmd) {
				if (cmd->command == UIC_CMD_DME_HIBER_ENTER) {
					dev_err(hba->dev, "%s: LINERESET during hibern8 enter, reg 0x%x\n",
						__func__, reg);
					hba->full_init_linereset = true;
				}
			}
			if (!hba->full_init_linereset)
				schedule_work(&hba->rls_work);
		}
		retval |= IRQ_HANDLED;
	}

	/* PA_INIT_ERROR is fatal and needs UIC reset */
	reg = ufshcd_readl(hba, REG_UIC_ERROR_CODE_DATA_LINK_LAYER);
	if ((reg & UIC_DATA_LINK_LAYER_ERROR) &&
	    (reg & UIC_DATA_LINK_LAYER_ERROR_CODE_MASK)) {
		ufshcd_update_uic_error_cnt(hba, reg, UFS_UIC_ERROR_DL);
		ufshcd_update_uic_reg_hist(&hba->ufs_stats.dl_err, reg);

		if (reg & UIC_DATA_LINK_LAYER_ERROR_PA_INIT) {
			hba->uic_error |= UFSHCD_UIC_DL_PA_INIT_ERROR;
		} else if (hba->dev_info.quirks &
			   UFS_DEVICE_QUIRK_RECOVERY_FROM_DL_NAC_ERRORS) {
			if (reg & UIC_DATA_LINK_LAYER_ERROR_NAC_RECEIVED)
				hba->uic_error |=
					UFSHCD_UIC_DL_NAC_RECEIVED_ERROR;
			else if (reg &
				 UIC_DATA_LINK_LAYER_ERROR_TCx_REPLAY_TIMEOUT)
				hba->uic_error |=
					UFSHCD_UIC_DL_TCx_REPLAY_ERROR;
		}
		retval |= IRQ_HANDLED;
	}

	/* UIC NL/TL/DME errors needs software retry */
	reg = ufshcd_readl(hba, REG_UIC_ERROR_CODE_NETWORK_LAYER);
	if ((reg & UIC_NETWORK_LAYER_ERROR) &&
	    (reg & UIC_NETWORK_LAYER_ERROR_CODE_MASK)) {
		ufshcd_update_uic_reg_hist(&hba->ufs_stats.nl_err, reg);
		hba->uic_error |= UFSHCD_UIC_NL_ERROR;
		retval |= IRQ_HANDLED;
	}

	reg = ufshcd_readl(hba, REG_UIC_ERROR_CODE_TRANSPORT_LAYER);
	if ((reg & UIC_TRANSPORT_LAYER_ERROR) &&
	    (reg & UIC_TRANSPORT_LAYER_ERROR_CODE_MASK)) {
		ufshcd_update_uic_reg_hist(&hba->ufs_stats.tl_err, reg);
		hba->uic_error |= UFSHCD_UIC_TL_ERROR;
		retval |= IRQ_HANDLED;
	}

	reg = ufshcd_readl(hba, REG_UIC_ERROR_CODE_DME);
	if ((reg & UIC_DME_ERROR) &&
	    (reg & UIC_DME_ERROR_CODE_MASK)) {
		ufshcd_update_uic_error_cnt(hba, reg, UFS_UIC_ERROR_DME);
		ufshcd_update_uic_reg_hist(&hba->ufs_stats.dme_err, reg);
		hba->uic_error |= UFSHCD_UIC_DME_ERROR;
		retval |= IRQ_HANDLED;
	}

	dev_dbg(hba->dev, "%s: UIC error flags = 0x%08x\n",
			__func__, hba->uic_error);
	return retval;
}

/**
 * ufshcd_check_errors - Check for errors that need s/w attention
 * @hba: per-adapter instance
 *
 * Returns
 *  IRQ_HANDLED - If interrupt is valid
 *  IRQ_NONE    - If invalid interrupt
 */
static irqreturn_t ufshcd_check_errors(struct ufs_hba *hba)
{
	bool queue_eh_work = false;
	irqreturn_t retval = IRQ_NONE;

	if (hba->errors & INT_FATAL_ERRORS || hba->ce_error)
		queue_eh_work = true;

	if (hba->errors & UIC_LINK_LOST) {
		dev_err(hba->dev, "%s: UIC_LINK_LOST received, errors 0x%x\n",
					__func__, hba->errors);
		queue_eh_work = true;
	}

	if (hba->errors & UIC_ERROR) {
		hba->uic_error = 0;
		retval = ufshcd_update_uic_error(hba);
		if (hba->uic_error)
			queue_eh_work = true;
	}

	if (hba->extcon && ufshcd_is_card_offline(hba)) {
		/* ignore UIC errors if card is offline */
		retval |= IRQ_HANDLED;
	} else if (queue_eh_work) {
		/*
		 * update the transfer error masks to sticky bits, let's do this
		 * irrespective of current ufshcd_state.
		 */
		hba->saved_err |= hba->errors;
		hba->saved_uic_err |= hba->uic_error;
		hba->saved_ce_err |= hba->ce_error;

		/* handle fatal errors only when link is functional */
		if (hba->ufshcd_state == UFSHCD_STATE_OPERATIONAL) {
			/*
			 * Set error handling in progress flag early so that we
			 * don't issue new requests any more.
			 */
			ufshcd_set_eh_in_progress(hba);

			hba->ufshcd_state = UFSHCD_STATE_EH_SCHEDULED;
			schedule_work(&hba->eh_work);
		}
		retval |= IRQ_HANDLED;
	}
	/*
	 * if (!queue_eh_work) -
	 * Other errors are either non-fatal where host recovers
	 * itself without s/w intervention or errors that will be
	 * handled by the SCSI core layer.
	 */
	return retval;
}

/**
 * ufshcd_tmc_handler - handle task management function completion
 * @hba: per adapter instance
 *
 * Returns
 *  IRQ_HANDLED - If interrupt is valid
 *  IRQ_NONE    - If invalid interrupt
 */
static irqreturn_t ufshcd_tmc_handler(struct ufs_hba *hba)
{
	u32 tm_doorbell;

	tm_doorbell = ufshcd_readl(hba, REG_UTP_TASK_REQ_DOOR_BELL);
	hba->tm_condition = tm_doorbell ^ hba->outstanding_tasks;
	if (hba->tm_condition) {
		wake_up(&hba->tm_wq);
		return IRQ_HANDLED;
	} else {
		return IRQ_NONE;
	}
}

/**
 * ufshcd_sl_intr - Interrupt service routine
 * @hba: per adapter instance
 * @intr_status: contains interrupts generated by the controller
 *
 * Returns
 *  IRQ_HANDLED - If interrupt is valid
 *  IRQ_NONE    - If invalid interrupt
 */
static irqreturn_t ufshcd_sl_intr(struct ufs_hba *hba, u32 intr_status)
{
	irqreturn_t retval = IRQ_NONE;

	ufsdbg_error_inject_dispatcher(hba,
		ERR_INJECT_INTR, intr_status, &intr_status);

	ufshcd_vops_crypto_engine_get_status(hba, &hba->ce_error);

	hba->errors = UFSHCD_ERROR_MASK & intr_status;
	if (hba->errors || hba->ce_error)
		retval |= ufshcd_check_errors(hba);

	if (intr_status & UFSHCD_UIC_MASK)
		retval |= ufshcd_uic_cmd_compl(hba, intr_status);

	if (intr_status & UTP_TASK_REQ_COMPL)
		retval |= ufshcd_tmc_handler(hba);

	if (intr_status & UTP_TRANSFER_REQ_COMPL)
		retval |= ufshcd_transfer_req_compl(hba);

	return retval;
}

/**
 * ufshcd_intr - Main interrupt service routine
 * @irq: irq number
 * @__hba: pointer to adapter instance
 *
 * Returns
 *  IRQ_HANDLED - If interrupt is valid
 *  IRQ_NONE    - If invalid interrupt
 */
static irqreturn_t ufshcd_intr(int irq, void *__hba)
{
	u32 intr_status, enabled_intr_status;
	irqreturn_t retval = IRQ_NONE;
	struct ufs_hba *hba = __hba;
	int retries = hba->nutrs;

	spin_lock(hba->host->host_lock);
	intr_status = ufshcd_readl(hba, REG_INTERRUPT_STATUS);
	hba->ufs_stats.last_intr_status = intr_status;
	hba->ufs_stats.last_intr_ts = ktime_get();
	/*
	 * There could be max of hba->nutrs reqs in flight and in worst case
	 * if the reqs get finished 1 by 1 after the interrupt status is
	 * read, make sure we handle them by checking the interrupt status
	 * again in a loop until we process all of the reqs before returning.
	 */
	do {
		enabled_intr_status =
			intr_status & ufshcd_readl(hba, REG_INTERRUPT_ENABLE);
		if (intr_status)
			ufshcd_writel(hba, intr_status, REG_INTERRUPT_STATUS);
		if (enabled_intr_status)
			retval |= ufshcd_sl_intr(hba, enabled_intr_status);

		intr_status = ufshcd_readl(hba, REG_INTERRUPT_STATUS);
	} while (intr_status && --retries);

	if (retval == IRQ_NONE) {
		dev_err(hba->dev, "%s: Unhandled interrupt 0x%08x\n",
					__func__, intr_status);
		ufshcd_hex_dump(hba, "host regs: ", hba->mmio_base,
					UFSHCI_REG_SPACE_SIZE);
	}

	spin_unlock(hba->host->host_lock);
	return retval;
}

static int ufshcd_clear_tm_cmd(struct ufs_hba *hba, int tag)
{
	int err = 0;
	u32 mask = 1 << tag;
	unsigned long flags;

	if (!test_bit(tag, &hba->outstanding_tasks))
		goto out;

	spin_lock_irqsave(hba->host->host_lock, flags);
	ufshcd_writel(hba, ~(1 << tag), REG_UTP_TASK_REQ_LIST_CLEAR);
	spin_unlock_irqrestore(hba->host->host_lock, flags);

	/* poll for max. 1 sec to clear door bell register by h/w */
	err = ufshcd_wait_for_register(hba,
			REG_UTP_TASK_REQ_DOOR_BELL,
			mask, 0, 1000, 1000, true);
out:
	return err;
}

/**
 * ufshcd_issue_tm_cmd - issues task management commands to controller
 * @hba: per adapter instance
 * @lun_id: LUN ID to which TM command is sent
 * @task_id: task ID to which the TM command is applicable
 * @tm_function: task management function opcode
 * @tm_response: task management service response return value
 *
 * Returns non-zero value on error, zero on success.
 */
static int ufshcd_issue_tm_cmd(struct ufs_hba *hba, int lun_id, int task_id,
		u8 tm_function, u8 *tm_response)
{
	struct utp_task_req_desc *task_req_descp;
	struct utp_upiu_task_req *task_req_upiup;
	struct Scsi_Host *host;
	unsigned long flags;
	int free_slot;
	int err;
	int task_tag;

	host = hba->host;

	/*
	 * Get free slot, sleep if slots are unavailable.
	 * Even though we use wait_event() which sleeps indefinitely,
	 * the maximum wait time is bounded by %TM_CMD_TIMEOUT.
	 */
	wait_event(hba->tm_tag_wq, ufshcd_get_tm_free_slot(hba, &free_slot));
	hba->ufs_stats.clk_hold.ctx = TM_CMD_SEND;
	ufshcd_hold_all(hba);

	spin_lock_irqsave(host->host_lock, flags);
	task_req_descp = hba->utmrdl_base_addr;
	task_req_descp += free_slot;

	/* Configure task request descriptor */
	task_req_descp->header.dword_0 = cpu_to_le32(UTP_REQ_DESC_INT_CMD);
	task_req_descp->header.dword_2 =
			cpu_to_le32(OCS_INVALID_COMMAND_STATUS);

	/* Configure task request UPIU */
	task_req_upiup =
		(struct utp_upiu_task_req *) task_req_descp->task_req_upiu;
	task_tag = hba->nutrs + free_slot;
	task_req_upiup->header.dword_0 =
		UPIU_HEADER_DWORD(UPIU_TRANSACTION_TASK_REQ, 0,
					      lun_id, task_tag);
	task_req_upiup->header.dword_1 =
		UPIU_HEADER_DWORD(0, tm_function, 0, 0);
	/*
	 * The host shall provide the same value for LUN field in the basic
	 * header and for Input Parameter.
	 */
	task_req_upiup->input_param1 = cpu_to_be32(lun_id);
	task_req_upiup->input_param2 = cpu_to_be32(task_id);

	/* send command to the controller */
	__set_bit(free_slot, &hba->outstanding_tasks);

	/* Make sure descriptors are ready before ringing the task doorbell */
	wmb();

	ufshcd_writel(hba, 1 << free_slot, REG_UTP_TASK_REQ_DOOR_BELL);
	/* Make sure that doorbell is committed immediately */
	wmb();

	spin_unlock_irqrestore(host->host_lock, flags);

	/* wait until the task management command is completed */
	err = wait_event_timeout(hba->tm_wq,
			test_bit(free_slot, &hba->tm_condition),
			msecs_to_jiffies(TM_CMD_TIMEOUT));
	if (!err) {
		dev_err(hba->dev, "%s: task management cmd 0x%.2x timed-out\n",
				__func__, tm_function);
		if (ufshcd_clear_tm_cmd(hba, free_slot))
			dev_WARN(hba->dev, "%s: unable clear tm cmd (slot %d) after timeout\n",
					__func__, free_slot);
		err = -ETIMEDOUT;
	} else {
		err = ufshcd_task_req_compl(hba, free_slot, tm_response);
	}

	clear_bit(free_slot, &hba->tm_condition);
	ufshcd_put_tm_slot(hba, free_slot);
	wake_up(&hba->tm_tag_wq);
	hba->ufs_stats.clk_rel.ctx = TM_CMD_SEND;

	ufshcd_release_all(hba);
	return err;
}

/**
 * ufshcd_eh_device_reset_handler - device reset handler registered to
 *                                    scsi layer.
 * @cmd: SCSI command pointer
 *
 * Returns SUCCESS/FAILED
 */
static int ufshcd_eh_device_reset_handler(struct scsi_cmnd *cmd)
{
	struct Scsi_Host *host;
	struct ufs_hba *hba;
	unsigned int tag;
	u32 pos;
	int err;
	u8 resp = 0xF;
	struct ufshcd_lrb *lrbp;
	unsigned long flags;

	host = cmd->device->host;
	hba = shost_priv(host);
	tag = cmd->request->tag;

	ufshcd_print_cmd_log(hba);
	lrbp = &hba->lrb[tag];
	err = ufshcd_issue_tm_cmd(hba, lrbp->lun, 0, UFS_LOGICAL_RESET, &resp);
	if (err || resp != UPIU_TASK_MANAGEMENT_FUNC_COMPL) {
		if (!err)
			err = resp;
		goto out;
	}

	/* clear the commands that were pending for corresponding LUN */
	for_each_set_bit(pos, &hba->outstanding_reqs, hba->nutrs) {
		if (hba->lrb[pos].lun == lrbp->lun) {
			err = ufshcd_clear_cmd(hba, pos);
			if (err)
				break;
		}
	}
	spin_lock_irqsave(host->host_lock, flags);
	ufshcd_transfer_req_compl(hba);
	spin_unlock_irqrestore(host->host_lock, flags);

out:
	hba->req_abort_count = 0;
	if (!err) {
		err = SUCCESS;
	} else {
		dev_err(hba->dev, "%s: failed with err %d\n", __func__, err);
		err = FAILED;
	}
	return err;
}

static void ufshcd_set_req_abort_skip(struct ufs_hba *hba, unsigned long bitmap)
{
	struct ufshcd_lrb *lrbp;
	int tag;

	for_each_set_bit(tag, &bitmap, hba->nutrs) {
		lrbp = &hba->lrb[tag];
		lrbp->req_abort_skip = true;
	}
}

/**
 * ufshcd_abort - abort a specific command
 * @cmd: SCSI command pointer
 *
 * Abort the pending command in device by sending UFS_ABORT_TASK task management
 * command, and in host controller by clearing the door-bell register. There can
 * be race between controller sending the command to the device while abort is
 * issued. To avoid that, first issue UFS_QUERY_TASK to check if the command is
 * really issued and then try to abort it.
 *
 * Returns SUCCESS/FAILED
 */
static int ufshcd_abort(struct scsi_cmnd *cmd)
{
	struct Scsi_Host *host;
	struct ufs_hba *hba;
	unsigned long flags;
	unsigned int tag;
	int err = 0;
	int poll_cnt;
	u8 resp = 0xF;
	struct ufshcd_lrb *lrbp;
	u32 reg;

	host = cmd->device->host;
	hba = shost_priv(host);
	tag = cmd->request->tag;
	if (!ufshcd_valid_tag(hba, tag)) {
		dev_err(hba->dev,
			"%s: invalid command tag %d: cmd=0x%p, cmd->request=0x%p",
			__func__, tag, cmd, cmd->request);
		BUG();
	}

	lrbp = &hba->lrb[tag];

	ufshcd_update_error_stats(hba, UFS_ERR_TASK_ABORT);

	/*
	 * Task abort to the device W-LUN is illegal. When this command
	 * will fail, due to spec violation, scsi err handling next step
	 * will be to send LU reset which, again, is a spec violation.
	 * To avoid these unnecessary/illegal step we skip to the last error
	 * handling stage: reset and restore.
	 */
	if ((lrbp->lun == UFS_UPIU_UFS_DEVICE_WLUN) ||
	    (lrbp->lun == UFS_UPIU_REPORT_LUNS_WLUN) ||
	    (lrbp->lun == UFS_UPIU_BOOT_WLUN) ||
	    (lrbp->lun == UFS_UPIU_RPMB_WLUN))
		return ufshcd_eh_host_reset_handler(cmd);

	ufshcd_hold_all(hba);
	reg = ufshcd_readl(hba, REG_UTP_TRANSFER_REQ_DOOR_BELL);
	/* If command is already aborted/completed, return SUCCESS */
	if (!(test_bit(tag, &hba->outstanding_reqs))) {
		dev_err(hba->dev,
			"%s: cmd at tag %d already completed, outstanding=0x%lx, doorbell=0x%x\n",
			__func__, tag, hba->outstanding_reqs, reg);
		goto out;
	}

	if (!(reg & (1 << tag))) {
		dev_err(hba->dev,
		"%s: cmd was completed, but without a notifying intr, tag = %d",
		__func__, tag);
	}

	/* Print Transfer Request of aborted task */
	dev_err(hba->dev, "%s: Device abort task at tag %d", __func__, tag);

	/*
	 * Print detailed info about aborted request.
	 * As more than one request might get aborted at the same time,
	 * print full information only for the first aborted request in order
	 * to reduce repeated printouts. For other aborted requests only print
	 * basic details.
	 */
	scsi_print_command(cmd);
	if (!hba->req_abort_count) {
		ufshcd_print_fsm_state(hba);
		ufshcd_print_host_regs(hba);
		ufshcd_print_host_state(hba);
		ufshcd_print_pwr_info(hba);
		ufshcd_print_trs(hba, 1 << tag, true);
	} else {
		ufshcd_print_trs(hba, 1 << tag, false);
	}
	hba->req_abort_count++;


	/* Skip task abort in case previous aborts failed and report failure */
	if (lrbp->req_abort_skip) {
		err = -EIO;
		goto out;
	}

	for (poll_cnt = 100; poll_cnt; poll_cnt--) {
		err = ufshcd_issue_tm_cmd(hba, lrbp->lun, lrbp->task_tag,
				UFS_QUERY_TASK, &resp);
		if (!err && resp == UPIU_TASK_MANAGEMENT_FUNC_SUCCEEDED) {
			/* cmd pending in the device */
			dev_err(hba->dev, "%s: cmd pending in the device. tag = %d",
				__func__, tag);
			break;
		} else if (!err && resp == UPIU_TASK_MANAGEMENT_FUNC_COMPL) {
			/*
			 * cmd not pending in the device, check if it is
			 * in transition.
			 */
			dev_err(hba->dev, "%s: cmd at tag %d not pending in the device.",
				__func__, tag);
			reg = ufshcd_readl(hba, REG_UTP_TRANSFER_REQ_DOOR_BELL);
			if (reg & (1 << tag)) {
				/* sleep for max. 200us to stabilize */
				usleep_range(100, 200);
				continue;
			}
			/* command completed already */
			dev_err(hba->dev, "%s: cmd at tag %d successfully cleared from DB.",
				__func__, tag);
			goto out;
		} else {
			dev_err(hba->dev,
				"%s: no response from device. tag = %d, err %d",
				__func__, tag, err);
			if (!err)
				err = resp; /* service response error */
			goto out;
		}
	}

	if (!poll_cnt) {
		err = -EBUSY;
		goto out;
	}

	err = ufshcd_issue_tm_cmd(hba, lrbp->lun, lrbp->task_tag,
			UFS_ABORT_TASK, &resp);
	if (err || resp != UPIU_TASK_MANAGEMENT_FUNC_COMPL) {
		if (!err) {
			err = resp; /* service response error */
			dev_err(hba->dev, "%s: issued. tag = %d, err %d",
				__func__, tag, err);
		}
		goto out;
	}

	err = ufshcd_clear_cmd(hba, tag);
	if (err) {
		dev_err(hba->dev, "%s: Failed clearing cmd at tag %d, err %d",
			__func__, tag, err);
		goto out;
	}

	scsi_dma_unmap(cmd);

	spin_lock_irqsave(host->host_lock, flags);
	ufshcd_outstanding_req_clear(hba, tag);
	hba->lrb[tag].cmd = NULL;
	spin_unlock_irqrestore(host->host_lock, flags);

	clear_bit_unlock(tag, &hba->lrb_in_use);
	wake_up(&hba->dev_cmd.tag_wq);

out:
	if (!err) {
		err = SUCCESS;
	} else {
		dev_err(hba->dev, "%s: failed with err %d\n", __func__, err);
		ufshcd_set_req_abort_skip(hba, hba->outstanding_reqs);
		err = FAILED;
	}

	/*
	 * This ufshcd_release_all() corresponds to the original scsi cmd that
	 * got aborted here (as we won't get any IRQ for it).
	 */
	ufshcd_release_all(hba);
	return err;
}

/**
 * ufshcd_host_reset_and_restore - reset and restore host controller
 * @hba: per-adapter instance
 *
 * Note that host controller reset may issue DME_RESET to
 * local and remote (device) Uni-Pro stack and the attributes
 * are reset to default state.
 *
 * Returns zero on success, non-zero on failure
 */
static int ufshcd_host_reset_and_restore(struct ufs_hba *hba)
{
	int err;
	unsigned long flags;

	/* Reset the host controller */
	spin_lock_irqsave(hba->host->host_lock, flags);
	ufshcd_hba_stop(hba, false);
	spin_unlock_irqrestore(hba->host->host_lock, flags);

	/* scale up clocks to max frequency before full reinitialization */
	ufshcd_set_clk_freq(hba, true);

	err = ufshcd_hba_enable(hba);
	if (err)
		goto out;

	/* Establish the link again and restore the device */
	err = ufshcd_probe_hba(hba);

	if (!err && (hba->ufshcd_state != UFSHCD_STATE_OPERATIONAL)) {
		err = -EIO;
		goto out;
	}

	if (!err) {
		err = ufshcd_vops_crypto_engine_reset(hba);
		if (err) {
			dev_err(hba->dev,
				"%s: failed to reset crypto engine %d\n",
				__func__, err);
			goto out;
		}
	}

out:
	if (err)
		dev_err(hba->dev, "%s: Host init failed %d\n", __func__, err);

	return err;
}

static int ufshcd_detect_device(struct ufs_hba *hba)
{
	int err = 0;

	err = ufshcd_vops_full_reset(hba);
	if (err)
		dev_warn(hba->dev, "%s: full reset returned %d\n",
			 __func__, err);

	err = ufshcd_reset_device(hba);
	if (err)
		dev_warn(hba->dev, "%s: device reset failed. err %d\n",
			 __func__, err);

	return ufshcd_host_reset_and_restore(hba);
}

/**
 * ufshcd_reset_and_restore - reset and re-initialize host/device
 * @hba: per-adapter instance
 *
 * Reset and recover device, host and re-establish link. This
 * is helpful to recover the communication in fatal error conditions.
 *
 * Returns zero on success, non-zero on failure
 */
static int ufshcd_reset_and_restore(struct ufs_hba *hba)
{
	int err = 0;
	unsigned long flags;
	int retries = MAX_HOST_RESET_RETRIES;

	do {
		err = ufshcd_detect_device(hba);
	} while (err && --retries);

	/*
	 * There is no point proceeding even after failing
	 * to recover after multiple retries.
	 */
	if (err && ufshcd_is_embedded_dev(hba))
		BUG();
	/*
	 * After reset the door-bell might be cleared, complete
	 * outstanding requests in s/w here.
	 */
	spin_lock_irqsave(hba->host->host_lock, flags);
	ufshcd_transfer_req_compl(hba);
	ufshcd_tmc_handler(hba);
	spin_unlock_irqrestore(hba->host->host_lock, flags);

	return err;
}

/**
 * ufshcd_eh_host_reset_handler - host reset handler registered to scsi layer
 * @cmd - SCSI command pointer
 *
 * Returns SUCCESS/FAILED
 */
static int ufshcd_eh_host_reset_handler(struct scsi_cmnd *cmd)
{
	int err = SUCCESS;
	unsigned long flags;
	struct ufs_hba *hba;

	hba = shost_priv(cmd->device->host);

	/*
	 * Check if there is any race with fatal error handling.
	 * If so, wait for it to complete. Even though fatal error
	 * handling does reset and restore in some cases, don't assume
	 * anything out of it. We are just avoiding race here.
	 */
	do {
		spin_lock_irqsave(hba->host->host_lock, flags);
		if (!(work_pending(&hba->eh_work) ||
				hba->ufshcd_state == UFSHCD_STATE_RESET))
			break;
		spin_unlock_irqrestore(hba->host->host_lock, flags);
		dev_err(hba->dev, "%s: reset in progress - 1\n", __func__);
		flush_work(&hba->eh_work);
	} while (1);

	/*
	 * we don't know if previous reset had really reset the host controller
	 * or not. So let's force reset here to be sure.
	 */
	hba->ufshcd_state = UFSHCD_STATE_ERROR;
	hba->force_host_reset = true;
	schedule_work(&hba->eh_work);

	/* wait for the reset work to finish */
	do {
		if (!(work_pending(&hba->eh_work) ||
				hba->ufshcd_state == UFSHCD_STATE_RESET))
			break;
		spin_unlock_irqrestore(hba->host->host_lock, flags);
		dev_err(hba->dev, "%s: reset in progress - 2\n", __func__);
		flush_work(&hba->eh_work);
		spin_lock_irqsave(hba->host->host_lock, flags);
	} while (1);

	if (!((hba->ufshcd_state == UFSHCD_STATE_OPERATIONAL) &&
	      ufshcd_is_link_active(hba))) {
		err = FAILED;
		hba->ufshcd_state = UFSHCD_STATE_ERROR;
	}

	spin_unlock_irqrestore(hba->host->host_lock, flags);

	return err;
}

/**
 * ufshcd_get_max_icc_level - calculate the ICC level
 * @sup_curr_uA: max. current supported by the regulator
 * @start_scan: row at the desc table to start scan from
 * @buff: power descriptor buffer
 *
 * Returns calculated max ICC level for specific regulator
 */
static u32 ufshcd_get_max_icc_level(int sup_curr_uA, u32 start_scan, char *buff)
{
	int i;
	int curr_uA;
	u16 data;
	u16 unit;

	for (i = start_scan; i >= 0; i--) {
		data = be16_to_cpu(*((u16 *)(buff + 2*i)));
		unit = (data & ATTR_ICC_LVL_UNIT_MASK) >>
						ATTR_ICC_LVL_UNIT_OFFSET;
		curr_uA = data & ATTR_ICC_LVL_VALUE_MASK;
		switch (unit) {
		case UFSHCD_NANO_AMP:
			curr_uA = curr_uA / 1000;
			break;
		case UFSHCD_MILI_AMP:
			curr_uA = curr_uA * 1000;
			break;
		case UFSHCD_AMP:
			curr_uA = curr_uA * 1000 * 1000;
			break;
		case UFSHCD_MICRO_AMP:
		default:
			break;
		}
		if (sup_curr_uA >= curr_uA)
			break;
	}
	if (i < 0) {
		i = 0;
		pr_err("%s: Couldn't find valid icc_level = %d", __func__, i);
	}

	return (u32)i;
}

/**
 * ufshcd_find_max_sup_active_icc_level - find the max ICC level
 * In case regulators are not initialized we'll return 0
 * @hba: per-adapter instance
 * @desc_buf: power descriptor buffer to extract ICC levels from.
 * @len: length of desc_buff
 *
 * Returns calculated max ICC level
 */
static u32 ufshcd_find_max_sup_active_icc_level(struct ufs_hba *hba,
							u8 *desc_buf, int len)
{
	u32 icc_level = 0;

	/*
	 * VCCQ rail is optional for removable UFS card and also most of the
	 * vendors don't use this rail for embedded UFS devices as well. So
	 * it is normal that VCCQ rail may not be provided for given platform.
	 */
	if (!hba->vreg_info.vcc || !hba->vreg_info.vccq2) {
		dev_err(hba->dev, "%s: Regulator capability was not set, bActiveICCLevel=%d\n",
			__func__, icc_level);
		goto out;
	}

	if (hba->vreg_info.vcc && hba->vreg_info.vcc->max_uA)
		icc_level = ufshcd_get_max_icc_level(
				hba->vreg_info.vcc->max_uA,
				POWER_DESC_MAX_ACTV_ICC_LVLS - 1,
				&desc_buf[PWR_DESC_ACTIVE_LVLS_VCC_0]);

	if (hba->vreg_info.vccq && hba->vreg_info.vccq->max_uA)
		icc_level = ufshcd_get_max_icc_level(
				hba->vreg_info.vccq->max_uA,
				icc_level,
				&desc_buf[PWR_DESC_ACTIVE_LVLS_VCCQ_0]);

	if (hba->vreg_info.vccq2 && hba->vreg_info.vccq2->max_uA)
		icc_level = ufshcd_get_max_icc_level(
				hba->vreg_info.vccq2->max_uA,
				icc_level,
				&desc_buf[PWR_DESC_ACTIVE_LVLS_VCCQ2_0]);
out:
	return icc_level;
}

static void ufshcd_set_active_icc_lvl(struct ufs_hba *hba)
{
	int ret;
	int buff_len = hba->desc_size.pwr_desc;
	u8 *desc_buf = NULL;
	u32 icc_level;

	if (buff_len) {
		desc_buf = kmalloc(buff_len, GFP_KERNEL);
		if (!desc_buf) {
			dev_err(hba->dev,
				"%s: Failed to allocate desc_buf\n", __func__);
			return;
		}
	}

	ret = ufshcd_read_power_desc(hba, desc_buf, buff_len);
	if (ret) {
		dev_err(hba->dev,
			"%s: Failed reading power descriptor.len = %d ret = %d",
			__func__, buff_len, ret);
		goto out;
	}

	icc_level = ufshcd_find_max_sup_active_icc_level(hba, desc_buf,
							 buff_len);
	dev_dbg(hba->dev, "%s: setting icc_level 0x%x", __func__, icc_level);

	ret = ufshcd_query_attr_retry(hba, UPIU_QUERY_OPCODE_WRITE_ATTR,
		QUERY_ATTR_IDN_ACTIVE_ICC_LVL, 0, 0, &icc_level);

	if (ret)
		dev_err(hba->dev,
			"%s: Failed configuring bActiveICCLevel = %d ret = %d",
			__func__, icc_level, ret);

out:
	kfree(desc_buf);
}

/**
 * ufshcd_scsi_add_wlus - Adds required W-LUs
 * @hba: per-adapter instance
 *
 * UFS devices can support upto 4 well known logical units:
 *	"REPORT_LUNS" (address: 01h)
 *	"UFS Device" (address: 50h)
 *	"RPMB" (address: 44h)
 *	"BOOT" (address: 30h)
 *
 * "REPORT_LUNS" & "UFS Device" are mandatory for all device classes (see
 * "bDeviceSubClass" parameter of device descriptor) while "BOOT" is supported
 * only for bootable devices. "RPMB" is only supported with embedded devices.
 *
 * UFS device's power management needs to be controlled by "POWER CONDITION"
 * field of SSU (START STOP UNIT) command. But this "power condition" field
 * will take effect only when its sent to "UFS device" well known logical unit
 * hence we require the scsi_device instance to represent this logical unit in
 * order for the UFS host driver to send the SSU command for power management.

 * We also require the scsi_device instance for "RPMB" (Replay Protected Memory
 * Block) LU so user space process can control this LU. User space may also
 * want to have access to BOOT LU.

 * This function tries to add scsi device instances for each of all well known
 * LUs (except "REPORT LUNS" LU) depending on device class.
 *
 * Returns zero on success (all required W-LUs are added successfully),
 * non-zero error value on failure (if failed to add any of the required W-LU).
 */
static int ufshcd_scsi_add_wlus(struct ufs_hba *hba)
{
	int ret = 0;
	struct scsi_device *sdev_rpmb = NULL;
	struct scsi_device *sdev_boot = NULL;
	bool is_bootable_dev = false;
	bool is_embedded_dev = false;

	if ((hba->dev_info.b_device_sub_class == UFS_DEV_EMBEDDED_BOOTABLE) ||
	    (hba->dev_info.b_device_sub_class == UFS_DEV_REMOVABLE_BOOTABLE))
		is_bootable_dev = true;

	if ((hba->dev_info.b_device_sub_class == UFS_DEV_EMBEDDED_BOOTABLE) ||
	    (hba->dev_info.b_device_sub_class == UFS_DEV_EMBEDDED_NON_BOOTABLE))
		is_embedded_dev = true;

	hba->sdev_ufs_device = __scsi_add_device(hba->host, 0, 0,
		ufshcd_upiu_wlun_to_scsi_wlun(UFS_UPIU_UFS_DEVICE_WLUN), NULL);
	if (IS_ERR(hba->sdev_ufs_device)) {
		ret = PTR_ERR(hba->sdev_ufs_device);
		dev_err(hba->dev, "%s: failed adding DEVICE_WLUN. ret %d\n",
			__func__, ret);
		hba->sdev_ufs_device = NULL;
		goto out;
	}
	scsi_device_put(hba->sdev_ufs_device);

	if (is_bootable_dev) {
		sdev_boot = __scsi_add_device(hba->host, 0, 0,
			ufshcd_upiu_wlun_to_scsi_wlun(UFS_UPIU_BOOT_WLUN),
			NULL);

		if (IS_ERR(sdev_boot)) {
			dev_err(hba->dev, "%s: failed adding BOOT_WLUN. ret %d\n",
				__func__, ret);
			ret = PTR_ERR(sdev_boot);
			goto remove_sdev_ufs_device;
		}
		scsi_device_put(sdev_boot);
	}

	if (is_embedded_dev) {
		sdev_rpmb = __scsi_add_device(hba->host, 0, 0,
			ufshcd_upiu_wlun_to_scsi_wlun(UFS_UPIU_RPMB_WLUN),
			NULL);
		if (IS_ERR(sdev_rpmb)) {
			dev_err(hba->dev, "%s: failed adding RPMB_WLUN. ret %d\n",
				__func__, ret);
			ret = PTR_ERR(sdev_rpmb);
			goto remove_sdev_boot;
		}
		scsi_device_put(sdev_rpmb);
	}
	goto out;

remove_sdev_boot:
	if (is_bootable_dev)
		scsi_remove_device(sdev_boot);
remove_sdev_ufs_device:
	scsi_remove_device(hba->sdev_ufs_device);
out:
	return ret;
}

/**
 * ufshcd_tune_pa_tactivate - Tunes PA_TActivate of local UniPro
 * @hba: per-adapter instance
 *
 * PA_TActivate parameter can be tuned manually if UniPro version is less than
 * 1.61. PA_TActivate needs to be greater than or equal to peerM-PHY's
 * RX_MIN_ACTIVATETIME_CAPABILITY attribute. This optimal value can help reduce
 * the hibern8 exit latency.
 *
 * Returns zero on success, non-zero error value on failure.
 */
static int ufshcd_tune_pa_tactivate(struct ufs_hba *hba)
{
	int ret = 0;
	u32 peer_rx_min_activatetime = 0, tuned_pa_tactivate;

	if (!ufshcd_is_unipro_pa_params_tuning_req(hba))
		return 0;

	ret = ufshcd_dme_peer_get(hba,
				  UIC_ARG_MIB_SEL(
					RX_MIN_ACTIVATETIME_CAPABILITY,
					UIC_ARG_MPHY_RX_GEN_SEL_INDEX(0)),
				  &peer_rx_min_activatetime);
	if (ret)
		goto out;

	/* make sure proper unit conversion is applied */
	tuned_pa_tactivate =
		((peer_rx_min_activatetime * RX_MIN_ACTIVATETIME_UNIT_US)
		 / PA_TACTIVATE_TIME_UNIT_US);
	ret = ufshcd_dme_set(hba, UIC_ARG_MIB(PA_TACTIVATE),
			     tuned_pa_tactivate);

out:
	return ret;
}

/**
 * ufshcd_tune_pa_hibern8time - Tunes PA_Hibern8Time of local UniPro
 * @hba: per-adapter instance
 *
 * PA_Hibern8Time parameter can be tuned manually if UniPro version is less than
 * 1.61. PA_Hibern8Time needs to be maximum of local M-PHY's
 * TX_HIBERN8TIME_CAPABILITY & peer M-PHY's RX_HIBERN8TIME_CAPABILITY.
 * This optimal value can help reduce the hibern8 exit latency.
 *
 * Returns zero on success, non-zero error value on failure.
 */
static int ufshcd_tune_pa_hibern8time(struct ufs_hba *hba)
{
	int ret = 0;
	u32 local_tx_hibern8_time_cap = 0, peer_rx_hibern8_time_cap = 0;
	u32 max_hibern8_time, tuned_pa_hibern8time;

	ret = ufshcd_dme_get(hba,
			     UIC_ARG_MIB_SEL(TX_HIBERN8TIME_CAPABILITY,
					UIC_ARG_MPHY_TX_GEN_SEL_INDEX(0)),
				  &local_tx_hibern8_time_cap);
	if (ret)
		goto out;

	ret = ufshcd_dme_peer_get(hba,
				  UIC_ARG_MIB_SEL(RX_HIBERN8TIME_CAPABILITY,
					UIC_ARG_MPHY_RX_GEN_SEL_INDEX(0)),
				  &peer_rx_hibern8_time_cap);
	if (ret)
		goto out;

	max_hibern8_time = max(local_tx_hibern8_time_cap,
			       peer_rx_hibern8_time_cap);
	/* make sure proper unit conversion is applied */
	tuned_pa_hibern8time = ((max_hibern8_time * HIBERN8TIME_UNIT_US)
				/ PA_HIBERN8_TIME_UNIT_US);
	ret = ufshcd_dme_set(hba, UIC_ARG_MIB(PA_HIBERN8TIME),
			     tuned_pa_hibern8time);
out:
	return ret;
}

/**
 * ufshcd_quirk_tune_host_pa_tactivate - Ensures that host PA_TACTIVATE is
 * less than device PA_TACTIVATE time.
 * @hba: per-adapter instance
 *
 * Some UFS devices require host PA_TACTIVATE to be lower than device
 * PA_TACTIVATE, we need to enable UFS_DEVICE_QUIRK_HOST_PA_TACTIVATE quirk
 * for such devices.
 *
 * Returns zero on success, non-zero error value on failure.
 */
static int ufshcd_quirk_tune_host_pa_tactivate(struct ufs_hba *hba)
{
	int ret = 0;
	u32 granularity, peer_granularity;
	u32 pa_tactivate, peer_pa_tactivate;
	u32 pa_tactivate_us, peer_pa_tactivate_us;
	u8 gran_to_us_table[] = {1, 4, 8, 16, 32, 100};

	ret = ufshcd_dme_get(hba, UIC_ARG_MIB(PA_GRANULARITY),
				  &granularity);
	if (ret)
		goto out;

	ret = ufshcd_dme_peer_get(hba, UIC_ARG_MIB(PA_GRANULARITY),
				  &peer_granularity);
	if (ret)
		goto out;

	if ((granularity < PA_GRANULARITY_MIN_VAL) ||
	    (granularity > PA_GRANULARITY_MAX_VAL)) {
		dev_err(hba->dev, "%s: invalid host PA_GRANULARITY %d",
			__func__, granularity);
		return -EINVAL;
	}

	if ((peer_granularity < PA_GRANULARITY_MIN_VAL) ||
	    (peer_granularity > PA_GRANULARITY_MAX_VAL)) {
		dev_err(hba->dev, "%s: invalid device PA_GRANULARITY %d",
			__func__, peer_granularity);
		return -EINVAL;
	}

	ret = ufshcd_dme_get(hba, UIC_ARG_MIB(PA_TACTIVATE), &pa_tactivate);
	if (ret)
		goto out;

	ret = ufshcd_dme_peer_get(hba, UIC_ARG_MIB(PA_TACTIVATE),
				  &peer_pa_tactivate);
	if (ret)
		goto out;

	pa_tactivate_us = pa_tactivate * gran_to_us_table[granularity - 1];
	peer_pa_tactivate_us = peer_pa_tactivate *
			     gran_to_us_table[peer_granularity - 1];

	if (pa_tactivate_us > peer_pa_tactivate_us) {
		u32 new_peer_pa_tactivate;

		new_peer_pa_tactivate = pa_tactivate_us /
				      gran_to_us_table[peer_granularity - 1];
		new_peer_pa_tactivate++;
		ret = ufshcd_dme_peer_set(hba, UIC_ARG_MIB(PA_TACTIVATE),
					  new_peer_pa_tactivate);
	}

out:
	return ret;
}

static void ufshcd_tune_unipro_params(struct ufs_hba *hba)
{
	if (ufshcd_is_unipro_pa_params_tuning_req(hba)) {
		ufshcd_tune_pa_tactivate(hba);
		ufshcd_tune_pa_hibern8time(hba);
	}

	if (hba->dev_info.quirks & UFS_DEVICE_QUIRK_PA_TACTIVATE)
		/* set 1ms timeout for PA_TACTIVATE */
		ufshcd_dme_set(hba, UIC_ARG_MIB(PA_TACTIVATE), 10);

	if (hba->dev_info.quirks & UFS_DEVICE_QUIRK_HOST_PA_TACTIVATE)
		ufshcd_quirk_tune_host_pa_tactivate(hba);

	ufshcd_vops_apply_dev_quirks(hba);
}

static void ufshcd_clear_dbg_ufs_stats(struct ufs_hba *hba)
{
	int err_reg_hist_size = sizeof(struct ufs_uic_err_reg_hist);

	memset(&hba->ufs_stats.pa_err, 0, err_reg_hist_size);
	memset(&hba->ufs_stats.dl_err, 0, err_reg_hist_size);
	memset(&hba->ufs_stats.nl_err, 0, err_reg_hist_size);
	memset(&hba->ufs_stats.tl_err, 0, err_reg_hist_size);
	memset(&hba->ufs_stats.dme_err, 0, err_reg_hist_size);

	hba->req_abort_count = 0;
}

static void ufshcd_apply_pm_quirks(struct ufs_hba *hba)
{
	if (hba->dev_info.quirks & UFS_DEVICE_QUIRK_NO_LINK_OFF) {
		if (ufs_get_pm_lvl_to_link_pwr_state(hba->rpm_lvl) ==
		    UIC_LINK_OFF_STATE) {
			hba->rpm_lvl =
				ufs_get_desired_pm_lvl_for_dev_link_state(
						UFS_SLEEP_PWR_MODE,
						UIC_LINK_HIBERN8_STATE);
			dev_info(hba->dev, "UFS_DEVICE_QUIRK_NO_LINK_OFF enabled, changed rpm_lvl to %d\n",
				hba->rpm_lvl);
		}
		if (ufs_get_pm_lvl_to_link_pwr_state(hba->spm_lvl) ==
		    UIC_LINK_OFF_STATE) {
			hba->spm_lvl =
				ufs_get_desired_pm_lvl_for_dev_link_state(
						UFS_SLEEP_PWR_MODE,
						UIC_LINK_HIBERN8_STATE);
			dev_info(hba->dev, "UFS_DEVICE_QUIRK_NO_LINK_OFF enabled, changed spm_lvl to %d\n",
				hba->spm_lvl);
		}
	}
}

/**
 * ufshcd_set_dev_ref_clk - set the device bRefClkFreq
 * @hba: per-adapter instance
 *
 * Read the current value of the bRefClkFreq attribute from device and update it
 * if host is supplying different reference clock frequency than one mentioned
 * in bRefClkFreq attribute.
 *
 * Returns zero on success, non-zero error value on failure.
 */
static int ufshcd_set_dev_ref_clk(struct ufs_hba *hba)
{
	int err = 0;
	int ref_clk = -1;
	static const char * const ref_clk_freqs[] = {"19.2 MHz", "26 MHz",
						     "38.4 MHz", "52 MHz"};

	err = ufshcd_query_attr_retry(hba, UPIU_QUERY_OPCODE_READ_ATTR,
			QUERY_ATTR_IDN_REF_CLK_FREQ, 0, 0, &ref_clk);

	if (err) {
		dev_err(hba->dev, "%s: failed reading bRefClkFreq. err = %d\n",
			 __func__, err);
		goto out;
	}

	if ((ref_clk < 0) || (ref_clk > REF_CLK_FREQ_52_MHZ)) {
		dev_err(hba->dev, "%s: invalid ref_clk setting = %d\n",
			 __func__, ref_clk);
		err = -EINVAL;
		goto out;
	}

	if (ref_clk == hba->dev_ref_clk_freq)
		goto out; /* nothing to update */

	err = ufshcd_query_attr_retry(hba, UPIU_QUERY_OPCODE_WRITE_ATTR,
			QUERY_ATTR_IDN_REF_CLK_FREQ, 0, 0,
			&hba->dev_ref_clk_freq);

	if (err)
		dev_err(hba->dev, "%s: bRefClkFreq setting to %s failed\n",
			__func__, ref_clk_freqs[hba->dev_ref_clk_freq]);
	else
		/*
		 * It is good to print this out here to debug any later failures
		 * related to gear switch.
		 */
		dev_info(hba->dev, "%s: bRefClkFreq setting to %s succeeded\n",
			__func__, ref_clk_freqs[hba->dev_ref_clk_freq]);

out:
	return err;
}

static int ufshcd_get_dev_ref_clk_gating_wait(struct ufs_hba *hba)
{
	int err = 0;
	u32 gating_wait = UFSHCD_REF_CLK_GATING_WAIT_US;

	if (hba->dev_info.w_spec_version >= 0x300) {
		err = ufshcd_query_attr_retry(hba, UPIU_QUERY_OPCODE_READ_ATTR,
				QUERY_ATTR_IDN_REF_CLK_GATING_WAIT_TIME, 0, 0,
				&gating_wait);

		if (err)
			dev_err(hba->dev, "failed reading bRefClkGatingWait. err = %d, use default %uus\n",
					err, gating_wait);

		if (gating_wait == 0) {
			gating_wait = UFSHCD_REF_CLK_GATING_WAIT_US;
			dev_err(hba->dev, "undefined ref clk gating wait time, use default %uus\n",
					gating_wait);
		}
	}

	hba->dev_ref_clk_gating_wait = gating_wait;
	return err;
}

static int ufs_read_device_desc_data(struct ufs_hba *hba)
{
	int err = 0;
	u8 *desc_buf = NULL;

	if (hba->desc_size.dev_desc) {
		desc_buf = kmalloc(hba->desc_size.dev_desc, GFP_KERNEL);
		if (!desc_buf) {
			err = -ENOMEM;
			dev_err(hba->dev,
				"%s: Failed to allocate desc_buf\n", __func__);
			return err;
		}
	}
	err = ufshcd_read_device_desc(hba, desc_buf, hba->desc_size.dev_desc);
	if (err)
		goto out;

	/*
	 * getting vendor (manufacturerID) and Bank Index in big endian
	 * format
	 */
	hba->dev_info.w_manufacturer_id =
		desc_buf[DEVICE_DESC_PARAM_MANF_ID] << 8 |
		desc_buf[DEVICE_DESC_PARAM_MANF_ID + 1];
	hba->dev_info.b_device_sub_class =
		desc_buf[DEVICE_DESC_PARAM_DEVICE_SUB_CLASS];
	hba->dev_info.i_product_name = desc_buf[DEVICE_DESC_PARAM_PRDCT_NAME];
	hba->dev_info.w_spec_version =
		desc_buf[DEVICE_DESC_PARAM_SPEC_VER] << 8 |
		desc_buf[DEVICE_DESC_PARAM_SPEC_VER + 1];

out:
	kfree(desc_buf);
	return err;
}

static void ufshcd_init_desc_sizes(struct ufs_hba *hba)
{
	int err;

	err = ufshcd_read_desc_length(hba, QUERY_DESC_IDN_DEVICE, 0,
		&hba->desc_size.dev_desc);
	if (err)
		hba->desc_size.dev_desc = QUERY_DESC_DEVICE_DEF_SIZE;

	err = ufshcd_read_desc_length(hba, QUERY_DESC_IDN_POWER, 0,
		&hba->desc_size.pwr_desc);
	if (err)
		hba->desc_size.pwr_desc = QUERY_DESC_POWER_DEF_SIZE;

	err = ufshcd_read_desc_length(hba, QUERY_DESC_IDN_INTERCONNECT, 0,
		&hba->desc_size.interc_desc);
	if (err)
		hba->desc_size.interc_desc = QUERY_DESC_INTERCONNECT_DEF_SIZE;

	err = ufshcd_read_desc_length(hba, QUERY_DESC_IDN_CONFIGURATION, 0,
		&hba->desc_size.conf_desc);
	if (err)
		hba->desc_size.conf_desc = QUERY_DESC_CONFIGURATION_DEF_SIZE;

	err = ufshcd_read_desc_length(hba, QUERY_DESC_IDN_UNIT, 0,
		&hba->desc_size.unit_desc);
	if (err)
		hba->desc_size.unit_desc = QUERY_DESC_UNIT_DEF_SIZE;

	err = ufshcd_read_desc_length(hba, QUERY_DESC_IDN_GEOMETRY, 0,
		&hba->desc_size.geom_desc);
	if (err)
		hba->desc_size.geom_desc = QUERY_DESC_GEOMETRY_DEF_SIZE;
}

static void ufshcd_def_desc_sizes(struct ufs_hba *hba)
{
	hba->desc_size.dev_desc = QUERY_DESC_DEVICE_DEF_SIZE;
	hba->desc_size.pwr_desc = QUERY_DESC_POWER_DEF_SIZE;
	hba->desc_size.interc_desc = QUERY_DESC_INTERCONNECT_DEF_SIZE;
	hba->desc_size.conf_desc = QUERY_DESC_CONFIGURATION_DEF_SIZE;
	hba->desc_size.unit_desc = QUERY_DESC_UNIT_DEF_SIZE;
	hba->desc_size.geom_desc = QUERY_DESC_GEOMETRY_DEF_SIZE;
}

/**
 * ufshcd_probe_hba - probe hba to detect device and initialize
 * @hba: per-adapter instance
 *
 * Execute link-startup and verify device initialization
 */
static int ufshcd_probe_hba(struct ufs_hba *hba)
{
	int ret;
	ktime_t start = ktime_get();

	ret = ufshcd_link_startup(hba);
	if (ret)
		goto out;

	/* Debug counters initialization */
	ufshcd_clear_dbg_ufs_stats(hba);
	/* set the default level for urgent bkops */
	hba->urgent_bkops_lvl = BKOPS_STATUS_PERF_IMPACT;
	hba->is_urgent_bkops_lvl_checked = false;

	/* UniPro link is active now */
	ufshcd_set_link_active(hba);

	ret = ufshcd_verify_dev_init(hba);
	if (ret)
		goto out;

	ret = ufshcd_complete_dev_init(hba);
	if (ret)
		goto out;

	/* clear any previous UFS device information */
	memset(&hba->dev_info, 0, sizeof(hba->dev_info));

	/* cache important parameters from device descriptor for later use */
	ret = ufs_read_device_desc_data(hba);
	if (ret)
		goto out;

	/* Init check for device descriptor sizes */
	ufshcd_init_desc_sizes(hba);
	ufs_advertise_fixup_device(hba);
	ufshcd_tune_unipro_params(hba);

	ufshcd_apply_pm_quirks(hba);
	ret = ufshcd_set_vccq_rail_unused(hba,
		(hba->dev_info.quirks & UFS_DEVICE_NO_VCCQ) ? true : false);
	if (ret)
		goto out;

	/* UFS device is also active now */
	ufshcd_set_ufs_dev_active(hba);
	ufshcd_force_reset_auto_bkops(hba);

	if (ufshcd_get_max_pwr_mode(hba)) {
		dev_err(hba->dev,
			"%s: Failed getting max supported power mode\n",
			__func__);
	} else {
		ufshcd_get_dev_ref_clk_gating_wait(hba);
		/*
		 * Set the right value to bRefClkFreq before attempting to
		 * switch to HS gears.
		 */
		ufshcd_set_dev_ref_clk(hba);
		ret = ufshcd_config_pwr_mode(hba, &hba->max_pwr_info.info);
		if (ret) {
			dev_err(hba->dev, "%s: Failed setting power mode, err = %d\n",
					__func__, ret);
			goto out;
		}
	}

	/*
	 * bActiveICCLevel is volatile for UFS device (as per latest v2.1 spec)
	 * and for removable UFS card as well, hence always set the parameter.
	 * Note: Error handler may issue the device reset hence resetting
	 *       bActiveICCLevel as well so it is always safe to set this here.
	 */
	ufshcd_set_active_icc_lvl(hba);

	/* set the state as operational after switching to desired gear */
	hba->ufshcd_state = UFSHCD_STATE_OPERATIONAL;
	/*
	 * If we are in error handling context or in power management callbacks
	 * context, no need to scan the host
	 */
	if (!ufshcd_eh_in_progress(hba) && !hba->pm_op_in_progress) {
		bool flag;

		if (!ufshcd_query_flag_retry(hba, UPIU_QUERY_OPCODE_READ_FLAG,
				QUERY_FLAG_IDN_PWR_ON_WPE, &flag))
			hba->dev_info.f_power_on_wp_en = flag;

		/* Add required well known logical units to scsi mid layer */
		if (ufshcd_scsi_add_wlus(hba))
			goto out;

		/* Initialize devfreq after UFS device is detected */
		if (ufshcd_is_clkscaling_supported(hba)) {
			memcpy(&hba->clk_scaling.saved_pwr_info.info,
			    &hba->pwr_info, sizeof(struct ufs_pa_layer_attr));
			hba->clk_scaling.saved_pwr_info.is_valid = true;
			hba->clk_scaling.is_scaled_up = true;
			if (!hba->devfreq) {
				hba->devfreq = devfreq_add_device(hba->dev,
							&ufs_devfreq_profile,
							"simple_ondemand",
							gov_data);
				if (IS_ERR(hba->devfreq)) {
					ret = PTR_ERR(hba->devfreq);
					dev_err(hba->dev, "Unable to register with devfreq %d\n",
						ret);
					goto out;
				}
			}
			hba->clk_scaling.is_allowed = true;
		}


		/* liochen@BSP, 2016/11/30, Add ufs info into *##*37847# */
		ufs_fill_info(hba);

		scsi_scan_host(hba->host);
		pm_runtime_put_sync(hba->dev);
	}

	/*
	 * Enable auto hibern8 if supported, after full host and
	 * device initialization.
	 */
	if (ufshcd_is_auto_hibern8_supported(hba))
		ufshcd_set_auto_hibern8_timer(hba,
				      hba->hibern8_on_idle.delay_ms);
out:
	if (ret) {
		ufshcd_set_ufs_dev_poweroff(hba);
		ufshcd_set_link_off(hba);
		if (hba->extcon) {
			if (!ufshcd_is_card_online(hba))
				ufsdbg_clr_err_state(hba);
			ufshcd_set_card_offline(hba);
		}
	} else if (hba->extcon) {
		ufshcd_set_card_online(hba);
	}

	/*
	 * If we failed to initialize the device or the device is not
	 * present, turn off the power/clocks etc.
	 * In cases when there's both ufs and emmc present and regualtors
	 * are shared b/w the two, this shouldn't turn-off the regulators
	 * w/o giving emmc a chance to send PON.
	 * Hence schedule a delayed suspend, thus giving enough time to
	 * emmc to vote for the shared regulator.
	 */
	if (ret && !ufshcd_eh_in_progress(hba) && !hba->pm_op_in_progress) {
		pm_runtime_put_noidle(hba->dev);
		pm_schedule_suspend(hba->dev, MSEC_PER_SEC * 10);
	}

	trace_ufshcd_init(dev_name(hba->dev), ret,
		ktime_to_us(ktime_sub(ktime_get(), start)),
		hba->curr_dev_pwr_mode, hba->uic_link_state);
	return ret;
}

static void ufshcd_remove_device(struct ufs_hba *hba)
{
	struct scsi_device *sdev;
	struct scsi_device *sdev_cache[UFS_MAX_LUS];
	int sdev_count = 0, i;
	unsigned long flags;

	ufshcd_hold_all(hba);
	/* Reset the host controller */
	spin_lock_irqsave(hba->host->host_lock, flags);
	hba->silence_err_logs = true;
	ufshcd_hba_stop(hba, false);
	spin_unlock_irqrestore(hba->host->host_lock, flags);

	ufshcd_set_ufs_dev_poweroff(hba);
	ufshcd_set_link_off(hba);
	__ufshcd_shutdown_clkscaling(hba);

	/* Complete requests that have door-bell cleared by h/w */
	ufshcd_complete_requests(hba);

	/* remove all scsi devices */
	list_for_each_entry(sdev, &hba->host->__devices, siblings) {
		if (sdev_count < UFS_MAX_LUS) {
			sdev_cache[sdev_count] = sdev;
			sdev_count++;
		}
	}

	for (i = 0; i < sdev_count; i++)
		scsi_remove_device(sdev_cache[i]);

	spin_lock_irqsave(hba->host->host_lock, flags);
	hba->silence_err_logs = false;
	spin_unlock_irqrestore(hba->host->host_lock, flags);

	ufshcd_release_all(hba);
}

static void ufshcd_card_detect_handler(struct work_struct *work)
{
	struct ufs_hba *hba;

	hba = container_of(work, struct ufs_hba, card_detect_work);

	if (ufshcd_is_card_online(hba) && !hba->sdev_ufs_device) {
		pm_runtime_get_sync(hba->dev);
		ufshcd_detect_device(hba);
		/* ufshcd_probe_hba() calls pm_runtime_put_sync() on exit */
	} else if (ufshcd_is_card_offline(hba) && hba->sdev_ufs_device) {
		pm_runtime_get_sync(hba->dev);
		ufshcd_remove_device(hba);
		pm_runtime_put_sync(hba->dev);
		ufsdbg_clr_err_state(hba);
	}
}

static int ufshcd_card_detect_notifier(struct notifier_block *nb,
				       unsigned long event, void *ptr)
{
	struct ufs_hba *hba = container_of(nb, struct ufs_hba, card_detect_nb);

	if (event)
		ufshcd_set_card_online(hba);
	else
		ufshcd_set_card_offline(hba);

	if (ufshcd_is_card_offline(hba) && !hba->sdev_ufs_device)
		goto out;

	/*
	 * card insertion/removal are very infrequent events and having this
	 * message helps if there is some issue with card detection/removal.
	 */
	dev_info(hba->dev, "%s: card %s notification rcvd\n",
		__func__, ufshcd_is_card_online(hba) ? "inserted" : "removed");

	schedule_work(&hba->card_detect_work);
out:
	return NOTIFY_DONE;
}

static int ufshcd_extcon_register(struct ufs_hba *hba)
{
	int ret;

	if (!hba->extcon)
		return 0;

	hba->card_detect_nb.notifier_call = ufshcd_card_detect_notifier;
	ret = extcon_register_notifier(hba->extcon,
				       EXTCON_MECHANICAL,
				       &hba->card_detect_nb);
	if (ret)
		dev_err(hba->dev, "%s: extcon_register_notifier() failed, ret %d\n",
			__func__, ret);

	return ret;
}

static int ufshcd_extcon_unregister(struct ufs_hba *hba)
{
	int ret;

	if (!hba->extcon)
		return 0;

	ret = extcon_unregister_notifier(hba->extcon, EXTCON_MECHANICAL,
					 &hba->card_detect_nb);
	if (ret)
		dev_err(hba->dev, "%s: extcon_unregister_notifier() failed, ret %d\n",
			__func__, ret);

	return ret;
}

/**
 * ufshcd_async_scan - asynchronous execution for probing hba
 * @data: data pointer to pass to this function
 * @cookie: cookie data
 */
static void ufshcd_async_scan(void *data, async_cookie_t cookie)
{
	struct ufs_hba *hba = (struct ufs_hba *)data;

	/*
	 * Don't allow clock gating and hibern8 enter for faster device
	 * detection.
	 */
	ufshcd_hold_all(hba);
	ufshcd_probe_hba(hba);
	ufshcd_release_all(hba);

	ufshcd_extcon_register(hba);
}

/**
 * ufshcd_query_ioctl - perform user read queries
 * @hba: per-adapter instance
 * @lun: used for lun specific queries
 * @buffer: user space buffer for reading and submitting query data and params
 * @return: 0 for success negative error code otherwise
 *
 * Expected/Submitted buffer structure is struct ufs_ioctl_query_data.
 * It will read the opcode, idn and buf_length parameters, and, put the
 * response in the buffer field while updating the used size in buf_length.
 */
static int ufshcd_query_ioctl(struct ufs_hba *hba, u8 lun, void __user *buffer)
{
	struct ufs_ioctl_query_data *ioctl_data;
	int err = 0;
	int length = 0;
	void *data_ptr;
	bool flag;
	u32 att;
	u8 index;
	u8 *desc = NULL;

	ioctl_data = kzalloc(sizeof(struct ufs_ioctl_query_data), GFP_KERNEL);
	if (!ioctl_data) {
		dev_err(hba->dev, "%s: Failed allocating %zu bytes\n", __func__,
				sizeof(struct ufs_ioctl_query_data));
		err = -ENOMEM;
		goto out;
	}

	/* extract params from user buffer */
	err = copy_from_user(ioctl_data, buffer,
			sizeof(struct ufs_ioctl_query_data));
	if (err) {
		dev_err(hba->dev,
			"%s: Failed copying buffer from user, err %d\n",
			__func__, err);
		goto out_release_mem;
	}

	/* verify legal parameters & send query */
	switch (ioctl_data->opcode) {
	case UPIU_QUERY_OPCODE_READ_DESC:
		switch (ioctl_data->idn) {
		case QUERY_DESC_IDN_DEVICE:
		case QUERY_DESC_IDN_CONFIGURAION:
		case QUERY_DESC_IDN_INTERCONNECT:
		case QUERY_DESC_IDN_GEOMETRY:
		case QUERY_DESC_IDN_POWER:
			index = 0;
			break;
		case QUERY_DESC_IDN_UNIT:
			if (!ufs_is_valid_unit_desc_lun(lun)) {
				dev_err(hba->dev,
					"%s: No unit descriptor for lun 0x%x\n",
					__func__, lun);
				err = -EINVAL;
				goto out_release_mem;
			}
			index = lun;
			break;
		default:
			goto out_einval;
		}
		length = min_t(int, QUERY_DESC_MAX_SIZE,
				ioctl_data->buf_size);
		desc = kzalloc(length, GFP_KERNEL);
		if (!desc) {
			dev_err(hba->dev, "%s: Failed allocating %d bytes\n",
					__func__, length);
			err = -ENOMEM;
			goto out_release_mem;
		}
		err = ufshcd_query_descriptor(hba, ioctl_data->opcode,
				ioctl_data->idn, index, 0, desc, &length);
		break;
	case UPIU_QUERY_OPCODE_READ_ATTR:
		switch (ioctl_data->idn) {
		case QUERY_ATTR_IDN_BOOT_LU_EN:
		case QUERY_ATTR_IDN_POWER_MODE:
		case QUERY_ATTR_IDN_ACTIVE_ICC_LVL:
		case QUERY_ATTR_IDN_OOO_DATA_EN:
		case QUERY_ATTR_IDN_BKOPS_STATUS:
		case QUERY_ATTR_IDN_PURGE_STATUS:
		case QUERY_ATTR_IDN_MAX_DATA_IN:
		case QUERY_ATTR_IDN_MAX_DATA_OUT:
		case QUERY_ATTR_IDN_REF_CLK_FREQ:
		case QUERY_ATTR_IDN_CONF_DESC_LOCK:
		case QUERY_ATTR_IDN_MAX_NUM_OF_RTT:
		case QUERY_ATTR_IDN_EE_CONTROL:
		case QUERY_ATTR_IDN_EE_STATUS:
		case QUERY_ATTR_IDN_SECONDS_PASSED:
			index = 0;
			break;
		case QUERY_ATTR_IDN_DYN_CAP_NEEDED:
		case QUERY_ATTR_IDN_CORR_PRG_BLK_NUM:
			index = lun;
			break;
		default:
			goto out_einval;
		}
		err = ufshcd_query_attr(hba, ioctl_data->opcode, ioctl_data->idn,
					index, 0, &att);
		break;

	case UPIU_QUERY_OPCODE_WRITE_ATTR:
		err = copy_from_user(&att,
				buffer + sizeof(struct ufs_ioctl_query_data),
				sizeof(u32));
		if (err) {
			dev_err(hba->dev,
				"%s: Failed copying buffer from user, err %d\n",
				__func__, err);
			goto out_release_mem;
		}

		switch (ioctl_data->idn) {
		case QUERY_ATTR_IDN_BOOT_LU_EN:
			index = 0;
			if (!att || att > QUERY_ATTR_IDN_BOOT_LU_EN_MAX) {
				dev_err(hba->dev,
					"%s: Illegal ufs query ioctl data, opcode 0x%x, idn 0x%x, att 0x%x\n",
					__func__, ioctl_data->opcode,
					(unsigned int)ioctl_data->idn, att);
				err = -EINVAL;
				goto out_release_mem;
			}
			break;
		default:
			goto out_einval;
		}
		err = ufshcd_query_attr(hba, ioctl_data->opcode,
					ioctl_data->idn, index, 0, &att);
		break;

	case UPIU_QUERY_OPCODE_READ_FLAG:
		switch (ioctl_data->idn) {
		case QUERY_FLAG_IDN_FDEVICEINIT:
		case QUERY_FLAG_IDN_PERMANENT_WPE:
		case QUERY_FLAG_IDN_PWR_ON_WPE:
		case QUERY_FLAG_IDN_BKOPS_EN:
		case QUERY_FLAG_IDN_PURGE_ENABLE:
		case QUERY_FLAG_IDN_FPHYRESOURCEREMOVAL:
		case QUERY_FLAG_IDN_BUSY_RTC:
			break;
		default:
			goto out_einval;
		}
		err = ufshcd_query_flag_retry(hba, ioctl_data->opcode,
				ioctl_data->idn, &flag);
		break;
	default:
		goto out_einval;
	}

	if (err) {
		dev_err(hba->dev, "%s: Query for idn %d failed\n", __func__,
				ioctl_data->idn);
		goto out_release_mem;
	}

	/*
	 * copy response data
	 * As we might end up reading less data then what is specified in
	 * "ioctl_data->buf_size". So we are updating "ioctl_data->
	 * buf_size" to what exactly we have read.
	 */
	switch (ioctl_data->opcode) {
	case UPIU_QUERY_OPCODE_READ_DESC:
		ioctl_data->buf_size = min_t(int, ioctl_data->buf_size, length);
		data_ptr = desc;
		break;
	case UPIU_QUERY_OPCODE_READ_ATTR:
		ioctl_data->buf_size = sizeof(u32);
		data_ptr = &att;
		break;
	case UPIU_QUERY_OPCODE_READ_FLAG:
		ioctl_data->buf_size = 1;
		data_ptr = &flag;
		break;
	case UPIU_QUERY_OPCODE_WRITE_ATTR:
		goto out_release_mem;
	default:
		goto out_einval;
	}

	/* copy to user */
	err = copy_to_user(buffer, ioctl_data,
			sizeof(struct ufs_ioctl_query_data));
	if (err)
		dev_err(hba->dev, "%s: Failed copying back to user.\n",
			__func__);
	err = copy_to_user(buffer + sizeof(struct ufs_ioctl_query_data),
			data_ptr, ioctl_data->buf_size);
	if (err)
		dev_err(hba->dev, "%s: err %d copying back to user.\n",
				__func__, err);
	goto out_release_mem;

out_einval:
	dev_err(hba->dev,
		"%s: illegal ufs query ioctl data, opcode 0x%x, idn 0x%x\n",
		__func__, ioctl_data->opcode, (unsigned int)ioctl_data->idn);
	err = -EINVAL;
out_release_mem:
	kfree(ioctl_data);
	kfree(desc);
out:
	return err;
}

/**
 * ufshcd_ioctl - ufs ioctl callback registered in scsi_host
 * @dev: scsi device required for per LUN queries
 * @cmd: command opcode
 * @buffer: user space buffer for transferring data
 *
 * Supported commands:
 * UFS_IOCTL_QUERY
 */
static int ufshcd_ioctl(struct scsi_device *dev, int cmd, void __user *buffer)
{
	struct ufs_hba *hba = shost_priv(dev->host);
	int err = 0;

	BUG_ON(!hba);

	switch (cmd) {
	case UFS_IOCTL_QUERY:
		if (!buffer) {
			dev_err(hba->dev,
				"%s: User buffer is NULL!\n", __func__);
			return -EINVAL;
		}
		pm_runtime_get_sync(hba->dev);
		err = ufshcd_query_ioctl(hba, ufshcd_scsi_to_upiu_lun(dev->lun),
				buffer);
		pm_runtime_put_sync(hba->dev);
		break;
	default:
		err = -ENOIOCTLCMD;
		dev_dbg(hba->dev, "%s: Unsupported ioctl cmd %d\n", __func__,
			cmd);
		break;
	}

	return err;
}

static enum blk_eh_timer_return ufshcd_eh_timed_out(struct scsi_cmnd *scmd)
{
	unsigned long flags;
	struct Scsi_Host *host;
	struct ufs_hba *hba;
	int index;
	bool found = false;

	if (!scmd || !scmd->device || !scmd->device->host)
		return BLK_EH_NOT_HANDLED;

	host = scmd->device->host;
	hba = shost_priv(host);
	if (!hba)
		return BLK_EH_NOT_HANDLED;

	spin_lock_irqsave(host->host_lock, flags);

	for_each_set_bit(index, &hba->outstanding_reqs, hba->nutrs) {
		if (hba->lrb[index].cmd == scmd) {
			found = true;
			break;
		}
	}

	spin_unlock_irqrestore(host->host_lock, flags);

	/*
	 * Bypass SCSI error handling and reset the block layer timer if this
	 * SCSI command was not actually dispatched to UFS driver, otherwise
	 * let SCSI layer handle the error as usual.
	 */
	return found ? BLK_EH_NOT_HANDLED : BLK_EH_RESET_TIMER;
}

static struct scsi_host_template ufshcd_driver_template = {
	.module			= THIS_MODULE,
	.name			= UFSHCD,
	.proc_name		= UFSHCD,
	.queuecommand		= ufshcd_queuecommand,
	.slave_alloc		= ufshcd_slave_alloc,
	.slave_configure	= ufshcd_slave_configure,
	.slave_destroy		= ufshcd_slave_destroy,
	.change_queue_depth	= ufshcd_change_queue_depth,
	.eh_abort_handler	= ufshcd_abort,
	.eh_device_reset_handler = ufshcd_eh_device_reset_handler,
	.eh_host_reset_handler   = ufshcd_eh_host_reset_handler,
	.eh_timed_out		= ufshcd_eh_timed_out,
	.ioctl			= ufshcd_ioctl,
#ifdef CONFIG_COMPAT
	.compat_ioctl		= ufshcd_ioctl,
#endif
	.this_id		= -1,
	.sg_tablesize		= SG_ALL,
	.cmd_per_lun		= UFSHCD_CMD_PER_LUN,
	.can_queue		= UFSHCD_CAN_QUEUE,
	.max_host_blocked	= 1,
	.track_queue_depth	= 1,
};

static int ufshcd_config_vreg_load(struct device *dev, struct ufs_vreg *vreg,
				   int ua)
{
	int ret;

	if (!vreg)
		return 0;

	/*
	 * "set_load" operation shall be required on those regulators
	 * which specifically configured current limitation. Otherwise
	 * zero max_uA may cause unexpected behavior when regulator is
	 * enabled or set as high power mode.
	 */
	if (!vreg->max_uA)
		return 0;

	ret = regulator_set_load(vreg->reg, ua);
	if (ret < 0) {
		dev_err(dev, "%s: %s set load (ua=%d) failed, err=%d\n",
				__func__, vreg->name, ua, ret);
	}

	return ret;
}

static inline int ufshcd_config_vreg_lpm(struct ufs_hba *hba,
					 struct ufs_vreg *vreg)
{
	if (!vreg)
		return 0;
	else if (vreg->unused)
		return 0;
	else
		return ufshcd_config_vreg_load(hba->dev, vreg,
					       UFS_VREG_LPM_LOAD_UA);
}

static inline int ufshcd_config_vreg_hpm(struct ufs_hba *hba,
					 struct ufs_vreg *vreg)
{
	if (!vreg)
		return 0;
	else if (vreg->unused)
		return 0;
	else
		return ufshcd_config_vreg_load(hba->dev, vreg, vreg->max_uA);
}

static int ufshcd_config_vreg(struct device *dev,
		struct ufs_vreg *vreg, bool on)
{
	int ret = 0;
	struct regulator *reg;
	const char *name;
	int min_uV, uA_load;

	BUG_ON(!vreg);

	reg = vreg->reg;
	name = vreg->name;

	if (regulator_count_voltages(reg) > 0) {
		uA_load = on ? vreg->max_uA : 0;
		ret = ufshcd_config_vreg_load(dev, vreg, uA_load);
		if (ret)
			goto out;

		if (vreg->min_uV && vreg->max_uV) {
			min_uV = on ? vreg->min_uV : 0;
			ret = regulator_set_voltage(reg, min_uV, vreg->max_uV);
			if (ret) {
				dev_err(dev,
					"%s: %s set voltage failed, err=%d\n",
					__func__, name, ret);
				goto out;
			}
		}
	}
out:
	return ret;
}

static int ufshcd_enable_vreg(struct device *dev, struct ufs_vreg *vreg)
{
	int ret = 0;

	if (!vreg)
		goto out;
	else if (vreg->enabled || vreg->unused)
		goto out;

	ret = ufshcd_config_vreg(dev, vreg, true);
	if (!ret)
		ret = regulator_enable(vreg->reg);

	if (!ret)
		vreg->enabled = true;
	else
		dev_err(dev, "%s: %s enable failed, err=%d\n",
				__func__, vreg->name, ret);
out:
	return ret;
}

static int ufshcd_disable_vreg(struct device *dev, struct ufs_vreg *vreg)
{
	int ret = 0;

	if (!vreg)
		goto out;
	else if (!vreg->enabled || vreg->unused)
		goto out;

	ret = regulator_disable(vreg->reg);

	if (!ret) {
		/* ignore errors on applying disable config */
		ufshcd_config_vreg(dev, vreg, false);
		vreg->enabled = false;
	} else {
		dev_err(dev, "%s: %s disable failed, err=%d\n",
				__func__, vreg->name, ret);
	}
out:
	return ret;
}

static int ufshcd_setup_vreg(struct ufs_hba *hba, bool on)
{
	int ret = 0;
	struct device *dev = hba->dev;
	struct ufs_vreg_info *info = &hba->vreg_info;

	if (!info)
		goto out;

	ret = ufshcd_toggle_vreg(dev, info->vcc, on);
	if (ret)
		goto out;

	ret = ufshcd_toggle_vreg(dev, info->vccq, on);
	if (ret)
		goto out;

	ret = ufshcd_toggle_vreg(dev, info->vccq2, on);
	if (ret)
		goto out;

out:
	if (ret) {
		ufshcd_toggle_vreg(dev, info->vccq2, false);
		ufshcd_toggle_vreg(dev, info->vccq, false);
		ufshcd_toggle_vreg(dev, info->vcc, false);
	}
	return ret;
}

static int ufshcd_setup_hba_vreg(struct ufs_hba *hba, bool on)
{
	struct ufs_vreg_info *info = &hba->vreg_info;
	int ret = 0;

	if (info->vdd_hba) {
		ret = ufshcd_toggle_vreg(hba->dev, info->vdd_hba, on);

		if (!ret)
			ufshcd_vops_update_sec_cfg(hba, on);
	}

	return ret;
}

static int ufshcd_get_vreg(struct device *dev, struct ufs_vreg *vreg)
{
	int ret = 0;

	if (!vreg)
		goto out;

	vreg->reg = devm_regulator_get(dev, vreg->name);
	if (IS_ERR(vreg->reg)) {
		ret = PTR_ERR(vreg->reg);
		dev_err(dev, "%s: %s get failed, err=%d\n",
				__func__, vreg->name, ret);
	}
out:
	return ret;
}

<<<<<<< HEAD
static int ufshcd_init_vreg(struct ufs_hba *hba)
{
	int ret = 0;
	struct device *dev = hba->dev;
	struct ufs_vreg_info *info = &hba->vreg_info;
=======
		/* Add required well known logical units to scsi mid layer */
		ret = ufshcd_scsi_add_wlus(hba);
		if (ret)
			goto out;
>>>>>>> c1c5428b

	if (!info)
		goto out;

	ret = ufshcd_get_vreg(dev, info->vcc);
	if (ret)
		goto out;

	ret = ufshcd_get_vreg(dev, info->vccq);
	if (ret)
		goto out;

	ret = ufshcd_get_vreg(dev, info->vccq2);
out:
	return ret;
}

static int ufshcd_init_hba_vreg(struct ufs_hba *hba)
{
	struct ufs_vreg_info *info = &hba->vreg_info;

	if (info)
		return ufshcd_get_vreg(hba->dev, info->vdd_hba);

	return 0;
}

static int ufshcd_set_vccq_rail_unused(struct ufs_hba *hba, bool unused)
{
	int ret = 0;
	struct ufs_vreg_info *info = &hba->vreg_info;

	if (!info)
		goto out;
	else if (!info->vccq)
		goto out;

	if (unused) {
		/* shut off the rail here */
		ret = ufshcd_toggle_vreg(hba->dev, info->vccq, false);
		/*
		 * Mark this rail as no longer used, so it doesn't get enabled
		 * later by mistake
		 */
		if (!ret)
			info->vccq->unused = true;
	} else {
		/*
		 * rail should have been already enabled hence just make sure
		 * that unused flag is cleared.
		 */
		info->vccq->unused = false;
	}
out:
	return ret;
}

static int ufshcd_setup_clocks(struct ufs_hba *hba, bool on,
			       bool skip_ref_clk, bool is_gating_context)
{
	int ret = 0;
	struct ufs_clk_info *clki;
	struct list_head *head = &hba->clk_list_head;
	unsigned long flags;
	ktime_t start = ktime_get();
	bool clk_state_changed = false;

	if (!head || list_empty(head))
		goto out;

	/* call vendor specific bus vote before enabling the clocks */
	if (on) {
		ret = ufshcd_vops_set_bus_vote(hba, on);
		if (ret)
			return ret;
	}

	/*
	 * vendor specific setup_clocks ops may depend on clocks managed by
	 * this standard driver hence call the vendor specific setup_clocks
	 * before disabling the clocks managed here.
	 */
	if (!on) {
		ret = ufshcd_vops_setup_clocks(hba, on, is_gating_context);
		if (ret)
			return ret;
	}

	list_for_each_entry(clki, head, list) {
		if (!IS_ERR_OR_NULL(clki->clk)) {
			if (skip_ref_clk && !strcmp(clki->name, "ref_clk"))
				continue;

			clk_state_changed = on ^ clki->enabled;
			if (on && !clki->enabled) {
				ret = clk_prepare_enable(clki->clk);
				if (ret) {
					dev_err(hba->dev, "%s: %s prepare enable failed, %d\n",
						__func__, clki->name, ret);
					goto out;
				}
			} else if (!on && clki->enabled) {
				clk_disable_unprepare(clki->clk);
			}
			clki->enabled = on;
			dev_dbg(hba->dev, "%s: clk: %s %sabled\n", __func__,
					clki->name, on ? "en" : "dis");
		}
	}

	/*
	 * vendor specific setup_clocks ops may depend on clocks managed by
	 * this standard driver hence call the vendor specific setup_clocks
	 * after enabling the clocks managed here.
	 */
	if (on) {
		ret = ufshcd_vops_setup_clocks(hba, on, is_gating_context);
		if (ret)
			goto out;
	}

	/*
	 * call vendor specific bus vote to remove the vote after
	 * disabling the clocks.
	 */
	if (!on)
		ret = ufshcd_vops_set_bus_vote(hba, on);

out:
	if (ret) {
		if (on)
			/* Can't do much if this fails */
			(void) ufshcd_vops_set_bus_vote(hba, false);
		list_for_each_entry(clki, head, list) {
			if (!IS_ERR_OR_NULL(clki->clk) && clki->enabled)
				clk_disable_unprepare(clki->clk);
		}
	} else if (!ret && on) {
		spin_lock_irqsave(hba->host->host_lock, flags);
		hba->clk_gating.state = CLKS_ON;
		trace_ufshcd_clk_gating(dev_name(hba->dev),
			hba->clk_gating.state);
		spin_unlock_irqrestore(hba->host->host_lock, flags);
		/* restore the secure configuration as clocks are enabled */
		ufshcd_vops_update_sec_cfg(hba, true);
	}

	if (clk_state_changed)
		trace_ufshcd_profile_clk_gating(dev_name(hba->dev),
			(on ? "on" : "off"),
			ktime_to_us(ktime_sub(ktime_get(), start)), ret);
	return ret;
}

static int ufshcd_enable_clocks(struct ufs_hba *hba)
{
	return  ufshcd_setup_clocks(hba, true, false, false);
}

static int ufshcd_disable_clocks(struct ufs_hba *hba,
				 bool is_gating_context)
{
	return  ufshcd_setup_clocks(hba, false, false, is_gating_context);
}

static int ufshcd_disable_clocks_skip_ref_clk(struct ufs_hba *hba,
					      bool is_gating_context)
{
	return  ufshcd_setup_clocks(hba, false, true, is_gating_context);
}

static int ufshcd_init_clocks(struct ufs_hba *hba)
{
	int ret = 0;
	struct ufs_clk_info *clki;
	struct device *dev = hba->dev;
	struct list_head *head = &hba->clk_list_head;

	if (!head || list_empty(head))
		goto out;

	list_for_each_entry(clki, head, list) {
		if (!clki->name)
			continue;

		clki->clk = devm_clk_get(dev, clki->name);
		if (IS_ERR(clki->clk)) {
			ret = PTR_ERR(clki->clk);
			dev_err(dev, "%s: %s clk get failed, %d\n",
					__func__, clki->name, ret);
			goto out;
		}

		if (clki->max_freq) {
			ret = clk_set_rate(clki->clk, clki->max_freq);
			if (ret) {
				dev_err(hba->dev, "%s: %s clk set rate(%dHz) failed, %d\n",
					__func__, clki->name,
					clki->max_freq, ret);
				goto out;
			}
			clki->curr_freq = clki->max_freq;
		}
		dev_dbg(dev, "%s: clk: %s, rate: %lu\n", __func__,
				clki->name, clk_get_rate(clki->clk));
	}
out:
	return ret;
}

static int ufshcd_variant_hba_init(struct ufs_hba *hba)
{
	int err = 0;

	if (!hba->var || !hba->var->vops)
		goto out;

	err = ufshcd_vops_init(hba);
	if (err)
		dev_err(hba->dev, "%s: variant %s init failed err %d\n",
			__func__, ufshcd_get_var_name(hba), err);
out:
	return err;
}

static void ufshcd_variant_hba_exit(struct ufs_hba *hba)
{
	if (!hba->var || !hba->var->vops)
		return;

	ufshcd_vops_exit(hba);
}

static int ufshcd_hba_init(struct ufs_hba *hba)
{
	int err;

	/*
	 * Handle host controller power separately from the UFS device power
	 * rails as it will help controlling the UFS host controller power
	 * collapse easily which is different than UFS device power collapse.
	 * Also, enable the host controller power before we go ahead with rest
	 * of the initialization here.
	 */
	err = ufshcd_init_hba_vreg(hba);
	if (err)
		goto out;

	err = ufshcd_setup_hba_vreg(hba, true);
	if (err)
		goto out;

	err = ufshcd_init_clocks(hba);
	if (err)
		goto out_disable_hba_vreg;

	err = ufshcd_enable_clocks(hba);
	if (err)
		goto out_disable_hba_vreg;

	err = ufshcd_init_vreg(hba);
	if (err)
		goto out_disable_clks;

	err = ufshcd_setup_vreg(hba, true);
	if (err)
		goto out_disable_clks;

	err = ufshcd_variant_hba_init(hba);
	if (err)
		goto out_disable_vreg;

	hba->is_powered = true;
	goto out;

out_disable_vreg:
	ufshcd_setup_vreg(hba, false);
out_disable_clks:
	ufshcd_disable_clocks(hba, false);
out_disable_hba_vreg:
	ufshcd_setup_hba_vreg(hba, false);
out:
	return err;
}

static void ufshcd_hba_exit(struct ufs_hba *hba)
{
	if (hba->is_powered) {
		ufshcd_extcon_unregister(hba);
		ufshcd_variant_hba_exit(hba);
		ufshcd_setup_vreg(hba, false);
		if (ufshcd_is_clkscaling_supported(hba)) {
			if (hba->devfreq)
				ufshcd_suspend_clkscaling(hba);
			if (hba->clk_scaling.workq)
				destroy_workqueue(hba->clk_scaling.workq);
		}
		ufshcd_disable_clocks(hba, false);
		ufshcd_setup_hba_vreg(hba, false);
		hba->is_powered = false;
	}
}

static int
ufshcd_send_request_sense(struct ufs_hba *hba, struct scsi_device *sdp)
{
	unsigned char cmd[6] = {REQUEST_SENSE,
				0,
				0,
				0,
				UFSHCD_REQ_SENSE_SIZE,
				0};
	char *buffer;
	int ret;

	buffer = kzalloc(UFSHCD_REQ_SENSE_SIZE, GFP_KERNEL);
	if (!buffer) {
		ret = -ENOMEM;
		goto out;
	}

	ret = scsi_execute_req_flags(sdp, cmd, DMA_FROM_DEVICE, buffer,
				UFSHCD_REQ_SENSE_SIZE, NULL,
				msecs_to_jiffies(1000), 3, NULL, REQ_PM);
	if (ret)
		pr_err("%s: failed with err %d\n", __func__, ret);

	kfree(buffer);
out:
	return ret;
}

/**
 * ufshcd_set_dev_pwr_mode - sends START STOP UNIT command to set device
 *			     power mode
 * @hba: per adapter instance
 * @pwr_mode: device power mode to set
 *
 * Returns 0 if requested power mode is set successfully
 * Returns non-zero if failed to set the requested power mode
 */
static int ufshcd_set_dev_pwr_mode(struct ufs_hba *hba,
				     enum ufs_dev_pwr_mode pwr_mode)
{
	unsigned char cmd[6] = { START_STOP };
	struct scsi_sense_hdr sshdr;
	struct scsi_device *sdp;
	unsigned long flags;
	int ret;

	spin_lock_irqsave(hba->host->host_lock, flags);
	sdp = hba->sdev_ufs_device;
	if (sdp) {
		ret = scsi_device_get(sdp);
		if (!ret && !scsi_device_online(sdp)) {
			ret = -ENODEV;
			scsi_device_put(sdp);
		}
	} else {
		ret = -ENODEV;
	}
	spin_unlock_irqrestore(hba->host->host_lock, flags);

	if (ret)
		return ret;

	/*
	 * If scsi commands fail, the scsi mid-layer schedules scsi error-
	 * handling, which would wait for host to be resumed. Since we know
	 * we are functional while we are here, skip host resume in error
	 * handling context.
	 */
	hba->host->eh_noresume = 1;
	if (!hba->dev_info.is_ufs_dev_wlun_ua_cleared) {
		ret = ufshcd_send_request_sense(hba, sdp);
		if (ret)
			goto out;
		/* Unit attention condition is cleared now */
		hba->dev_info.is_ufs_dev_wlun_ua_cleared = 1;
	}

	cmd[4] = pwr_mode << 4;

	/*
	 * Current function would be generally called from the power management
	 * callbacks hence set the REQ_PM flag so that it doesn't resume the
	 * already suspended childs.
	 */
	ret = scsi_execute_req_flags(sdp, cmd, DMA_NONE, NULL, 0, &sshdr,
				     START_STOP_TIMEOUT, 0, NULL, REQ_PM);
	if (ret) {
		sdev_printk(KERN_WARNING, sdp,
			    "START_STOP failed for power mode: %d, result %x\n",
			    pwr_mode, ret);
		if (driver_byte(ret) & DRIVER_SENSE)
			scsi_print_sense_hdr(sdp, NULL, &sshdr);
	}

	if (!ret)
		hba->curr_dev_pwr_mode = pwr_mode;
out:
	scsi_device_put(sdp);
	hba->host->eh_noresume = 0;
	return ret;
}

static int ufshcd_link_state_transition(struct ufs_hba *hba,
					enum uic_link_state req_link_state,
					int check_for_bkops)
{
	int ret = 0;

	if (req_link_state == hba->uic_link_state)
		return 0;

	if (req_link_state == UIC_LINK_HIBERN8_STATE) {
		ret = ufshcd_uic_hibern8_enter(hba);
		if (!ret)
			ufshcd_set_link_hibern8(hba);
		else
			goto out;
	}
	/*
	 * If autobkops is enabled, link can't be turned off because
	 * turning off the link would also turn off the device.
	 */
	else if ((req_link_state == UIC_LINK_OFF_STATE) &&
		   (!check_for_bkops || (check_for_bkops &&
		    !hba->auto_bkops_enabled))) {
		/*
		 * Let's make sure that link is in low power mode, we are doing
		 * this currently by putting the link in Hibern8. Otherway to
		 * put the link in low power mode is to send the DME end point
		 * to device and then send the DME reset command to local
		 * unipro. But putting the link in hibern8 is much faster.
		 */
		ret = ufshcd_uic_hibern8_enter(hba);
		if (ret)
			goto out;
		/*
		 * Change controller state to "reset state" which
		 * should also put the link in off/reset state
		 */
		ufshcd_hba_stop(hba, true);
		/*
		 * TODO: Check if we need any delay to make sure that
		 * controller is reset
		 */
		ufshcd_set_link_off(hba);
	}

out:
	return ret;
}

static void ufshcd_vreg_set_lpm(struct ufs_hba *hba)
{
	/*
	 * It seems some UFS devices may keep drawing more than sleep current
	 * (atleast for 500us) from UFS rails (especially from VCCQ rail).
	 * To avoid this situation, add 2ms delay before putting these UFS
	 * rails in LPM mode.
	 */
	if (!ufshcd_is_link_active(hba))
		usleep_range(2000, 2100);

	/*
	 * If UFS device is either in UFS_Sleep turn off VCC rail to save some
	 * power.
	 *
	 * If UFS device and link is in OFF state, all power supplies (VCC,
	 * VCCQ, VCCQ2) can be turned off if power on write protect is not
	 * required. If UFS link is inactive (Hibern8 or OFF state) and device
	 * is in sleep state, put VCCQ & VCCQ2 rails in LPM mode.
	 *
	 * Ignore the error returned by ufshcd_toggle_vreg() as device is anyway
	 * in low power state which would save some power.
	 */
	if (ufshcd_is_ufs_dev_poweroff(hba) && ufshcd_is_link_off(hba) &&
	    !hba->dev_info.is_lu_power_on_wp) {
		ufshcd_setup_vreg(hba, false);
	} else if (!ufshcd_is_ufs_dev_active(hba)) {
		ufshcd_toggle_vreg(hba->dev, hba->vreg_info.vcc, false);
		if (!ufshcd_is_link_active(hba)) {
			ufshcd_config_vreg_lpm(hba, hba->vreg_info.vccq);
			ufshcd_config_vreg_lpm(hba, hba->vreg_info.vccq2);
		}
	}
}

static int ufshcd_vreg_set_hpm(struct ufs_hba *hba)
{
	int ret = 0;

	if (ufshcd_is_ufs_dev_poweroff(hba) && ufshcd_is_link_off(hba) &&
	    !hba->dev_info.is_lu_power_on_wp) {
		ret = ufshcd_setup_vreg(hba, true);
	} else if (!ufshcd_is_ufs_dev_active(hba)) {
		if (!ret && !ufshcd_is_link_active(hba)) {
			ret = ufshcd_config_vreg_hpm(hba, hba->vreg_info.vccq);
			if (ret)
				goto vcc_disable;
			ret = ufshcd_config_vreg_hpm(hba, hba->vreg_info.vccq2);
			if (ret)
				goto vccq_lpm;
		}
		ret = ufshcd_toggle_vreg(hba->dev, hba->vreg_info.vcc, true);
	}
	goto out;

vccq_lpm:
	ufshcd_config_vreg_lpm(hba, hba->vreg_info.vccq);
vcc_disable:
	ufshcd_toggle_vreg(hba->dev, hba->vreg_info.vcc, false);
out:
	return ret;
}

static void ufshcd_hba_vreg_set_lpm(struct ufs_hba *hba)
{
	if (ufshcd_is_link_off(hba) ||
	    (ufshcd_is_link_hibern8(hba)
	     && ufshcd_is_power_collapse_during_hibern8_allowed(hba)))
		ufshcd_setup_hba_vreg(hba, false);
}

static void ufshcd_hba_vreg_set_hpm(struct ufs_hba *hba)
{
	if (ufshcd_is_link_off(hba) ||
	    (ufshcd_is_link_hibern8(hba)
	     && ufshcd_is_power_collapse_during_hibern8_allowed(hba)))
		ufshcd_setup_hba_vreg(hba, true);
}

/**
 * ufshcd_suspend - helper function for suspend operations
 * @hba: per adapter instance
 * @pm_op: desired low power operation type
 *
 * This function will try to put the UFS device and link into low power
 * mode based on the "rpm_lvl" (Runtime PM level) or "spm_lvl"
 * (System PM level).
 *
 * If this function is called during shutdown, it will make sure that
 * both UFS device and UFS link is powered off.
 *
 * NOTE: UFS device & link must be active before we enter in this function.
 *
 * Returns 0 for success and non-zero for failure
 */
static int ufshcd_suspend(struct ufs_hba *hba, enum ufs_pm_op pm_op)
{
	int ret = 0;
	enum ufs_pm_level pm_lvl;
	enum ufs_dev_pwr_mode req_dev_pwr_mode;
	enum uic_link_state req_link_state;
	bool need_upwrite = false;

	if (!ufshcd_is_shutdown_pm(pm_op)) {
		pm_lvl = ufshcd_is_runtime_pm(pm_op) ?
			 hba->rpm_lvl : hba->spm_lvl;
		req_dev_pwr_mode = ufs_get_pm_lvl_to_dev_pwr_mode(pm_lvl);
		req_link_state = ufs_get_pm_lvl_to_link_pwr_state(pm_lvl);
	} else {
		req_dev_pwr_mode = UFS_POWERDOWN_PWR_MODE;
		req_link_state = UIC_LINK_OFF_STATE;
	}

	if (ufshcd_is_runtime_pm(pm_op) &&
			req_link_state == UIC_LINK_HIBERN8_STATE &&
			ufshcd_is_auto_hibern8_supported(hba)) {
		need_upwrite = true;
		if (!down_write_trylock(&hba->query_lock))
			return -EBUSY;
	}
	hba->pm_op_in_progress = 1;

	/*
	 * If we can't transition into any of the low power modes
	 * just gate the clocks.
	 */
	WARN_ON(hba->hibern8_on_idle.is_enabled &&
		hba->hibern8_on_idle.active_reqs);
	ufshcd_hold_all(hba);
	hba->clk_gating.is_suspended = true;
	hba->hibern8_on_idle.is_suspended = true;

	if (hba->clk_scaling.is_allowed) {
		cancel_work_sync(&hba->clk_scaling.suspend_work);
		cancel_work_sync(&hba->clk_scaling.resume_work);
		ufshcd_suspend_clkscaling(hba);
	}

	if (req_dev_pwr_mode == UFS_ACTIVE_PWR_MODE &&
			req_link_state == UIC_LINK_ACTIVE_STATE) {
		goto disable_clks;
	}

	if ((req_dev_pwr_mode == hba->curr_dev_pwr_mode) &&
	    (req_link_state == hba->uic_link_state))
		goto enable_gating;

	/* UFS device & link must be active before we enter in this function */
	if (!ufshcd_is_ufs_dev_active(hba) || !ufshcd_is_link_active(hba))
		goto set_vreg_lpm;

	if (ufshcd_is_runtime_pm(pm_op)) {
		if (ufshcd_can_autobkops_during_suspend(hba)) {
			/*
			 * The device is idle with no requests in the queue,
			 * allow background operations if bkops status shows
			 * that performance might be impacted.
			 */
			ret = ufshcd_urgent_bkops(hba);
			if (ret)
				goto enable_gating;
		} else {
			/* make sure that auto bkops is disabled */
			ufshcd_disable_auto_bkops(hba);
		}
	}

	if ((req_dev_pwr_mode != hba->curr_dev_pwr_mode) &&
	     ((ufshcd_is_runtime_pm(pm_op) && !hba->auto_bkops_enabled) ||
	       !ufshcd_is_runtime_pm(pm_op))) {
		/* ensure that bkops is disabled */
		ufshcd_disable_auto_bkops(hba);
		ret = ufshcd_set_dev_pwr_mode(hba, req_dev_pwr_mode);
		if (ret)
			goto enable_gating;
	}

	ret = ufshcd_link_state_transition(hba, req_link_state, 1);
	if (ret)
		goto set_dev_active;

	if (ufshcd_is_link_hibern8(hba) &&
	    ufshcd_is_hibern8_on_idle_allowed(hba))
		hba->hibern8_on_idle.state = HIBERN8_ENTERED;

set_vreg_lpm:
	ufshcd_vreg_set_lpm(hba);

disable_clks:
	/*
	 * Call vendor specific suspend callback. As these callbacks may access
	 * vendor specific host controller register space call them before the
	 * host clocks are ON.
	 */
	ret = ufshcd_vops_suspend(hba, pm_op);
	if (ret)
		goto set_link_active;

	if (!ufshcd_is_link_active(hba))
		ret = ufshcd_disable_clocks(hba, false);
	else
		/* If link is active, device ref_clk can't be switched off */
		ret = ufshcd_disable_clocks_skip_ref_clk(hba, false);
	if (ret)
		goto set_link_active;

	if (ufshcd_is_clkgating_allowed(hba)) {
		hba->clk_gating.state = CLKS_OFF;
		trace_ufshcd_clk_gating(dev_name(hba->dev),
					hba->clk_gating.state);
	}
	/*
	 * Disable the host irq as host controller as there won't be any
	 * host controller transaction expected till resume.
	 */
	ufshcd_disable_irq(hba);
	/* Put the host controller in low power mode if possible */
	ufshcd_hba_vreg_set_lpm(hba);
	goto out;

set_link_active:
	if (hba->clk_scaling.is_allowed)
		ufshcd_resume_clkscaling(hba);
	ufshcd_vreg_set_hpm(hba);
	if (ufshcd_is_link_hibern8(hba) && !ufshcd_uic_hibern8_exit(hba)) {
		ufshcd_set_link_active(hba);
	} else if (ufshcd_is_link_off(hba)) {
		ufshcd_update_error_stats(hba, UFS_ERR_VOPS_SUSPEND);
		ufshcd_host_reset_and_restore(hba);
	}
set_dev_active:
	if (!ufshcd_set_dev_pwr_mode(hba, UFS_ACTIVE_PWR_MODE))
		ufshcd_disable_auto_bkops(hba);
enable_gating:
	if (hba->clk_scaling.is_allowed)
		ufshcd_resume_clkscaling(hba);
	hba->hibern8_on_idle.is_suspended = false;
	hba->clk_gating.is_suspended = false;
	ufshcd_release_all(hba);
out:
	hba->pm_op_in_progress = 0;
	if (need_upwrite)
		up_write(&hba->query_lock);

	if (ret)
		ufshcd_update_error_stats(hba, UFS_ERR_SUSPEND);

	return ret;
}

/**
 * ufshcd_resume - helper function for resume operations
 * @hba: per adapter instance
 * @pm_op: runtime PM or system PM
 *
 * This function basically brings the UFS device, UniPro link and controller
 * to active state.
 *
 * Returns 0 for success and non-zero for failure
 */
static int ufshcd_resume(struct ufs_hba *hba, enum ufs_pm_op pm_op)
{
	int ret;
	enum uic_link_state old_link_state;

	hba->pm_op_in_progress = 1;
	old_link_state = hba->uic_link_state;

	ufshcd_hba_vreg_set_hpm(hba);
	/* Make sure clocks are enabled before accessing controller */
	ret = ufshcd_enable_clocks(hba);
	if (ret)
		goto out;

	/* enable the host irq as host controller would be active soon */
	ufshcd_enable_irq(hba);

	ret = ufshcd_vreg_set_hpm(hba);
	if (ret)
		goto disable_irq_and_vops_clks;

	/*
	 * Call vendor specific resume callback. As these callbacks may access
	 * vendor specific host controller register space call them when the
	 * host clocks are ON.
	 */
	ret = ufshcd_vops_resume(hba, pm_op);
	if (ret)
		goto disable_vreg;

	if (hba->extcon &&
	    (ufshcd_is_card_offline(hba) ||
	     (ufshcd_is_card_online(hba) && !hba->sdev_ufs_device)))
		goto skip_dev_ops;

	if (ufshcd_is_link_hibern8(hba)) {
		ret = ufshcd_uic_hibern8_exit(hba);
		if (!ret) {
			ufshcd_set_link_active(hba);
			if (ufshcd_is_hibern8_on_idle_allowed(hba))
				hba->hibern8_on_idle.state = HIBERN8_EXITED;
		} else {
			goto vendor_suspend;
		}
	} else if (ufshcd_is_link_off(hba)) {
		/*
		 * A full initialization of the host and the device is required
		 * since the link was put to off during suspend.
		 */
		ret = ufshcd_reset_and_restore(hba);
		/*
		 * ufshcd_reset_and_restore() should have already
		 * set the link state as active
		 */
		if (ret || !ufshcd_is_link_active(hba))
			goto vendor_suspend;
		/* mark link state as hibern8 exited */
		if (ufshcd_is_hibern8_on_idle_allowed(hba))
			hba->hibern8_on_idle.state = HIBERN8_EXITED;
	}

	if (!ufshcd_is_ufs_dev_active(hba)) {
		ret = ufshcd_set_dev_pwr_mode(hba, UFS_ACTIVE_PWR_MODE);
		if (ret)
			goto set_old_link_state;
	}

	if (ufshcd_keep_autobkops_enabled_except_suspend(hba))
		ufshcd_enable_auto_bkops(hba);
	else
		/*
		 * If BKOPs operations are urgently needed at this moment then
		 * keep auto-bkops enabled or else disable it.
		 */
		ufshcd_urgent_bkops(hba);

	hba->clk_gating.is_suspended = false;
	hba->hibern8_on_idle.is_suspended = false;

	if (hba->clk_scaling.is_allowed)
		ufshcd_resume_clkscaling(hba);

skip_dev_ops:
	/* Schedule clock gating in case of no access to UFS device yet */
	ufshcd_release_all(hba);
	goto out;

set_old_link_state:
	ufshcd_link_state_transition(hba, old_link_state, 0);
	if (ufshcd_is_link_hibern8(hba) &&
	    ufshcd_is_hibern8_on_idle_allowed(hba))
		hba->hibern8_on_idle.state = HIBERN8_ENTERED;
vendor_suspend:
	ufshcd_vops_suspend(hba, pm_op);
disable_vreg:
	ufshcd_vreg_set_lpm(hba);
disable_irq_and_vops_clks:
	ufshcd_disable_irq(hba);
	if (hba->clk_scaling.is_allowed)
		ufshcd_suspend_clkscaling(hba);
	ufshcd_disable_clocks(hba, false);
	if (ufshcd_is_clkgating_allowed(hba))
		hba->clk_gating.state = CLKS_OFF;
out:
	hba->pm_op_in_progress = 0;

	if (ret)
		ufshcd_update_error_stats(hba, UFS_ERR_RESUME);

	return ret;
}

/**
 * ufshcd_system_suspend - system suspend routine
 * @hba: per adapter instance
 * @pm_op: runtime PM or system PM
 *
 * Check the description of ufshcd_suspend() function for more details.
 *
 * Returns 0 for success and non-zero for failure
 */
int ufshcd_system_suspend(struct ufs_hba *hba)
{
	int ret = 0;
	ktime_t start = ktime_get();

	if (!hba || !hba->is_powered)
		return 0;

	if ((ufs_get_pm_lvl_to_dev_pwr_mode(hba->spm_lvl) ==
	     hba->curr_dev_pwr_mode) &&
	    (ufs_get_pm_lvl_to_link_pwr_state(hba->spm_lvl) ==
	     hba->uic_link_state))
		goto out;

	if (pm_runtime_suspended(hba->dev)) {
		/*
		 * UFS device and/or UFS link low power states during runtime
		 * suspend seems to be different than what is expected during
		 * system suspend. Hence runtime resume the devic & link and
		 * let the system suspend low power states to take effect.
		 * TODO: If resume takes longer time, we might have optimize
		 * it in future by not resuming everything if possible.
		 */
		ret = ufshcd_runtime_resume(hba);
		if (ret)
			goto out;
	}

	ret = ufshcd_suspend(hba, UFS_SYSTEM_PM);
out:
	trace_ufshcd_system_suspend(dev_name(hba->dev), ret,
		ktime_to_us(ktime_sub(ktime_get(), start)),
		hba->curr_dev_pwr_mode, hba->uic_link_state);
	if (!ret)
		hba->is_sys_suspended = true;
	return ret;
}
EXPORT_SYMBOL(ufshcd_system_suspend);

/**
 * ufshcd_system_resume - system resume routine
 * @hba: per adapter instance
 *
 * Returns 0 for success and non-zero for failure
 */

int ufshcd_system_resume(struct ufs_hba *hba)
{
	int ret = 0;
	ktime_t start = ktime_get();

	if (!hba)
		return -EINVAL;

	if (!hba->is_powered || pm_runtime_suspended(hba->dev))
		/*
		 * Let the runtime resume take care of resuming
		 * if runtime suspended.
		 */
		goto out;
	else
		ret = ufshcd_resume(hba, UFS_SYSTEM_PM);
out:
	trace_ufshcd_system_resume(dev_name(hba->dev), ret,
		ktime_to_us(ktime_sub(ktime_get(), start)),
		hba->curr_dev_pwr_mode, hba->uic_link_state);
	return ret;
}
EXPORT_SYMBOL(ufshcd_system_resume);

/**
 * ufshcd_runtime_suspend - runtime suspend routine
 * @hba: per adapter instance
 *
 * Check the description of ufshcd_suspend() function for more details.
 *
 * Returns 0 for success and non-zero for failure
 */
int ufshcd_runtime_suspend(struct ufs_hba *hba)
{
	int ret = 0;
	ktime_t start = ktime_get();

	if (!hba)
		return -EINVAL;

	if (!hba->is_powered)
		goto out;
	else
		ret = ufshcd_suspend(hba, UFS_RUNTIME_PM);
out:
	trace_ufshcd_runtime_suspend(dev_name(hba->dev), ret,
		ktime_to_us(ktime_sub(ktime_get(), start)),
		hba->curr_dev_pwr_mode,
		hba->uic_link_state);
	return ret;
}
EXPORT_SYMBOL(ufshcd_runtime_suspend);

/**
 * ufshcd_runtime_resume - runtime resume routine
 * @hba: per adapter instance
 *
 * This function basically brings the UFS device, UniPro link and controller
 * to active state. Following operations are done in this function:
 *
 * 1. Turn on all the controller related clocks
 * 2. Bring the UniPro link out of Hibernate state
 * 3. If UFS device is in sleep state, turn ON VCC rail and bring the UFS device
 *    to active state.
 * 4. If auto-bkops is enabled on the device, disable it.
 *
 * So following would be the possible power state after this function return
 * successfully:
 *	S1: UFS device in Active state with VCC rail ON
 *	    UniPro link in Active state
 *	    All the UFS/UniPro controller clocks are ON
 *
 * Returns 0 for success and non-zero for failure
 */
int ufshcd_runtime_resume(struct ufs_hba *hba)
{
	int ret = 0;
	ktime_t start = ktime_get();

	if (!hba)
		return -EINVAL;

	if (!hba->is_powered)
		goto out;
	else
		ret = ufshcd_resume(hba, UFS_RUNTIME_PM);
out:
	trace_ufshcd_runtime_resume(dev_name(hba->dev), ret,
		ktime_to_us(ktime_sub(ktime_get(), start)),
		hba->curr_dev_pwr_mode,
		hba->uic_link_state);
	return ret;
}
EXPORT_SYMBOL(ufshcd_runtime_resume);

int ufshcd_runtime_idle(struct ufs_hba *hba)
{
	return 0;
}
EXPORT_SYMBOL(ufshcd_runtime_idle);

static inline ssize_t ufshcd_pm_lvl_store(struct device *dev,
					   struct device_attribute *attr,
					   const char *buf, size_t count,
					   bool rpm)
{
	struct ufs_hba *hba = dev_get_drvdata(dev);
	unsigned long flags, value;

	if (kstrtoul(buf, 0, &value))
		return -EINVAL;

	if (value >= UFS_PM_LVL_MAX)
		return -EINVAL;

	spin_lock_irqsave(hba->host->host_lock, flags);
	if (rpm)
		hba->rpm_lvl = value;
	else
		hba->spm_lvl = value;
	ufshcd_apply_pm_quirks(hba);
	spin_unlock_irqrestore(hba->host->host_lock, flags);
	return count;
}

static ssize_t ufshcd_rpm_lvl_show(struct device *dev,
		struct device_attribute *attr, char *buf)
{
	struct ufs_hba *hba = dev_get_drvdata(dev);
	int curr_len;
	u8 lvl;

	curr_len = snprintf(buf, PAGE_SIZE,
			    "\nCurrent Runtime PM level [%d] => dev_state [%s] link_state [%s]\n",
			    hba->rpm_lvl,
			    ufschd_ufs_dev_pwr_mode_to_string(
				ufs_pm_lvl_states[hba->rpm_lvl].dev_state),
			    ufschd_uic_link_state_to_string(
				ufs_pm_lvl_states[hba->rpm_lvl].link_state));

	curr_len += snprintf((buf + curr_len), (PAGE_SIZE - curr_len),
			     "\nAll available Runtime PM levels info:\n");
	for (lvl = UFS_PM_LVL_0; lvl < UFS_PM_LVL_MAX; lvl++)
		curr_len += snprintf((buf + curr_len), (PAGE_SIZE - curr_len),
				     "\tRuntime PM level [%d] => dev_state [%s] link_state [%s]\n",
				    lvl,
				    ufschd_ufs_dev_pwr_mode_to_string(
					ufs_pm_lvl_states[lvl].dev_state),
				    ufschd_uic_link_state_to_string(
					ufs_pm_lvl_states[lvl].link_state));

	return curr_len;
}

static ssize_t ufshcd_rpm_lvl_store(struct device *dev,
		struct device_attribute *attr, const char *buf, size_t count)
{
	return ufshcd_pm_lvl_store(dev, attr, buf, count, true);
}

static void ufshcd_add_rpm_lvl_sysfs_nodes(struct ufs_hba *hba)
{
	hba->rpm_lvl_attr.show = ufshcd_rpm_lvl_show;
	hba->rpm_lvl_attr.store = ufshcd_rpm_lvl_store;
	sysfs_attr_init(&hba->rpm_lvl_attr.attr);
	hba->rpm_lvl_attr.attr.name = "rpm_lvl";
	hba->rpm_lvl_attr.attr.mode = S_IRUGO | S_IWUSR;
	if (device_create_file(hba->dev, &hba->rpm_lvl_attr))
		dev_err(hba->dev, "Failed to create sysfs for rpm_lvl\n");
}

static ssize_t ufshcd_spm_lvl_show(struct device *dev,
		struct device_attribute *attr, char *buf)
{
	struct ufs_hba *hba = dev_get_drvdata(dev);
	int curr_len;
	u8 lvl;

	curr_len = snprintf(buf, PAGE_SIZE,
			    "\nCurrent System PM level [%d] => dev_state [%s] link_state [%s]\n",
			    hba->spm_lvl,
			    ufschd_ufs_dev_pwr_mode_to_string(
				ufs_pm_lvl_states[hba->spm_lvl].dev_state),
			    ufschd_uic_link_state_to_string(
				ufs_pm_lvl_states[hba->spm_lvl].link_state));

	curr_len += snprintf((buf + curr_len), (PAGE_SIZE - curr_len),
			     "\nAll available System PM levels info:\n");
	for (lvl = UFS_PM_LVL_0; lvl < UFS_PM_LVL_MAX; lvl++)
		curr_len += snprintf((buf + curr_len), (PAGE_SIZE - curr_len),
				     "\tSystem PM level [%d] => dev_state [%s] link_state [%s]\n",
				    lvl,
				    ufschd_ufs_dev_pwr_mode_to_string(
					ufs_pm_lvl_states[lvl].dev_state),
				    ufschd_uic_link_state_to_string(
					ufs_pm_lvl_states[lvl].link_state));

	return curr_len;
}

static ssize_t ufshcd_spm_lvl_store(struct device *dev,
		struct device_attribute *attr, const char *buf, size_t count)
{
	return ufshcd_pm_lvl_store(dev, attr, buf, count, false);
}

static void ufshcd_add_spm_lvl_sysfs_nodes(struct ufs_hba *hba)
{
	hba->spm_lvl_attr.show = ufshcd_spm_lvl_show;
	hba->spm_lvl_attr.store = ufshcd_spm_lvl_store;
	sysfs_attr_init(&hba->spm_lvl_attr.attr);
	hba->spm_lvl_attr.attr.name = "spm_lvl";
	hba->spm_lvl_attr.attr.mode = S_IRUGO | S_IWUSR;
	if (device_create_file(hba->dev, &hba->spm_lvl_attr))
		dev_err(hba->dev, "Failed to create sysfs for spm_lvl\n");
}

static inline void ufshcd_add_sysfs_nodes(struct ufs_hba *hba)
{
	ufshcd_add_rpm_lvl_sysfs_nodes(hba);
	ufshcd_add_spm_lvl_sysfs_nodes(hba);
}

static void __ufshcd_shutdown_clkscaling(struct ufs_hba *hba)
{
	bool suspend = false;
	unsigned long flags;

	spin_lock_irqsave(hba->host->host_lock, flags);
	if (hba->clk_scaling.is_allowed) {
		hba->clk_scaling.is_allowed = false;
		suspend = true;
	}
	spin_unlock_irqrestore(hba->host->host_lock, flags);

	/**
	 * Scaling may be scheduled before, hence make sure it
	 * doesn't race with shutdown
	 */
	if (ufshcd_is_clkscaling_supported(hba)) {
		cancel_work_sync(&hba->clk_scaling.suspend_work);
		cancel_work_sync(&hba->clk_scaling.resume_work);
		if (suspend)
			ufshcd_suspend_clkscaling(hba);
	}

	/* Unregister so that devfreq_monitor can't race with shutdown */
	if (hba->devfreq) {
		devfreq_remove_device(hba->devfreq);
		hba->devfreq = NULL;
	}
}

static void ufshcd_shutdown_clkscaling(struct ufs_hba *hba)
{
	if (!ufshcd_is_clkscaling_supported(hba))
		return;
	__ufshcd_shutdown_clkscaling(hba);
	device_remove_file(hba->dev, &hba->clk_scaling.enable_attr);
}

/**
 * ufshcd_shutdown - shutdown routine
 * @hba: per adapter instance
 *
 * This function would power off both UFS device and UFS link.
 *
 * Returns 0 always to allow force shutdown even in case of errors.
 */
int ufshcd_shutdown(struct ufs_hba *hba)
{
	int ret = 0;

	if (ufshcd_is_ufs_dev_poweroff(hba) && ufshcd_is_link_off(hba))
		goto out;

	pm_runtime_get_sync(hba->dev);
	ufshcd_hold_all(hba);
	ufshcd_mark_shutdown_ongoing(hba);
	ufshcd_shutdown_clkscaling(hba);
	/**
	 * (1) Acquire the lock to stop any more requests
	 * (2) Wait for all issued requests to complete
	 */
	ufshcd_get_write_lock(hba);
	ufshcd_scsi_block_requests(hba);
	ret = ufshcd_wait_for_doorbell_clr(hba, U64_MAX);
	if (ret)
		dev_err(hba->dev, "%s: waiting for DB clear: failed: %d\n",
			__func__, ret);
	/* Requests may have errored out above, let it be handled */
	flush_work(&hba->eh_work);
	/* reqs issued from contexts other than shutdown will fail from now */
	ufshcd_scsi_unblock_requests(hba);
	ufshcd_release_all(hba);
	ret = ufshcd_suspend(hba, UFS_SHUTDOWN_PM);
out:
	if (ret)
		dev_err(hba->dev, "%s failed, err %d\n", __func__, ret);
	/* allow force shutdown even in case of errors */
	return 0;
}
EXPORT_SYMBOL(ufshcd_shutdown);

/*
 * Values permitted 0, 1, 2.
 * 0 -> Disable IO latency histograms (default)
 * 1 -> Enable IO latency histograms
 * 2 -> Zero out IO latency histograms
 */
static ssize_t
latency_hist_store(struct device *dev, struct device_attribute *attr,
		   const char *buf, size_t count)
{
	struct ufs_hba *hba = dev_get_drvdata(dev);
	long value;

	if (kstrtol(buf, 0, &value))
		return -EINVAL;
	if (value == BLK_IO_LAT_HIST_ZERO) {
		memset(&hba->io_lat_read, 0, sizeof(hba->io_lat_read));
		memset(&hba->io_lat_write, 0, sizeof(hba->io_lat_write));
	} else if (value == BLK_IO_LAT_HIST_ENABLE ||
		 value == BLK_IO_LAT_HIST_DISABLE)
		hba->latency_hist_enabled = value;
	return count;
}

ssize_t
latency_hist_show(struct device *dev, struct device_attribute *attr,
		  char *buf)
{
	struct ufs_hba *hba = dev_get_drvdata(dev);
	size_t written_bytes;

	written_bytes = blk_latency_hist_show("Read", &hba->io_lat_read,
			buf, PAGE_SIZE);
	written_bytes += blk_latency_hist_show("Write", &hba->io_lat_write,
			buf + written_bytes, PAGE_SIZE - written_bytes);

	return written_bytes;
}

static DEVICE_ATTR(latency_hist, S_IRUGO | S_IWUSR,
		   latency_hist_show, latency_hist_store);

static void
ufshcd_init_latency_hist(struct ufs_hba *hba)
{
	if (device_create_file(hba->dev, &dev_attr_latency_hist))
		dev_err(hba->dev, "Failed to create latency_hist sysfs entry\n");
}

static void
ufshcd_exit_latency_hist(struct ufs_hba *hba)
{
	device_create_file(hba->dev, &dev_attr_latency_hist);
}

/**
 * ufshcd_remove - de-allocate SCSI host and host memory space
 *		data structure memory
 * @hba - per adapter instance
 */
void ufshcd_remove(struct ufs_hba *hba)
{
	scsi_remove_host(hba->host);
	/* disable interrupts */
	ufshcd_disable_intr(hba, hba->intr_mask);
	ufshcd_hba_stop(hba, true);

	ufshcd_exit_clk_gating(hba);
	ufshcd_exit_hibern8_on_idle(hba);
	ufshcd_exit_latency_hist(hba);
	if (ufshcd_is_clkscaling_supported(hba)) {
		device_remove_file(hba->dev, &hba->clk_scaling.enable_attr);
		if (hba->devfreq)
			devfreq_remove_device(hba->devfreq);
	}

	ufshcd_exit_latency_hist(hba);

	ufshcd_hba_exit(hba);
	ufsdbg_remove_debugfs(hba);
}
EXPORT_SYMBOL_GPL(ufshcd_remove);

/**
 * ufshcd_dealloc_host - deallocate Host Bus Adapter (HBA)
 * @hba: pointer to Host Bus Adapter (HBA)
 */
void ufshcd_dealloc_host(struct ufs_hba *hba)
{
	scsi_host_put(hba->host);
}
EXPORT_SYMBOL_GPL(ufshcd_dealloc_host);

/**
 * ufshcd_set_dma_mask - Set dma mask based on the controller
 *			 addressing capability
 * @hba: per adapter instance
 *
 * Returns 0 for success, non-zero for failure
 */
static int ufshcd_set_dma_mask(struct ufs_hba *hba)
{
	if (hba->capabilities & MASK_64_ADDRESSING_SUPPORT) {
		if (!dma_set_mask_and_coherent(hba->dev, DMA_BIT_MASK(64)))
			return 0;
	}
	return dma_set_mask_and_coherent(hba->dev, DMA_BIT_MASK(32));
}

/**
 * ufshcd_alloc_host - allocate Host Bus Adapter (HBA)
 * @dev: pointer to device handle
 * @hba_handle: driver private handle
 * Returns 0 on success, non-zero value on failure
 */
int ufshcd_alloc_host(struct device *dev, struct ufs_hba **hba_handle)
{
	struct Scsi_Host *host;
	struct ufs_hba *hba;
	int err = 0;

	if (!dev) {
		dev_err(dev,
		"Invalid memory reference for dev is NULL\n");
		err = -ENODEV;
		goto out_error;
	}

	host = scsi_host_alloc(&ufshcd_driver_template,
				sizeof(struct ufs_hba));
	if (!host) {
		dev_err(dev, "scsi_host_alloc failed\n");
		err = -ENOMEM;
		goto out_error;
	}
	hba = shost_priv(host);
	hba->host = host;
	hba->dev = dev;
	*hba_handle = hba;

out_error:
	return err;
}
EXPORT_SYMBOL(ufshcd_alloc_host);

/**
 * ufshcd_is_devfreq_scaling_required - check if scaling is required or not
 * @hba: per adapter instance
 * @scale_up: True if scaling up and false if scaling down
 *
 * Returns true if scaling is required, false otherwise.
 */
static bool ufshcd_is_devfreq_scaling_required(struct ufs_hba *hba,
					       bool scale_up)
{
	struct ufs_clk_info *clki;
	struct list_head *head = &hba->clk_list_head;

	if (!head || list_empty(head))
		return false;

	list_for_each_entry(clki, head, list) {
		if (!IS_ERR_OR_NULL(clki->clk)) {
			if (scale_up && clki->max_freq) {
				if (clki->curr_freq == clki->max_freq)
					continue;
				return true;
			} else if (!scale_up && clki->min_freq) {
				if (clki->curr_freq == clki->min_freq)
					continue;
				return true;
			}
		}
	}

	return false;
}

/**
 * ufshcd_scale_gear - scale up/down UFS gear
 * @hba: per adapter instance
 * @scale_up: True for scaling up gear and false for scaling down
 *
 * Returns 0 for success,
 * Returns -EBUSY if scaling can't happen at this time
 * Returns non-zero for any other errors
 */
static int ufshcd_scale_gear(struct ufs_hba *hba, bool scale_up)
{
	int ret = 0;
	struct ufs_pa_layer_attr new_pwr_info;
	u32 scale_down_gear = ufshcd_vops_get_scale_down_gear(hba);

	BUG_ON(!hba->clk_scaling.saved_pwr_info.is_valid);

	if (scale_up) {
		memcpy(&new_pwr_info, &hba->clk_scaling.saved_pwr_info.info,
		       sizeof(struct ufs_pa_layer_attr));
		/*
		 * Some UFS devices may stop responding after switching from
		 * HS-G1 to HS-G3. Also, it is found that these devices work
		 * fine if we do 2 steps switch: HS-G1 to HS-G2 followed by
		 * HS-G2 to HS-G3. If UFS_DEVICE_QUIRK_HS_G1_TO_HS_G3_SWITCH
		 * quirk is enabled for such devices, this 2 steps gear switch
		 * workaround will be applied.
		 */
		if ((hba->dev_info.quirks &
		     UFS_DEVICE_QUIRK_HS_G1_TO_HS_G3_SWITCH)
		    && (hba->pwr_info.gear_tx == UFS_HS_G1)
		    && (new_pwr_info.gear_tx == UFS_HS_G3)) {
			/* scale up to G2 first */
			new_pwr_info.gear_tx = UFS_HS_G2;
			new_pwr_info.gear_rx = UFS_HS_G2;
			ret = ufshcd_change_power_mode(hba, &new_pwr_info);
			if (ret)
				goto out;

			/* scale up to G3 now */
			new_pwr_info.gear_tx = UFS_HS_G3;
			new_pwr_info.gear_rx = UFS_HS_G3;
			/* now, fall through to set the HS-G3 */
		}
		ret = ufshcd_change_power_mode(hba, &new_pwr_info);
		if (ret)
			goto out;
	} else {
		memcpy(&new_pwr_info, &hba->pwr_info,
		       sizeof(struct ufs_pa_layer_attr));

		if (hba->pwr_info.gear_tx > scale_down_gear
		    || hba->pwr_info.gear_rx > scale_down_gear) {
			/* save the current power mode */
			memcpy(&hba->clk_scaling.saved_pwr_info.info,
				&hba->pwr_info,
				sizeof(struct ufs_pa_layer_attr));

			/* scale down gear */
			new_pwr_info.gear_tx = scale_down_gear;
			new_pwr_info.gear_rx = scale_down_gear;
			if (!(hba->dev_info.quirks & UFS_DEVICE_NO_FASTAUTO)) {
				new_pwr_info.pwr_tx = FASTAUTO_MODE;
				new_pwr_info.pwr_rx = FASTAUTO_MODE;
			}
		}
		ret = ufshcd_change_power_mode(hba, &new_pwr_info);
	}

out:
	if (ret)
		dev_err(hba->dev, "%s: failed err %d, old gear: (tx %d rx %d), new gear: (tx %d rx %d), scale_up = %d",
			__func__, ret,
			hba->pwr_info.gear_tx, hba->pwr_info.gear_rx,
			new_pwr_info.gear_tx, new_pwr_info.gear_rx,
			scale_up);

	return ret;
}

static int ufshcd_clock_scaling_prepare(struct ufs_hba *hba)
{
	#define DOORBELL_CLR_TOUT_US		(1000 * 1000) /* 1 sec */
	int ret = 0;
	/*
	 * make sure that there are no outstanding requests when
	 * clock scaling is in progress
	 */
	ufshcd_scsi_block_requests(hba);
	down_write(&hba->lock);
	if (ufshcd_wait_for_doorbell_clr(hba, DOORBELL_CLR_TOUT_US)) {
		ret = -EBUSY;
		up_write(&hba->lock);
		ufshcd_scsi_unblock_requests(hba);
	}

	return ret;
}

static void ufshcd_clock_scaling_unprepare(struct ufs_hba *hba)
{
	up_write(&hba->lock);
	ufshcd_scsi_unblock_requests(hba);
}

/**
 * ufshcd_devfreq_scale - scale up/down UFS clocks and gear
 * @hba: per adapter instance
 * @scale_up: True for scaling up and false for scalin down
 *
 * Returns 0 for success,
 * Returns -EBUSY if scaling can't happen at this time
 * Returns non-zero for any other errors
 */
static int ufshcd_devfreq_scale(struct ufs_hba *hba, bool scale_up)
{
	int ret = 0;

	if (hba->extcon && ufshcd_is_card_offline(hba))
		return 0;

	/* let's not get into low power until clock scaling is completed */
	hba->ufs_stats.clk_hold.ctx = CLK_SCALE_WORK;
	ufshcd_hold_all(hba);

	ret = ufshcd_clock_scaling_prepare(hba);
	if (ret)
		goto out;

	ufshcd_custom_cmd_log(hba, "waited-for-DB-clear");

	/* scale down the gear before scaling down clocks */
	if (!scale_up) {
		ret = ufshcd_scale_gear(hba, false);
		if (ret)
			goto clk_scaling_unprepare;
		ufshcd_custom_cmd_log(hba, "Gear-scaled-down");
	}

	/*
	 * If auto hibern8 is supported then put the link in
	 * hibern8 manually, this is to avoid auto hibern8
	 * racing during clock frequency scaling sequence.
	 */
	if (ufshcd_is_auto_hibern8_supported(hba)) {
		/*
		 * Scaling prepare acquires the rw_sem: lock
		 * h8 may sleep in case of errors.
		 * e.g. link_recovery. Hence, release the rw_sem
		 * before hibern8.
		 */
		ret = ufshcd_uic_hibern8_enter(hba);
		if (ret)
			goto scale_up_gear;
		ufshcd_custom_cmd_log(hba, "Hibern8-entered");
	}

	ret = ufshcd_scale_clks(hba, scale_up);
	if (ret)
		goto scale_up_gear;
	ufshcd_custom_cmd_log(hba, "Clk-freq-switched");

	if (ufshcd_is_auto_hibern8_supported(hba)) {
		ret = ufshcd_uic_hibern8_exit(hba);
		if (ret)
			goto scale_up_gear;
		ufshcd_custom_cmd_log(hba, "Hibern8-Exited");
	}

	/* scale up the gear after scaling up clocks */
	if (scale_up) {
		ret = ufshcd_scale_gear(hba, true);
		if (ret) {
			ufshcd_scale_clks(hba, false);
			goto clk_scaling_unprepare;
		}
		ufshcd_custom_cmd_log(hba, "Gear-scaled-up");
	}

	if (!ret) {
		hba->clk_scaling.is_scaled_up = scale_up;
		if (scale_up)
			hba->clk_gating.delay_ms =
				hba->clk_gating.delay_ms_perf;
		else
			hba->clk_gating.delay_ms =
				hba->clk_gating.delay_ms_pwr_save;
	}

	goto clk_scaling_unprepare;

scale_up_gear:
	if (!scale_up)
		ufshcd_scale_gear(hba, true);
clk_scaling_unprepare:
	ufshcd_clock_scaling_unprepare(hba);
out:
	hba->ufs_stats.clk_rel.ctx = CLK_SCALE_WORK;
	ufshcd_release_all(hba);
	return ret;
}

static void __ufshcd_suspend_clkscaling(struct ufs_hba *hba)
{
	unsigned long flags;

	devfreq_suspend_device(hba->devfreq);
	spin_lock_irqsave(hba->host->host_lock, flags);
	hba->clk_scaling.window_start_t = 0;
	spin_unlock_irqrestore(hba->host->host_lock, flags);
}

static void ufshcd_suspend_clkscaling(struct ufs_hba *hba)
{
	unsigned long flags;
	bool suspend = false;

	if (!ufshcd_is_clkscaling_supported(hba))
		return;

	spin_lock_irqsave(hba->host->host_lock, flags);
	if (!hba->clk_scaling.is_suspended) {
		suspend = true;
		hba->clk_scaling.is_suspended = true;
	}
	spin_unlock_irqrestore(hba->host->host_lock, flags);

	if (suspend)
		__ufshcd_suspend_clkscaling(hba);
}

static void ufshcd_resume_clkscaling(struct ufs_hba *hba)
{
	unsigned long flags;
	bool resume = false;

	if (!ufshcd_is_clkscaling_supported(hba))
		return;

	spin_lock_irqsave(hba->host->host_lock, flags);
	if (hba->clk_scaling.is_suspended) {
		resume = true;
		hba->clk_scaling.is_suspended = false;
	}
	spin_unlock_irqrestore(hba->host->host_lock, flags);

	if (resume)
		devfreq_resume_device(hba->devfreq);
}

static int bogus_clkscale_enable = 1;
static ssize_t ufshcd_bogus_clkscale_enable_show(struct device *dev,
		struct device_attribute *attr, char *buf)
{
	return snprintf(buf, PAGE_SIZE, "%d\n", bogus_clkscale_enable);
}

static ssize_t ufshcd_bogus_clkscale_enable_store(struct device *dev,
		struct device_attribute *attr, const char *buf, size_t count)
{
	u32 value;

	if (kstrtou32(buf, 0, &value))
		return -EINVAL;

	bogus_clkscale_enable = !!value;

	return count;
}

static ssize_t ufshcd_clkscale_enable_show(struct device *dev,
		struct device_attribute *attr, char *buf)
{
	struct ufs_hba *hba = dev_get_drvdata(dev);

	return snprintf(buf, PAGE_SIZE, "%d\n", hba->clk_scaling.is_allowed);
}

static ssize_t ufshcd_clkscale_enable_store(struct device *dev,
		struct device_attribute *attr, const char *buf, size_t count)
{
	struct ufs_hba *hba = dev_get_drvdata(dev);
	u32 value;
	int err;

	if (kstrtou32(buf, 0, &value))
		return -EINVAL;

	value = !!value;
	if (value == hba->clk_scaling.is_allowed)
		goto out;

	pm_runtime_get_sync(hba->dev);
	ufshcd_hold(hba, false);

	cancel_work_sync(&hba->clk_scaling.suspend_work);
	cancel_work_sync(&hba->clk_scaling.resume_work);

	hba->clk_scaling.is_allowed = value;

	flush_work(&hba->eh_work);

	if (value) {
		ufshcd_resume_clkscaling(hba);
	} else {
		ufshcd_suspend_clkscaling(hba);
		err = ufshcd_devfreq_scale(hba, true);
		if (err)
			dev_err(hba->dev, "%s: failed to scale clocks up %d\n",
					__func__, err);
	}

	ufshcd_release(hba, false);
	pm_runtime_put_sync(hba->dev);
out:
	return count;
}

static void ufshcd_clk_scaling_suspend_work(struct work_struct *work)
{
	struct ufs_hba *hba = container_of(work, struct ufs_hba,
					   clk_scaling.suspend_work);
	unsigned long irq_flags;

	spin_lock_irqsave(hba->host->host_lock, irq_flags);
	if (hba->clk_scaling.active_reqs || hba->clk_scaling.is_suspended) {
		spin_unlock_irqrestore(hba->host->host_lock, irq_flags);
		return;
	}
	hba->clk_scaling.is_suspended = true;
	spin_unlock_irqrestore(hba->host->host_lock, irq_flags);

	__ufshcd_suspend_clkscaling(hba);
}

static void ufshcd_clk_scaling_resume_work(struct work_struct *work)
{
	struct ufs_hba *hba = container_of(work, struct ufs_hba,
					   clk_scaling.resume_work);
	unsigned long irq_flags;

	spin_lock_irqsave(hba->host->host_lock, irq_flags);
	if (!hba->clk_scaling.is_suspended) {
		spin_unlock_irqrestore(hba->host->host_lock, irq_flags);
		return;
	}
	hba->clk_scaling.is_suspended = false;
	spin_unlock_irqrestore(hba->host->host_lock, irq_flags);

	devfreq_resume_device(hba->devfreq);
}

static int ufshcd_devfreq_target(struct device *dev,
				unsigned long *freq, u32 flags)
{
	int ret = 0;
	struct ufs_hba *hba = dev_get_drvdata(dev);
	unsigned long irq_flags = 0;
	ktime_t start;
	bool scale_up, sched_clk_scaling_suspend_work = false;

	if (!ufshcd_is_clkscaling_supported(hba))
		return -EINVAL;

	if ((*freq > 0) && (*freq < UINT_MAX)) {
		dev_err(hba->dev, "%s: invalid freq = %lu\n", __func__, *freq);
		return -EINVAL;
	}

	spin_lock_irqsave(hba->host->host_lock, irq_flags);
	if (ufshcd_eh_in_progress(hba)) {
		spin_unlock_irqrestore(hba->host->host_lock, irq_flags);
		return 0;
	}

	if (!hba->clk_scaling.active_reqs)
		sched_clk_scaling_suspend_work = true;

	scale_up = (*freq == UINT_MAX) ? true : false;
	if (!ufshcd_is_devfreq_scaling_required(hba, scale_up)) {
		spin_unlock_irqrestore(hba->host->host_lock, irq_flags);
		ret = 0;
		goto out; /* no state change required */
	}
	spin_unlock_irqrestore(hba->host->host_lock, irq_flags);

	start = ktime_get();
	ret = ufshcd_devfreq_scale(hba, scale_up);
	trace_ufshcd_profile_clk_scaling(dev_name(hba->dev),
		(scale_up ? "up" : "down"),
		ktime_to_us(ktime_sub(ktime_get(), start)), ret);

out:
	if (sched_clk_scaling_suspend_work)
		queue_work(hba->clk_scaling.workq,
			   &hba->clk_scaling.suspend_work);

	return ret;
}

static int ufshcd_devfreq_get_dev_status(struct device *dev,
		struct devfreq_dev_status *stat)
{
	struct ufs_hba *hba = dev_get_drvdata(dev);
	struct ufs_clk_scaling *scaling = &hba->clk_scaling;
	unsigned long flags;

	if (!ufshcd_is_clkscaling_supported(hba))
		return -EINVAL;

	memset(stat, 0, sizeof(*stat));

	spin_lock_irqsave(hba->host->host_lock, flags);
	if (!scaling->window_start_t)
		goto start_window;

	if (scaling->is_busy_started)
		scaling->tot_busy_t += ktime_to_us(ktime_sub(ktime_get(),
					scaling->busy_start_t));

	stat->total_time = jiffies_to_usecs((long)jiffies -
				(long)scaling->window_start_t);
	stat->busy_time = scaling->tot_busy_t;
start_window:
	scaling->window_start_t = jiffies;
	scaling->tot_busy_t = 0;

	if (hba->outstanding_reqs) {
		scaling->busy_start_t = ktime_get();
		scaling->is_busy_started = true;
	} else {
		scaling->busy_start_t = ktime_set(0, 0);
		scaling->is_busy_started = false;
	}
	spin_unlock_irqrestore(hba->host->host_lock, flags);
	return 0;
}

static void ufshcd_clkscaling_init_sysfs(struct ufs_hba *hba, bool bogus)
{
	if (bogus) {
		hba->clk_scaling.enable_attr.show = ufshcd_bogus_clkscale_enable_show;
		hba->clk_scaling.enable_attr.store = ufshcd_bogus_clkscale_enable_store;
	} else {
		hba->clk_scaling.enable_attr.show = ufshcd_clkscale_enable_show;
		hba->clk_scaling.enable_attr.store = ufshcd_clkscale_enable_store;
	}

	sysfs_attr_init(&hba->clk_scaling.enable_attr.attr);
	hba->clk_scaling.enable_attr.attr.name = "clkscale_enable";
	hba->clk_scaling.enable_attr.attr.mode = S_IRUGO | S_IWUSR;
	if (device_create_file(hba->dev, &hba->clk_scaling.enable_attr))
		dev_err(hba->dev, "Failed to create sysfs for clkscale_enable\n");
}

static void ufshcd_init_lanes_per_dir(struct ufs_hba *hba)
{
	struct device *dev = hba->dev;
	int ret;

	ret = of_property_read_u32(dev->of_node, "lanes-per-direction",
		&hba->lanes_per_direction);
	if (ret) {
		dev_dbg(hba->dev,
			"%s: failed to read lanes-per-direction, ret=%d\n",
			__func__, ret);
		hba->lanes_per_direction = UFSHCD_DEFAULT_LANES_PER_DIRECTION;
	}
}
/**
 * ufshcd_init - Driver initialization routine
 * @hba: per-adapter instance
 * @mmio_base: base register address
 * @irq: Interrupt line of device
 * Returns 0 on success, non-zero value on failure
 */
int ufshcd_init(struct ufs_hba *hba, void __iomem *mmio_base, unsigned int irq)
{
	int err;
	struct Scsi_Host *host = hba->host;
	struct device *dev = hba->dev;

	if (!mmio_base) {
		dev_err(hba->dev,
		"Invalid memory reference for mmio_base is NULL\n");
		err = -ENODEV;
		goto out_error;
	}

	hba->mmio_base = mmio_base;
	hba->irq = irq;

	ufshcd_init_lanes_per_dir(hba);

	/* Set descriptor lengths to specification defaults */
	ufshcd_def_desc_sizes(hba);

	err = ufshcd_hba_init(hba);
	if (err)
		goto out_error;

	/* Read capabilities registers */
	ufshcd_hba_capabilities(hba);

	/* Get UFS version supported by the controller */
	hba->ufs_version = ufshcd_get_ufs_version(hba);

	/* print error message if ufs_version is not valid */
	if ((hba->ufs_version != UFSHCI_VERSION_10) &&
	    (hba->ufs_version != UFSHCI_VERSION_11) &&
	    (hba->ufs_version != UFSHCI_VERSION_20) &&
	    (hba->ufs_version != UFSHCI_VERSION_21))
		dev_err(hba->dev, "invalid UFS version 0x%x\n",
			hba->ufs_version);

	/* Get Interrupt bit mask per version */
	hba->intr_mask = ufshcd_get_intr_mask(hba);

	/* Enable debug prints */
	hba->ufshcd_dbg_print = DEFAULT_UFSHCD_DBG_PRINT_EN;

	err = ufshcd_set_dma_mask(hba);
	if (err) {
		dev_err(hba->dev, "set dma mask failed\n");
		goto out_disable;
	}

	/* Allocate memory for host memory space */
	err = ufshcd_memory_alloc(hba);
	if (err) {
		dev_err(hba->dev, "Memory allocation failed\n");
		goto out_disable;
	}

	/* Configure LRB */
	ufshcd_host_memory_configure(hba);

	host->can_queue = hba->nutrs;
	host->cmd_per_lun = hba->nutrs;
	host->max_id = UFSHCD_MAX_ID;
	host->max_lun = UFS_MAX_LUNS;
	host->max_channel = UFSHCD_MAX_CHANNEL;
	host->unique_id = host->host_no;
	host->max_cmd_len = MAX_CDB_SIZE;
	host->set_dbd_for_caching = 1;

	hba->max_pwr_info.is_valid = false;

	/* Initailize wait queue for task management */
	init_waitqueue_head(&hba->tm_wq);
	init_waitqueue_head(&hba->tm_tag_wq);

	/* Initialize work queues */
	INIT_WORK(&hba->eh_work, ufshcd_err_handler);
	INIT_WORK(&hba->eeh_work, ufshcd_exception_event_handler);
	INIT_WORK(&hba->card_detect_work, ufshcd_card_detect_handler);
	INIT_WORK(&hba->rls_work, ufshcd_rls_handler);

	/* Initialize UIC command mutex */
	mutex_init(&hba->uic_cmd_mutex);

	/* Initialize mutex for device management commands */
	mutex_init(&hba->dev_cmd.lock);

	init_rwsem(&hba->lock);
	init_rwsem(&hba->query_lock);

	/* Initialize device management tag acquire wait queue */
	init_waitqueue_head(&hba->dev_cmd.tag_wq);

	ufshcd_init_clk_gating(hba);
	ufshcd_init_hibern8_on_idle(hba);

	/*
	 * In order to avoid any spurious interrupt immediately after
	 * registering UFS controller interrupt handler, clear any pending UFS
	 * interrupt status and disable all the UFS interrupts.
	 */
	ufshcd_writel(hba, ufshcd_readl(hba, REG_INTERRUPT_STATUS),
		      REG_INTERRUPT_STATUS);
	ufshcd_writel(hba, 0, REG_INTERRUPT_ENABLE);
	/*
	 * Make sure that UFS interrupts are disabled and any pending interrupt
	 * status is cleared before registering UFS interrupt handler.
	 */
	mb();

	/* IRQ registration */
	err = devm_request_irq(dev, irq, ufshcd_intr, IRQF_SHARED,
				dev_name(dev), hba);
	if (err) {
		dev_err(hba->dev, "request irq failed\n");
		goto exit_gating;
	} else {
		hba->is_irq_enabled = true;
	}

	err = scsi_add_host(host, hba->dev);
	if (err) {
		dev_err(hba->dev, "scsi_add_host failed\n");
		goto exit_gating;
	}

	/* Reset controller to power on reset (POR) state */
	ufshcd_vops_full_reset(hba);

	/* reset connected UFS device */
	err = ufshcd_reset_device(hba);
	if (err)
		dev_warn(hba->dev, "%s: device reset failed. err %d\n",
			 __func__, err);

	/* Host controller enable */
	err = ufshcd_hba_enable(hba);
	if (err) {
		dev_err(hba->dev, "Host controller enable failed\n");
		ufshcd_print_host_regs(hba);
		ufshcd_print_host_state(hba);
		goto out_remove_scsi_host;
	}

	if (ufshcd_is_clkscaling_supported(hba)) {
		char wq_name[sizeof("ufs_clkscaling_00")];

		INIT_WORK(&hba->clk_scaling.suspend_work,
			  ufshcd_clk_scaling_suspend_work);
		INIT_WORK(&hba->clk_scaling.resume_work,
			  ufshcd_clk_scaling_resume_work);

		snprintf(wq_name, ARRAY_SIZE(wq_name), "ufs_clkscaling_%d",
			 host->host_no);
		hba->clk_scaling.workq = create_singlethread_workqueue(wq_name);

		ufshcd_clkscaling_init_sysfs(hba, false);
	} else {
		ufshcd_clkscaling_init_sysfs(hba, true);
	}

	/*
	 * If rpm_lvl and and spm_lvl are not already set to valid levels,
	 * set the default power management level for UFS runtime and system
	 * suspend. Default power saving mode selected is keeping UFS link in
	 * Hibern8 state and UFS device in sleep.
	 */
	if (!ufshcd_is_valid_pm_lvl(hba->rpm_lvl))
		hba->rpm_lvl = ufs_get_desired_pm_lvl_for_dev_link_state(
							UFS_SLEEP_PWR_MODE,
							UIC_LINK_HIBERN8_STATE);
	if (!ufshcd_is_valid_pm_lvl(hba->spm_lvl))
		hba->spm_lvl = ufs_get_desired_pm_lvl_for_dev_link_state(
							UFS_SLEEP_PWR_MODE,
							UIC_LINK_HIBERN8_STATE);

	/* Hold auto suspend until async scan completes */
	pm_runtime_get_sync(dev);

	ufshcd_init_latency_hist(hba);

	/*
	 * We are assuming that device wasn't put in sleep/power-down
	 * state exclusively during the boot stage before kernel.
	 * This assumption helps avoid doing link startup twice during
	 * ufshcd_probe_hba().
	 */
	ufshcd_set_ufs_dev_active(hba);

	ufshcd_cmd_log_init(hba);

	async_schedule(ufshcd_async_scan, hba);

	ufsdbg_add_debugfs(hba);

	ufshcd_add_sysfs_nodes(hba);

	return 0;

out_remove_scsi_host:
	scsi_remove_host(hba->host);
exit_gating:
	ufshcd_exit_clk_gating(hba);
	ufshcd_exit_latency_hist(hba);
out_disable:
	hba->is_irq_enabled = false;
	ufshcd_hba_exit(hba);
out_error:
	return err;
}
EXPORT_SYMBOL_GPL(ufshcd_init);

MODULE_AUTHOR("Santosh Yaragnavi <santosh.sy@samsung.com>");
MODULE_AUTHOR("Vinayak Holikatti <h.vinayak@samsung.com>");
MODULE_DESCRIPTION("Generic UFS host controller driver Core");
MODULE_LICENSE("GPL");
MODULE_VERSION(UFSHCD_DRIVER_VERSION);<|MERGE_RESOLUTION|>--- conflicted
+++ resolved
@@ -8123,7 +8123,8 @@
 			hba->dev_info.f_power_on_wp_en = flag;
 
 		/* Add required well known logical units to scsi mid layer */
-		if (ufshcd_scsi_add_wlus(hba))
+		ret = ufshcd_scsi_add_wlus(hba);
+		if (ret)
 			goto out;
 
 		/* Initialize devfreq after UFS device is detected */
@@ -8830,18 +8831,11 @@
 	return ret;
 }
 
-<<<<<<< HEAD
 static int ufshcd_init_vreg(struct ufs_hba *hba)
 {
 	int ret = 0;
 	struct device *dev = hba->dev;
 	struct ufs_vreg_info *info = &hba->vreg_info;
-=======
-		/* Add required well known logical units to scsi mid layer */
-		ret = ufshcd_scsi_add_wlus(hba);
-		if (ret)
-			goto out;
->>>>>>> c1c5428b
 
 	if (!info)
 		goto out;
