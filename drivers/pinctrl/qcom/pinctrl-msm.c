--- conflicted
+++ resolved
@@ -643,17 +643,11 @@
 
 	spin_lock_irqsave(&pctrl->lock, flags);
 
-<<<<<<< HEAD
-	val = readl(pctrl->regs + g->intr_status_reg);
-	val &= ~BIT(g->intr_status_bit);
-	writel(val, pctrl->regs + g->intr_status_reg);
-=======
 	if (irqtype & (IRQF_TRIGGER_HIGH | IRQF_TRIGGER_LOW)) {
 		val = readl_relaxed(pctrl->regs + g->intr_status_reg);
 		val &= ~BIT(g->intr_status_bit);
 		writel_relaxed(val, pctrl->regs + g->intr_status_reg);
 	}
->>>>>>> c714f2c2
 
 	val = readl(pctrl->regs + g->intr_cfg_reg);
 	val |= BIT(g->intr_enable_bit);
