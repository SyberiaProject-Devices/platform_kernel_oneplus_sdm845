--- conflicted
+++ resolved
@@ -2714,22 +2714,14 @@
 	}
 
 	if (sensor_low_notify_num) {
-<<<<<<< HEAD
-		pm_wakeup_event(chip->dev, 2000);
-=======
 		pm_wakeup_event(chip->dev,
 				QPNP_ADC_WAKEUP_SRC_TIMEOUT_MS);
->>>>>>> da49d4ff
 		queue_work(chip->low_thr_wq, &chip->trigger_low_thr_work);
 	}
 
 	if (sensor_high_notify_num) {
-<<<<<<< HEAD
-		pm_wakeup_event(chip->dev, 2000);
-=======
 		pm_wakeup_event(chip->dev,
 				QPNP_ADC_WAKEUP_SRC_TIMEOUT_MS);
->>>>>>> da49d4ff
 		queue_work(chip->high_thr_wq,
 				&chip->trigger_high_thr_work);
 	}
@@ -3184,7 +3176,6 @@
 				&qpnp_adc_tm_thermal_ops);
 			if (IS_ERR(chip->sensor[sen_idx].tz_dev))
 				pr_err("thermal device register failed.\n");
-			//ht_register_thermal_zone_device(chip->sensor[sen_idx].tz_dev);
 		}
 		chip->sensor[sen_idx].req_wq = alloc_workqueue(
 				"qpnp_adc_notify_wq", WQ_HIGHPRI, 0);
