--- conflicted
+++ resolved
@@ -343,13 +343,8 @@
 # Make variables (CC, etc...)
 AS		= $(CROSS_COMPILE)as
 LD		= $(CROSS_COMPILE)ld
-<<<<<<< HEAD
 REAL_CC		= $(CROSS_COMPILE)gcc
 LDGOLD		= $(CROSS_COMPILE)ld.gold
-=======
-LDGOLD		= $(CROSS_COMPILE)ld.gold
-CC		= $(CROSS_COMPILE)gcc
->>>>>>> a36b5017
 CPP		= $(CC) -E
 AR		= $(CROSS_COMPILE)ar
 NM		= $(CROSS_COMPILE)nm
@@ -524,11 +519,7 @@
 ifeq ($(cc-name),clang)
 ifneq ($(CROSS_COMPILE),)
 CLANG_TRIPLE	?= $(CROSS_COMPILE)
-<<<<<<< HEAD
-CLANG_FLAGS	:= --target=$(notdir $(CLANG_TRIPLE:%-=%))
-=======
 CLANG_FLAGS	+= --target=$(notdir $(CLANG_TRIPLE:%-=%))
->>>>>>> a36b5017
 ifeq ($(shell $(srctree)/scripts/clang-android.sh $(CC) $(CLANG_FLAGS)), y)
 $(error "Clang with Android --target detected. Did you specify CLANG_TRIPLE?")
 endif
@@ -740,11 +731,7 @@
 endif
 
 ifdef CONFIG_CFI_CLANG
-<<<<<<< HEAD
 cfi-clang-flags	+= -fsanitize=cfi $(call cc-option, -fsplit-lto-unit)
-=======
-cfi-clang-flags	+= -fsanitize=cfi
->>>>>>> a36b5017
 DISABLE_CFI_CLANG := -fno-sanitize=cfi
 ifdef CONFIG_MODULES
 cfi-clang-flags	+= -fsanitize-cfi-cross-dso
