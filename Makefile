VERSION = 4
PATCHLEVEL = 9
SUBLEVEL = 161
EXTRAVERSION =
NAME = Roaring Lionus

# *DOCUMENTATION*
# To see a list of typical targets execute "make help"
# More info can be located in ./README
# Comments in this file are targeted only to the developer, do not
# expect to learn how to build the kernel reading this file.

# o Do not use make's built-in rules and variables
#   (this increases performance and avoids hard-to-debug behaviour);
# o Look for make include files relative to root of kernel src
MAKEFLAGS += -rR --include-dir=$(CURDIR)

# Avoid funny character set dependencies
unexport LC_ALL
LC_COLLATE=C
LC_NUMERIC=C
export LC_COLLATE LC_NUMERIC

# Avoid interference with shell env settings
unexport GREP_OPTIONS

# We are using a recursive build, so we need to do a little thinking
# to get the ordering right.
#
# Most importantly: sub-Makefiles should only ever modify files in
# their own directory. If in some directory we have a dependency on
# a file in another dir (which doesn't happen often, but it's often
# unavoidable when linking the built-in.o targets which finally
# turn into vmlinux), we will call a sub make in that other dir, and
# after that we are sure that everything which is in that other dir
# is now up to date.
#
# The only cases where we need to modify files which have global
# effects are thus separated out and done before the recursive
# descending is started. They are now explicitly listed as the
# prepare rule.

# Beautify output
# ---------------------------------------------------------------------------
#
# Normally, we echo the whole command before executing it. By making
# that echo $($(quiet)$(cmd)), we now have the possibility to set
# $(quiet) to choose other forms of output instead, e.g.
#
#         quiet_cmd_cc_o_c = Compiling $(RELDIR)/$@
#         cmd_cc_o_c       = $(CC) $(c_flags) -c -o $@ $<
#
# If $(quiet) is empty, the whole command will be printed.
# If it is set to "quiet_", only the short version will be printed.
# If it is set to "silent_", nothing will be printed at all, since
# the variable $(silent_cmd_cc_o_c) doesn't exist.
#
# A simple variant is to prefix commands with $(Q) - that's useful
# for commands that shall be hidden in non-verbose mode.
#
#	$(Q)ln $@ :<
#
# If KBUILD_VERBOSE equals 0 then the above command will be hidden.
# If KBUILD_VERBOSE equals 1 then the above command is displayed.
#
# To put more focus on warnings, be less verbose as default
# Use 'make V=1' to see the full commands

ifeq ("$(origin V)", "command line")
  KBUILD_VERBOSE = $(V)
endif
ifndef KBUILD_VERBOSE
  KBUILD_VERBOSE = 0
endif

ifeq ($(KBUILD_VERBOSE),1)
  quiet =
  Q =
else
  quiet=quiet_
  Q = @
endif

# If the user is running make -s (silent mode), suppress echoing of
# commands

ifneq ($(filter 4.%,$(MAKE_VERSION)),)	# make-4
ifneq ($(filter %s ,$(firstword x$(MAKEFLAGS))),)
  quiet=silent_
  tools_silent=s
endif
else					# make-3.8x
ifneq ($(filter s% -s%,$(MAKEFLAGS)),)
  quiet=silent_
  tools_silent=-s
endif
endif

export quiet Q KBUILD_VERBOSE

# kbuild supports saving output files in a separate directory.
# To locate output files in a separate directory two syntaxes are supported.
# In both cases the working directory must be the root of the kernel src.
# 1) O=
# Use "make O=dir/to/store/output/files/"
#
# 2) Set KBUILD_OUTPUT
# Set the environment variable KBUILD_OUTPUT to point to the directory
# where the output files shall be placed.
# export KBUILD_OUTPUT=dir/to/store/output/files/
# make
#
# The O= assignment takes precedence over the KBUILD_OUTPUT environment
# variable.

# KBUILD_SRC is set on invocation of make in OBJ directory
# KBUILD_SRC is not intended to be used by the regular user (for now)
ifeq ($(KBUILD_SRC),)

# OK, Make called in directory where kernel src resides
# Do we want to locate output files in a separate directory?
ifeq ("$(origin O)", "command line")
  KBUILD_OUTPUT := $(O)
endif

# That's our default target when none is given on the command line
PHONY := _all
_all:

# Cancel implicit rules on top Makefile
$(CURDIR)/Makefile Makefile: ;

ifneq ($(words $(subst :, ,$(CURDIR))), 1)
  $(error main directory cannot contain spaces nor colons)
endif

ifneq ($(KBUILD_OUTPUT),)
# Invoke a second make in the output directory, passing relevant variables
# check that the output directory actually exists
saved-output := $(KBUILD_OUTPUT)
KBUILD_OUTPUT := $(shell mkdir -p $(KBUILD_OUTPUT) && cd $(KBUILD_OUTPUT) \
								&& /bin/pwd)
$(if $(KBUILD_OUTPUT),, \
     $(error failed to create output directory "$(saved-output)"))

PHONY += $(MAKECMDGOALS) sub-make

$(filter-out _all sub-make $(CURDIR)/Makefile, $(MAKECMDGOALS)) _all: sub-make
	@:

sub-make:
	$(Q)$(MAKE) -C $(KBUILD_OUTPUT) KBUILD_SRC=$(CURDIR) \
	-f $(CURDIR)/Makefile $(filter-out _all sub-make,$(MAKECMDGOALS))

# Leave processing to above invocation of make
skip-makefile := 1
endif # ifneq ($(KBUILD_OUTPUT),)
endif # ifeq ($(KBUILD_SRC),)

# We process the rest of the Makefile if this is the final invocation of make
ifeq ($(skip-makefile),)

# Do not print "Entering directory ...",
# but we want to display it when entering to the output directory
# so that IDEs/editors are able to understand relative filenames.
MAKEFLAGS += --no-print-directory

# Call a source code checker (by default, "sparse") as part of the
# C compilation.
#
# Use 'make C=1' to enable checking of only re-compiled files.
# Use 'make C=2' to enable checking of *all* source files, regardless
# of whether they are re-compiled or not.
#
# See the file "Documentation/sparse.txt" for more details, including
# where to get the "sparse" utility.

ifeq ("$(origin C)", "command line")
  KBUILD_CHECKSRC = $(C)
endif
ifndef KBUILD_CHECKSRC
  KBUILD_CHECKSRC = 0
endif

# Use make M=dir to specify directory of external module to build
# Old syntax make ... SUBDIRS=$PWD is still supported
# Setting the environment variable KBUILD_EXTMOD take precedence
ifdef SUBDIRS
  KBUILD_EXTMOD ?= $(SUBDIRS)
endif

ifeq ("$(origin M)", "command line")
  KBUILD_EXTMOD := $(M)
endif

# If building an external module we do not care about the all: rule
# but instead _all depend on modules
PHONY += all
ifeq ($(KBUILD_EXTMOD),)
_all: all
else
_all: modules
endif

ifeq ($(KBUILD_SRC),)
        # building in the source tree
        srctree := .
else
        ifeq ($(KBUILD_SRC)/,$(dir $(CURDIR)))
                # building in a subdirectory of the source tree
                srctree := ..
        else
                srctree := $(KBUILD_SRC)
        endif
endif
objtree		:= .
src		:= $(srctree)
obj		:= $(objtree)

VPATH		:= $(srctree)$(if $(KBUILD_EXTMOD),:$(KBUILD_EXTMOD))

export srctree objtree VPATH

# SUBARCH tells the usermode build what the underlying arch is.  That is set
# first, and if a usermode build is happening, the "ARCH=um" on the command
# line overrides the setting of ARCH below.  If a native build is happening,
# then ARCH is assigned, getting whatever value it gets normally, and
# SUBARCH is subsequently ignored.

SUBARCH := $(shell uname -m | sed -e s/i.86/x86/ -e s/x86_64/x86/ \
				  -e s/sun4u/sparc64/ \
				  -e s/arm.*/arm/ -e s/sa110/arm/ \
				  -e s/s390x/s390/ -e s/parisc64/parisc/ \
				  -e s/ppc.*/powerpc/ -e s/mips.*/mips/ \
				  -e s/sh[234].*/sh/ -e s/aarch64.*/arm64/ )

# Cross compiling and selecting different set of gcc/bin-utils
# ---------------------------------------------------------------------------
#
# When performing cross compilation for other architectures ARCH shall be set
# to the target architecture. (See arch/* for the possibilities).
# ARCH can be set during invocation of make:
# make ARCH=ia64
# Another way is to have ARCH set in the environment.
# The default ARCH is the host where make is executed.

# CROSS_COMPILE specify the prefix used for all executables used
# during compilation. Only gcc and related bin-utils executables
# are prefixed with $(CROSS_COMPILE).
# CROSS_COMPILE can be set on the command line
# make CROSS_COMPILE=ia64-linux-
# Alternatively CROSS_COMPILE can be set in the environment.
# A third alternative is to store a setting in .config so that plain
# "make" in the configured kernel build directory always uses that.
# Default value for CROSS_COMPILE is not to prefix executables
# Note: Some architectures assign CROSS_COMPILE in their arch/*/Makefile
ARCH		?= $(SUBARCH)
CROSS_COMPILE	?= $(CONFIG_CROSS_COMPILE:"%"=%)

# Architecture as present in compile.h
UTS_MACHINE 	:= $(ARCH)
SRCARCH 	:= $(ARCH)

# Additional ARCH settings for x86
ifeq ($(ARCH),i386)
        SRCARCH := x86
endif
ifeq ($(ARCH),x86_64)
        SRCARCH := x86
endif

# Additional ARCH settings for sparc
ifeq ($(ARCH),sparc32)
       SRCARCH := sparc
endif
ifeq ($(ARCH),sparc64)
       SRCARCH := sparc
endif

# Additional ARCH settings for sh
ifeq ($(ARCH),sh64)
       SRCARCH := sh
endif

# Additional ARCH settings for tile
ifeq ($(ARCH),tilepro)
       SRCARCH := tile
endif
ifeq ($(ARCH),tilegx)
       SRCARCH := tile
endif

# Where to locate arch specific headers
hdr-arch  := $(SRCARCH)

KCONFIG_CONFIG	?= .config
export KCONFIG_CONFIG

# SHELL used by kbuild
CONFIG_SHELL := $(shell if [ -x "$$BASH" ]; then echo $$BASH; \
	  else if [ -x /bin/bash ]; then echo /bin/bash; \
	  else echo sh; fi ; fi)

HOSTCC       = gcc
HOSTCXX      = g++
HOSTCFLAGS   := -Wall -Wmissing-prototypes -Wstrict-prototypes -O2 -fomit-frame-pointer -std=gnu89
HOSTCXXFLAGS = -O2

# Decide whether to build built-in, modular, or both.
# Normally, just do built-in.

KBUILD_MODULES :=
KBUILD_BUILTIN := 1

# If we have only "make modules", don't compile built-in objects.
# When we're building modules with modversions, we need to consider
# the built-in objects during the descend as well, in order to
# make sure the checksums are up to date before we record them.

ifeq ($(MAKECMDGOALS),modules)
  KBUILD_BUILTIN := $(if $(CONFIG_MODVERSIONS),1)
endif

# If we have "make <whatever> modules", compile modules
# in addition to whatever we do anyway.
# Just "make" or "make all" shall build modules as well

ifneq ($(filter all _all modules,$(MAKECMDGOALS)),)
  KBUILD_MODULES := 1
endif

ifeq ($(MAKECMDGOALS),)
  KBUILD_MODULES := 1
endif

export KBUILD_MODULES KBUILD_BUILTIN
export KBUILD_CHECKSRC KBUILD_SRC KBUILD_EXTMOD

# We need some generic definitions (do not try to remake the file).
scripts/Kbuild.include: ;
include scripts/Kbuild.include

# Make variables (CC, etc...)
AS		= $(CROSS_COMPILE)as
LD		= $(CROSS_COMPILE)ld
LDGOLD		= $(CROSS_COMPILE)ld.gold
CC		= $(CROSS_COMPILE)gcc
CPP		= $(CC) -E
AR		= $(CROSS_COMPILE)ar
NM		= $(CROSS_COMPILE)nm
STRIP		= $(CROSS_COMPILE)strip
OBJCOPY		= $(CROSS_COMPILE)objcopy
OBJDUMP		= $(CROSS_COMPILE)objdump
AWK		= awk
GENKSYMS	= scripts/genksyms/genksyms
INSTALLKERNEL  := installkernel
DEPMOD		= /sbin/depmod
PERL		= perl
PYTHON		= python
CHECK		= sparse

CHECKFLAGS     := -D__linux__ -Dlinux -D__STDC__ -Dunix -D__unix__ \
		  -Wbitwise -Wno-return-void $(CF)
NOSTDINC_FLAGS  =
CFLAGS_MODULE   =
AFLAGS_MODULE   =
LDFLAGS_MODULE  =
CFLAGS_KERNEL	=
AFLAGS_KERNEL	=
LDFLAGS_vmlinux =

# Use USERINCLUDE when you must reference the UAPI directories only.
USERINCLUDE    := \
		-I$(srctree)/arch/$(hdr-arch)/include/uapi \
		-I$(objtree)/arch/$(hdr-arch)/include/generated/uapi \
		-I$(srctree)/include/uapi \
		-I$(objtree)/include/generated/uapi \
                -include $(srctree)/include/linux/kconfig.h

# Use LINUXINCLUDE when you must reference the include/ directory.
# Needed to be compatible with the O= option
LINUXINCLUDE    := \
		-I$(srctree)/arch/$(hdr-arch)/include \
		-I$(objtree)/arch/$(hdr-arch)/include/generated/uapi \
		-I$(objtree)/arch/$(hdr-arch)/include/generated \
		$(if $(KBUILD_SRC), -I$(srctree)/include) \
		-I$(objtree)/include

LINUXINCLUDE	+= $(filter-out $(LINUXINCLUDE),$(USERINCLUDE))

KBUILD_AFLAGS   := -D__ASSEMBLY__
KBUILD_CFLAGS   := -Wall -Wundef -Wstrict-prototypes -Wno-trigraphs \
		   -fno-strict-aliasing -fno-common -fshort-wchar \
		   -Werror-implicit-function-declaration \
		   -Wno-format-security \
		   -std=gnu89
KBUILD_CPPFLAGS := -D__KERNEL__
KBUILD_AFLAGS_KERNEL :=
KBUILD_CFLAGS_KERNEL :=
KBUILD_AFLAGS_MODULE  := -DMODULE
KBUILD_CFLAGS_MODULE  := -DMODULE
KBUILD_LDFLAGS_MODULE := -T $(srctree)/scripts/module-common.lds
GCC_PLUGINS_CFLAGS :=

# Read KERNELRELEASE from include/config/kernel.release (if it exists)
KERNELRELEASE = $(shell cat include/config/kernel.release 2> /dev/null)
KERNELVERSION = $(VERSION)$(if $(PATCHLEVEL),.$(PATCHLEVEL)$(if $(SUBLEVEL),.$(SUBLEVEL)))$(EXTRAVERSION)

export VERSION PATCHLEVEL SUBLEVEL KERNELRELEASE KERNELVERSION
export ARCH SRCARCH CONFIG_SHELL HOSTCC HOSTCFLAGS CROSS_COMPILE AS LD CC
export CPP AR NM STRIP OBJCOPY OBJDUMP
export MAKE AWK GENKSYMS INSTALLKERNEL PERL PYTHON UTS_MACHINE
export HOSTCXX HOSTCXXFLAGS LDFLAGS_MODULE CHECK CHECKFLAGS

export KBUILD_CPPFLAGS NOSTDINC_FLAGS LINUXINCLUDE OBJCOPYFLAGS LDFLAGS
export KBUILD_CFLAGS CFLAGS_KERNEL CFLAGS_MODULE
export CFLAGS_KASAN CFLAGS_KASAN_NOSANITIZE CFLAGS_UBSAN
export KBUILD_AFLAGS AFLAGS_KERNEL AFLAGS_MODULE
export KBUILD_AFLAGS_MODULE KBUILD_CFLAGS_MODULE KBUILD_LDFLAGS_MODULE
export KBUILD_AFLAGS_KERNEL KBUILD_CFLAGS_KERNEL
export KBUILD_ARFLAGS

# When compiling out-of-tree modules, put MODVERDIR in the module
# tree rather than in the kernel tree. The kernel tree might
# even be read-only.
export MODVERDIR := $(if $(KBUILD_EXTMOD),$(firstword $(KBUILD_EXTMOD))/).tmp_versions

# Files to ignore in find ... statements

export RCS_FIND_IGNORE := \( -name SCCS -o -name BitKeeper -o -name .svn -o    \
			  -name CVS -o -name .pc -o -name .hg -o -name .git \) \
			  -prune -o
export RCS_TAR_IGNORE := --exclude SCCS --exclude BitKeeper --exclude .svn \
			 --exclude CVS --exclude .pc --exclude .hg --exclude .git

# ===========================================================================
# Rules shared between *config targets and build targets

# Basic helpers built in scripts/
PHONY += scripts_basic
scripts_basic:
	$(Q)$(MAKE) $(build)=scripts/basic
	$(Q)rm -f .tmp_quiet_recordmcount

# To avoid any implicit rule to kick in, define an empty command.
scripts/basic/%: scripts_basic ;

PHONY += outputmakefile
# outputmakefile generates a Makefile in the output directory, if using a
# separate output directory. This allows convenient use of make in the
# output directory.
outputmakefile:
ifneq ($(KBUILD_SRC),)
	$(Q)ln -fsn $(srctree) source
	$(Q)$(CONFIG_SHELL) $(srctree)/scripts/mkmakefile \
	    $(srctree) $(objtree) $(VERSION) $(PATCHLEVEL)
endif

# Support for using generic headers in asm-generic
PHONY += asm-generic
asm-generic:
	$(Q)$(MAKE) -f $(srctree)/scripts/Makefile.asm-generic \
	            src=asm obj=arch/$(SRCARCH)/include/generated/asm
	$(Q)$(MAKE) -f $(srctree)/scripts/Makefile.asm-generic \
	            src=uapi/asm obj=arch/$(SRCARCH)/include/generated/uapi/asm

# To make sure we do not include .config for any of the *config targets
# catch them early, and hand them over to scripts/kconfig/Makefile
# It is allowed to specify more targets when calling make, including
# mixing *config targets and build targets.
# For example 'make oldconfig all'.
# Detect when mixed targets is specified, and make a second invocation
# of make so .config is not included in this case either (for *config).

version_h := include/generated/uapi/linux/version.h
old_version_h := include/linux/version.h

no-dot-config-targets := clean mrproper distclean \
			 cscope gtags TAGS tags help% %docs check% coccicheck \
			 $(version_h) headers_% archheaders archscripts \
			 kernelversion %src-pkg

config-targets := 0
mixed-targets  := 0
dot-config     := 1

ifneq ($(filter $(no-dot-config-targets), $(MAKECMDGOALS)),)
	ifeq ($(filter-out $(no-dot-config-targets), $(MAKECMDGOALS)),)
		dot-config := 0
	endif
endif

ifeq ($(KBUILD_EXTMOD),)
        ifneq ($(filter config %config,$(MAKECMDGOALS)),)
                config-targets := 1
                ifneq ($(words $(MAKECMDGOALS)),1)
                        mixed-targets := 1
                endif
        endif
endif
# install and module_install need also be processed one by one
ifneq ($(filter install,$(MAKECMDGOALS)),)
        ifneq ($(filter modules_install,$(MAKECMDGOALS)),)
	        mixed-targets := 1
        endif
endif

ifeq ($(cc-name),clang)
ifneq ($(CROSS_COMPILE),)
<<<<<<< HEAD
CLANG_TRIPLE	?= $(CROSS_COMPILE)
CLANG_TARGET	:= --target=$(notdir $(CLANG_TRIPLE:%-=%))
ifeq ($(shell $(srctree)/scripts/clang-android.sh $(CC) $(CLANG_TARGET)), y)
$(error "Clang with Android --target detected. Did you specify CLANG_TRIPLE?")
endif
=======
CLANG_FLAGS	:= --target=$(notdir $(CROSS_COMPILE:%-=%))
>>>>>>> 5507839a
GCC_TOOLCHAIN_DIR := $(dir $(shell which $(LD)))
CLANG_FLAGS	+= --prefix=$(GCC_TOOLCHAIN_DIR)
GCC_TOOLCHAIN	:= $(realpath $(GCC_TOOLCHAIN_DIR)/..)
endif
ifneq ($(GCC_TOOLCHAIN),)
<<<<<<< HEAD
CLANG_GCC_TC	:= --gcc-toolchain=$(GCC_TOOLCHAIN)
endif
KBUILD_CFLAGS += $(CLANG_TARGET) $(CLANG_GCC_TC) $(CLANG_PREFIX)
KBUILD_AFLAGS += $(CLANG_TARGET) $(CLANG_GCC_TC) $(CLANG_PREFIX)
KBUILD_CPPFLAGS += $(call cc-option,-Qunused-arguments,)
KBUILD_CFLAGS += $(call cc-disable-warning, unused-variable)
KBUILD_CFLAGS += $(call cc-disable-warning, format-invalid-specifier)
KBUILD_CFLAGS += $(call cc-disable-warning, gnu)
KBUILD_CFLAGS += $(call cc-disable-warning, address-of-packed-member)
KBUILD_CFLAGS += $(call cc-disable-warning, duplicate-decl-specifier)
# Quiet clang warning: comparison of unsigned expression < 0 is always false
KBUILD_CFLAGS += $(call cc-disable-warning, tautological-compare)
# CLANG uses a _MergedGlobals as optimization, but this breaks modpost, as the
# source of a reference will be _MergedGlobals and not on of the whitelisted names.
# See modpost pattern 2
KBUILD_CFLAGS += $(call cc-option, -mno-global-merge,)
KBUILD_CFLAGS += $(call cc-option, -fcatch-undefined-behavior)
KBUILD_CFLAGS += $(call cc-option, -no-integrated-as)
KBUILD_AFLAGS += $(call cc-option, -no-integrated-as)
else

# These warnings generated too much noise in a regular build.
# Use make W=1 to enable them (see scripts/Makefile.build)
KBUILD_CFLAGS += $(call cc-disable-warning, unused-but-set-variable)
KBUILD_CFLAGS += $(call cc-disable-warning, unused-const-variable)
=======
CLANG_FLAGS	+= --gcc-toolchain=$(GCC_TOOLCHAIN)
endif
CLANG_FLAGS	+= -no-integrated-as
KBUILD_CFLAGS	+= $(CLANG_FLAGS)
KBUILD_AFLAGS	+= $(CLANG_FLAGS)
>>>>>>> 5507839a
endif


ifeq ($(mixed-targets),1)
# ===========================================================================
# We're called with mixed targets (*config and build targets).
# Handle them one by one.

PHONY += $(MAKECMDGOALS) __build_one_by_one

$(filter-out __build_one_by_one, $(MAKECMDGOALS)): __build_one_by_one
	@:

__build_one_by_one:
	$(Q)set -e; \
	for i in $(MAKECMDGOALS); do \
		$(MAKE) -f $(srctree)/Makefile $$i; \
	done

else
ifeq ($(config-targets),1)
# ===========================================================================
# *config targets only - make sure prerequisites are updated, and descend
# in scripts/kconfig to make the *config target

# Read arch specific Makefile to set KBUILD_DEFCONFIG as needed.
# KBUILD_DEFCONFIG may point out an alternative default configuration
# used for 'make defconfig'
include arch/$(SRCARCH)/Makefile
export KBUILD_DEFCONFIG KBUILD_KCONFIG

config: scripts_basic outputmakefile FORCE
	$(Q)$(MAKE) $(build)=scripts/kconfig $@

%config: scripts_basic outputmakefile FORCE
	$(Q)$(MAKE) $(build)=scripts/kconfig $@

else
# ===========================================================================
# Build targets only - this includes vmlinux, arch specific targets, clean
# targets and others. In general all targets except *config targets.

ifeq ($(KBUILD_EXTMOD),)
# Additional helpers built in scripts/
# Carefully list dependencies so we do not try to build scripts twice
# in parallel
PHONY += scripts
scripts: scripts_basic include/config/auto.conf include/config/tristate.conf \
	 asm-generic gcc-plugins
	$(Q)$(MAKE) $(build)=$(@)

# Objects we will link into vmlinux / subdirs we need to visit
init-y		:= init/
drivers-y	:= drivers/ sound/ firmware/
net-y		:= net/
libs-y		:= lib/
core-y		:= usr/
virt-y		:= virt/
endif # KBUILD_EXTMOD

ifeq ($(dot-config),1)
# Read in config
-include include/config/auto.conf

ifeq ($(KBUILD_EXTMOD),)
# Read in dependencies to all Kconfig* files, make sure to run
# oldconfig if changes are detected.
-include include/config/auto.conf.cmd

# To avoid any implicit rule to kick in, define an empty command
$(KCONFIG_CONFIG) include/config/auto.conf.cmd: ;

# If .config is newer than include/config/auto.conf, someone tinkered
# with it and forgot to run make oldconfig.
# if auto.conf.cmd is missing then we are probably in a cleaned tree so
# we execute the config step to be sure to catch updated Kconfig files
include/config/%.conf: $(KCONFIG_CONFIG) include/config/auto.conf.cmd
	$(Q)$(MAKE) -f $(srctree)/Makefile silentoldconfig
else
# external modules needs include/generated/autoconf.h and include/config/auto.conf
# but do not care if they are up-to-date. Use auto.conf to trigger the test
PHONY += include/config/auto.conf

include/config/auto.conf:
	$(Q)test -e include/generated/autoconf.h -a -e $@ || (		\
	echo >&2;							\
	echo >&2 "  ERROR: Kernel configuration is invalid.";		\
	echo >&2 "         include/generated/autoconf.h or $@ are missing.";\
	echo >&2 "         Run 'make oldconfig && make prepare' on kernel src to fix it.";	\
	echo >&2 ;							\
	/bin/false)

endif # KBUILD_EXTMOD

else
# Dummy target needed, because used as prerequisite
include/config/auto.conf: ;
endif # $(dot-config)

# For the kernel to actually contain only the needed exported symbols,
# we have to build modules as well to determine what those symbols are.
# (this can be evaluated only once include/config/auto.conf has been included)
ifdef CONFIG_TRIM_UNUSED_KSYMS
  KBUILD_MODULES := 1
endif

# The all: target is the default when no target is given on the
# command line.
# This allow a user to issue only 'make' to build a kernel including modules
# Defaults to vmlinux, but the arch makefile usually adds further targets
all: vmlinux

KBUILD_CFLAGS	+= $(call cc-option,-fno-PIE)
KBUILD_AFLAGS	+= $(call cc-option,-fno-PIE)
CFLAGS_GCOV	:= -fprofile-arcs -ftest-coverage -fno-tree-loop-im $(call cc-disable-warning,maybe-uninitialized,)
CFLAGS_KCOV	:= $(call cc-option,-fsanitize-coverage=trace-pc,)
export CFLAGS_GCOV CFLAGS_KCOV

# Make toolchain changes before including arch/$(SRCARCH)/Makefile to ensure
# ar/cc/ld-* macros return correct values.
ifdef CONFIG_LTO_CLANG
# use GNU gold with LLVMgold for LTO linking, and LD for vmlinux_link
LDFINAL_vmlinux := $(LD)
LD		:= $(LDGOLD)
LDFLAGS		+= -plugin LLVMgold.so
# use llvm-ar for building symbol tables from IR files, and llvm-dis instead
# of objdump for processing symbol versions and exports
LLVM_AR		:= llvm-ar
LLVM_DIS	:= llvm-dis
export LLVM_AR LLVM_DIS
endif

# The arch Makefile can set ARCH_{CPP,A,C}FLAGS to override the default
# values of the respective KBUILD_* variables
ARCH_CPPFLAGS :=
ARCH_AFLAGS :=
ARCH_CFLAGS :=
include arch/$(SRCARCH)/Makefile

KBUILD_CFLAGS	+= $(call cc-option,-fno-delete-null-pointer-checks,)
KBUILD_CFLAGS	+= $(call cc-disable-warning,frame-address,)
KBUILD_CFLAGS	+= $(call cc-disable-warning, format-truncation)
KBUILD_CFLAGS	+= $(call cc-disable-warning, format-overflow)
KBUILD_CFLAGS	+= $(call cc-disable-warning, int-in-bool-context)
KBUILD_CFLAGS	+= $(call cc-disable-warning, attribute-alias)

ifdef CONFIG_LD_DEAD_CODE_DATA_ELIMINATION
KBUILD_CFLAGS	+= $(call cc-option,-ffunction-sections,)
KBUILD_CFLAGS	+= $(call cc-option,-fdata-sections,)
endif

ifdef CONFIG_LTO_CLANG
lto-clang-flags	:= -flto -fvisibility=hidden

# allow disabling only clang LTO where needed
DISABLE_LTO_CLANG := -fno-lto -fvisibility=default
export DISABLE_LTO_CLANG
endif

ifdef CONFIG_LTO
lto-flags	:= $(lto-clang-flags)
KBUILD_CFLAGS	+= $(lto-flags)

DISABLE_LTO	:= $(DISABLE_LTO_CLANG)
export DISABLE_LTO

# LDFINAL_vmlinux and LDFLAGS_FINAL_vmlinux can be set to override
# the linker and flags for vmlinux_link.
export LDFINAL_vmlinux LDFLAGS_FINAL_vmlinux
endif

ifdef CONFIG_CFI_CLANG
cfi-clang-flags	+= -fsanitize=cfi
DISABLE_CFI_CLANG := -fno-sanitize=cfi
ifdef CONFIG_MODULES
cfi-clang-flags	+= -fsanitize-cfi-cross-dso
DISABLE_CFI_CLANG += -fno-sanitize-cfi-cross-dso
endif
ifdef CONFIG_CFI_PERMISSIVE
cfi-clang-flags	+= -fsanitize-recover=cfi -fno-sanitize-trap=cfi
endif

# also disable CFI when LTO is disabled
DISABLE_LTO_CLANG += $(DISABLE_CFI_CLANG)
# allow disabling only clang CFI where needed
export DISABLE_CFI_CLANG
endif

ifdef CONFIG_CFI
# cfi-flags are re-tested in prepare-compiler-check
cfi-flags	:= $(cfi-clang-flags)
KBUILD_CFLAGS	+= $(cfi-flags)

DISABLE_CFI	:= $(DISABLE_CFI_CLANG)
DISABLE_LTO	+= $(DISABLE_CFI)
export DISABLE_CFI
endif

ifdef CONFIG_CC_OPTIMIZE_FOR_SIZE
KBUILD_CFLAGS	+= $(call cc-option,-Oz,-Os)
KBUILD_CFLAGS	+= $(call cc-disable-warning,maybe-uninitialized,)
else
ifdef CONFIG_PROFILE_ALL_BRANCHES
KBUILD_CFLAGS	+= -O2 $(call cc-disable-warning,maybe-uninitialized,)
else
KBUILD_CFLAGS   += -O2
endif
endif

KBUILD_CFLAGS += $(call cc-ifversion, -lt, 0409, \
			$(call cc-disable-warning,maybe-uninitialized,))

# Tell gcc to never replace conditional load with a non-conditional one
KBUILD_CFLAGS	+= $(call cc-option,--param=allow-store-data-races=0)

# check for 'asm goto'
ifeq ($(shell $(CONFIG_SHELL) $(srctree)/scripts/gcc-goto.sh $(CC) $(KBUILD_CFLAGS)), y)
	KBUILD_CFLAGS += -DCC_HAVE_ASM_GOTO
	KBUILD_AFLAGS += -DCC_HAVE_ASM_GOTO
endif

include scripts/Makefile.gcc-plugins

ifdef CONFIG_READABLE_ASM
# Disable optimizations that make assembler listings hard to read.
# reorder blocks reorders the control in the function
# ipa clone creates specialized cloned functions
# partial inlining inlines only parts of functions
KBUILD_CFLAGS += $(call cc-option,-fno-reorder-blocks,) \
                 $(call cc-option,-fno-ipa-cp-clone,) \
                 $(call cc-option,-fno-partial-inlining)
endif

ifneq ($(CONFIG_FRAME_WARN),0)
KBUILD_CFLAGS += $(call cc-option,-Wframe-larger-than=${CONFIG_FRAME_WARN})
endif

# This selects the stack protector compiler flag. Testing it is delayed
# until after .config has been reprocessed, in the prepare-compiler-check
# target.
ifdef CONFIG_CC_STACKPROTECTOR_REGULAR
  stackp-flag := -fstack-protector
  stackp-name := REGULAR
else
ifdef CONFIG_CC_STACKPROTECTOR_STRONG
  stackp-flag := -fstack-protector-strong
  stackp-name := STRONG
else
  # Force off for distro compilers that enable stack protector by default.
  stackp-flag := $(call cc-option, -fno-stack-protector)
endif
endif
# Find arch-specific stack protector compiler sanity-checking script.
ifdef CONFIG_CC_STACKPROTECTOR
  stackp-path := $(srctree)/scripts/gcc-$(SRCARCH)_$(BITS)-has-stack-protector.sh
  stackp-check := $(wildcard $(stackp-path))
endif
KBUILD_CFLAGS += $(stackp-flag)

ifeq ($(cc-name),clang)
KBUILD_CPPFLAGS += $(call cc-option,-Qunused-arguments,)
KBUILD_CFLAGS += $(call cc-disable-warning, format-invalid-specifier)
KBUILD_CFLAGS += $(call cc-disable-warning, gnu)
KBUILD_CFLAGS += $(call cc-disable-warning, address-of-packed-member)
# Quiet clang warning: comparison of unsigned expression < 0 is always false
KBUILD_CFLAGS += $(call cc-disable-warning, tautological-compare)
# CLANG uses a _MergedGlobals as optimization, but this breaks modpost, as the
# source of a reference will be _MergedGlobals and not on of the whitelisted names.
# See modpost pattern 2
KBUILD_CFLAGS += $(call cc-option, -mno-global-merge,)
KBUILD_CFLAGS += $(call cc-option, -fcatch-undefined-behavior)
else

# These warnings generated too much noise in a regular build.
# Use make W=1 to enable them (see scripts/Makefile.extrawarn)
KBUILD_CFLAGS += $(call cc-disable-warning, unused-but-set-variable)
endif

KBUILD_CFLAGS += $(call cc-disable-warning, unused-const-variable)
ifdef CONFIG_FRAME_POINTER
KBUILD_CFLAGS	+= -fno-omit-frame-pointer -fno-optimize-sibling-calls
else
# Some targets (ARM with Thumb2, for example), can't be built with frame
# pointers.  For those, we don't have FUNCTION_TRACER automatically
# select FRAME_POINTER.  However, FUNCTION_TRACER adds -pg, and this is
# incompatible with -fomit-frame-pointer with current GCC, so we don't use
# -fomit-frame-pointer with FUNCTION_TRACER.
ifndef CONFIG_FUNCTION_TRACER
KBUILD_CFLAGS	+= -fomit-frame-pointer
endif
endif

KBUILD_CFLAGS   += $(call cc-option, -fno-var-tracking-assignments)

ifdef CONFIG_DEBUG_INFO
ifdef CONFIG_DEBUG_INFO_SPLIT
KBUILD_CFLAGS   += $(call cc-option, -gsplit-dwarf, -g)
else
KBUILD_CFLAGS	+= -g
endif
KBUILD_AFLAGS	+= -Wa,-gdwarf-2
endif
ifdef CONFIG_DEBUG_INFO_DWARF4
KBUILD_CFLAGS	+= $(call cc-option, -gdwarf-4,)
endif

ifdef CONFIG_DEBUG_INFO_REDUCED
KBUILD_CFLAGS 	+= $(call cc-option, -femit-struct-debug-baseonly) \
		   $(call cc-option,-fno-var-tracking)
endif

ifdef CONFIG_FUNCTION_TRACER
ifndef CC_FLAGS_FTRACE
CC_FLAGS_FTRACE := -pg
endif
export CC_FLAGS_FTRACE
ifdef CONFIG_HAVE_FENTRY
CC_USING_FENTRY	:= $(call cc-option, -mfentry -DCC_USING_FENTRY)
endif
KBUILD_CFLAGS	+= $(CC_FLAGS_FTRACE) $(CC_USING_FENTRY)
KBUILD_AFLAGS	+= $(CC_USING_FENTRY)
ifdef CONFIG_DYNAMIC_FTRACE
	ifdef CONFIG_HAVE_C_RECORDMCOUNT
		BUILD_C_RECORDMCOUNT := y
		export BUILD_C_RECORDMCOUNT
	endif
endif
endif

# We trigger additional mismatches with less inlining
ifdef CONFIG_DEBUG_SECTION_MISMATCH
KBUILD_CFLAGS += $(call cc-option, -fno-inline-functions-called-once)
endif

# arch Makefile may override CC so keep this after arch Makefile is included
NOSTDINC_FLAGS += -nostdinc -isystem $(shell $(CC) -print-file-name=include)
CHECKFLAGS     += $(NOSTDINC_FLAGS)

# warn about C99 declaration after statement
KBUILD_CFLAGS += $(call cc-option,-Wdeclaration-after-statement,)

# disable pointer signed / unsigned warnings in gcc 4.0
KBUILD_CFLAGS += $(call cc-disable-warning, pointer-sign)

# disable stringop warnings in gcc 8+
KBUILD_CFLAGS += $(call cc-disable-warning, stringop-truncation)

# disable invalid "can't wrap" optimizations for signed / pointers
KBUILD_CFLAGS	+= $(call cc-option,-fno-strict-overflow)

# clang sets -fmerge-all-constants by default as optimization, but this
# is non-conforming behavior for C and in fact breaks the kernel, so we
# need to disable it here generally.
KBUILD_CFLAGS	+= $(call cc-option,-fno-merge-all-constants)

# for gcc -fno-merge-all-constants disables everything, but it is fine
# to have actual conforming behavior enabled.
KBUILD_CFLAGS	+= $(call cc-option,-fmerge-constants)

# Make sure -fstack-check isn't enabled (like gentoo apparently did)
KBUILD_CFLAGS  += $(call cc-option,-fno-stack-check,)

# conserve stack if available
KBUILD_CFLAGS   += $(call cc-option,-fconserve-stack)

# disallow errors like 'EXPORT_GPL(foo);' with missing header
KBUILD_CFLAGS   += $(call cc-option,-Werror=implicit-int)

# require functions to have arguments in prototypes, not empty 'int foo()'
KBUILD_CFLAGS   += $(call cc-option,-Werror=strict-prototypes)

# Prohibit date/time macros, which would make the build non-deterministic
KBUILD_CFLAGS   += $(call cc-option,-Werror=date-time)

# enforce correct pointer usage
KBUILD_CFLAGS   += $(call cc-option,-Werror=incompatible-pointer-types)

# use the deterministic mode of AR if available
KBUILD_ARFLAGS := $(call ar-option,D)

include scripts/Makefile.kasan
include scripts/Makefile.extrawarn
include scripts/Makefile.ubsan

# Add any arch overrides and user supplied CPPFLAGS, AFLAGS and CFLAGS as the
# last assignments
KBUILD_CPPFLAGS += $(ARCH_CPPFLAGS) $(KCPPFLAGS)
KBUILD_AFLAGS   += $(ARCH_AFLAGS)   $(KAFLAGS)
KBUILD_CFLAGS   += $(ARCH_CFLAGS)   $(KCFLAGS)

# Use --build-id when available.
LDFLAGS_BUILD_ID = $(patsubst -Wl$(comma)%,%,\
			      $(call cc-ldoption, -Wl$(comma)--build-id,))
KBUILD_LDFLAGS_MODULE += $(LDFLAGS_BUILD_ID)
LDFLAGS_vmlinux += $(LDFLAGS_BUILD_ID)

ifdef CONFIG_LD_DEAD_CODE_DATA_ELIMINATION
LDFLAGS_vmlinux	+= $(call ld-option, --gc-sections,)
endif

ifeq ($(CONFIG_STRIP_ASM_SYMS),y)
LDFLAGS_vmlinux	+= $(call ld-option, -X,)
endif

# Default kernel image to build when no specific target is given.
# KBUILD_IMAGE may be overruled on the command line or
# set in the environment
# Also any assignments in arch/$(ARCH)/Makefile take precedence over
# this default value
export KBUILD_IMAGE ?= vmlinux

#
# INSTALL_PATH specifies where to place the updated kernel and system map
# images. Default is /boot, but you can set it to other values
export	INSTALL_PATH ?= /boot

#
# INSTALL_DTBS_PATH specifies a prefix for relocations required by build roots.
# Like INSTALL_MOD_PATH, it isn't defined in the Makefile, but can be passed as
# an argument if needed. Otherwise it defaults to the kernel install path
#
export INSTALL_DTBS_PATH ?= $(INSTALL_PATH)/dtbs/$(KERNELRELEASE)

#
# INSTALL_MOD_PATH specifies a prefix to MODLIB for module directory
# relocations required by build roots.  This is not defined in the
# makefile but the argument can be passed to make if needed.
#

MODLIB	= $(INSTALL_MOD_PATH)/lib/modules/$(KERNELRELEASE)
export MODLIB

#
# INSTALL_MOD_STRIP, if defined, will cause modules to be
# stripped after they are installed.  If INSTALL_MOD_STRIP is '1', then
# the default option --strip-debug will be used.  Otherwise,
# INSTALL_MOD_STRIP value will be used as the options to the strip command.

ifdef INSTALL_MOD_STRIP
ifeq ($(INSTALL_MOD_STRIP),1)
mod_strip_cmd = $(STRIP) --strip-debug
else
mod_strip_cmd = $(STRIP) $(INSTALL_MOD_STRIP)
endif # INSTALL_MOD_STRIP=1
else
mod_strip_cmd = true
endif # INSTALL_MOD_STRIP
export mod_strip_cmd

# CONFIG_MODULE_COMPRESS, if defined, will cause module to be compressed
# after they are installed in agreement with CONFIG_MODULE_COMPRESS_GZIP
# or CONFIG_MODULE_COMPRESS_XZ.

mod_compress_cmd = true
ifdef CONFIG_MODULE_COMPRESS
  ifdef CONFIG_MODULE_COMPRESS_GZIP
    mod_compress_cmd = gzip -n -f
  endif # CONFIG_MODULE_COMPRESS_GZIP
  ifdef CONFIG_MODULE_COMPRESS_XZ
    mod_compress_cmd = xz -f
  endif # CONFIG_MODULE_COMPRESS_XZ
endif # CONFIG_MODULE_COMPRESS
export mod_compress_cmd

# Select initial ramdisk compression format, default is gzip(1).
# This shall be used by the dracut(8) tool while creating an initramfs image.
#
INITRD_COMPRESS-y                  := gzip
INITRD_COMPRESS-$(CONFIG_RD_BZIP2) := bzip2
INITRD_COMPRESS-$(CONFIG_RD_LZMA)  := lzma
INITRD_COMPRESS-$(CONFIG_RD_XZ)    := xz
INITRD_COMPRESS-$(CONFIG_RD_LZO)   := lzo
INITRD_COMPRESS-$(CONFIG_RD_LZ4)   := lz4
# do not export INITRD_COMPRESS, since we didn't actually
# choose a sane default compression above.
# export INITRD_COMPRESS := $(INITRD_COMPRESS-y)

ifdef CONFIG_MODULE_SIG_ALL
$(eval $(call config_filename,MODULE_SIG_KEY))

mod_sign_cmd = scripts/sign-file $(CONFIG_MODULE_SIG_HASH) $(MODULE_SIG_KEY_SRCPREFIX)$(CONFIG_MODULE_SIG_KEY) certs/signing_key.x509
else
mod_sign_cmd = true
endif
export mod_sign_cmd


ifeq ($(KBUILD_EXTMOD),)
core-y		+= kernel/ certs/ mm/ fs/ ipc/ security/ crypto/ block/

vmlinux-dirs	:= $(patsubst %/,%,$(filter %/, $(init-y) $(init-m) \
		     $(core-y) $(core-m) $(drivers-y) $(drivers-m) \
		     $(net-y) $(net-m) $(libs-y) $(libs-m) $(virt-y)))

vmlinux-alldirs	:= $(sort $(vmlinux-dirs) $(patsubst %/,%,$(filter %/, \
		     $(init-) $(core-) $(drivers-) $(net-) $(libs-) $(virt-))))

init-y		:= $(patsubst %/, %/built-in.o, $(init-y))
core-y		:= $(patsubst %/, %/built-in.o, $(core-y))
drivers-y	:= $(patsubst %/, %/built-in.o, $(drivers-y))
net-y		:= $(patsubst %/, %/built-in.o, $(net-y))
libs-y1		:= $(patsubst %/, %/lib.a, $(libs-y))
libs-y2		:= $(patsubst %/, %/built-in.o, $(libs-y))
libs-y		:= $(libs-y1) $(libs-y2)
virt-y		:= $(patsubst %/, %/built-in.o, $(virt-y))

# Externally visible symbols (used by link-vmlinux.sh)
export KBUILD_VMLINUX_INIT := $(head-y) $(init-y)
export KBUILD_VMLINUX_MAIN := $(core-y) $(libs-y) $(drivers-y) $(net-y) $(virt-y)
export KBUILD_LDS          := arch/$(SRCARCH)/kernel/vmlinux.lds
export LDFLAGS_vmlinux
# used by scripts/pacmage/Makefile
export KBUILD_ALLDIRS := $(sort $(filter-out arch/%,$(vmlinux-alldirs)) arch Documentation include samples scripts tools)

vmlinux-deps := $(KBUILD_LDS) $(KBUILD_VMLINUX_INIT) $(KBUILD_VMLINUX_MAIN)

# Include targets which we want to execute sequentially if the rest of the
# kernel build went well. If CONFIG_TRIM_UNUSED_KSYMS is set, this might be
# evaluated more than once.
PHONY += vmlinux_prereq
vmlinux_prereq: $(vmlinux-deps) FORCE
ifdef CONFIG_HEADERS_CHECK
	$(Q)$(MAKE) -f $(srctree)/Makefile headers_check
endif
ifdef CONFIG_GDB_SCRIPTS
	$(Q)ln -fsn `cd $(srctree) && /bin/pwd`/scripts/gdb/vmlinux-gdb.py
endif
ifdef CONFIG_TRIM_UNUSED_KSYMS
	$(Q)$(CONFIG_SHELL) $(srctree)/scripts/adjust_autoksyms.sh \
	  "$(MAKE) -f $(srctree)/Makefile vmlinux"
endif

# standalone target for easier testing
include/generated/autoksyms.h: FORCE
	$(Q)$(CONFIG_SHELL) $(srctree)/scripts/adjust_autoksyms.sh true

ARCH_POSTLINK := $(wildcard $(srctree)/arch/$(SRCARCH)/Makefile.postlink)

# Final link of vmlinux with optional arch pass after final link
    cmd_link-vmlinux =                                                 \
	$(CONFIG_SHELL) $< $(LD) $(LDFLAGS) $(LDFLAGS_vmlinux) ;       \
	$(if $(ARCH_POSTLINK), $(MAKE) -f $(ARCH_POSTLINK) $@, true)

vmlinux: scripts/link-vmlinux.sh vmlinux_prereq $(vmlinux-deps) FORCE
	+$(call if_changed,link-vmlinux)

# Build samples along the rest of the kernel
ifdef CONFIG_SAMPLES
vmlinux-dirs += samples
endif

# The actual objects are generated when descending,
# make sure no implicit rule kicks in
$(sort $(vmlinux-deps)): $(vmlinux-dirs) ;

# Handle descending into subdirectories listed in $(vmlinux-dirs)
# Preset locale variables to speed up the build process. Limit locale
# tweaks to this spot to avoid wrong language settings when running
# make menuconfig etc.
# Error messages still appears in the original language

PHONY += $(vmlinux-dirs)
$(vmlinux-dirs): prepare scripts
	$(Q)$(MAKE) $(build)=$@

define filechk_kernel.release
	echo "$(KERNELVERSION)$$($(CONFIG_SHELL) $(srctree)/scripts/setlocalversion $(srctree))"
endef

# Store (new) KERNELRELEASE string in include/config/kernel.release
include/config/kernel.release: include/config/auto.conf FORCE
	$(call filechk,kernel.release)


# Things we need to do before we recursively start building the kernel
# or the modules are listed in "prepare".
# A multi level approach is used. prepareN is processed before prepareN-1.
# archprepare is used in arch Makefiles and when processed asm symlink,
# version.h and scripts_basic is processed / created.

# Listed in dependency order
PHONY += prepare archprepare prepare0 prepare1 prepare2 prepare3

# prepare3 is used to check if we are building in a separate output directory,
# and if so do:
# 1) Check that make has not been executed in the kernel src $(srctree)
prepare3: include/config/kernel.release
ifneq ($(KBUILD_SRC),)
	@$(kecho) '  Using $(srctree) as source for kernel'
	$(Q)if [ -f $(srctree)/.config -o -d $(srctree)/include/config ]; then \
		echo >&2 "  $(srctree) is not clean, please run 'make mrproper'"; \
		echo >&2 "  in the '$(srctree)' directory.";\
		/bin/false; \
	fi;
endif

# prepare2 creates a makefile if using a separate output directory.
# From this point forward, .config has been reprocessed, so any rules
# that need to depend on updated CONFIG_* values can be checked here.
prepare2: prepare3 prepare-compiler-check outputmakefile asm-generic

prepare1: prepare2 $(version_h) include/generated/utsrelease.h \
                   include/config/auto.conf
	$(cmd_crmodverdir)

archprepare: archheaders archscripts prepare1 scripts_basic

prepare0: archprepare gcc-plugins
	$(Q)$(MAKE) $(build)=.

# All the preparing..
prepare: prepare0 prepare-objtool

ifdef CONFIG_STACK_VALIDATION
  has_libelf := $(call try-run,\
		echo "int main() {}" | $(HOSTCC) -xc -o /dev/null -lelf -,1,0)
  ifeq ($(has_libelf),1)
    objtool_target := tools/objtool FORCE
  else
    $(warning "Cannot use CONFIG_STACK_VALIDATION, please install libelf-dev, libelf-devel or elfutils-libelf-devel")
    SKIP_STACK_VALIDATION := 1
    export SKIP_STACK_VALIDATION
  endif
endif

PHONY += prepare-objtool
prepare-objtool: $(objtool_target)

# Check for CONFIG flags that require compiler support. Abort the build
# after .config has been processed, but before the kernel build starts.
#
# For security-sensitive CONFIG options, we don't want to fallback and/or
# silently change which compiler flags will be used, since that leads to
# producing kernels with different security feature characteristics
# depending on the compiler used. (For example, "But I selected
# CC_STACKPROTECTOR_STRONG! Why did it build with _REGULAR?!")
PHONY += prepare-compiler-check
prepare-compiler-check: FORCE
# Make sure we're using a supported toolchain with LTO_CLANG
ifdef CONFIG_LTO_CLANG
  ifneq ($(call clang-ifversion, -ge, 0500, y), y)
	@echo Cannot use CONFIG_LTO_CLANG: requires clang 5.0 or later >&2 && exit 1
  endif
  ifneq ($(call gold-ifversion, -ge, 112000000, y), y)
	@echo Cannot use CONFIG_LTO_CLANG: requires GNU gold 1.12 or later >&2 && exit 1
  endif
endif
# Make sure compiler supports LTO flags
ifdef lto-flags
  ifeq ($(call cc-option, $(lto-flags)),)
	@echo Cannot use CONFIG_LTO: $(lto-flags) not supported by compiler \
		>&2 && exit 1
  endif
endif
# Make sure compiler supports requested stack protector flag.
ifdef stackp-name
  ifeq ($(call cc-option, $(stackp-flag)),)
	@echo Cannot use CONFIG_CC_STACKPROTECTOR_$(stackp-name): \
		  $(stackp-flag) not supported by compiler >&2 && exit 1
  endif
endif
# Make sure compiler does not have buggy stack-protector support.
ifdef stackp-check
  ifneq ($(shell $(CONFIG_SHELL) $(stackp-check) $(CC) $(KBUILD_CPPFLAGS) $(biarch)),y)
	@echo Cannot use CONFIG_CC_STACKPROTECTOR_$(stackp-name): \
                  $(stackp-flag) available but compiler is broken >&2 && exit 1
  endif
endif
ifdef cfi-flags
  ifeq ($(call cc-option, $(cfi-flags)),)
	@echo Cannot use CONFIG_CFI: $(cfi-flags) not supported by compiler >&2 && exit 1
  endif
endif
	@:

# Generate some files
# ---------------------------------------------------------------------------

# KERNELRELEASE can change from a few different places, meaning version.h
# needs to be updated, so this check is forced on all builds

uts_len := 64
define filechk_utsrelease.h
	if [ `echo -n "$(KERNELRELEASE)" | wc -c ` -gt $(uts_len) ]; then \
	  echo '"$(KERNELRELEASE)" exceeds $(uts_len) characters' >&2;    \
	  exit 1;                                                         \
	fi;                                                               \
	(echo \#define UTS_RELEASE \"$(KERNELRELEASE)\";)
endef

define filechk_version.h
	(echo \#define LINUX_VERSION_CODE $(shell                         \
	expr $(VERSION) \* 65536 + 0$(PATCHLEVEL) \* 256 + 0$(SUBLEVEL)); \
	echo '#define KERNEL_VERSION(a,b,c) (((a) << 16) + ((b) << 8) + (c))';)
endef

$(version_h): $(srctree)/Makefile FORCE
	$(call filechk,version.h)
	$(Q)rm -f $(old_version_h)

include/generated/utsrelease.h: include/config/kernel.release FORCE
	$(call filechk,utsrelease.h)

PHONY += headerdep
headerdep:
	$(Q)find $(srctree)/include/ -name '*.h' | xargs --max-args 1 \
	$(srctree)/scripts/headerdep.pl -I$(srctree)/include

# ---------------------------------------------------------------------------
# Firmware install
INSTALL_FW_PATH=$(INSTALL_MOD_PATH)/lib/firmware
export INSTALL_FW_PATH

PHONY += firmware_install
firmware_install:
	@mkdir -p $(objtree)/firmware
	$(Q)$(MAKE) -f $(srctree)/scripts/Makefile.fwinst obj=firmware __fw_install

# ---------------------------------------------------------------------------
# Kernel headers

#Default location for installed headers
export INSTALL_HDR_PATH = $(objtree)/usr

# If we do an all arch process set dst to asm-$(hdr-arch)
hdr-dst = $(if $(KBUILD_HEADERS), dst=include/asm-$(hdr-arch), dst=include/asm)

PHONY += archheaders
archheaders:

PHONY += archscripts
archscripts:

PHONY += __headers
__headers: $(version_h) scripts_basic asm-generic archheaders archscripts
	$(Q)$(MAKE) $(build)=scripts build_unifdef

PHONY += headers_install_all
headers_install_all:
	$(Q)$(CONFIG_SHELL) $(srctree)/scripts/headers.sh install

PHONY += headers_install
headers_install: __headers
	$(if $(wildcard $(srctree)/arch/$(hdr-arch)/include/uapi/asm/Kbuild),, \
	  $(error Headers not exportable for the $(SRCARCH) architecture))
	$(Q)$(MAKE) $(hdr-inst)=include/uapi
	$(Q)$(MAKE) $(hdr-inst)=arch/$(hdr-arch)/include/uapi/asm $(hdr-dst)

PHONY += headers_check_all
headers_check_all: headers_install_all
	$(Q)$(CONFIG_SHELL) $(srctree)/scripts/headers.sh check

PHONY += headers_check
headers_check: headers_install
	$(Q)$(MAKE) $(hdr-inst)=include/uapi HDRCHECK=1
	$(Q)$(MAKE) $(hdr-inst)=arch/$(hdr-arch)/include/uapi/asm $(hdr-dst) HDRCHECK=1

# ---------------------------------------------------------------------------
# Kernel selftest

PHONY += kselftest
kselftest:
	$(Q)$(MAKE) -C tools/testing/selftests run_tests

kselftest-clean:
	$(Q)$(MAKE) -C tools/testing/selftests clean

PHONY += kselftest-merge
kselftest-merge:
	$(if $(wildcard $(objtree)/.config),, $(error No .config exists, config your kernel first!))
	$(Q)$(CONFIG_SHELL) $(srctree)/scripts/kconfig/merge_config.sh \
		-m $(objtree)/.config \
		$(srctree)/tools/testing/selftests/*/config
	+$(Q)$(MAKE) -f $(srctree)/Makefile olddefconfig

# ---------------------------------------------------------------------------
# Modules

ifdef CONFIG_MODULES

# By default, build modules as well

all: modules

# Build modules
#
# A module can be listed more than once in obj-m resulting in
# duplicate lines in modules.order files.  Those are removed
# using awk while concatenating to the final file.

PHONY += modules
modules: $(vmlinux-dirs) $(if $(KBUILD_BUILTIN),vmlinux) modules.builtin
	$(Q)$(AWK) '!x[$$0]++' $(vmlinux-dirs:%=$(objtree)/%/modules.order) > $(objtree)/modules.order
	@$(kecho) '  Building modules, stage 2.';
	$(Q)$(MAKE) -f $(srctree)/scripts/Makefile.modpost
	$(Q)$(MAKE) -f $(srctree)/scripts/Makefile.fwinst obj=firmware __fw_modbuild

modules.builtin: $(vmlinux-dirs:%=%/modules.builtin)
	$(Q)$(AWK) '!x[$$0]++' $^ > $(objtree)/modules.builtin

%/modules.builtin: include/config/auto.conf
	$(Q)$(MAKE) $(modbuiltin)=$*


# Target to prepare building external modules
PHONY += modules_prepare
modules_prepare: prepare scripts

# Target to install modules
PHONY += modules_install
modules_install: _modinst_ _modinst_post

PHONY += _modinst_
_modinst_:
	@rm -rf $(MODLIB)/kernel
	@rm -f $(MODLIB)/source
	@mkdir -p $(MODLIB)/kernel
	@ln -s `cd $(srctree) && /bin/pwd` $(MODLIB)/source
	@if [ ! $(objtree) -ef  $(MODLIB)/build ]; then \
		rm -f $(MODLIB)/build ; \
		ln -s $(CURDIR) $(MODLIB)/build ; \
	fi
	@cp -f $(objtree)/modules.order $(MODLIB)/
	@cp -f $(objtree)/modules.builtin $(MODLIB)/
	$(Q)$(MAKE) -f $(srctree)/scripts/Makefile.modinst

# This depmod is only for convenience to give the initial
# boot a modules.dep even before / is mounted read-write.  However the
# boot script depmod is the master version.
PHONY += _modinst_post
_modinst_post: _modinst_
	$(Q)$(MAKE) -f $(srctree)/scripts/Makefile.fwinst obj=firmware __fw_modinst
	$(call cmd,depmod)

ifeq ($(CONFIG_MODULE_SIG), y)
PHONY += modules_sign
modules_sign:
	$(Q)$(MAKE) -f $(srctree)/scripts/Makefile.modsign
endif

else # CONFIG_MODULES

# Modules not configured
# ---------------------------------------------------------------------------

PHONY += modules modules_install
modules modules_install:
	@echo >&2
	@echo >&2 "The present kernel configuration has modules disabled."
	@echo >&2 "Type 'make config' and enable loadable module support."
	@echo >&2 "Then build a kernel with module support enabled."
	@echo >&2
	@exit 1

endif # CONFIG_MODULES

###
# Cleaning is done on three levels.
# make clean     Delete most generated files
#                Leave enough to build external modules
# make mrproper  Delete the current configuration, and all generated files
# make distclean Remove editor backup files, patch leftover files and the like

# Directories & files removed with 'make clean'
CLEAN_DIRS  += $(MODVERDIR)

# Directories & files removed with 'make mrproper'
MRPROPER_DIRS  += include/config usr/include include/generated          \
		  arch/*/include/generated .tmp_objdiff
MRPROPER_FILES += .config .config.old .version .old_version \
		  Module.symvers tags TAGS cscope* GPATH GTAGS GRTAGS GSYMS \
		  signing_key.pem signing_key.priv signing_key.x509	\
		  x509.genkey extra_certificates signing_key.x509.keyid	\
		  signing_key.x509.signer vmlinux-gdb.py

# clean - Delete most, but leave enough to build external modules
#
clean: rm-dirs  := $(CLEAN_DIRS)
clean: rm-files := $(CLEAN_FILES)
clean-dirs      := $(addprefix _clean_, . $(vmlinux-alldirs) Documentation samples)

PHONY += $(clean-dirs) clean archclean vmlinuxclean
$(clean-dirs):
	$(Q)$(MAKE) $(clean)=$(patsubst _clean_%,%,$@)

vmlinuxclean:
	$(Q)$(CONFIG_SHELL) $(srctree)/scripts/link-vmlinux.sh clean
	$(Q)$(if $(ARCH_POSTLINK), $(MAKE) -f $(ARCH_POSTLINK) clean)

clean: archclean vmlinuxclean

# mrproper - Delete all generated files, including .config
#
mrproper: rm-dirs  := $(wildcard $(MRPROPER_DIRS))
mrproper: rm-files := $(wildcard $(MRPROPER_FILES))
mrproper-dirs      := $(addprefix _mrproper_,Documentation/DocBook scripts)

PHONY += $(mrproper-dirs) mrproper archmrproper
$(mrproper-dirs):
	$(Q)$(MAKE) $(clean)=$(patsubst _mrproper_%,%,$@)

mrproper: clean archmrproper $(mrproper-dirs)
	$(call cmd,rmdirs)
	$(call cmd,rmfiles)

# distclean
#
PHONY += distclean

distclean: mrproper
	@find $(srctree) $(RCS_FIND_IGNORE) \
		\( -name '*.orig' -o -name '*.rej' -o -name '*~' \
		-o -name '*.bak' -o -name '#*#' -o -name '.*.orig' \
		-o -name '.*.rej' -o -name '*%'  -o -name 'core' \) \
		-type f -print | xargs rm -f


# Packaging of the kernel to various formats
# ---------------------------------------------------------------------------
# rpm target kept for backward compatibility
package-dir	:= scripts/package

%src-pkg: FORCE
	$(Q)$(MAKE) $(build)=$(package-dir) $@
%pkg: include/config/kernel.release FORCE
	$(Q)$(MAKE) $(build)=$(package-dir) $@
rpm: include/config/kernel.release FORCE
	$(Q)$(MAKE) $(build)=$(package-dir) $@


# Brief documentation of the typical targets used
# ---------------------------------------------------------------------------

boards := $(wildcard $(srctree)/arch/$(SRCARCH)/configs/*_defconfig)
boards := $(sort $(notdir $(boards)))
board-dirs := $(dir $(wildcard $(srctree)/arch/$(SRCARCH)/configs/*/*_defconfig))
board-dirs := $(sort $(notdir $(board-dirs:/=)))

PHONY += help
help:
	@echo  'Cleaning targets:'
	@echo  '  clean		  - Remove most generated files but keep the config and'
	@echo  '                    enough build support to build external modules'
	@echo  '  mrproper	  - Remove all generated files + config + various backup files'
	@echo  '  distclean	  - mrproper + remove editor backup and patch files'
	@echo  ''
	@echo  'Configuration targets:'
	@$(MAKE) -f $(srctree)/scripts/kconfig/Makefile help
	@echo  ''
	@echo  'Other generic targets:'
	@echo  '  all		  - Build all targets marked with [*]'
	@echo  '* vmlinux	  - Build the bare kernel'
	@echo  '* modules	  - Build all modules'
	@echo  '  modules_install - Install all modules to INSTALL_MOD_PATH (default: /)'
	@echo  '  firmware_install- Install all firmware to INSTALL_FW_PATH'
	@echo  '                    (default: $$(INSTALL_MOD_PATH)/lib/firmware)'
	@echo  '  dir/            - Build all files in dir and below'
	@echo  '  dir/file.[ois]  - Build specified target only'
	@echo  '  dir/file.ll     - Build the LLVM assembly file'
	@echo  '                    (requires compiler support for LLVM assembly generation)'
	@echo  '  dir/file.lst    - Build specified mixed source/assembly target only'
	@echo  '                    (requires a recent binutils and recent build (System.map))'
	@echo  '  dir/file.ko     - Build module including final link'
	@echo  '  modules_prepare - Set up for building external modules'
	@echo  '  tags/TAGS	  - Generate tags file for editors'
	@echo  '  cscope	  - Generate cscope index'
	@echo  '  gtags           - Generate GNU GLOBAL index'
	@echo  '  kernelrelease	  - Output the release version string (use with make -s)'
	@echo  '  kernelversion	  - Output the version stored in Makefile (use with make -s)'
	@echo  '  image_name	  - Output the image name (use with make -s)'
	@echo  '  headers_install - Install sanitised kernel headers to INSTALL_HDR_PATH'; \
	 echo  '                    (default: $(INSTALL_HDR_PATH))'; \
	 echo  ''
	@echo  'Static analysers'
	@echo  '  checkstack      - Generate a list of stack hogs'
	@echo  '  namespacecheck  - Name space analysis on compiled kernel'
	@echo  '  versioncheck    - Sanity check on version.h usage'
	@echo  '  includecheck    - Check for duplicate included header files'
	@echo  '  export_report   - List the usages of all exported symbols'
	@echo  '  headers_check   - Sanity check on exported headers'
	@echo  '  headerdep       - Detect inclusion cycles in headers'
	@$(MAKE) -f $(srctree)/scripts/Makefile.help checker-help
	@echo  ''
	@echo  'Kernel selftest'
	@echo  '  kselftest       - Build and run kernel selftest (run as root)'
	@echo  '                    Build, install, and boot kernel before'
	@echo  '                    running kselftest on it'
	@echo  '  kselftest-clean - Remove all generated kselftest files'
	@echo  '  kselftest-merge - Merge all the config dependencies of kselftest to existed'
	@echo  '                    .config.'
	@echo  ''
	@echo  'Kernel packaging:'
	@$(MAKE) $(build)=$(package-dir) help
	@echo  ''
	@echo  'Documentation targets:'
	@$(MAKE) -f $(srctree)/Documentation/Makefile.sphinx dochelp
	@echo  ''
	@$(MAKE) -f $(srctree)/Documentation/DocBook/Makefile dochelp
	@echo  ''
	@echo  'Architecture specific targets ($(SRCARCH)):'
	@$(if $(archhelp),$(archhelp),\
		echo '  No architecture specific help defined for $(SRCARCH)')
	@echo  ''
	@$(if $(boards), \
		$(foreach b, $(boards), \
		printf "  %-24s - Build for %s\\n" $(b) $(subst _defconfig,,$(b));) \
		echo '')
	@$(if $(board-dirs), \
		$(foreach b, $(board-dirs), \
		printf "  %-16s - Show %s-specific targets\\n" help-$(b) $(b);) \
		printf "  %-16s - Show all of the above\\n" help-boards; \
		echo '')

	@echo  '  make V=0|1 [targets] 0 => quiet build (default), 1 => verbose build'
	@echo  '  make V=2   [targets] 2 => give reason for rebuild of target'
	@echo  '  make O=dir [targets] Locate all output files in "dir", including .config'
	@echo  '  make C=1   [targets] Check all c source with $$CHECK (sparse by default)'
	@echo  '  make C=2   [targets] Force check of all c source with $$CHECK'
	@echo  '  make RECORDMCOUNT_WARN=1 [targets] Warn about ignored mcount sections'
	@echo  '  make W=n   [targets] Enable extra gcc checks, n=1,2,3 where'
	@echo  '		1: warnings which may be relevant and do not occur too often'
	@echo  '		2: warnings which occur quite often but may still be relevant'
	@echo  '		3: more obscure warnings, can most likely be ignored'
	@echo  '		Multiple levels can be combined with W=12 or W=123'
	@echo  ''
	@echo  'Execute "make" or "make all" to build all targets marked with [*] '
	@echo  'For further info see the ./README file'


help-board-dirs := $(addprefix help-,$(board-dirs))

help-boards: $(help-board-dirs)

boards-per-dir = $(sort $(notdir $(wildcard $(srctree)/arch/$(SRCARCH)/configs/$*/*_defconfig)))

$(help-board-dirs): help-%:
	@echo  'Architecture specific targets ($(SRCARCH) $*):'
	@$(if $(boards-per-dir), \
		$(foreach b, $(boards-per-dir), \
		printf "  %-24s - Build for %s\\n" $*/$(b) $(subst _defconfig,,$(b));) \
		echo '')


# Documentation targets
# ---------------------------------------------------------------------------
DOC_TARGETS := xmldocs sgmldocs psdocs latexdocs pdfdocs htmldocs mandocs installmandocs epubdocs cleandocs
PHONY += $(DOC_TARGETS)
$(DOC_TARGETS): scripts_basic FORCE
	$(Q)$(MAKE) $(build)=scripts build_docproc build_check-lc_ctype
	$(Q)$(MAKE) $(build)=Documentation -f $(srctree)/Documentation/Makefile.sphinx $@
	$(Q)$(MAKE) $(build)=Documentation/DocBook $@

else # KBUILD_EXTMOD

###
# External module support.
# When building external modules the kernel used as basis is considered
# read-only, and no consistency checks are made and the make
# system is not used on the basis kernel. If updates are required
# in the basis kernel ordinary make commands (without M=...) must
# be used.
#
# The following are the only valid targets when building external
# modules.
# make M=dir clean     Delete all automatically generated files
# make M=dir modules   Make all modules in specified dir
# make M=dir	       Same as 'make M=dir modules'
# make M=dir modules_install
#                      Install the modules built in the module directory
#                      Assumes install directory is already created

# We are always building modules
KBUILD_MODULES := 1
PHONY += crmodverdir
crmodverdir:
	$(cmd_crmodverdir)

PHONY += $(objtree)/Module.symvers
$(objtree)/Module.symvers:
	@test -e $(objtree)/Module.symvers || ( \
	echo; \
	echo "  WARNING: Symbol version dump $(objtree)/Module.symvers"; \
	echo "           is missing; modules will have no dependencies and modversions."; \
	echo )

module-dirs := $(addprefix _module_,$(KBUILD_EXTMOD))
PHONY += $(module-dirs) modules
$(module-dirs): crmodverdir $(objtree)/Module.symvers
	$(Q)$(MAKE) $(build)=$(patsubst _module_%,%,$@)

modules: $(module-dirs)
	@$(kecho) '  Building modules, stage 2.';
	$(Q)$(MAKE) -f $(srctree)/scripts/Makefile.modpost

PHONY += modules_install
modules_install: _emodinst_ _emodinst_post

install-dir := $(if $(INSTALL_MOD_DIR),$(INSTALL_MOD_DIR),extra)
PHONY += _emodinst_
_emodinst_:
	$(Q)mkdir -p $(MODLIB)/$(install-dir)
	$(Q)$(MAKE) -f $(srctree)/scripts/Makefile.modinst

PHONY += _emodinst_post
_emodinst_post: _emodinst_
	$(call cmd,depmod)

clean-dirs := $(addprefix _clean_,$(KBUILD_EXTMOD))

PHONY += $(clean-dirs) clean
$(clean-dirs):
	$(Q)$(MAKE) $(clean)=$(patsubst _clean_%,%,$@)

clean:	rm-dirs := $(MODVERDIR)
clean: rm-files := $(KBUILD_EXTMOD)/Module.symvers

PHONY += help
help:
	@echo  '  Building external modules.'
	@echo  '  Syntax: make -C path/to/kernel/src M=$$PWD target'
	@echo  ''
	@echo  '  modules         - default target, build the module(s)'
	@echo  '  modules_install - install the module'
	@echo  '  clean           - remove generated files in module directory only'
	@echo  ''

# Dummies...
PHONY += prepare scripts
prepare: ;
scripts: ;
endif # KBUILD_EXTMOD

clean: $(clean-dirs)
	$(call cmd,rmdirs)
	$(call cmd,rmfiles)
	@find $(if $(KBUILD_EXTMOD), $(KBUILD_EXTMOD), .) $(RCS_FIND_IGNORE) \
		\( -name '*.[oas]' -o -name '*.ko' -o -name '.*.cmd' \
		-o -name '*.ko.*' \
		-o -name '*.dwo'  \
		-o -name '*.su'  \
		-o -name '.*.d' -o -name '.*.tmp' -o -name '*.mod.c' \
		-o -name '*.symtypes' -o -name 'modules.order' \
		-o -name modules.builtin -o -name '.tmp_*.o.*' \
		-o -name '*.c.[012]*.*' \
		-o -name '*.ll' \
		-o -name '*.gcno' \
		-o -name '*.*.symversions' \) -type f -print | xargs rm -f

# Generate tags for editors
# ---------------------------------------------------------------------------
quiet_cmd_tags = GEN     $@
      cmd_tags = $(CONFIG_SHELL) $(srctree)/scripts/tags.sh $@

tags TAGS cscope gtags: FORCE
	$(call cmd,tags)

# Scripts to check various things for consistency
# ---------------------------------------------------------------------------

PHONY += includecheck versioncheck coccicheck namespacecheck export_report

includecheck:
	find $(srctree)/* $(RCS_FIND_IGNORE) \
		-name '*.[hcS]' -type f -print | sort \
		| xargs $(PERL) -w $(srctree)/scripts/checkincludes.pl

versioncheck:
	find $(srctree)/* $(RCS_FIND_IGNORE) \
		-name '*.[hcS]' -type f -print | sort \
		| xargs $(PERL) -w $(srctree)/scripts/checkversion.pl

coccicheck:
	$(Q)$(CONFIG_SHELL) $(srctree)/scripts/$@

namespacecheck:
	$(PERL) $(srctree)/scripts/namespace.pl

export_report:
	$(PERL) $(srctree)/scripts/export_report.pl

endif #ifeq ($(config-targets),1)
endif #ifeq ($(mixed-targets),1)

PHONY += checkstack kernelrelease kernelversion image_name

# UML needs a little special treatment here.  It wants to use the host
# toolchain, so needs $(SUBARCH) passed to checkstack.pl.  Everyone
# else wants $(ARCH), including people doing cross-builds, which means
# that $(SUBARCH) doesn't work here.
ifeq ($(ARCH), um)
CHECKSTACK_ARCH := $(SUBARCH)
else
CHECKSTACK_ARCH := $(ARCH)
endif
checkstack:
	$(OBJDUMP) -d vmlinux $$(find . -name '*.ko') | \
	$(PERL) $(src)/scripts/checkstack.pl $(CHECKSTACK_ARCH)

kernelrelease:
	@echo "$(KERNELVERSION)$$($(CONFIG_SHELL) $(srctree)/scripts/setlocalversion $(srctree))"

kernelversion:
	@echo $(KERNELVERSION)

image_name:
	@echo $(KBUILD_IMAGE)

# Clear a bunch of variables before executing the submake
tools/: FORCE
	$(Q)mkdir -p $(objtree)/tools
	$(Q)$(MAKE) LDFLAGS= MAKEFLAGS="$(tools_silent) $(filter --j% -j,$(MAKEFLAGS))" O=$(shell cd $(objtree) && /bin/pwd) subdir=tools -C $(src)/tools/

tools/%: FORCE
	$(Q)mkdir -p $(objtree)/tools
	$(Q)$(MAKE) LDFLAGS= MAKEFLAGS="$(tools_silent) $(filter --j% -j,$(MAKEFLAGS))" O=$(shell cd $(objtree) && /bin/pwd) subdir=tools -C $(src)/tools/ $*

# Single targets
# ---------------------------------------------------------------------------
# Single targets are compatible with:
# - build with mixed source and output
# - build with separate output dir 'make O=...'
# - external modules
#
#  target-dir => where to store outputfile
#  build-dir  => directory in kernel source tree to use

ifeq ($(KBUILD_EXTMOD),)
        build-dir  = $(patsubst %/,%,$(dir $@))
        target-dir = $(dir $@)
else
        zap-slash=$(filter-out .,$(patsubst %/,%,$(dir $@)))
        build-dir  = $(KBUILD_EXTMOD)$(if $(zap-slash),/$(zap-slash))
        target-dir = $(if $(KBUILD_EXTMOD),$(dir $<),$(dir $@))
endif

%.s: %.c prepare scripts FORCE
	$(Q)$(MAKE) $(build)=$(build-dir) $(target-dir)$(notdir $@)
%.i: %.c prepare scripts FORCE
	$(Q)$(MAKE) $(build)=$(build-dir) $(target-dir)$(notdir $@)
%.o: %.c prepare scripts FORCE
	$(Q)$(MAKE) $(build)=$(build-dir) $(target-dir)$(notdir $@)
%.lst: %.c prepare scripts FORCE
	$(Q)$(MAKE) $(build)=$(build-dir) $(target-dir)$(notdir $@)
%.s: %.S prepare scripts FORCE
	$(Q)$(MAKE) $(build)=$(build-dir) $(target-dir)$(notdir $@)
%.o: %.S prepare scripts FORCE
	$(Q)$(MAKE) $(build)=$(build-dir) $(target-dir)$(notdir $@)
%.symtypes: %.c prepare scripts FORCE
	$(Q)$(MAKE) $(build)=$(build-dir) $(target-dir)$(notdir $@)
%.ll: %.c prepare scripts FORCE
	$(Q)$(MAKE) $(build)=$(build-dir) $(target-dir)$(notdir $@)

# Modules
/: prepare scripts FORCE
	$(cmd_crmodverdir)
	$(Q)$(MAKE) KBUILD_MODULES=$(if $(CONFIG_MODULES),1) \
	$(build)=$(build-dir)
# Make sure the latest headers are built for Documentation
Documentation/ samples/: headers_install
%/: prepare scripts FORCE
	$(cmd_crmodverdir)
	$(Q)$(MAKE) KBUILD_MODULES=$(if $(CONFIG_MODULES),1) \
	$(build)=$(build-dir)
%.ko: prepare scripts FORCE
	$(cmd_crmodverdir)
	$(Q)$(MAKE) KBUILD_MODULES=$(if $(CONFIG_MODULES),1)   \
	$(build)=$(build-dir) $(@:.ko=.o)
	$(Q)$(MAKE) -f $(srctree)/scripts/Makefile.modpost

# FIXME Should go into a make.lib or something
# ===========================================================================

quiet_cmd_rmdirs = $(if $(wildcard $(rm-dirs)),CLEAN   $(wildcard $(rm-dirs)))
      cmd_rmdirs = rm -rf $(rm-dirs)

quiet_cmd_rmfiles = $(if $(wildcard $(rm-files)),CLEAN   $(wildcard $(rm-files)))
      cmd_rmfiles = rm -f $(rm-files)

# Run depmod only if we have System.map and depmod is executable
quiet_cmd_depmod = DEPMOD  $(KERNELRELEASE)
      cmd_depmod = $(CONFIG_SHELL) $(srctree)/scripts/depmod.sh $(DEPMOD) \
                   $(KERNELRELEASE) "$(patsubst y,_,$(CONFIG_HAVE_UNDERSCORE_SYMBOL_PREFIX))"

# Create temporary dir for module support files
# clean it up only when building all modules
cmd_crmodverdir = $(Q)mkdir -p $(MODVERDIR) \
                  $(if $(KBUILD_MODULES),; rm -f $(MODVERDIR)/*)

# read all saved command lines

targets := $(wildcard $(sort $(targets)))
cmd_files := $(wildcard .*.cmd $(foreach f,$(targets),$(dir $(f)).$(notdir $(f)).cmd))

ifneq ($(cmd_files),)
  $(cmd_files): ;	# Do not try to update included dependency files
  include $(cmd_files)
endif

endif	# skip-makefile

PHONY += FORCE
FORCE:

# Declare the contents of the .PHONY variable as phony.  We keep that
# information in a variable so we can use it in if_changed and friends.
.PHONY: $(PHONY)<|MERGE_RESOLUTION|>--- conflicted
+++ resolved
@@ -507,53 +507,21 @@
 
 ifeq ($(cc-name),clang)
 ifneq ($(CROSS_COMPILE),)
-<<<<<<< HEAD
 CLANG_TRIPLE	?= $(CROSS_COMPILE)
-CLANG_TARGET	:= --target=$(notdir $(CLANG_TRIPLE:%-=%))
-ifeq ($(shell $(srctree)/scripts/clang-android.sh $(CC) $(CLANG_TARGET)), y)
+CLANG_FLAGS	:= --target=$(notdir $(CROSS_TRIPLE:%-=%))
+ifeq ($(shell $(srctree)/scripts/clang-android.sh $(CC) $(CLANG_FLAGS)), y)
 $(error "Clang with Android --target detected. Did you specify CLANG_TRIPLE?")
 endif
-=======
-CLANG_FLAGS	:= --target=$(notdir $(CROSS_COMPILE:%-=%))
->>>>>>> 5507839a
 GCC_TOOLCHAIN_DIR := $(dir $(shell which $(LD)))
 CLANG_FLAGS	+= --prefix=$(GCC_TOOLCHAIN_DIR)
 GCC_TOOLCHAIN	:= $(realpath $(GCC_TOOLCHAIN_DIR)/..)
 endif
 ifneq ($(GCC_TOOLCHAIN),)
-<<<<<<< HEAD
-CLANG_GCC_TC	:= --gcc-toolchain=$(GCC_TOOLCHAIN)
-endif
-KBUILD_CFLAGS += $(CLANG_TARGET) $(CLANG_GCC_TC) $(CLANG_PREFIX)
-KBUILD_AFLAGS += $(CLANG_TARGET) $(CLANG_GCC_TC) $(CLANG_PREFIX)
-KBUILD_CPPFLAGS += $(call cc-option,-Qunused-arguments,)
-KBUILD_CFLAGS += $(call cc-disable-warning, unused-variable)
-KBUILD_CFLAGS += $(call cc-disable-warning, format-invalid-specifier)
-KBUILD_CFLAGS += $(call cc-disable-warning, gnu)
-KBUILD_CFLAGS += $(call cc-disable-warning, address-of-packed-member)
-KBUILD_CFLAGS += $(call cc-disable-warning, duplicate-decl-specifier)
-# Quiet clang warning: comparison of unsigned expression < 0 is always false
-KBUILD_CFLAGS += $(call cc-disable-warning, tautological-compare)
-# CLANG uses a _MergedGlobals as optimization, but this breaks modpost, as the
-# source of a reference will be _MergedGlobals and not on of the whitelisted names.
-# See modpost pattern 2
-KBUILD_CFLAGS += $(call cc-option, -mno-global-merge,)
-KBUILD_CFLAGS += $(call cc-option, -fcatch-undefined-behavior)
-KBUILD_CFLAGS += $(call cc-option, -no-integrated-as)
-KBUILD_AFLAGS += $(call cc-option, -no-integrated-as)
-else
-
-# These warnings generated too much noise in a regular build.
-# Use make W=1 to enable them (see scripts/Makefile.build)
-KBUILD_CFLAGS += $(call cc-disable-warning, unused-but-set-variable)
-KBUILD_CFLAGS += $(call cc-disable-warning, unused-const-variable)
-=======
 CLANG_FLAGS	+= --gcc-toolchain=$(GCC_TOOLCHAIN)
 endif
 CLANG_FLAGS	+= -no-integrated-as
 KBUILD_CFLAGS	+= $(CLANG_FLAGS)
 KBUILD_AFLAGS	+= $(CLANG_FLAGS)
->>>>>>> 5507839a
 endif
 
 
@@ -818,6 +786,7 @@
 KBUILD_CFLAGS += $(call cc-disable-warning, format-invalid-specifier)
 KBUILD_CFLAGS += $(call cc-disable-warning, gnu)
 KBUILD_CFLAGS += $(call cc-disable-warning, address-of-packed-member)
+KBUILD_CFLAGS += $(call cc-disable-warning, duplicate-decl-specifier)
 # Quiet clang warning: comparison of unsigned expression < 0 is always false
 KBUILD_CFLAGS += $(call cc-disable-warning, tautological-compare)
 # CLANG uses a _MergedGlobals as optimization, but this breaks modpost, as the
