--- conflicted
+++ resolved
@@ -343,11 +343,7 @@
 # Make variables (CC, etc...)
 AS		= $(CROSS_COMPILE)as
 LD		= $(CROSS_COMPILE)ld
-<<<<<<< HEAD
 CC		= $(CROSS_COMPILE)gcc
-=======
-REAL_CC		= $(CROSS_COMPILE)gcc
->>>>>>> 75254fbf
 LDGOLD		= $(CROSS_COMPILE)ld.gold
 CPP		= $(CC) -E
 AR		= $(CROSS_COMPILE)ar
@@ -363,10 +359,6 @@
 PYTHON		= python
 CHECK		= sparse
 
-# Use the wrapper for the compiler.  This wrapper scans for new
-# warnings and causes the build to stop upon encountering them
-CC		= $(srctree)/scripts/gcc-wrapper.py $(REAL_CC)
-
 CHECKFLAGS     := -D__linux__ -Dlinux -D__STDC__ -Dunix -D__unix__ \
 		  -Wbitwise -Wno-return-void $(CF)
 NOSTDINC_FLAGS  =
@@ -517,11 +509,7 @@
 ifeq ($(cc-name),clang)
 ifneq ($(CROSS_COMPILE),)
 CLANG_TRIPLE    ?= $(CROSS_COMPILE)
-<<<<<<< HEAD
-CLANG_FLAGS	:= --target=$(notdir $(CROSS_COMPILE:%-=%))
-=======
 CLANG_FLAGS	:= --target=$(notdir $(CLANG_TRIPLE:%-=%))
->>>>>>> 75254fbf
 GCC_TOOLCHAIN_DIR := $(dir $(shell which $(CROSS_COMPILE)elfedit))
 CLANG_FLAGS	+= --prefix=$(GCC_TOOLCHAIN_DIR)
 GCC_TOOLCHAIN	:= $(realpath $(GCC_TOOLCHAIN_DIR)/..)
@@ -819,10 +807,7 @@
 KBUILD_CFLAGS += $(call cc-disable-warning, gnu)
 KBUILD_CFLAGS += $(call cc-disable-warning, address-of-packed-member)
 KBUILD_CFLAGS += $(call cc-disable-warning, duplicate-decl-specifier)
-<<<<<<< HEAD
-
-=======
->>>>>>> 75254fbf
+
 # Quiet clang warning: comparison of unsigned expression < 0 is always false
 KBUILD_CFLAGS += $(call cc-disable-warning, tautological-compare)
 # CLANG uses a _MergedGlobals as optimization, but this breaks modpost, as the
