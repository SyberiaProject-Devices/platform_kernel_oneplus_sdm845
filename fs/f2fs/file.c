// SPDX-License-Identifier: GPL-2.0
/*
 * fs/f2fs/file.c
 *
 * Copyright (c) 2012 Samsung Electronics Co., Ltd.
 *             http://www.samsung.com/
 */
#include <linux/fs.h>
#include <linux/f2fs_fs.h>
#include <linux/stat.h>
#include <linux/buffer_head.h>
#include <linux/writeback.h>
#include <linux/blkdev.h>
#include <linux/falloc.h>
#include <linux/types.h>
#include <linux/compat.h>
#include <linux/uaccess.h>
#include <linux/mount.h>
#include <linux/pagevec.h>
#include <linux/uio.h>
#include <linux/uuid.h>
#include <linux/file.h>
#include <linux/string.h>

#include "f2fs.h"
#include "node.h"
#include "segment.h"
#include "xattr.h"
#include "acl.h"
#include "gc.h"
#include "trace.h"
#include <trace/events/f2fs.h>
#include <trace/events/android_fs.h>

static int f2fs_filemap_fault(struct vm_area_struct *vma,
					struct vm_fault *vmf)
{
	struct inode *inode = file_inode(vma->vm_file);
	int err;

	down_read(&F2FS_I(inode)->i_mmap_sem);
	err = filemap_fault(vma, vmf);
	up_read(&F2FS_I(inode)->i_mmap_sem);

	trace_f2fs_filemap_fault(inode, vmf->pgoff, (unsigned long)err);

	return err;
}

static int f2fs_vm_page_mkwrite(struct vm_area_struct *vma,
						struct vm_fault *vmf)
{
	struct page *page = vmf->page;
	struct inode *inode = file_inode(vma->vm_file);
	struct f2fs_sb_info *sbi = F2FS_I_SB(inode);
	struct dnode_of_data dn;
	int err;

	if (unlikely(f2fs_cp_error(sbi))) {
		err = -EIO;
		goto err;
	}

	if (!f2fs_is_checkpoint_ready(sbi)) {
		err = -ENOSPC;
		goto err;
	}

	/* should do out of any locked page */
	f2fs_balance_fs(sbi, true);

	sb_start_pagefault(inode->i_sb);

	f2fs_bug_on(sbi, f2fs_has_inline_data(inode));

	file_update_time(vma->vm_file);
	down_read(&F2FS_I(inode)->i_mmap_sem);
	lock_page(page);
	if (unlikely(page->mapping != inode->i_mapping ||
			page_offset(page) > i_size_read(inode) ||
			!PageUptodate(page))) {
		unlock_page(page);
		err = -EFAULT;
		goto out_sem;
	}

	/* block allocation */
	__do_map_lock(sbi, F2FS_GET_BLOCK_PRE_AIO, true);
	set_new_dnode(&dn, inode, NULL, NULL, 0);
	err = f2fs_get_block(&dn, page->index);
	f2fs_put_dnode(&dn);
	__do_map_lock(sbi, F2FS_GET_BLOCK_PRE_AIO, false);
	if (err) {
		unlock_page(page);
		goto out_sem;
	}

	/* fill the page */
	f2fs_wait_on_page_writeback(page, DATA, false, true);

	/* wait for GCed page writeback via META_MAPPING */
	f2fs_wait_on_block_writeback(inode, dn.data_blkaddr);

	/*
	 * check to see if the page is mapped already (no holes)
	 */
	if (PageMappedToDisk(page))
		goto out_sem;

	/* page is wholly or partially inside EOF */
	if (((loff_t)(page->index + 1) << PAGE_SHIFT) >
						i_size_read(inode)) {
		loff_t offset;

		offset = i_size_read(inode) & ~PAGE_MASK;
		zero_user_segment(page, offset, PAGE_SIZE);
	}
	set_page_dirty(page);
	if (!PageUptodate(page))
		SetPageUptodate(page);

	f2fs_update_iostat(sbi, APP_MAPPED_IO, F2FS_BLKSIZE);
	f2fs_update_time(sbi, REQ_TIME);

	trace_f2fs_vm_page_mkwrite(page, DATA);
out_sem:
	up_read(&F2FS_I(inode)->i_mmap_sem);

	sb_end_pagefault(inode->i_sb);
err:
	return block_page_mkwrite_return(err);
}

static const struct vm_operations_struct f2fs_file_vm_ops = {
	.fault		= f2fs_filemap_fault,
	.map_pages	= filemap_map_pages,
	.page_mkwrite	= f2fs_vm_page_mkwrite,
};

static int get_parent_ino(struct inode *inode, nid_t *pino)
{
	struct dentry *dentry;

	inode = igrab(inode);
	dentry = d_find_any_alias(inode);
	iput(inode);
	if (!dentry)
		return 0;

	*pino = parent_ino(dentry);
	dput(dentry);
	return 1;
}

static inline enum cp_reason_type need_do_checkpoint(struct inode *inode)
{
	struct f2fs_sb_info *sbi = F2FS_I_SB(inode);
	enum cp_reason_type cp_reason = CP_NO_NEEDED;

	if (!S_ISREG(inode->i_mode))
		cp_reason = CP_NON_REGULAR;
	else if (inode->i_nlink != 1)
		cp_reason = CP_HARDLINK;
	else if (is_sbi_flag_set(sbi, SBI_NEED_CP))
		cp_reason = CP_SB_NEED_CP;
	else if (file_wrong_pino(inode))
		cp_reason = CP_WRONG_PINO;
	else if (!f2fs_space_for_roll_forward(sbi))
		cp_reason = CP_NO_SPC_ROLL;
	else if (!f2fs_is_checkpointed_node(sbi, F2FS_I(inode)->i_pino))
		cp_reason = CP_NODE_NEED_CP;
	else if (test_opt(sbi, FASTBOOT))
		cp_reason = CP_FASTBOOT_MODE;
	else if (F2FS_OPTION(sbi).active_logs == 2)
		cp_reason = CP_SPEC_LOG_NUM;
	else if (F2FS_OPTION(sbi).fsync_mode == FSYNC_MODE_STRICT &&
		f2fs_need_dentry_mark(sbi, inode->i_ino) &&
		f2fs_exist_written_data(sbi, F2FS_I(inode)->i_pino,
							TRANS_DIR_INO))
		cp_reason = CP_RECOVER_DIR;

	return cp_reason;
}

static bool need_inode_page_update(struct f2fs_sb_info *sbi, nid_t ino)
{
	struct page *i = find_get_page(NODE_MAPPING(sbi), ino);
	bool ret = false;
	/* But we need to avoid that there are some inode updates */
	if ((i && PageDirty(i)) || f2fs_need_inode_block_update(sbi, ino))
		ret = true;
	f2fs_put_page(i, 0);
	return ret;
}

static void try_to_fix_pino(struct inode *inode)
{
	struct f2fs_inode_info *fi = F2FS_I(inode);
	nid_t pino;

	down_write(&fi->i_sem);
	if (file_wrong_pino(inode) && inode->i_nlink == 1 &&
			get_parent_ino(inode, &pino)) {
		f2fs_i_pino_write(inode, pino);
		file_got_pino(inode);
	}
	up_write(&fi->i_sem);
}

static int f2fs_do_sync_file(struct file *file, loff_t start, loff_t end,
						int datasync, bool atomic)
{
	struct inode *inode = file->f_mapping->host;
	struct f2fs_sb_info *sbi = F2FS_I_SB(inode);
	nid_t ino = inode->i_ino;
	int ret = 0;
	enum cp_reason_type cp_reason = 0;
	struct writeback_control wbc = {
		.sync_mode = WB_SYNC_ALL,
		.nr_to_write = LONG_MAX,
		.for_reclaim = 0,
	};
	unsigned int seq_id = 0;

	if (unlikely(f2fs_readonly(inode->i_sb) ||
				is_sbi_flag_set(sbi, SBI_CP_DISABLED)))
		return 0;

	trace_f2fs_sync_file_enter(inode);

	if (trace_android_fs_fsync_start_enabled()) {
		char *path, pathbuf[MAX_TRACE_PATHBUF_LEN];

		path = android_fstrace_get_pathname(pathbuf,
				MAX_TRACE_PATHBUF_LEN, inode);
		trace_android_fs_fsync_start(inode,
				current->pid, path, current->comm);
	}

	if (S_ISDIR(inode->i_mode))
		goto go_write;

	/* if fdatasync is triggered, let's do in-place-update */
	if (datasync || get_dirty_pages(inode) <= SM_I(sbi)->min_fsync_blocks)
		set_inode_flag(inode, FI_NEED_IPU);
	ret = filemap_write_and_wait_range(inode->i_mapping, start, end);
	clear_inode_flag(inode, FI_NEED_IPU);

	if (ret) {
		trace_f2fs_sync_file_exit(inode, cp_reason, datasync, ret);
		return ret;
	}

	/* if the inode is dirty, let's recover all the time */
	if (!f2fs_skip_inode_update(inode, datasync)) {
		f2fs_write_inode(inode, NULL);
		goto go_write;
	}

	/*
	 * if there is no written data, don't waste time to write recovery info.
	 */
	if (!is_inode_flag_set(inode, FI_APPEND_WRITE) &&
			!f2fs_exist_written_data(sbi, ino, APPEND_INO)) {

		/* it may call write_inode just prior to fsync */
		if (need_inode_page_update(sbi, ino))
			goto go_write;

		if (is_inode_flag_set(inode, FI_UPDATE_WRITE) ||
				f2fs_exist_written_data(sbi, ino, UPDATE_INO))
			goto flush_out;
		goto out;
	}
go_write:
	/*
	 * Both of fdatasync() and fsync() are able to be recovered from
	 * sudden-power-off.
	 */
	down_read(&F2FS_I(inode)->i_sem);
	cp_reason = need_do_checkpoint(inode);
	up_read(&F2FS_I(inode)->i_sem);

	if (cp_reason) {
		/* all the dirty node pages should be flushed for POR */
		ret = f2fs_sync_fs(inode->i_sb, 1);

		/*
		 * We've secured consistency through sync_fs. Following pino
		 * will be used only for fsynced inodes after checkpoint.
		 */
		try_to_fix_pino(inode);
		clear_inode_flag(inode, FI_APPEND_WRITE);
		clear_inode_flag(inode, FI_UPDATE_WRITE);
		goto out;
	}
sync_nodes:
	atomic_inc(&sbi->wb_sync_req[NODE]);
	ret = f2fs_fsync_node_pages(sbi, inode, &wbc, atomic, &seq_id);
	atomic_dec(&sbi->wb_sync_req[NODE]);
	if (ret)
		goto out;

	/* if cp_error was enabled, we should avoid infinite loop */
	if (unlikely(f2fs_cp_error(sbi))) {
		ret = -EIO;
		goto out;
	}

	if (f2fs_need_inode_block_update(sbi, ino)) {
		f2fs_mark_inode_dirty_sync(inode, true);
		f2fs_write_inode(inode, NULL);
		goto sync_nodes;
	}

	/*
	 * If it's atomic_write, it's just fine to keep write ordering. So
	 * here we don't need to wait for node write completion, since we use
	 * node chain which serializes node blocks. If one of node writes are
	 * reordered, we can see simply broken chain, resulting in stopping
	 * roll-forward recovery. It means we'll recover all or none node blocks
	 * given fsync mark.
	 */
	if (!atomic) {
		ret = f2fs_wait_on_node_pages_writeback(sbi, seq_id);
		if (ret)
			goto out;
	}

	/* once recovery info is written, don't need to tack this */
	f2fs_remove_ino_entry(sbi, ino, APPEND_INO);
	clear_inode_flag(inode, FI_APPEND_WRITE);
flush_out:
	if (!atomic && F2FS_OPTION(sbi).fsync_mode != FSYNC_MODE_NOBARRIER)
		ret = f2fs_issue_flush(sbi, inode->i_ino);
	if (!ret) {
		f2fs_remove_ino_entry(sbi, ino, UPDATE_INO);
		clear_inode_flag(inode, FI_UPDATE_WRITE);
		f2fs_remove_ino_entry(sbi, ino, FLUSH_INO);
	}
	f2fs_update_time(sbi, REQ_TIME);
out:
	trace_f2fs_sync_file_exit(inode, cp_reason, datasync, ret);
	f2fs_trace_ios(NULL, 1);
	trace_android_fs_fsync_end(inode, start, end - start);

	return ret;
}

int f2fs_sync_file(struct file *file, loff_t start, loff_t end, int datasync)
{
	if (unlikely(f2fs_cp_error(F2FS_I_SB(file_inode(file)))))
		return -EIO;
	return f2fs_do_sync_file(file, start, end, datasync, false);
}

static pgoff_t __get_first_dirty_index(struct address_space *mapping,
						pgoff_t pgofs, int whence)
{
	struct page *page;
	int nr_pages;

	if (whence != SEEK_DATA)
		return 0;

	/* find first dirty page index */
	nr_pages = find_get_pages_tag(mapping, &pgofs, PAGECACHE_TAG_DIRTY,
				      1, &page);
	if (!nr_pages)
		return ULONG_MAX;
	pgofs = page->index;
	put_page(page);
	return pgofs;
}

static bool __found_offset(struct f2fs_sb_info *sbi, block_t blkaddr,
				pgoff_t dirty, pgoff_t pgofs, int whence)
{
	switch (whence) {
	case SEEK_DATA:
		if ((blkaddr == NEW_ADDR && dirty == pgofs) ||
			__is_valid_data_blkaddr(blkaddr))
			return true;
		break;
	case SEEK_HOLE:
		if (blkaddr == NULL_ADDR)
			return true;
		break;
	}
	return false;
}

static loff_t f2fs_seek_block(struct file *file, loff_t offset, int whence)
{
	struct inode *inode = file->f_mapping->host;
	loff_t maxbytes = inode->i_sb->s_maxbytes;
	struct dnode_of_data dn;
	pgoff_t pgofs, end_offset, dirty;
	loff_t data_ofs = offset;
	loff_t isize;
	int err = 0;

	inode_lock(inode);

	isize = i_size_read(inode);
	if (offset >= isize)
		goto fail;

	/* handle inline data case */
	if (f2fs_has_inline_data(inode) || f2fs_has_inline_dentry(inode)) {
		if (whence == SEEK_HOLE)
			data_ofs = isize;
		goto found;
	}

	pgofs = (pgoff_t)(offset >> PAGE_SHIFT);

	dirty = __get_first_dirty_index(inode->i_mapping, pgofs, whence);

	for (; data_ofs < isize; data_ofs = (loff_t)pgofs << PAGE_SHIFT) {
		set_new_dnode(&dn, inode, NULL, NULL, 0);
		err = f2fs_get_dnode_of_data(&dn, pgofs, LOOKUP_NODE);
		if (err && err != -ENOENT) {
			goto fail;
		} else if (err == -ENOENT) {
			/* direct node does not exists */
			if (whence == SEEK_DATA) {
				pgofs = f2fs_get_next_page_offset(&dn, pgofs);
				continue;
			} else {
				goto found;
			}
		}

		end_offset = ADDRS_PER_PAGE(dn.node_page, inode);

		/* find data/hole in dnode block */
		for (; dn.ofs_in_node < end_offset;
				dn.ofs_in_node++, pgofs++,
				data_ofs = (loff_t)pgofs << PAGE_SHIFT) {
			block_t blkaddr;

			blkaddr = datablock_addr(dn.inode,
					dn.node_page, dn.ofs_in_node);

			if (__is_valid_data_blkaddr(blkaddr) &&
				!f2fs_is_valid_blkaddr(F2FS_I_SB(inode),
					blkaddr, DATA_GENERIC_ENHANCE)) {
				f2fs_put_dnode(&dn);
				goto fail;
			}

			if (__found_offset(F2FS_I_SB(inode), blkaddr, dirty,
							pgofs, whence)) {
				f2fs_put_dnode(&dn);
				goto found;
			}
		}
		f2fs_put_dnode(&dn);
	}

	if (whence == SEEK_DATA)
		goto fail;
found:
	if (whence == SEEK_HOLE && data_ofs > isize)
		data_ofs = isize;
	inode_unlock(inode);
	return vfs_setpos(file, data_ofs, maxbytes);
fail:
	inode_unlock(inode);
	return -ENXIO;
}

static loff_t f2fs_llseek(struct file *file, loff_t offset, int whence)
{
	struct inode *inode = file->f_mapping->host;
	loff_t maxbytes = inode->i_sb->s_maxbytes;

	switch (whence) {
	case SEEK_SET:
	case SEEK_CUR:
	case SEEK_END:
		return generic_file_llseek_size(file, offset, whence,
						maxbytes, i_size_read(inode));
	case SEEK_DATA:
	case SEEK_HOLE:
		if (offset < 0)
			return -ENXIO;
		return f2fs_seek_block(file, offset, whence);
	}

	return -EINVAL;
}

static int f2fs_file_mmap(struct file *file, struct vm_area_struct *vma)
{
	struct inode *inode = file_inode(file);
	int err;

	if (unlikely(f2fs_cp_error(F2FS_I_SB(inode))))
		return -EIO;

	/* we don't need to use inline_data strictly */
	err = f2fs_convert_inline_inode(inode);
	if (err)
		return err;

	file_accessed(file);
	vma->vm_ops = &f2fs_file_vm_ops;
	return 0;
}

static int f2fs_file_open(struct inode *inode, struct file *filp)
{
	int err = fscrypt_file_open(inode, filp);

	if (err)
		return err;

	filp->f_mode |= FMODE_NOWAIT;

	return dquot_file_open(inode, filp);
}

void f2fs_truncate_data_blocks_range(struct dnode_of_data *dn, int count)
{
	struct f2fs_sb_info *sbi = F2FS_I_SB(dn->inode);
	struct f2fs_node *raw_node;
	int nr_free = 0, ofs = dn->ofs_in_node, len = count;
	__le32 *addr;
	int base = 0;

	if (IS_INODE(dn->node_page) && f2fs_has_extra_attr(dn->inode))
		base = get_extra_isize(dn->inode);

	raw_node = F2FS_NODE(dn->node_page);
	addr = blkaddr_in_node(raw_node) + base + ofs;

	for (; count > 0; count--, addr++, dn->ofs_in_node++) {
		block_t blkaddr = le32_to_cpu(*addr);

		if (blkaddr == NULL_ADDR)
			continue;

		dn->data_blkaddr = NULL_ADDR;
		f2fs_set_data_blkaddr(dn);

		if (__is_valid_data_blkaddr(blkaddr) &&
			!f2fs_is_valid_blkaddr(sbi, blkaddr,
					DATA_GENERIC_ENHANCE))
			continue;

		f2fs_invalidate_blocks(sbi, blkaddr);
		if (dn->ofs_in_node == 0 && IS_INODE(dn->node_page))
			clear_inode_flag(dn->inode, FI_FIRST_BLOCK_WRITTEN);
		nr_free++;
	}

	if (nr_free) {
		pgoff_t fofs;
		/*
		 * once we invalidate valid blkaddr in range [ofs, ofs + count],
		 * we will invalidate all blkaddr in the whole range.
		 */
		fofs = f2fs_start_bidx_of_node(ofs_of_node(dn->node_page),
							dn->inode) + ofs;
		f2fs_update_extent_cache_range(dn, fofs, 0, len);
		dec_valid_block_count(sbi, dn->inode, nr_free);
	}
	dn->ofs_in_node = ofs;

	f2fs_update_time(sbi, REQ_TIME);
	trace_f2fs_truncate_data_blocks_range(dn->inode, dn->nid,
					 dn->ofs_in_node, nr_free);
}

void f2fs_truncate_data_blocks(struct dnode_of_data *dn)
{
	f2fs_truncate_data_blocks_range(dn, ADDRS_PER_BLOCK(dn->inode));
}

static int truncate_partial_data_page(struct inode *inode, u64 from,
								bool cache_only)
{
	loff_t offset = from & (PAGE_SIZE - 1);
	pgoff_t index = from >> PAGE_SHIFT;
	struct address_space *mapping = inode->i_mapping;
	struct page *page;

	if (!offset && !cache_only)
		return 0;

	if (cache_only) {
		page = find_lock_page(mapping, index);
		if (page && PageUptodate(page))
			goto truncate_out;
		f2fs_put_page(page, 1);
		return 0;
	}

	page = f2fs_get_lock_data_page(inode, index, true);
	if (IS_ERR(page))
		return PTR_ERR(page) == -ENOENT ? 0 : PTR_ERR(page);
truncate_out:
	f2fs_wait_on_page_writeback(page, DATA, true, true);
	zero_user(page, offset, PAGE_SIZE - offset);

	/* An encrypted inode should have a key and truncate the last page. */
	f2fs_bug_on(F2FS_I_SB(inode), cache_only && IS_ENCRYPTED(inode));
	if (!cache_only)
		set_page_dirty(page);
	f2fs_put_page(page, 1);
	return 0;
}

int f2fs_truncate_blocks(struct inode *inode, u64 from, bool lock)
{
	struct f2fs_sb_info *sbi = F2FS_I_SB(inode);
	struct dnode_of_data dn;
	pgoff_t free_from;
	int count = 0, err = 0;
	struct page *ipage;
	bool truncate_page = false;

	trace_f2fs_truncate_blocks_enter(inode, from);

	free_from = (pgoff_t)F2FS_BLK_ALIGN(from);

	if (free_from >= sbi->max_file_blocks)
		goto free_partial;

	if (lock)
		f2fs_lock_op(sbi);

	ipage = f2fs_get_node_page(sbi, inode->i_ino);
	if (IS_ERR(ipage)) {
		err = PTR_ERR(ipage);
		goto out;
	}

	if (f2fs_has_inline_data(inode)) {
		f2fs_truncate_inline_inode(inode, ipage, from);
		f2fs_put_page(ipage, 1);
		truncate_page = true;
		goto out;
	}

	set_new_dnode(&dn, inode, ipage, NULL, 0);
	err = f2fs_get_dnode_of_data(&dn, free_from, LOOKUP_NODE_RA);
	if (err) {
		if (err == -ENOENT)
			goto free_next;
		goto out;
	}

	count = ADDRS_PER_PAGE(dn.node_page, inode);

	count -= dn.ofs_in_node;
	f2fs_bug_on(sbi, count < 0);

	if (dn.ofs_in_node || IS_INODE(dn.node_page)) {
		f2fs_truncate_data_blocks_range(&dn, count);
		free_from += count;
	}

	f2fs_put_dnode(&dn);
free_next:
	err = f2fs_truncate_inode_blocks(inode, free_from);
out:
	if (lock)
		f2fs_unlock_op(sbi);
free_partial:
	/* lastly zero out the first data page */
	if (!err)
		err = truncate_partial_data_page(inode, from, truncate_page);

	trace_f2fs_truncate_blocks_exit(inode, err);
	return err;
}

int f2fs_truncate(struct inode *inode)
{
	int err;

	if (unlikely(f2fs_cp_error(F2FS_I_SB(inode))))
		return -EIO;

	if (!(S_ISREG(inode->i_mode) || S_ISDIR(inode->i_mode) ||
				S_ISLNK(inode->i_mode)))
		return 0;

	trace_f2fs_truncate(inode);

	if (time_to_inject(F2FS_I_SB(inode), FAULT_TRUNCATE)) {
		f2fs_show_injection_info(F2FS_I_SB(inode), FAULT_TRUNCATE);
		return -EIO;
	}

	/* we should check inline_data size */
	if (!f2fs_may_inline_data(inode)) {
		err = f2fs_convert_inline_inode(inode);
		if (err)
			return err;
	}

	err = f2fs_truncate_blocks(inode, i_size_read(inode), true);
	if (err)
		return err;

	inode->i_mtime = inode->i_ctime = current_time(inode);
	f2fs_mark_inode_dirty_sync(inode, false);
	return 0;
}

int f2fs_getattr(struct vfsmount *mnt,
			struct dentry *dentry, struct kstat *stat)
{
	struct inode *inode = d_inode(dentry);
#if 0
	struct f2fs_inode_info *fi = F2FS_I(inode);
	struct f2fs_inode *ri;
	unsigned int flags;

	if (f2fs_has_extra_attr(inode) &&
			f2fs_sb_has_inode_crtime(F2FS_I_SB(inode)) &&
			F2FS_FITS_IN_INODE(ri, fi->i_extra_isize, i_crtime)) {
		stat->result_mask |= STATX_BTIME;
		stat->btime.tv_sec = fi->i_crtime.tv_sec;
		stat->btime.tv_nsec = fi->i_crtime.tv_nsec;
	}

	flags = fi->i_flags;
	if (flags & F2FS_APPEND_FL)
		stat->attributes |= STATX_ATTR_APPEND;
	if (IS_ENCRYPTED(inode))
		stat->attributes |= STATX_ATTR_ENCRYPTED;
	if (flags & F2FS_IMMUTABLE_FL)
		stat->attributes |= STATX_ATTR_IMMUTABLE;
	if (flags & F2FS_NODUMP_FL)
		stat->attributes |= STATX_ATTR_NODUMP;

	stat->attributes_mask |= (STATX_ATTR_APPEND |
				  STATX_ATTR_ENCRYPTED |
				  STATX_ATTR_IMMUTABLE |
				  STATX_ATTR_NODUMP);
#endif
	generic_fillattr(inode, stat);

	/* we need to show initial sectors used for inline_data/dentries */
	if ((S_ISREG(inode->i_mode) && f2fs_has_inline_data(inode)) ||
					f2fs_has_inline_dentry(inode))
		stat->blocks += (stat->size + 511) >> 9;

	return 0;
}

#ifdef CONFIG_F2FS_FS_POSIX_ACL
static void __setattr_copy(struct inode *inode, const struct iattr *attr)
{
	unsigned int ia_valid = attr->ia_valid;

	if (ia_valid & ATTR_UID)
		inode->i_uid = attr->ia_uid;
	if (ia_valid & ATTR_GID)
		inode->i_gid = attr->ia_gid;
	if (ia_valid & ATTR_ATIME)
		inode->i_atime = timespec_trunc(attr->ia_atime,
						inode->i_sb->s_time_gran);
	if (ia_valid & ATTR_MTIME)
		inode->i_mtime = timespec_trunc(attr->ia_mtime,
						inode->i_sb->s_time_gran);
	if (ia_valid & ATTR_CTIME)
		inode->i_ctime = timespec_trunc(attr->ia_ctime,
						inode->i_sb->s_time_gran);
	if (ia_valid & ATTR_MODE) {
		umode_t mode = attr->ia_mode;

		if (!in_group_p(inode->i_gid) && !capable(CAP_FSETID))
			mode &= ~S_ISGID;
		set_acl_inode(inode, mode);
	}
}
#else
#define __setattr_copy setattr_copy
#endif

int f2fs_setattr(struct dentry *dentry, struct iattr *attr)
{
	struct inode *inode = d_inode(dentry);
	int err;

	if (unlikely(f2fs_cp_error(F2FS_I_SB(inode))))
		return -EIO;

	err = setattr_prepare(dentry, attr);
	if (err)
		return err;

	err = fscrypt_prepare_setattr(dentry, attr);
	if (err)
		return err;

	if (is_quota_modification(inode, attr)) {
		err = dquot_initialize(inode);
		if (err)
			return err;
	}
	if ((attr->ia_valid & ATTR_UID &&
		!uid_eq(attr->ia_uid, inode->i_uid)) ||
		(attr->ia_valid & ATTR_GID &&
		!gid_eq(attr->ia_gid, inode->i_gid))) {
		f2fs_lock_op(F2FS_I_SB(inode));
		err = dquot_transfer(inode, attr);
		if (err) {
			set_sbi_flag(F2FS_I_SB(inode),
					SBI_QUOTA_NEED_REPAIR);
			f2fs_unlock_op(F2FS_I_SB(inode));
			return err;
		}
		/*
		 * update uid/gid under lock_op(), so that dquot and inode can
		 * be updated atomically.
		 */
		if (attr->ia_valid & ATTR_UID)
			inode->i_uid = attr->ia_uid;
		if (attr->ia_valid & ATTR_GID)
			inode->i_gid = attr->ia_gid;
		f2fs_mark_inode_dirty_sync(inode, true);
		f2fs_unlock_op(F2FS_I_SB(inode));
	}

	if (attr->ia_valid & ATTR_SIZE) {
		loff_t old_size = i_size_read(inode);

		if (attr->ia_size > MAX_INLINE_DATA(inode)) {
			/*
			 * should convert inline inode before i_size_write to
			 * keep smaller than inline_data size with inline flag.
			 */
			err = f2fs_convert_inline_inode(inode);
			if (err)
				return err;
		}

		down_write(&F2FS_I(inode)->i_gc_rwsem[WRITE]);
		down_write(&F2FS_I(inode)->i_mmap_sem);

		truncate_setsize(inode, attr->ia_size);

		if (attr->ia_size <= old_size)
			err = f2fs_truncate(inode);
		/*
		 * do not trim all blocks after i_size if target size is
		 * larger than i_size.
		 */
		up_write(&F2FS_I(inode)->i_mmap_sem);
		up_write(&F2FS_I(inode)->i_gc_rwsem[WRITE]);
		if (err)
			return err;

		down_write(&F2FS_I(inode)->i_sem);
		inode->i_mtime = inode->i_ctime = current_time(inode);
		F2FS_I(inode)->last_disk_size = i_size_read(inode);
		up_write(&F2FS_I(inode)->i_sem);
	}

	__setattr_copy(inode, attr);

	if (attr->ia_valid & ATTR_MODE) {
		err = posix_acl_chmod(inode, f2fs_get_inode_mode(inode));
		if (err || is_inode_flag_set(inode, FI_ACL_MODE)) {
			inode->i_mode = F2FS_I(inode)->i_acl_mode;
			clear_inode_flag(inode, FI_ACL_MODE);
		}
	}

	/* file size may changed here */
	f2fs_mark_inode_dirty_sync(inode, true);

	/* inode change will produce dirty node pages flushed by checkpoint */
	f2fs_balance_fs(F2FS_I_SB(inode), true);

	return err;
}

const struct inode_operations f2fs_file_inode_operations = {
	.getattr	= f2fs_getattr,
	.setattr	= f2fs_setattr,
	.get_acl	= f2fs_get_acl,
	.set_acl	= f2fs_set_acl,
#ifdef CONFIG_F2FS_FS_XATTR
	.listxattr	= f2fs_listxattr,
#endif
	.fiemap		= f2fs_fiemap,
};

static int fill_zero(struct inode *inode, pgoff_t index,
					loff_t start, loff_t len)
{
	struct f2fs_sb_info *sbi = F2FS_I_SB(inode);
	struct page *page;

	if (!len)
		return 0;

	f2fs_balance_fs(sbi, true);

	f2fs_lock_op(sbi);
	page = f2fs_get_new_data_page(inode, NULL, index, false);
	f2fs_unlock_op(sbi);

	if (IS_ERR(page))
		return PTR_ERR(page);

	f2fs_wait_on_page_writeback(page, DATA, true, true);
	zero_user(page, start, len);
	set_page_dirty(page);
	f2fs_put_page(page, 1);
	return 0;
}

int f2fs_truncate_hole(struct inode *inode, pgoff_t pg_start, pgoff_t pg_end)
{
	int err;

	while (pg_start < pg_end) {
		struct dnode_of_data dn;
		pgoff_t end_offset, count;

		set_new_dnode(&dn, inode, NULL, NULL, 0);
		err = f2fs_get_dnode_of_data(&dn, pg_start, LOOKUP_NODE);
		if (err) {
			if (err == -ENOENT) {
				pg_start = f2fs_get_next_page_offset(&dn,
								pg_start);
				continue;
			}
			return err;
		}

		end_offset = ADDRS_PER_PAGE(dn.node_page, inode);
		count = min(end_offset - dn.ofs_in_node, pg_end - pg_start);

		f2fs_bug_on(F2FS_I_SB(inode), count == 0 || count > end_offset);

		f2fs_truncate_data_blocks_range(&dn, count);
		f2fs_put_dnode(&dn);

		pg_start += count;
	}
	return 0;
}

static int punch_hole(struct inode *inode, loff_t offset, loff_t len)
{
	pgoff_t pg_start, pg_end;
	loff_t off_start, off_end;
	int ret;

	ret = f2fs_convert_inline_inode(inode);
	if (ret)
		return ret;

	pg_start = ((unsigned long long) offset) >> PAGE_SHIFT;
	pg_end = ((unsigned long long) offset + len) >> PAGE_SHIFT;

	off_start = offset & (PAGE_SIZE - 1);
	off_end = (offset + len) & (PAGE_SIZE - 1);

	if (pg_start == pg_end) {
		ret = fill_zero(inode, pg_start, off_start,
						off_end - off_start);
		if (ret)
			return ret;
	} else {
		if (off_start) {
			ret = fill_zero(inode, pg_start++, off_start,
						PAGE_SIZE - off_start);
			if (ret)
				return ret;
		}
		if (off_end) {
			ret = fill_zero(inode, pg_end, 0, off_end);
			if (ret)
				return ret;
		}

		if (pg_start < pg_end) {
			struct address_space *mapping = inode->i_mapping;
			loff_t blk_start, blk_end;
			struct f2fs_sb_info *sbi = F2FS_I_SB(inode);

			f2fs_balance_fs(sbi, true);

			blk_start = (loff_t)pg_start << PAGE_SHIFT;
			blk_end = (loff_t)pg_end << PAGE_SHIFT;

			down_write(&F2FS_I(inode)->i_gc_rwsem[WRITE]);
			down_write(&F2FS_I(inode)->i_mmap_sem);

			truncate_inode_pages_range(mapping, blk_start,
					blk_end - 1);

			f2fs_lock_op(sbi);
			ret = f2fs_truncate_hole(inode, pg_start, pg_end);
			f2fs_unlock_op(sbi);

			up_write(&F2FS_I(inode)->i_mmap_sem);
			up_write(&F2FS_I(inode)->i_gc_rwsem[WRITE]);
		}
	}

	return ret;
}

static int __read_out_blkaddrs(struct inode *inode, block_t *blkaddr,
				int *do_replace, pgoff_t off, pgoff_t len)
{
	struct f2fs_sb_info *sbi = F2FS_I_SB(inode);
	struct dnode_of_data dn;
	int ret, done, i;

next_dnode:
	set_new_dnode(&dn, inode, NULL, NULL, 0);
	ret = f2fs_get_dnode_of_data(&dn, off, LOOKUP_NODE_RA);
	if (ret && ret != -ENOENT) {
		return ret;
	} else if (ret == -ENOENT) {
		if (dn.max_level == 0)
			return -ENOENT;
		done = min((pgoff_t)ADDRS_PER_BLOCK(inode) - dn.ofs_in_node,
									len);
		blkaddr += done;
		do_replace += done;
		goto next;
	}

	done = min((pgoff_t)ADDRS_PER_PAGE(dn.node_page, inode) -
							dn.ofs_in_node, len);
	for (i = 0; i < done; i++, blkaddr++, do_replace++, dn.ofs_in_node++) {
		*blkaddr = datablock_addr(dn.inode,
					dn.node_page, dn.ofs_in_node);

		if (__is_valid_data_blkaddr(*blkaddr) &&
			!f2fs_is_valid_blkaddr(sbi, *blkaddr,
					DATA_GENERIC_ENHANCE)) {
			f2fs_put_dnode(&dn);
			return -EFSCORRUPTED;
		}

		if (!f2fs_is_checkpointed_data(sbi, *blkaddr)) {

			if (test_opt(sbi, LFS)) {
				f2fs_put_dnode(&dn);
				return -EOPNOTSUPP;
			}

			/* do not invalidate this block address */
			f2fs_update_data_blkaddr(&dn, NULL_ADDR);
			*do_replace = 1;
		}
	}
	f2fs_put_dnode(&dn);
next:
	len -= done;
	off += done;
	if (len)
		goto next_dnode;
	return 0;
}

static int __roll_back_blkaddrs(struct inode *inode, block_t *blkaddr,
				int *do_replace, pgoff_t off, int len)
{
	struct f2fs_sb_info *sbi = F2FS_I_SB(inode);
	struct dnode_of_data dn;
	int ret, i;

	for (i = 0; i < len; i++, do_replace++, blkaddr++) {
		if (*do_replace == 0)
			continue;

		set_new_dnode(&dn, inode, NULL, NULL, 0);
		ret = f2fs_get_dnode_of_data(&dn, off + i, LOOKUP_NODE_RA);
		if (ret) {
			dec_valid_block_count(sbi, inode, 1);
			f2fs_invalidate_blocks(sbi, *blkaddr);
		} else {
			f2fs_update_data_blkaddr(&dn, *blkaddr);
		}
		f2fs_put_dnode(&dn);
	}
	return 0;
}

static int __clone_blkaddrs(struct inode *src_inode, struct inode *dst_inode,
			block_t *blkaddr, int *do_replace,
			pgoff_t src, pgoff_t dst, pgoff_t len, bool full)
{
	struct f2fs_sb_info *sbi = F2FS_I_SB(src_inode);
	pgoff_t i = 0;
	int ret;

	while (i < len) {
		if (blkaddr[i] == NULL_ADDR && !full) {
			i++;
			continue;
		}

		if (do_replace[i] || blkaddr[i] == NULL_ADDR) {
			struct dnode_of_data dn;
			struct node_info ni;
			size_t new_size;
			pgoff_t ilen;

			set_new_dnode(&dn, dst_inode, NULL, NULL, 0);
			ret = f2fs_get_dnode_of_data(&dn, dst + i, ALLOC_NODE);
			if (ret)
				return ret;

			ret = f2fs_get_node_info(sbi, dn.nid, &ni);
			if (ret) {
				f2fs_put_dnode(&dn);
				return ret;
			}

			ilen = min((pgoff_t)
				ADDRS_PER_PAGE(dn.node_page, dst_inode) -
						dn.ofs_in_node, len - i);
			do {
				dn.data_blkaddr = datablock_addr(dn.inode,
						dn.node_page, dn.ofs_in_node);
				f2fs_truncate_data_blocks_range(&dn, 1);

				if (do_replace[i]) {
					f2fs_i_blocks_write(src_inode,
							1, false, false);
					f2fs_i_blocks_write(dst_inode,
							1, true, false);
					f2fs_replace_block(sbi, &dn, dn.data_blkaddr,
					blkaddr[i], ni.version, true, false);

					do_replace[i] = 0;
				}
				dn.ofs_in_node++;
				i++;
				new_size = (loff_t)(dst + i) << PAGE_SHIFT;
				if (dst_inode->i_size < new_size)
					f2fs_i_size_write(dst_inode, new_size);
			} while (--ilen && (do_replace[i] || blkaddr[i] == NULL_ADDR));

			f2fs_put_dnode(&dn);
		} else {
			struct page *psrc, *pdst;

			psrc = f2fs_get_lock_data_page(src_inode,
							src + i, true);
			if (IS_ERR(psrc))
				return PTR_ERR(psrc);
			pdst = f2fs_get_new_data_page(dst_inode, NULL, dst + i,
								true);
			if (IS_ERR(pdst)) {
				f2fs_put_page(psrc, 1);
				return PTR_ERR(pdst);
			}
			f2fs_copy_page(psrc, pdst);
			set_page_dirty(pdst);
			f2fs_put_page(pdst, 1);
			f2fs_put_page(psrc, 1);

			ret = f2fs_truncate_hole(src_inode,
						src + i, src + i + 1);
			if (ret)
				return ret;
			i++;
		}
	}
	return 0;
}

static int __exchange_data_block(struct inode *src_inode,
			struct inode *dst_inode, pgoff_t src, pgoff_t dst,
			pgoff_t len, bool full)
{
	block_t *src_blkaddr;
	int *do_replace;
	pgoff_t olen;
	int ret;

	while (len) {
		olen = min((pgoff_t)4 * ADDRS_PER_BLOCK(src_inode), len);

		src_blkaddr = f2fs_kvzalloc(F2FS_I_SB(src_inode),
					array_size(olen, sizeof(block_t)),
					GFP_NOFS);
		if (!src_blkaddr)
			return -ENOMEM;

		do_replace = f2fs_kvzalloc(F2FS_I_SB(src_inode),
					array_size(olen, sizeof(int)),
					GFP_NOFS);
		if (!do_replace) {
			kvfree(src_blkaddr);
			return -ENOMEM;
		}

		ret = __read_out_blkaddrs(src_inode, src_blkaddr,
					do_replace, src, olen);
		if (ret)
			goto roll_back;

		ret = __clone_blkaddrs(src_inode, dst_inode, src_blkaddr,
					do_replace, src, dst, olen, full);
		if (ret)
			goto roll_back;

		src += olen;
		dst += olen;
		len -= olen;

		kvfree(src_blkaddr);
		kvfree(do_replace);
	}
	return 0;

roll_back:
	__roll_back_blkaddrs(src_inode, src_blkaddr, do_replace, src, olen);
	kvfree(src_blkaddr);
	kvfree(do_replace);
	return ret;
}

static int f2fs_do_collapse(struct inode *inode, loff_t offset, loff_t len)
{
	struct f2fs_sb_info *sbi = F2FS_I_SB(inode);
	pgoff_t nrpages = DIV_ROUND_UP(i_size_read(inode), PAGE_SIZE);
	pgoff_t start = offset >> PAGE_SHIFT;
	pgoff_t end = (offset + len) >> PAGE_SHIFT;
	int ret;

	f2fs_balance_fs(sbi, true);

	/* avoid gc operation during block exchange */
	down_write(&F2FS_I(inode)->i_gc_rwsem[WRITE]);
	down_write(&F2FS_I(inode)->i_mmap_sem);

	f2fs_lock_op(sbi);
	f2fs_drop_extent_tree(inode);
	truncate_pagecache(inode, offset);
	ret = __exchange_data_block(inode, inode, end, start, nrpages - end, true);
	f2fs_unlock_op(sbi);

	up_write(&F2FS_I(inode)->i_mmap_sem);
	up_write(&F2FS_I(inode)->i_gc_rwsem[WRITE]);
	return ret;
}

static int f2fs_collapse_range(struct inode *inode, loff_t offset, loff_t len)
{
	loff_t new_size;
	int ret;

	if (offset + len >= i_size_read(inode))
		return -EINVAL;

	/* collapse range should be aligned to block size of f2fs. */
	if (offset & (F2FS_BLKSIZE - 1) || len & (F2FS_BLKSIZE - 1))
		return -EINVAL;

	ret = f2fs_convert_inline_inode(inode);
	if (ret)
		return ret;

	/* write out all dirty pages from offset */
	ret = filemap_write_and_wait_range(inode->i_mapping, offset, LLONG_MAX);
	if (ret)
		return ret;

	ret = f2fs_do_collapse(inode, offset, len);
	if (ret)
		return ret;

	/* write out all moved pages, if possible */
	down_write(&F2FS_I(inode)->i_mmap_sem);
	filemap_write_and_wait_range(inode->i_mapping, offset, LLONG_MAX);
	truncate_pagecache(inode, offset);

	new_size = i_size_read(inode) - len;
	truncate_pagecache(inode, new_size);

	ret = f2fs_truncate_blocks(inode, new_size, true);
	up_write(&F2FS_I(inode)->i_mmap_sem);
	if (!ret)
		f2fs_i_size_write(inode, new_size);
	return ret;
}

static int f2fs_do_zero_range(struct dnode_of_data *dn, pgoff_t start,
								pgoff_t end)
{
	struct f2fs_sb_info *sbi = F2FS_I_SB(dn->inode);
	pgoff_t index = start;
	unsigned int ofs_in_node = dn->ofs_in_node;
	blkcnt_t count = 0;
	int ret;

	for (; index < end; index++, dn->ofs_in_node++) {
		if (datablock_addr(dn->inode, dn->node_page,
					dn->ofs_in_node) == NULL_ADDR)
			count++;
	}

	dn->ofs_in_node = ofs_in_node;
	ret = f2fs_reserve_new_blocks(dn, count);
	if (ret)
		return ret;

	dn->ofs_in_node = ofs_in_node;
	for (index = start; index < end; index++, dn->ofs_in_node++) {
		dn->data_blkaddr = datablock_addr(dn->inode,
					dn->node_page, dn->ofs_in_node);
		/*
		 * f2fs_reserve_new_blocks will not guarantee entire block
		 * allocation.
		 */
		if (dn->data_blkaddr == NULL_ADDR) {
			ret = -ENOSPC;
			break;
		}
		if (dn->data_blkaddr != NEW_ADDR) {
			f2fs_invalidate_blocks(sbi, dn->data_blkaddr);
			dn->data_blkaddr = NEW_ADDR;
			f2fs_set_data_blkaddr(dn);
		}
	}

	f2fs_update_extent_cache_range(dn, start, 0, index - start);

	return ret;
}

static int f2fs_zero_range(struct inode *inode, loff_t offset, loff_t len,
								int mode)
{
	struct f2fs_sb_info *sbi = F2FS_I_SB(inode);
	struct address_space *mapping = inode->i_mapping;
	pgoff_t index, pg_start, pg_end;
	loff_t new_size = i_size_read(inode);
	loff_t off_start, off_end;
	int ret = 0;

	ret = inode_newsize_ok(inode, (len + offset));
	if (ret)
		return ret;

	ret = f2fs_convert_inline_inode(inode);
	if (ret)
		return ret;

	ret = filemap_write_and_wait_range(mapping, offset, offset + len - 1);
	if (ret)
		return ret;

	pg_start = ((unsigned long long) offset) >> PAGE_SHIFT;
	pg_end = ((unsigned long long) offset + len) >> PAGE_SHIFT;

	off_start = offset & (PAGE_SIZE - 1);
	off_end = (offset + len) & (PAGE_SIZE - 1);

	if (pg_start == pg_end) {
		ret = fill_zero(inode, pg_start, off_start,
						off_end - off_start);
		if (ret)
			return ret;

		new_size = max_t(loff_t, new_size, offset + len);
	} else {
		if (off_start) {
			ret = fill_zero(inode, pg_start++, off_start,
						PAGE_SIZE - off_start);
			if (ret)
				return ret;

			new_size = max_t(loff_t, new_size,
					(loff_t)pg_start << PAGE_SHIFT);
		}

		for (index = pg_start; index < pg_end;) {
			struct dnode_of_data dn;
			unsigned int end_offset;
			pgoff_t end;

			down_write(&F2FS_I(inode)->i_gc_rwsem[WRITE]);
			down_write(&F2FS_I(inode)->i_mmap_sem);

			truncate_pagecache_range(inode,
				(loff_t)index << PAGE_SHIFT,
				((loff_t)pg_end << PAGE_SHIFT) - 1);

			f2fs_lock_op(sbi);

			set_new_dnode(&dn, inode, NULL, NULL, 0);
			ret = f2fs_get_dnode_of_data(&dn, index, ALLOC_NODE);
			if (ret) {
				f2fs_unlock_op(sbi);
				up_write(&F2FS_I(inode)->i_mmap_sem);
				up_write(&F2FS_I(inode)->i_gc_rwsem[WRITE]);
				goto out;
			}

			end_offset = ADDRS_PER_PAGE(dn.node_page, inode);
			end = min(pg_end, end_offset - dn.ofs_in_node + index);

			ret = f2fs_do_zero_range(&dn, index, end);
			f2fs_put_dnode(&dn);

			f2fs_unlock_op(sbi);
			up_write(&F2FS_I(inode)->i_mmap_sem);
			up_write(&F2FS_I(inode)->i_gc_rwsem[WRITE]);

			f2fs_balance_fs(sbi, dn.node_changed);

			if (ret)
				goto out;

			index = end;
			new_size = max_t(loff_t, new_size,
					(loff_t)index << PAGE_SHIFT);
		}

		if (off_end) {
			ret = fill_zero(inode, pg_end, 0, off_end);
			if (ret)
				goto out;

			new_size = max_t(loff_t, new_size, offset + len);
		}
	}

out:
	if (new_size > i_size_read(inode)) {
		if (mode & FALLOC_FL_KEEP_SIZE)
			file_set_keep_isize(inode);
		else
			f2fs_i_size_write(inode, new_size);
	}
	return ret;
}

static int f2fs_insert_range(struct inode *inode, loff_t offset, loff_t len)
{
	struct f2fs_sb_info *sbi = F2FS_I_SB(inode);
	pgoff_t nr, pg_start, pg_end, delta, idx;
	loff_t new_size;
	int ret = 0;

	new_size = i_size_read(inode) + len;
	ret = inode_newsize_ok(inode, new_size);
	if (ret)
		return ret;

	if (offset >= i_size_read(inode))
		return -EINVAL;

	/* insert range should be aligned to block size of f2fs. */
	if (offset & (F2FS_BLKSIZE - 1) || len & (F2FS_BLKSIZE - 1))
		return -EINVAL;

	ret = f2fs_convert_inline_inode(inode);
	if (ret)
		return ret;

	f2fs_balance_fs(sbi, true);

	down_write(&F2FS_I(inode)->i_mmap_sem);
	ret = f2fs_truncate_blocks(inode, i_size_read(inode), true);
	up_write(&F2FS_I(inode)->i_mmap_sem);
	if (ret)
		return ret;

	/* write out all dirty pages from offset */
	ret = filemap_write_and_wait_range(inode->i_mapping, offset, LLONG_MAX);
	if (ret)
		return ret;

	pg_start = offset >> PAGE_SHIFT;
	pg_end = (offset + len) >> PAGE_SHIFT;
	delta = pg_end - pg_start;
	idx = DIV_ROUND_UP(i_size_read(inode), PAGE_SIZE);

	/* avoid gc operation during block exchange */
	down_write(&F2FS_I(inode)->i_gc_rwsem[WRITE]);
	down_write(&F2FS_I(inode)->i_mmap_sem);
	truncate_pagecache(inode, offset);

	while (!ret && idx > pg_start) {
		nr = idx - pg_start;
		if (nr > delta)
			nr = delta;
		idx -= nr;

		f2fs_lock_op(sbi);
		f2fs_drop_extent_tree(inode);

		ret = __exchange_data_block(inode, inode, idx,
					idx + delta, nr, false);
		f2fs_unlock_op(sbi);
	}
	up_write(&F2FS_I(inode)->i_mmap_sem);
	up_write(&F2FS_I(inode)->i_gc_rwsem[WRITE]);

	/* write out all moved pages, if possible */
	down_write(&F2FS_I(inode)->i_mmap_sem);
	filemap_write_and_wait_range(inode->i_mapping, offset, LLONG_MAX);
	truncate_pagecache(inode, offset);
	up_write(&F2FS_I(inode)->i_mmap_sem);

	if (!ret)
		f2fs_i_size_write(inode, new_size);
	return ret;
}

static int expand_inode_data(struct inode *inode, loff_t offset,
					loff_t len, int mode)
{
	struct f2fs_sb_info *sbi = F2FS_I_SB(inode);
	struct f2fs_map_blocks map = { .m_next_pgofs = NULL,
			.m_next_extent = NULL, .m_seg_type = NO_CHECK_TYPE,
			.m_may_create = true };
	pgoff_t pg_end;
	loff_t new_size = i_size_read(inode);
	loff_t off_end;
	int err;

	err = inode_newsize_ok(inode, (len + offset));
	if (err)
		return err;

	err = f2fs_convert_inline_inode(inode);
	if (err)
		return err;

	f2fs_balance_fs(sbi, true);

	pg_end = ((unsigned long long)offset + len) >> PAGE_SHIFT;
	off_end = (offset + len) & (PAGE_SIZE - 1);

	map.m_lblk = ((unsigned long long)offset) >> PAGE_SHIFT;
	map.m_len = pg_end - map.m_lblk;
	if (off_end)
		map.m_len++;

	if (!map.m_len)
		return 0;

	if (f2fs_is_pinned_file(inode)) {
		block_t len = (map.m_len >> sbi->log_blocks_per_seg) <<
					sbi->log_blocks_per_seg;
		block_t done = 0;

		if (map.m_len % sbi->blocks_per_seg)
			len += sbi->blocks_per_seg;

		map.m_len = sbi->blocks_per_seg;
next_alloc:
		if (has_not_enough_free_secs(sbi, 0,
			GET_SEC_FROM_SEG(sbi, overprovision_segments(sbi)))) {
			mutex_lock(&sbi->gc_mutex);
			err = f2fs_gc(sbi, true, false, NULL_SEGNO);
			if (err && err != -ENODATA && err != -EAGAIN)
				goto out_err;
		}
<<<<<<< HEAD

		down_write(&sbi->pin_sem);
		map.m_seg_type = CURSEG_COLD_DATA_PINNED;
		f2fs_allocate_new_segments(sbi, CURSEG_COLD_DATA);
		err = f2fs_map_blocks(inode, &map, 1, F2FS_GET_BLOCK_PRE_DIO);
		up_write(&sbi->pin_sem);

=======

		down_write(&sbi->pin_sem);
		map.m_seg_type = CURSEG_COLD_DATA_PINNED;
		f2fs_allocate_new_segments(sbi, CURSEG_COLD_DATA);
		err = f2fs_map_blocks(inode, &map, 1, F2FS_GET_BLOCK_PRE_DIO);
		up_write(&sbi->pin_sem);

>>>>>>> 2d4eac79
		done += map.m_len;
		len -= map.m_len;
		map.m_lblk += map.m_len;
		if (!err && len)
			goto next_alloc;

		map.m_len = done;
	} else {
		err = f2fs_map_blocks(inode, &map, 1, F2FS_GET_BLOCK_PRE_AIO);
	}
out_err:
	if (err) {
		pgoff_t last_off;

		if (!map.m_len)
			return err;

		last_off = map.m_lblk + map.m_len - 1;

		/* update new size to the failed position */
		new_size = (last_off == pg_end) ? offset + len :
					(loff_t)(last_off + 1) << PAGE_SHIFT;
	} else {
		new_size = ((loff_t)pg_end << PAGE_SHIFT) + off_end;
	}

	if (new_size > i_size_read(inode)) {
		if (mode & FALLOC_FL_KEEP_SIZE)
			file_set_keep_isize(inode);
		else
			f2fs_i_size_write(inode, new_size);
	}

	return err;
}

static long f2fs_fallocate(struct file *file, int mode,
				loff_t offset, loff_t len)
{
	struct inode *inode = file_inode(file);
	long ret = 0;

	if (unlikely(f2fs_cp_error(F2FS_I_SB(inode))))
		return -EIO;
	if (!f2fs_is_checkpoint_ready(F2FS_I_SB(inode)))
		return -ENOSPC;

	/* f2fs only support ->fallocate for regular file */
	if (!S_ISREG(inode->i_mode))
		return -EINVAL;

	if (IS_ENCRYPTED(inode) &&
		(mode & (FALLOC_FL_COLLAPSE_RANGE | FALLOC_FL_INSERT_RANGE)))
		return -EOPNOTSUPP;

	if (mode & ~(FALLOC_FL_KEEP_SIZE | FALLOC_FL_PUNCH_HOLE |
			FALLOC_FL_COLLAPSE_RANGE | FALLOC_FL_ZERO_RANGE |
			FALLOC_FL_INSERT_RANGE))
		return -EOPNOTSUPP;

	inode_lock(inode);

	if (mode & FALLOC_FL_PUNCH_HOLE) {
		if (offset >= inode->i_size)
			goto out;

		ret = punch_hole(inode, offset, len);
	} else if (mode & FALLOC_FL_COLLAPSE_RANGE) {
		ret = f2fs_collapse_range(inode, offset, len);
	} else if (mode & FALLOC_FL_ZERO_RANGE) {
		ret = f2fs_zero_range(inode, offset, len, mode);
	} else if (mode & FALLOC_FL_INSERT_RANGE) {
		ret = f2fs_insert_range(inode, offset, len);
	} else {
		ret = expand_inode_data(inode, offset, len, mode);
	}

	if (!ret) {
		inode->i_mtime = inode->i_ctime = current_time(inode);
		f2fs_mark_inode_dirty_sync(inode, false);
		f2fs_update_time(F2FS_I_SB(inode), REQ_TIME);
	}

out:
	inode_unlock(inode);

	trace_f2fs_fallocate(inode, mode, offset, len, ret);
	return ret;
}

static int f2fs_release_file(struct inode *inode, struct file *filp)
{
	/*
	 * f2fs_relase_file is called at every close calls. So we should
	 * not drop any inmemory pages by close called by other process.
	 */
	if (!(filp->f_mode & FMODE_WRITE) ||
			atomic_read(&inode->i_writecount) != 1)
		return 0;

	/* some remained atomic pages should discarded */
	if (f2fs_is_atomic_file(inode))
		f2fs_drop_inmem_pages(inode);
	if (f2fs_is_volatile_file(inode)) {
		set_inode_flag(inode, FI_DROP_CACHE);
		filemap_fdatawrite(inode->i_mapping);
		clear_inode_flag(inode, FI_DROP_CACHE);
		clear_inode_flag(inode, FI_VOLATILE_FILE);
		stat_dec_volatile_write(inode);
	}
	return 0;
}

static int f2fs_file_flush(struct file *file, fl_owner_t id)
{
	struct inode *inode = file_inode(file);

	/*
	 * If the process doing a transaction is crashed, we should do
	 * roll-back. Otherwise, other reader/write can see corrupted database
	 * until all the writers close its file. Since this should be done
	 * before dropping file lock, it needs to do in ->flush.
	 */
	if (f2fs_is_atomic_file(inode) &&
			F2FS_I(inode)->inmem_task == current)
		f2fs_drop_inmem_pages(inode);
	return 0;
}

static int f2fs_setflags_common(struct inode *inode, u32 iflags, u32 mask)
{
	struct f2fs_inode_info *fi = F2FS_I(inode);

	/* Is it quota file? Do not allow user to mess with it */
	if (IS_NOQUOTA(inode))
		return -EPERM;

	fi->i_flags = iflags | (fi->i_flags & ~mask);

	if (fi->i_flags & F2FS_PROJINHERIT_FL)
		set_inode_flag(inode, FI_PROJ_INHERIT);
	else
		clear_inode_flag(inode, FI_PROJ_INHERIT);

	inode->i_ctime = current_time(inode);
	f2fs_set_inode_flags(inode);
	f2fs_mark_inode_dirty_sync(inode, true);
	return 0;
}

/* FS_IOC_GETFLAGS and FS_IOC_SETFLAGS support */

/*
 * To make a new on-disk f2fs i_flag gettable via FS_IOC_GETFLAGS, add an entry
 * for it to f2fs_fsflags_map[], and add its FS_*_FL equivalent to
 * F2FS_GETTABLE_FS_FL.  To also make it settable via FS_IOC_SETFLAGS, also add
 * its FS_*_FL equivalent to F2FS_SETTABLE_FS_FL.
 */

static const struct {
	u32 iflag;
	u32 fsflag;
} f2fs_fsflags_map[] = {
	{ F2FS_SYNC_FL,		FS_SYNC_FL },
	{ F2FS_IMMUTABLE_FL,	FS_IMMUTABLE_FL },
	{ F2FS_APPEND_FL,	FS_APPEND_FL },
	{ F2FS_NODUMP_FL,	FS_NODUMP_FL },
	{ F2FS_NOATIME_FL,	FS_NOATIME_FL },
	{ F2FS_INDEX_FL,	FS_INDEX_FL },
	{ F2FS_DIRSYNC_FL,	FS_DIRSYNC_FL },
	{ F2FS_PROJINHERIT_FL,	FS_PROJINHERIT_FL },
};

#define F2FS_GETTABLE_FS_FL (		\
		FS_SYNC_FL |		\
		FS_IMMUTABLE_FL |	\
		FS_APPEND_FL |		\
		FS_NODUMP_FL |		\
		FS_NOATIME_FL |		\
		FS_INDEX_FL |		\
		FS_DIRSYNC_FL |		\
		FS_PROJINHERIT_FL |	\
		FS_ENCRYPT_FL |		\
		FS_INLINE_DATA_FL |	\
		FS_NOCOW_FL)

#define F2FS_SETTABLE_FS_FL (		\
		FS_SYNC_FL |		\
		FS_IMMUTABLE_FL |	\
		FS_APPEND_FL |		\
		FS_NODUMP_FL |		\
		FS_NOATIME_FL |		\
		FS_DIRSYNC_FL |		\
		FS_PROJINHERIT_FL)

/* Convert f2fs on-disk i_flags to FS_IOC_{GET,SET}FLAGS flags */
static inline u32 f2fs_iflags_to_fsflags(u32 iflags)
{
	u32 fsflags = 0;
	int i;

	for (i = 0; i < ARRAY_SIZE(f2fs_fsflags_map); i++)
		if (iflags & f2fs_fsflags_map[i].iflag)
			fsflags |= f2fs_fsflags_map[i].fsflag;

	return fsflags;
}

/* Convert FS_IOC_{GET,SET}FLAGS flags to f2fs on-disk i_flags */
static inline u32 f2fs_fsflags_to_iflags(u32 fsflags)
{
	u32 iflags = 0;
	int i;

	for (i = 0; i < ARRAY_SIZE(f2fs_fsflags_map); i++)
		if (fsflags & f2fs_fsflags_map[i].fsflag)
			iflags |= f2fs_fsflags_map[i].iflag;

	return iflags;
}

static int f2fs_ioc_getflags(struct file *filp, unsigned long arg)
{
	struct inode *inode = file_inode(filp);
	struct f2fs_inode_info *fi = F2FS_I(inode);
	u32 fsflags = f2fs_iflags_to_fsflags(fi->i_flags);

	if (IS_ENCRYPTED(inode))
		fsflags |= FS_ENCRYPT_FL;
	if (f2fs_has_inline_data(inode) || f2fs_has_inline_dentry(inode))
		fsflags |= FS_INLINE_DATA_FL;
	if (is_inode_flag_set(inode, FI_PIN_FILE))
		fsflags |= FS_NOCOW_FL;

	fsflags &= F2FS_GETTABLE_FS_FL;

	return put_user(fsflags, (int __user *)arg);
}

static int f2fs_ioc_setflags(struct file *filp, unsigned long arg)
{
	struct inode *inode = file_inode(filp);
	struct f2fs_inode_info *fi = F2FS_I(inode);
	u32 fsflags, old_fsflags;
	u32 iflags;
	int ret;

	if (!inode_owner_or_capable(inode))
		return -EACCES;

	if (get_user(fsflags, (int __user *)arg))
		return -EFAULT;

	if (fsflags & ~F2FS_GETTABLE_FS_FL)
		return -EOPNOTSUPP;
	fsflags &= F2FS_SETTABLE_FS_FL;

	iflags = f2fs_fsflags_to_iflags(fsflags);
	if (f2fs_mask_flags(inode->i_mode, iflags) != iflags)
		return -EOPNOTSUPP;

	ret = mnt_want_write_file(filp);
	if (ret)
		return ret;

	inode_lock(inode);

	old_fsflags = f2fs_iflags_to_fsflags(fi->i_flags);
	ret = vfs_ioc_setflags_prepare(inode, old_fsflags, fsflags);
	if (ret)
		goto out;

	ret = f2fs_setflags_common(inode, iflags,
			f2fs_fsflags_to_iflags(F2FS_SETTABLE_FS_FL));
out:
	inode_unlock(inode);
	mnt_drop_write_file(filp);
	return ret;
}

static int f2fs_ioc_getversion(struct file *filp, unsigned long arg)
{
	struct inode *inode = file_inode(filp);

	return put_user(inode->i_generation, (int __user *)arg);
}

static int f2fs_ioc_start_atomic_write(struct file *filp)
{
	struct inode *inode = file_inode(filp);
	struct f2fs_inode_info *fi = F2FS_I(inode);
	struct f2fs_sb_info *sbi = F2FS_I_SB(inode);
	int ret;

	if (!inode_owner_or_capable(inode))
		return -EACCES;

	if (!S_ISREG(inode->i_mode))
		return -EINVAL;

	if (filp->f_flags & O_DIRECT)
		return -EINVAL;

	ret = mnt_want_write_file(filp);
	if (ret)
		return ret;

	inode_lock(inode);

	if (f2fs_is_atomic_file(inode)) {
		if (is_inode_flag_set(inode, FI_ATOMIC_REVOKE_REQUEST))
			ret = -EINVAL;
		goto out;
	}

	ret = f2fs_convert_inline_inode(inode);
	if (ret)
		goto out;

	down_write(&F2FS_I(inode)->i_gc_rwsem[WRITE]);

	/*
	 * Should wait end_io to count F2FS_WB_CP_DATA correctly by
	 * f2fs_is_atomic_file.
	 */
	if (get_dirty_pages(inode))
		f2fs_warn(F2FS_I_SB(inode), "Unexpected flush for atomic writes: ino=%lu, npages=%u",
			  inode->i_ino, get_dirty_pages(inode));
	ret = filemap_write_and_wait_range(inode->i_mapping, 0, LLONG_MAX);
	if (ret) {
		up_write(&F2FS_I(inode)->i_gc_rwsem[WRITE]);
		goto out;
	}

	spin_lock(&sbi->inode_lock[ATOMIC_FILE]);
	if (list_empty(&fi->inmem_ilist))
		list_add_tail(&fi->inmem_ilist, &sbi->inode_list[ATOMIC_FILE]);
	sbi->atomic_files++;
	spin_unlock(&sbi->inode_lock[ATOMIC_FILE]);

	/* add inode in inmem_list first and set atomic_file */
	set_inode_flag(inode, FI_ATOMIC_FILE);
	clear_inode_flag(inode, FI_ATOMIC_REVOKE_REQUEST);
	up_write(&F2FS_I(inode)->i_gc_rwsem[WRITE]);

	f2fs_update_time(F2FS_I_SB(inode), REQ_TIME);
	F2FS_I(inode)->inmem_task = current;
	stat_update_max_atomic_write(inode);
out:
	inode_unlock(inode);
	mnt_drop_write_file(filp);
	return ret;
}

static int f2fs_ioc_commit_atomic_write(struct file *filp)
{
	struct inode *inode = file_inode(filp);
	int ret;

	if (!inode_owner_or_capable(inode))
		return -EACCES;

	ret = mnt_want_write_file(filp);
	if (ret)
		return ret;

	f2fs_balance_fs(F2FS_I_SB(inode), true);

	inode_lock(inode);

	if (f2fs_is_volatile_file(inode)) {
		ret = -EINVAL;
		goto err_out;
	}

	if (f2fs_is_atomic_file(inode)) {
		ret = f2fs_commit_inmem_pages(inode);
		if (ret)
			goto err_out;

		ret = f2fs_do_sync_file(filp, 0, LLONG_MAX, 0, true);
		if (!ret)
			f2fs_drop_inmem_pages(inode);
	} else {
		ret = f2fs_do_sync_file(filp, 0, LLONG_MAX, 1, false);
	}
err_out:
	if (is_inode_flag_set(inode, FI_ATOMIC_REVOKE_REQUEST)) {
		clear_inode_flag(inode, FI_ATOMIC_REVOKE_REQUEST);
		ret = -EINVAL;
	}
	inode_unlock(inode);
	mnt_drop_write_file(filp);
	return ret;
}

static int f2fs_ioc_start_volatile_write(struct file *filp)
{
	struct inode *inode = file_inode(filp);
	int ret;

	if (!inode_owner_or_capable(inode))
		return -EACCES;

	if (!S_ISREG(inode->i_mode))
		return -EINVAL;

	ret = mnt_want_write_file(filp);
	if (ret)
		return ret;

	inode_lock(inode);

	if (f2fs_is_volatile_file(inode))
		goto out;

	ret = f2fs_convert_inline_inode(inode);
	if (ret)
		goto out;

	stat_inc_volatile_write(inode);
	stat_update_max_volatile_write(inode);

	set_inode_flag(inode, FI_VOLATILE_FILE);
	f2fs_update_time(F2FS_I_SB(inode), REQ_TIME);
out:
	inode_unlock(inode);
	mnt_drop_write_file(filp);
	return ret;
}

static int f2fs_ioc_release_volatile_write(struct file *filp)
{
	struct inode *inode = file_inode(filp);
	int ret;

	if (!inode_owner_or_capable(inode))
		return -EACCES;

	ret = mnt_want_write_file(filp);
	if (ret)
		return ret;

	inode_lock(inode);

	if (!f2fs_is_volatile_file(inode))
		goto out;

	if (!f2fs_is_first_block_written(inode)) {
		ret = truncate_partial_data_page(inode, 0, true);
		goto out;
	}

	ret = punch_hole(inode, 0, F2FS_BLKSIZE);
out:
	inode_unlock(inode);
	mnt_drop_write_file(filp);
	return ret;
}

static int f2fs_ioc_abort_volatile_write(struct file *filp)
{
	struct inode *inode = file_inode(filp);
	int ret;

	if (!inode_owner_or_capable(inode))
		return -EACCES;

	ret = mnt_want_write_file(filp);
	if (ret)
		return ret;

	inode_lock(inode);

	if (f2fs_is_atomic_file(inode))
		f2fs_drop_inmem_pages(inode);
	if (f2fs_is_volatile_file(inode)) {
		clear_inode_flag(inode, FI_VOLATILE_FILE);
		stat_dec_volatile_write(inode);
		ret = f2fs_do_sync_file(filp, 0, LLONG_MAX, 0, true);
	}

	clear_inode_flag(inode, FI_ATOMIC_REVOKE_REQUEST);

	inode_unlock(inode);

	mnt_drop_write_file(filp);
	f2fs_update_time(F2FS_I_SB(inode), REQ_TIME);
	return ret;
}

static int f2fs_ioc_shutdown(struct file *filp, unsigned long arg)
{
	struct inode *inode = file_inode(filp);
	struct f2fs_sb_info *sbi = F2FS_I_SB(inode);
	struct super_block *sb = sbi->sb;
	__u32 in;
	int ret = 0;

	if (!capable(CAP_SYS_ADMIN))
		return -EPERM;

	if (get_user(in, (__u32 __user *)arg))
		return -EFAULT;

	if (in != F2FS_GOING_DOWN_FULLSYNC) {
		ret = mnt_want_write_file(filp);
		if (ret)
			return ret;
	}

	switch (in) {
	case F2FS_GOING_DOWN_FULLSYNC:
		sb = freeze_bdev(sb->s_bdev);
		if (IS_ERR(sb)) {
			ret = PTR_ERR(sb);
			goto out;
		}
		if (sb) {
			f2fs_stop_checkpoint(sbi, false);
			set_sbi_flag(sbi, SBI_IS_SHUTDOWN);
			thaw_bdev(sb->s_bdev, sb);
		}
		break;
	case F2FS_GOING_DOWN_METASYNC:
		/* do checkpoint only */
		ret = f2fs_sync_fs(sb, 1);
		if (ret)
			goto out;
		f2fs_stop_checkpoint(sbi, false);
		set_sbi_flag(sbi, SBI_IS_SHUTDOWN);
		break;
	case F2FS_GOING_DOWN_NOSYNC:
		f2fs_stop_checkpoint(sbi, false);
		set_sbi_flag(sbi, SBI_IS_SHUTDOWN);
		break;
	case F2FS_GOING_DOWN_METAFLUSH:
		f2fs_sync_meta_pages(sbi, META, LONG_MAX, FS_META_IO);
		f2fs_stop_checkpoint(sbi, false);
		set_sbi_flag(sbi, SBI_IS_SHUTDOWN);
		break;
	case F2FS_GOING_DOWN_NEED_FSCK:
		set_sbi_flag(sbi, SBI_NEED_FSCK);
		set_sbi_flag(sbi, SBI_CP_DISABLED_QUICK);
		set_sbi_flag(sbi, SBI_IS_DIRTY);
		/* do checkpoint only */
		ret = f2fs_sync_fs(sb, 1);
		goto out;
	default:
		ret = -EINVAL;
		goto out;
	}

	f2fs_stop_gc_thread(sbi);
	f2fs_stop_discard_thread(sbi);

	f2fs_drop_discard_cmd(sbi);
	clear_opt(sbi, DISCARD);

	f2fs_update_time(sbi, REQ_TIME);
out:
	if (in != F2FS_GOING_DOWN_FULLSYNC)
		mnt_drop_write_file(filp);

	trace_f2fs_shutdown(sbi, in, ret);

	return ret;
}

static int f2fs_ioc_fitrim(struct file *filp, unsigned long arg)
{
	struct inode *inode = file_inode(filp);
	struct super_block *sb = inode->i_sb;
	struct request_queue *q = bdev_get_queue(sb->s_bdev);
	struct fstrim_range range;
	int ret;

	if (!capable(CAP_SYS_ADMIN))
		return -EPERM;

	if (!f2fs_hw_support_discard(F2FS_SB(sb)))
		return -EOPNOTSUPP;

	if (copy_from_user(&range, (struct fstrim_range __user *)arg,
				sizeof(range)))
		return -EFAULT;

	ret = mnt_want_write_file(filp);
	if (ret)
		return ret;

	range.minlen = max((unsigned int)range.minlen,
				q->limits.discard_granularity);
	ret = f2fs_trim_fs(F2FS_SB(sb), &range);
	mnt_drop_write_file(filp);
	if (ret < 0)
		return ret;

	if (copy_to_user((struct fstrim_range __user *)arg, &range,
				sizeof(range)))
		return -EFAULT;
	f2fs_update_time(F2FS_I_SB(inode), REQ_TIME);
	return 0;
}

static bool uuid_is_nonzero(__u8 u[16])
{
	int i;

	for (i = 0; i < 16; i++)
		if (u[i])
			return true;
	return false;
}

static int f2fs_ioc_set_encryption_policy(struct file *filp, unsigned long arg)
{
	struct inode *inode = file_inode(filp);

	if (!f2fs_sb_has_encrypt(F2FS_I_SB(inode)))
		return -EOPNOTSUPP;

	f2fs_update_time(F2FS_I_SB(inode), REQ_TIME);

	return fscrypt_ioctl_set_policy(filp, (const void __user *)arg);
}

static int f2fs_ioc_get_encryption_policy(struct file *filp, unsigned long arg)
{
	if (!f2fs_sb_has_encrypt(F2FS_I_SB(file_inode(filp))))
		return -EOPNOTSUPP;
	return fscrypt_ioctl_get_policy(filp, (void __user *)arg);
}

static int f2fs_ioc_get_encryption_pwsalt(struct file *filp, unsigned long arg)
{
	struct inode *inode = file_inode(filp);
	struct f2fs_sb_info *sbi = F2FS_I_SB(inode);
	int err;

	if (!f2fs_sb_has_encrypt(sbi))
		return -EOPNOTSUPP;

	err = mnt_want_write_file(filp);
	if (err)
		return err;

	down_write(&sbi->sb_lock);

	if (uuid_is_nonzero(sbi->raw_super->encrypt_pw_salt))
		goto got_it;

	/* update superblock with uuid */
	generate_random_uuid(sbi->raw_super->encrypt_pw_salt);

	err = f2fs_commit_super(sbi, false);
	if (err) {
		/* undo new data */
		memset(sbi->raw_super->encrypt_pw_salt, 0, 16);
		goto out_err;
	}
got_it:
	if (copy_to_user((__u8 __user *)arg, sbi->raw_super->encrypt_pw_salt,
									16))
		err = -EFAULT;
out_err:
	up_write(&sbi->sb_lock);
	mnt_drop_write_file(filp);
	return err;
}

static int f2fs_ioc_gc(struct file *filp, unsigned long arg)
{
	struct inode *inode = file_inode(filp);
	struct f2fs_sb_info *sbi = F2FS_I_SB(inode);
	__u32 sync;
	int ret;

	if (!capable(CAP_SYS_ADMIN))
		return -EPERM;

	if (get_user(sync, (__u32 __user *)arg))
		return -EFAULT;

	if (f2fs_readonly(sbi->sb))
		return -EROFS;

	ret = mnt_want_write_file(filp);
	if (ret)
		return ret;

	if (!sync) {
		if (!mutex_trylock(&sbi->gc_mutex)) {
			ret = -EBUSY;
			goto out;
		}
	} else {
		mutex_lock(&sbi->gc_mutex);
	}

	ret = f2fs_gc(sbi, sync, true, NULL_SEGNO);
out:
	mnt_drop_write_file(filp);
	return ret;
}

static int f2fs_ioc_gc_range(struct file *filp, unsigned long arg)
{
	struct inode *inode = file_inode(filp);
	struct f2fs_sb_info *sbi = F2FS_I_SB(inode);
	struct f2fs_gc_range range;
	u64 end;
	int ret;

	if (!capable(CAP_SYS_ADMIN))
		return -EPERM;

	if (copy_from_user(&range, (struct f2fs_gc_range __user *)arg,
							sizeof(range)))
		return -EFAULT;

	if (f2fs_readonly(sbi->sb))
		return -EROFS;

	end = range.start + range.len;
	if (end < range.start || range.start < MAIN_BLKADDR(sbi) ||
					end >= MAX_BLKADDR(sbi))
		return -EINVAL;

	ret = mnt_want_write_file(filp);
	if (ret)
		return ret;

do_more:
	if (!range.sync) {
		if (!mutex_trylock(&sbi->gc_mutex)) {
			ret = -EBUSY;
			goto out;
		}
	} else {
		mutex_lock(&sbi->gc_mutex);
	}

	ret = f2fs_gc(sbi, range.sync, true, GET_SEGNO(sbi, range.start));
	range.start += BLKS_PER_SEC(sbi);
	if (range.start <= end)
		goto do_more;
out:
	mnt_drop_write_file(filp);
	return ret;
}

static int f2fs_ioc_write_checkpoint(struct file *filp, unsigned long arg)
{
	struct inode *inode = file_inode(filp);
	struct f2fs_sb_info *sbi = F2FS_I_SB(inode);
	int ret;

	if (!capable(CAP_SYS_ADMIN))
		return -EPERM;

	if (f2fs_readonly(sbi->sb))
		return -EROFS;

	if (unlikely(is_sbi_flag_set(sbi, SBI_CP_DISABLED))) {
		f2fs_info(sbi, "Skipping Checkpoint. Checkpoints currently disabled.");
		return -EINVAL;
	}

	ret = mnt_want_write_file(filp);
	if (ret)
		return ret;

	ret = f2fs_sync_fs(sbi->sb, 1);

	mnt_drop_write_file(filp);
	return ret;
}

static int f2fs_defragment_range(struct f2fs_sb_info *sbi,
					struct file *filp,
					struct f2fs_defragment *range)
{
	struct inode *inode = file_inode(filp);
	struct f2fs_map_blocks map = { .m_next_extent = NULL,
					.m_seg_type = NO_CHECK_TYPE ,
					.m_may_create = false };
	struct extent_info ei = {0, 0, 0};
	pgoff_t pg_start, pg_end, next_pgofs;
	unsigned int blk_per_seg = sbi->blocks_per_seg;
	unsigned int total = 0, sec_num;
	block_t blk_end = 0;
	bool fragmented = false;
	int err;

	/* if in-place-update policy is enabled, don't waste time here */
	if (f2fs_should_update_inplace(inode, NULL))
		return -EINVAL;

	pg_start = range->start >> PAGE_SHIFT;
	pg_end = (range->start + range->len) >> PAGE_SHIFT;

	f2fs_balance_fs(sbi, true);

	inode_lock(inode);

	/* writeback all dirty pages in the range */
	err = filemap_write_and_wait_range(inode->i_mapping, range->start,
						range->start + range->len - 1);
	if (err)
		goto out;

	/*
	 * lookup mapping info in extent cache, skip defragmenting if physical
	 * block addresses are continuous.
	 */
	if (f2fs_lookup_extent_cache(inode, pg_start, &ei)) {
		if (ei.fofs + ei.len >= pg_end)
			goto out;
	}

	map.m_lblk = pg_start;
	map.m_next_pgofs = &next_pgofs;

	/*
	 * lookup mapping info in dnode page cache, skip defragmenting if all
	 * physical block addresses are continuous even if there are hole(s)
	 * in logical blocks.
	 */
	while (map.m_lblk < pg_end) {
		map.m_len = pg_end - map.m_lblk;
		err = f2fs_map_blocks(inode, &map, 0, F2FS_GET_BLOCK_DEFAULT);
		if (err)
			goto out;

		if (!(map.m_flags & F2FS_MAP_FLAGS)) {
			map.m_lblk = next_pgofs;
			continue;
		}

		if (blk_end && blk_end != map.m_pblk)
			fragmented = true;

		/* record total count of block that we're going to move */
		total += map.m_len;

		blk_end = map.m_pblk + map.m_len;

		map.m_lblk += map.m_len;
	}

	if (!fragmented) {
		total = 0;
		goto out;
	}

	sec_num = DIV_ROUND_UP(total, BLKS_PER_SEC(sbi));

	/*
	 * make sure there are enough free section for LFS allocation, this can
	 * avoid defragment running in SSR mode when free section are allocated
	 * intensively
	 */
	if (has_not_enough_free_secs(sbi, 0, sec_num)) {
		err = -EAGAIN;
		goto out;
	}

	map.m_lblk = pg_start;
	map.m_len = pg_end - pg_start;
	total = 0;

	while (map.m_lblk < pg_end) {
		pgoff_t idx;
		int cnt = 0;

do_map:
		map.m_len = pg_end - map.m_lblk;
		err = f2fs_map_blocks(inode, &map, 0, F2FS_GET_BLOCK_DEFAULT);
		if (err)
			goto clear_out;

		if (!(map.m_flags & F2FS_MAP_FLAGS)) {
			map.m_lblk = next_pgofs;
			goto check;
		}

		set_inode_flag(inode, FI_DO_DEFRAG);

		idx = map.m_lblk;
		while (idx < map.m_lblk + map.m_len && cnt < blk_per_seg) {
			struct page *page;

			page = f2fs_get_lock_data_page(inode, idx, true);
			if (IS_ERR(page)) {
				err = PTR_ERR(page);
				goto clear_out;
			}

			set_page_dirty(page);
			f2fs_put_page(page, 1);

			idx++;
			cnt++;
			total++;
		}

		map.m_lblk = idx;
check:
		if (map.m_lblk < pg_end && cnt < blk_per_seg)
			goto do_map;

		clear_inode_flag(inode, FI_DO_DEFRAG);

		err = filemap_fdatawrite(inode->i_mapping);
		if (err)
			goto out;
	}
clear_out:
	clear_inode_flag(inode, FI_DO_DEFRAG);
out:
	inode_unlock(inode);
	if (!err)
		range->len = (u64)total << PAGE_SHIFT;
	return err;
}

static int f2fs_ioc_defragment(struct file *filp, unsigned long arg)
{
	struct inode *inode = file_inode(filp);
	struct f2fs_sb_info *sbi = F2FS_I_SB(inode);
	struct f2fs_defragment range;
	int err;

	if (!capable(CAP_SYS_ADMIN))
		return -EPERM;

	if (!S_ISREG(inode->i_mode) || f2fs_is_atomic_file(inode))
		return -EINVAL;

	if (f2fs_readonly(sbi->sb))
		return -EROFS;

	if (copy_from_user(&range, (struct f2fs_defragment __user *)arg,
							sizeof(range)))
		return -EFAULT;

	/* verify alignment of offset & size */
	if (range.start & (F2FS_BLKSIZE - 1) || range.len & (F2FS_BLKSIZE - 1))
		return -EINVAL;

	if (unlikely((range.start + range.len) >> PAGE_SHIFT >
					sbi->max_file_blocks))
		return -EINVAL;

	err = mnt_want_write_file(filp);
	if (err)
		return err;

	err = f2fs_defragment_range(sbi, filp, &range);
	mnt_drop_write_file(filp);

	f2fs_update_time(sbi, REQ_TIME);
	if (err < 0)
		return err;

	if (copy_to_user((struct f2fs_defragment __user *)arg, &range,
							sizeof(range)))
		return -EFAULT;

	return 0;
}

static int f2fs_move_file_range(struct file *file_in, loff_t pos_in,
			struct file *file_out, loff_t pos_out, size_t len)
{
	struct inode *src = file_inode(file_in);
	struct inode *dst = file_inode(file_out);
	struct f2fs_sb_info *sbi = F2FS_I_SB(src);
	size_t olen = len, dst_max_i_size = 0;
	size_t dst_osize;
	int ret;

	if (file_in->f_path.mnt != file_out->f_path.mnt ||
				src->i_sb != dst->i_sb)
		return -EXDEV;

	if (unlikely(f2fs_readonly(src->i_sb)))
		return -EROFS;

	if (!S_ISREG(src->i_mode) || !S_ISREG(dst->i_mode))
		return -EINVAL;

	if (IS_ENCRYPTED(src) || IS_ENCRYPTED(dst))
		return -EOPNOTSUPP;

	if (src == dst) {
		if (pos_in == pos_out)
			return 0;
		if (pos_out > pos_in && pos_out < pos_in + len)
			return -EINVAL;
	}

	inode_lock(src);
	if (src != dst) {
		ret = -EBUSY;
		if (!inode_trylock(dst))
			goto out;
	}

	ret = -EINVAL;
	if (pos_in + len > src->i_size || pos_in + len < pos_in)
		goto out_unlock;
	if (len == 0)
		olen = len = src->i_size - pos_in;
	if (pos_in + len == src->i_size)
		len = ALIGN(src->i_size, F2FS_BLKSIZE) - pos_in;
	if (len == 0) {
		ret = 0;
		goto out_unlock;
	}

	dst_osize = dst->i_size;
	if (pos_out + olen > dst->i_size)
		dst_max_i_size = pos_out + olen;

	/* verify the end result is block aligned */
	if (!IS_ALIGNED(pos_in, F2FS_BLKSIZE) ||
			!IS_ALIGNED(pos_in + len, F2FS_BLKSIZE) ||
			!IS_ALIGNED(pos_out, F2FS_BLKSIZE))
		goto out_unlock;

	ret = f2fs_convert_inline_inode(src);
	if (ret)
		goto out_unlock;

	ret = f2fs_convert_inline_inode(dst);
	if (ret)
		goto out_unlock;

	/* write out all dirty pages from offset */
	ret = filemap_write_and_wait_range(src->i_mapping,
					pos_in, pos_in + len);
	if (ret)
		goto out_unlock;

	ret = filemap_write_and_wait_range(dst->i_mapping,
					pos_out, pos_out + len);
	if (ret)
		goto out_unlock;

	f2fs_balance_fs(sbi, true);

	down_write(&F2FS_I(src)->i_gc_rwsem[WRITE]);
	if (src != dst) {
		ret = -EBUSY;
		if (!down_write_trylock(&F2FS_I(dst)->i_gc_rwsem[WRITE]))
			goto out_src;
	}

	f2fs_lock_op(sbi);
	ret = __exchange_data_block(src, dst, pos_in >> F2FS_BLKSIZE_BITS,
				pos_out >> F2FS_BLKSIZE_BITS,
				len >> F2FS_BLKSIZE_BITS, false);

	if (!ret) {
		if (dst_max_i_size)
			f2fs_i_size_write(dst, dst_max_i_size);
		else if (dst_osize != dst->i_size)
			f2fs_i_size_write(dst, dst_osize);
	}
	f2fs_unlock_op(sbi);

	if (src != dst)
		up_write(&F2FS_I(dst)->i_gc_rwsem[WRITE]);
out_src:
	up_write(&F2FS_I(src)->i_gc_rwsem[WRITE]);
out_unlock:
	if (src != dst)
		inode_unlock(dst);
out:
	inode_unlock(src);
	return ret;
}

static int f2fs_ioc_move_range(struct file *filp, unsigned long arg)
{
	struct f2fs_move_range range;
	struct fd dst;
	int err;

	if (!(filp->f_mode & FMODE_READ) ||
			!(filp->f_mode & FMODE_WRITE))
		return -EBADF;

	if (copy_from_user(&range, (struct f2fs_move_range __user *)arg,
							sizeof(range)))
		return -EFAULT;

	dst = fdget(range.dst_fd);
	if (!dst.file)
		return -EBADF;

	if (!(dst.file->f_mode & FMODE_WRITE)) {
		err = -EBADF;
		goto err_out;
	}

	err = mnt_want_write_file(filp);
	if (err)
		goto err_out;

	err = f2fs_move_file_range(filp, range.pos_in, dst.file,
					range.pos_out, range.len);

	mnt_drop_write_file(filp);
	if (err)
		goto err_out;

	if (copy_to_user((struct f2fs_move_range __user *)arg,
						&range, sizeof(range)))
		err = -EFAULT;
err_out:
	fdput(dst);
	return err;
}

static int f2fs_ioc_flush_device(struct file *filp, unsigned long arg)
{
	struct inode *inode = file_inode(filp);
	struct f2fs_sb_info *sbi = F2FS_I_SB(inode);
	struct sit_info *sm = SIT_I(sbi);
	unsigned int start_segno = 0, end_segno = 0;
	unsigned int dev_start_segno = 0, dev_end_segno = 0;
	struct f2fs_flush_device range;
	int ret;

	if (!capable(CAP_SYS_ADMIN))
		return -EPERM;

	if (f2fs_readonly(sbi->sb))
		return -EROFS;

	if (unlikely(is_sbi_flag_set(sbi, SBI_CP_DISABLED)))
		return -EINVAL;

	if (copy_from_user(&range, (struct f2fs_flush_device __user *)arg,
							sizeof(range)))
		return -EFAULT;

	if (!f2fs_is_multi_device(sbi) || sbi->s_ndevs - 1 <= range.dev_num ||
			__is_large_section(sbi)) {
		f2fs_warn(sbi, "Can't flush %u in %d for segs_per_sec %u != 1",
			  range.dev_num, sbi->s_ndevs, sbi->segs_per_sec);
		return -EINVAL;
	}

	ret = mnt_want_write_file(filp);
	if (ret)
		return ret;

	if (range.dev_num != 0)
		dev_start_segno = GET_SEGNO(sbi, FDEV(range.dev_num).start_blk);
	dev_end_segno = GET_SEGNO(sbi, FDEV(range.dev_num).end_blk);

	start_segno = sm->last_victim[FLUSH_DEVICE];
	if (start_segno < dev_start_segno || start_segno >= dev_end_segno)
		start_segno = dev_start_segno;
	end_segno = min(start_segno + range.segments, dev_end_segno);

	while (start_segno < end_segno) {
		if (!mutex_trylock(&sbi->gc_mutex)) {
			ret = -EBUSY;
			goto out;
		}
		sm->last_victim[GC_CB] = end_segno + 1;
		sm->last_victim[GC_GREEDY] = end_segno + 1;
		sm->last_victim[ALLOC_NEXT] = end_segno + 1;
		ret = f2fs_gc(sbi, true, true, start_segno);
		if (ret == -EAGAIN)
			ret = 0;
		else if (ret < 0)
			break;
		start_segno++;
	}
out:
	mnt_drop_write_file(filp);
	return ret;
}

static int f2fs_ioc_get_features(struct file *filp, unsigned long arg)
{
	struct inode *inode = file_inode(filp);
	u32 sb_feature = le32_to_cpu(F2FS_I_SB(inode)->raw_super->feature);

	/* Must validate to set it with SQLite behavior in Android. */
	sb_feature |= F2FS_FEATURE_ATOMIC_WRITE;

	return put_user(sb_feature, (u32 __user *)arg);
}

int f2fs_pin_file_control(struct inode *inode, bool inc)
{
	struct f2fs_inode_info *fi = F2FS_I(inode);
	struct f2fs_sb_info *sbi = F2FS_I_SB(inode);

	/* Use i_gc_failures for normal file as a risk signal. */
	if (inc)
		f2fs_i_gc_failures_write(inode,
				fi->i_gc_failures[GC_FAILURE_PIN] + 1);

	if (fi->i_gc_failures[GC_FAILURE_PIN] > sbi->gc_pin_file_threshold) {
		f2fs_warn(sbi, "%s: Enable GC = ino %lx after %x GC trials",
			  __func__, inode->i_ino,
			  fi->i_gc_failures[GC_FAILURE_PIN]);
		clear_inode_flag(inode, FI_PIN_FILE);
		return -EAGAIN;
	}
	return 0;
}

static int f2fs_ioc_set_pin_file(struct file *filp, unsigned long arg)
{
	struct inode *inode = file_inode(filp);
	__u32 pin;
	int ret = 0;

	if (get_user(pin, (__u32 __user *)arg))
		return -EFAULT;

	if (!S_ISREG(inode->i_mode))
		return -EINVAL;

	if (f2fs_readonly(F2FS_I_SB(inode)->sb))
		return -EROFS;

	ret = mnt_want_write_file(filp);
	if (ret)
		return ret;

	inode_lock(inode);

	if (f2fs_should_update_outplace(inode, NULL)) {
		ret = -EINVAL;
		goto out;
	}

	if (!pin) {
		clear_inode_flag(inode, FI_PIN_FILE);
		f2fs_i_gc_failures_write(inode, 0);
		goto done;
	}

	if (f2fs_pin_file_control(inode, false)) {
		ret = -EAGAIN;
		goto out;
	}
	ret = f2fs_convert_inline_inode(inode);
	if (ret)
		goto out;

	set_inode_flag(inode, FI_PIN_FILE);
	ret = F2FS_I(inode)->i_gc_failures[GC_FAILURE_PIN];
done:
	f2fs_update_time(F2FS_I_SB(inode), REQ_TIME);
out:
	inode_unlock(inode);
	mnt_drop_write_file(filp);
	return ret;
}

static int f2fs_ioc_get_pin_file(struct file *filp, unsigned long arg)
{
	struct inode *inode = file_inode(filp);
	__u32 pin = 0;

	if (is_inode_flag_set(inode, FI_PIN_FILE))
		pin = F2FS_I(inode)->i_gc_failures[GC_FAILURE_PIN];
	return put_user(pin, (u32 __user *)arg);
}

int f2fs_precache_extents(struct inode *inode)
{
	struct f2fs_inode_info *fi = F2FS_I(inode);
	struct f2fs_map_blocks map;
	pgoff_t m_next_extent;
	loff_t end;
	int err;

	if (is_inode_flag_set(inode, FI_NO_EXTENT))
		return -EOPNOTSUPP;

	map.m_lblk = 0;
	map.m_next_pgofs = NULL;
	map.m_next_extent = &m_next_extent;
	map.m_seg_type = NO_CHECK_TYPE;
	map.m_may_create = false;
	end = F2FS_I_SB(inode)->max_file_blocks;

	while (map.m_lblk < end) {
		map.m_len = end - map.m_lblk;

		down_write(&fi->i_gc_rwsem[WRITE]);
		err = f2fs_map_blocks(inode, &map, 0, F2FS_GET_BLOCK_PRECACHE);
		up_write(&fi->i_gc_rwsem[WRITE]);
		if (err)
			return err;

		map.m_lblk = m_next_extent;
	}

	return err;
}

static int f2fs_ioc_precache_extents(struct file *filp, unsigned long arg)
{
	return f2fs_precache_extents(file_inode(filp));
}

static int f2fs_ioc_resize_fs(struct file *filp, unsigned long arg)
{
	struct f2fs_sb_info *sbi = F2FS_I_SB(file_inode(filp));
	__u64 block_count;
	int ret;

	if (!capable(CAP_SYS_ADMIN))
		return -EPERM;

	if (f2fs_readonly(sbi->sb))
		return -EROFS;

	if (copy_from_user(&block_count, (void __user *)arg,
			   sizeof(block_count)))
		return -EFAULT;

	ret = f2fs_resize_fs(sbi, block_count);

	return ret;
}

long f2fs_ioctl(struct file *filp, unsigned int cmd, unsigned long arg)
{
	if (unlikely(f2fs_cp_error(F2FS_I_SB(file_inode(filp)))))
		return -EIO;
	if (!f2fs_is_checkpoint_ready(F2FS_I_SB(file_inode(filp))))
		return -ENOSPC;

	switch (cmd) {
	case F2FS_IOC_GETFLAGS:
		return f2fs_ioc_getflags(filp, arg);
	case F2FS_IOC_SETFLAGS:
		return f2fs_ioc_setflags(filp, arg);
	case F2FS_IOC_GETVERSION:
		return f2fs_ioc_getversion(filp, arg);
	case F2FS_IOC_START_ATOMIC_WRITE:
		return f2fs_ioc_start_atomic_write(filp);
	case F2FS_IOC_COMMIT_ATOMIC_WRITE:
		return f2fs_ioc_commit_atomic_write(filp);
	case F2FS_IOC_START_VOLATILE_WRITE:
		return f2fs_ioc_start_volatile_write(filp);
	case F2FS_IOC_RELEASE_VOLATILE_WRITE:
		return f2fs_ioc_release_volatile_write(filp);
	case F2FS_IOC_ABORT_VOLATILE_WRITE:
		return f2fs_ioc_abort_volatile_write(filp);
	case F2FS_IOC_SHUTDOWN:
		return f2fs_ioc_shutdown(filp, arg);
	case FITRIM:
		return f2fs_ioc_fitrim(filp, arg);
	case F2FS_IOC_SET_ENCRYPTION_POLICY:
		return f2fs_ioc_set_encryption_policy(filp, arg);
	case F2FS_IOC_GET_ENCRYPTION_POLICY:
		return f2fs_ioc_get_encryption_policy(filp, arg);
	case F2FS_IOC_GET_ENCRYPTION_PWSALT:
		return f2fs_ioc_get_encryption_pwsalt(filp, arg);
	case F2FS_IOC_GARBAGE_COLLECT:
		return f2fs_ioc_gc(filp, arg);
	case F2FS_IOC_GARBAGE_COLLECT_RANGE:
		return f2fs_ioc_gc_range(filp, arg);
	case F2FS_IOC_WRITE_CHECKPOINT:
		return f2fs_ioc_write_checkpoint(filp, arg);
	case F2FS_IOC_DEFRAGMENT:
		return f2fs_ioc_defragment(filp, arg);
	case F2FS_IOC_MOVE_RANGE:
		return f2fs_ioc_move_range(filp, arg);
	case F2FS_IOC_FLUSH_DEVICE:
		return f2fs_ioc_flush_device(filp, arg);
	case F2FS_IOC_GET_FEATURES:
		return f2fs_ioc_get_features(filp, arg);
	case F2FS_IOC_GET_PIN_FILE:
		return f2fs_ioc_get_pin_file(filp, arg);
	case F2FS_IOC_SET_PIN_FILE:
		return f2fs_ioc_set_pin_file(filp, arg);
	case F2FS_IOC_PRECACHE_EXTENTS:
		return f2fs_ioc_precache_extents(filp, arg);
	case F2FS_IOC_RESIZE_FS:
		return f2fs_ioc_resize_fs(filp, arg);
	default:
		return -ENOTTY;
	}
}

static ssize_t f2fs_file_write_iter(struct kiocb *iocb, struct iov_iter *from)
{
	struct file *file = iocb->ki_filp;
	struct inode *inode = file_inode(file);
	ssize_t ret;

	if (unlikely(f2fs_cp_error(F2FS_I_SB(inode)))) {
		ret = -EIO;
		goto out;
	}

	if (iocb->ki_flags & IOCB_NOWAIT) {
		if (!inode_trylock(inode)) {
			ret = -EAGAIN;
			goto out;
		}
	} else {
		inode_lock(inode);
	}

	ret = generic_write_checks(iocb, from);
	if (ret > 0) {
		bool preallocated = false;
		size_t target_size = 0;
		int err;

		if (iov_iter_fault_in_readable(from, iov_iter_count(from)))
			set_inode_flag(inode, FI_NO_PREALLOC);

		if ((iocb->ki_flags & IOCB_NOWAIT)) {
			if (!f2fs_overwrite_io(inode, iocb->ki_pos,
						iov_iter_count(from)) ||
				f2fs_has_inline_data(inode) ||
				f2fs_force_buffered_io(inode, iocb, from)) {
				clear_inode_flag(inode, FI_NO_PREALLOC);
				inode_unlock(inode);
				ret = -EAGAIN;
				goto out;
			}
			goto write;
		}

		if (is_inode_flag_set(inode, FI_NO_PREALLOC))
			goto write;

		if (iocb->ki_flags & IOCB_DIRECT) {
			/*
			 * Convert inline data for Direct I/O before entering
			 * f2fs_direct_IO().
			 */
			err = f2fs_convert_inline_inode(inode);
			if (err)
				goto out_err;
			/*
			 * If force_buffere_io() is true, we have to allocate
			 * blocks all the time, since f2fs_direct_IO will fall
			 * back to buffered IO.
			 */
			if (!f2fs_force_buffered_io(inode, iocb, from) &&
					allow_outplace_dio(inode, iocb, from))
				goto write;
		}
		preallocated = true;
		target_size = iocb->ki_pos + iov_iter_count(from);

		err = f2fs_preallocate_blocks(iocb, from);
		if (err) {
out_err:
			clear_inode_flag(inode, FI_NO_PREALLOC);
			inode_unlock(inode);
			ret = err;
			goto out;
		}
write:
		ret = __generic_file_write_iter(iocb, from);
		clear_inode_flag(inode, FI_NO_PREALLOC);

		/* if we couldn't write data, we should deallocate blocks. */
		if (preallocated && i_size_read(inode) < target_size)
			f2fs_truncate(inode);

		if (ret > 0)
			f2fs_update_iostat(F2FS_I_SB(inode), APP_WRITE_IO, ret);
	}
	inode_unlock(inode);
out:
	trace_f2fs_file_write_iter(inode, iocb->ki_pos,
					iov_iter_count(from), ret);
	if (ret > 0)
		ret = generic_write_sync(iocb, ret);
	return ret;
}

#ifdef CONFIG_COMPAT
long f2fs_compat_ioctl(struct file *file, unsigned int cmd, unsigned long arg)
{
	switch (cmd) {
	case F2FS_IOC32_GETFLAGS:
		cmd = F2FS_IOC_GETFLAGS;
		break;
	case F2FS_IOC32_SETFLAGS:
		cmd = F2FS_IOC_SETFLAGS;
		break;
	case F2FS_IOC32_GETVERSION:
		cmd = F2FS_IOC_GETVERSION;
		break;
	case F2FS_IOC_START_ATOMIC_WRITE:
	case F2FS_IOC_COMMIT_ATOMIC_WRITE:
	case F2FS_IOC_START_VOLATILE_WRITE:
	case F2FS_IOC_RELEASE_VOLATILE_WRITE:
	case F2FS_IOC_ABORT_VOLATILE_WRITE:
	case F2FS_IOC_SHUTDOWN:
	case F2FS_IOC_SET_ENCRYPTION_POLICY:
	case F2FS_IOC_GET_ENCRYPTION_PWSALT:
	case F2FS_IOC_GET_ENCRYPTION_POLICY:
	case F2FS_IOC_GARBAGE_COLLECT:
	case F2FS_IOC_GARBAGE_COLLECT_RANGE:
	case F2FS_IOC_WRITE_CHECKPOINT:
	case F2FS_IOC_DEFRAGMENT:
	case F2FS_IOC_MOVE_RANGE:
	case F2FS_IOC_FLUSH_DEVICE:
	case F2FS_IOC_GET_FEATURES:
	case F2FS_IOC_GET_PIN_FILE:
	case F2FS_IOC_SET_PIN_FILE:
	case F2FS_IOC_PRECACHE_EXTENTS:
	case F2FS_IOC_RESIZE_FS:
		break;
	default:
		return -ENOIOCTLCMD;
	}
	return f2fs_ioctl(file, cmd, (unsigned long) compat_ptr(arg));
}
#endif

const struct file_operations f2fs_file_operations = {
	.llseek		= f2fs_llseek,
	.read_iter	= generic_file_read_iter,
	.write_iter	= f2fs_file_write_iter,
	.open		= f2fs_file_open,
	.release	= f2fs_release_file,
	.mmap		= f2fs_file_mmap,
	.flush		= f2fs_file_flush,
	.fsync		= f2fs_sync_file,
	.fallocate	= f2fs_fallocate,
	.unlocked_ioctl	= f2fs_ioctl,
#ifdef CONFIG_COMPAT
	.compat_ioctl	= f2fs_compat_ioctl,
#endif
	.splice_read	= generic_file_splice_read,
	.splice_write	= iter_file_splice_write,
};<|MERGE_RESOLUTION|>--- conflicted
+++ resolved
@@ -1570,7 +1570,6 @@
 			if (err && err != -ENODATA && err != -EAGAIN)
 				goto out_err;
 		}
-<<<<<<< HEAD
 
 		down_write(&sbi->pin_sem);
 		map.m_seg_type = CURSEG_COLD_DATA_PINNED;
@@ -1578,15 +1577,6 @@
 		err = f2fs_map_blocks(inode, &map, 1, F2FS_GET_BLOCK_PRE_DIO);
 		up_write(&sbi->pin_sem);
 
-=======
-
-		down_write(&sbi->pin_sem);
-		map.m_seg_type = CURSEG_COLD_DATA_PINNED;
-		f2fs_allocate_new_segments(sbi, CURSEG_COLD_DATA);
-		err = f2fs_map_blocks(inode, &map, 1, F2FS_GET_BLOCK_PRE_DIO);
-		up_write(&sbi->pin_sem);
-
->>>>>>> 2d4eac79
 		done += map.m_len;
 		len -= map.m_len;
 		map.m_lblk += map.m_len;
