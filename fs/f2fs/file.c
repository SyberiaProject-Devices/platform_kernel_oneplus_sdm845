// SPDX-License-Identifier: GPL-2.0
/*
 * fs/f2fs/file.c
 *
 * Copyright (c) 2012 Samsung Electronics Co., Ltd.
 *             http://www.samsung.com/
 */
#include <linux/fs.h>
#include <linux/f2fs_fs.h>
#include <linux/stat.h>
#include <linux/buffer_head.h>
#include <linux/writeback.h>
#include <linux/blkdev.h>
#include <linux/falloc.h>
#include <linux/types.h>
#include <linux/compat.h>
#include <linux/uaccess.h>
#include <linux/mount.h>
#include <linux/pagevec.h>
#include <linux/uio.h>
#include <linux/uuid.h>
#include <linux/file.h>
#include <linux/string.h>

#include "f2fs.h"
#include "node.h"
#include "segment.h"
#include "xattr.h"
#include "acl.h"
#include "gc.h"
#include "trace.h"
#include <trace/events/f2fs.h>
#include <trace/events/android_fs.h>

static int f2fs_filemap_fault(struct vm_area_struct *vma,
					struct vm_fault *vmf)
{
	struct inode *inode = file_inode(vma->vm_file);
	int err;

	down_read(&F2FS_I(inode)->i_mmap_sem);
	err = filemap_fault(vma, vmf);
	up_read(&F2FS_I(inode)->i_mmap_sem);

	trace_f2fs_filemap_fault(inode, vmf->pgoff, (unsigned long)err);

	return err;
}

static int f2fs_vm_page_mkwrite(struct vm_area_struct *vma,
						struct vm_fault *vmf)
{
	struct page *page = vmf->page;
	struct inode *inode = file_inode(vma->vm_file);
	struct f2fs_sb_info *sbi = F2FS_I_SB(inode);
	struct dnode_of_data dn = { .node_changed = false };
	int err;

	if (unlikely(f2fs_cp_error(sbi))) {
		err = -EIO;
		goto err;
	}

	sb_start_pagefault(inode->i_sb);

	f2fs_bug_on(sbi, f2fs_has_inline_data(inode));

	file_update_time(vma->vm_file);
	down_read(&F2FS_I(inode)->i_mmap_sem);
	lock_page(page);
	if (unlikely(page->mapping != inode->i_mapping ||
			page_offset(page) > i_size_read(inode) ||
			!PageUptodate(page))) {
		unlock_page(page);
		err = -EFAULT;
		goto out_sem;
	}

	/* block allocation */
	__do_map_lock(sbi, F2FS_GET_BLOCK_PRE_AIO, true);
	set_new_dnode(&dn, inode, NULL, NULL, 0);
	err = f2fs_get_block(&dn, page->index);
	f2fs_put_dnode(&dn);
	__do_map_lock(sbi, F2FS_GET_BLOCK_PRE_AIO, false);
	if (err) {
		unlock_page(page);
		goto out_sem;
	}

	/* fill the page */
	f2fs_wait_on_page_writeback(page, DATA, false, true);

	/* wait for GCed page writeback via META_MAPPING */
	f2fs_wait_on_block_writeback(inode, dn.data_blkaddr);

	/*
	 * check to see if the page is mapped already (no holes)
	 */
	if (PageMappedToDisk(page))
		goto out_sem;

	/* page is wholly or partially inside EOF */
	if (((loff_t)(page->index + 1) << PAGE_SHIFT) >
						i_size_read(inode)) {
		loff_t offset;

		offset = i_size_read(inode) & ~PAGE_MASK;
		zero_user_segment(page, offset, PAGE_SIZE);
	}
	set_page_dirty(page);
	if (!PageUptodate(page))
		SetPageUptodate(page);

	f2fs_update_iostat(sbi, APP_MAPPED_IO, F2FS_BLKSIZE);
	f2fs_update_time(sbi, REQ_TIME);

	trace_f2fs_vm_page_mkwrite(page, DATA);
out_sem:
	up_read(&F2FS_I(inode)->i_mmap_sem);

	f2fs_balance_fs(sbi, dn.node_changed);

	sb_end_pagefault(inode->i_sb);
err:
	return block_page_mkwrite_return(err);
}

static const struct vm_operations_struct f2fs_file_vm_ops = {
	.fault		= f2fs_filemap_fault,
	.map_pages	= filemap_map_pages,
	.page_mkwrite	= f2fs_vm_page_mkwrite,
};

static int get_parent_ino(struct inode *inode, nid_t *pino)
{
	struct dentry *dentry;

	inode = igrab(inode);
	dentry = d_find_any_alias(inode);
	iput(inode);
	if (!dentry)
		return 0;

	*pino = parent_ino(dentry);
	dput(dentry);
	return 1;
}

static inline enum cp_reason_type need_do_checkpoint(struct inode *inode)
{
	struct f2fs_sb_info *sbi = F2FS_I_SB(inode);
	enum cp_reason_type cp_reason = CP_NO_NEEDED;

	if (!S_ISREG(inode->i_mode))
		cp_reason = CP_NON_REGULAR;
	else if (inode->i_nlink != 1)
		cp_reason = CP_HARDLINK;
	else if (is_sbi_flag_set(sbi, SBI_NEED_CP))
		cp_reason = CP_SB_NEED_CP;
	else if (file_wrong_pino(inode))
		cp_reason = CP_WRONG_PINO;
	else if (!f2fs_space_for_roll_forward(sbi))
		cp_reason = CP_NO_SPC_ROLL;
	else if (!f2fs_is_checkpointed_node(sbi, F2FS_I(inode)->i_pino))
		cp_reason = CP_NODE_NEED_CP;
	else if (test_opt(sbi, FASTBOOT))
		cp_reason = CP_FASTBOOT_MODE;
	else if (F2FS_OPTION(sbi).active_logs == 2)
		cp_reason = CP_SPEC_LOG_NUM;
	else if (F2FS_OPTION(sbi).fsync_mode == FSYNC_MODE_STRICT &&
		f2fs_need_dentry_mark(sbi, inode->i_ino) &&
		f2fs_exist_written_data(sbi, F2FS_I(inode)->i_pino,
							TRANS_DIR_INO))
		cp_reason = CP_RECOVER_DIR;

	return cp_reason;
}

static bool need_inode_page_update(struct f2fs_sb_info *sbi, nid_t ino)
{
	struct page *i = find_get_page(NODE_MAPPING(sbi), ino);
	bool ret = false;
	/* But we need to avoid that there are some inode updates */
	if ((i && PageDirty(i)) || f2fs_need_inode_block_update(sbi, ino))
		ret = true;
	f2fs_put_page(i, 0);
	return ret;
}

static void try_to_fix_pino(struct inode *inode)
{
	struct f2fs_inode_info *fi = F2FS_I(inode);
	nid_t pino;

	down_write(&fi->i_sem);
	if (file_wrong_pino(inode) && inode->i_nlink == 1 &&
			get_parent_ino(inode, &pino)) {
		f2fs_i_pino_write(inode, pino);
		file_got_pino(inode);
	}
	up_write(&fi->i_sem);
}

static int f2fs_do_sync_file(struct file *file, loff_t start, loff_t end,
						int datasync, bool atomic)
{
	struct inode *inode = file->f_mapping->host;
	struct f2fs_sb_info *sbi = F2FS_I_SB(inode);
	nid_t ino = inode->i_ino;
	int ret = 0;
	enum cp_reason_type cp_reason = 0;
	struct writeback_control wbc = {
		.sync_mode = WB_SYNC_ALL,
		.nr_to_write = LONG_MAX,
		.for_reclaim = 0,
	};
	unsigned int seq_id = 0;

	if (unlikely(f2fs_readonly(inode->i_sb) ||
				is_sbi_flag_set(sbi, SBI_CP_DISABLED)))
		return 0;

	trace_f2fs_sync_file_enter(inode);

	if (trace_android_fs_fsync_start_enabled()) {
		char *path, pathbuf[MAX_TRACE_PATHBUF_LEN];

		path = android_fstrace_get_pathname(pathbuf,
				MAX_TRACE_PATHBUF_LEN, inode);
		trace_android_fs_fsync_start(inode,
				current->pid, path, current->comm);
	}

	if (S_ISDIR(inode->i_mode))
		goto go_write;

	/* if fdatasync is triggered, let's do in-place-update */
	if (datasync || get_dirty_pages(inode) <= SM_I(sbi)->min_fsync_blocks)
		set_inode_flag(inode, FI_NEED_IPU);
	ret = filemap_write_and_wait_range(inode->i_mapping, start, end);
	clear_inode_flag(inode, FI_NEED_IPU);

	if (ret) {
		trace_f2fs_sync_file_exit(inode, cp_reason, datasync, ret);
		return ret;
	}

	/* if the inode is dirty, let's recover all the time */
	if (!f2fs_skip_inode_update(inode, datasync)) {
		f2fs_write_inode(inode, NULL);
		goto go_write;
	}

	/*
	 * if there is no written data, don't waste time to write recovery info.
	 */
	if (!is_inode_flag_set(inode, FI_APPEND_WRITE) &&
			!f2fs_exist_written_data(sbi, ino, APPEND_INO)) {

		/* it may call write_inode just prior to fsync */
		if (need_inode_page_update(sbi, ino))
			goto go_write;

		if (is_inode_flag_set(inode, FI_UPDATE_WRITE) ||
				f2fs_exist_written_data(sbi, ino, UPDATE_INO))
			goto flush_out;
		goto out;
	}
go_write:
	/*
	 * Both of fdatasync() and fsync() are able to be recovered from
	 * sudden-power-off.
	 */
	down_read(&F2FS_I(inode)->i_sem);
	cp_reason = need_do_checkpoint(inode);
	up_read(&F2FS_I(inode)->i_sem);

	if (cp_reason) {
		/* all the dirty node pages should be flushed for POR */
		ret = f2fs_sync_fs(inode->i_sb, 1);

		/*
		 * We've secured consistency through sync_fs. Following pino
		 * will be used only for fsynced inodes after checkpoint.
		 */
		try_to_fix_pino(inode);
		clear_inode_flag(inode, FI_APPEND_WRITE);
		clear_inode_flag(inode, FI_UPDATE_WRITE);
		goto out;
	}
sync_nodes:
	atomic_inc(&sbi->wb_sync_req[NODE]);
	ret = f2fs_fsync_node_pages(sbi, inode, &wbc, atomic, &seq_id);
	atomic_dec(&sbi->wb_sync_req[NODE]);
	if (ret)
		goto out;

	/* if cp_error was enabled, we should avoid infinite loop */
	if (unlikely(f2fs_cp_error(sbi))) {
		ret = -EIO;
		goto out;
	}

	if (f2fs_need_inode_block_update(sbi, ino)) {
		f2fs_mark_inode_dirty_sync(inode, true);
		f2fs_write_inode(inode, NULL);
		goto sync_nodes;
	}

	/*
	 * If it's atomic_write, it's just fine to keep write ordering. So
	 * here we don't need to wait for node write completion, since we use
	 * node chain which serializes node blocks. If one of node writes are
	 * reordered, we can see simply broken chain, resulting in stopping
	 * roll-forward recovery. It means we'll recover all or none node blocks
	 * given fsync mark.
	 */
	if (!atomic) {
		ret = f2fs_wait_on_node_pages_writeback(sbi, seq_id);
		if (ret)
			goto out;
	}

	/* once recovery info is written, don't need to tack this */
	f2fs_remove_ino_entry(sbi, ino, APPEND_INO);
	clear_inode_flag(inode, FI_APPEND_WRITE);
flush_out:
	if (!atomic && F2FS_OPTION(sbi).fsync_mode != FSYNC_MODE_NOBARRIER)
		ret = f2fs_issue_flush(sbi, inode->i_ino);
	if (!ret) {
		f2fs_remove_ino_entry(sbi, ino, UPDATE_INO);
		clear_inode_flag(inode, FI_UPDATE_WRITE);
		f2fs_remove_ino_entry(sbi, ino, FLUSH_INO);
	}
	f2fs_update_time(sbi, REQ_TIME);
out:
	trace_f2fs_sync_file_exit(inode, cp_reason, datasync, ret);
	f2fs_trace_ios(NULL, 1);
	trace_android_fs_fsync_end(inode, start, end - start);

	return ret;
}

int f2fs_sync_file(struct file *file, loff_t start, loff_t end, int datasync)
{
	if (unlikely(f2fs_cp_error(F2FS_I_SB(file_inode(file)))))
		return -EIO;
	return f2fs_do_sync_file(file, start, end, datasync, false);
}

static pgoff_t __get_first_dirty_index(struct address_space *mapping,
						pgoff_t pgofs, int whence)
{
	struct page *page;
	int nr_pages;

	if (whence != SEEK_DATA)
		return 0;

	/* find first dirty page index */
	nr_pages = find_get_pages_tag(mapping, &pgofs, PAGECACHE_TAG_DIRTY,
				      1, &page);
	if (!nr_pages)
		return ULONG_MAX;
	pgofs = page->index;
	put_page(page);
	return pgofs;
}

static bool __found_offset(struct f2fs_sb_info *sbi, block_t blkaddr,
				pgoff_t dirty, pgoff_t pgofs, int whence)
{
	switch (whence) {
	case SEEK_DATA:
		if ((blkaddr == NEW_ADDR && dirty == pgofs) ||
			__is_valid_data_blkaddr(blkaddr))
			return true;
		break;
	case SEEK_HOLE:
		if (blkaddr == NULL_ADDR)
			return true;
		break;
	}
	return false;
}

static loff_t f2fs_seek_block(struct file *file, loff_t offset, int whence)
{
	struct inode *inode = file->f_mapping->host;
	loff_t maxbytes = inode->i_sb->s_maxbytes;
	struct dnode_of_data dn;
	pgoff_t pgofs, end_offset, dirty;
	loff_t data_ofs = offset;
	loff_t isize;
	int err = 0;

	inode_lock(inode);

	isize = i_size_read(inode);
	if (offset >= isize)
		goto fail;

	/* handle inline data case */
	if (f2fs_has_inline_data(inode) || f2fs_has_inline_dentry(inode)) {
		if (whence == SEEK_HOLE)
			data_ofs = isize;
		goto found;
	}

	pgofs = (pgoff_t)(offset >> PAGE_SHIFT);

	dirty = __get_first_dirty_index(inode->i_mapping, pgofs, whence);

	for (; data_ofs < isize; data_ofs = (loff_t)pgofs << PAGE_SHIFT) {
		set_new_dnode(&dn, inode, NULL, NULL, 0);
		err = f2fs_get_dnode_of_data(&dn, pgofs, LOOKUP_NODE);
		if (err && err != -ENOENT) {
			goto fail;
		} else if (err == -ENOENT) {
			/* direct node does not exists */
			if (whence == SEEK_DATA) {
				pgofs = f2fs_get_next_page_offset(&dn, pgofs);
				continue;
			} else {
				goto found;
			}
		}

		end_offset = ADDRS_PER_PAGE(dn.node_page, inode);

		/* find data/hole in dnode block */
		for (; dn.ofs_in_node < end_offset;
				dn.ofs_in_node++, pgofs++,
				data_ofs = (loff_t)pgofs << PAGE_SHIFT) {
			block_t blkaddr;

			blkaddr = datablock_addr(dn.inode,
					dn.node_page, dn.ofs_in_node);

			if (__is_valid_data_blkaddr(blkaddr) &&
				!f2fs_is_valid_blkaddr(F2FS_I_SB(inode),
					blkaddr, DATA_GENERIC_ENHANCE)) {
				f2fs_put_dnode(&dn);
				goto fail;
			}

			if (__found_offset(F2FS_I_SB(inode), blkaddr, dirty,
							pgofs, whence)) {
				f2fs_put_dnode(&dn);
				goto found;
			}
		}
		f2fs_put_dnode(&dn);
	}

	if (whence == SEEK_DATA)
		goto fail;
found:
	if (whence == SEEK_HOLE && data_ofs > isize)
		data_ofs = isize;
	inode_unlock(inode);
	return vfs_setpos(file, data_ofs, maxbytes);
fail:
	inode_unlock(inode);
	return -ENXIO;
}

static loff_t f2fs_llseek(struct file *file, loff_t offset, int whence)
{
	struct inode *inode = file->f_mapping->host;
	loff_t maxbytes = inode->i_sb->s_maxbytes;

	switch (whence) {
	case SEEK_SET:
	case SEEK_CUR:
	case SEEK_END:
		return generic_file_llseek_size(file, offset, whence,
						maxbytes, i_size_read(inode));
	case SEEK_DATA:
	case SEEK_HOLE:
		if (offset < 0)
			return -ENXIO;
		return f2fs_seek_block(file, offset, whence);
	}

	return -EINVAL;
}

static int f2fs_file_mmap(struct file *file, struct vm_area_struct *vma)
{
	struct inode *inode = file_inode(file);
	int err;

	if (unlikely(f2fs_cp_error(F2FS_I_SB(inode))))
		return -EIO;

	/* we don't need to use inline_data strictly */
	err = f2fs_convert_inline_inode(inode);
	if (err)
		return err;

	file_accessed(file);
	vma->vm_ops = &f2fs_file_vm_ops;
	return 0;
}

static int f2fs_file_open(struct inode *inode, struct file *filp)
{
	int err = fscrypt_file_open(inode, filp);

	if (err)
		return err;

	filp->f_mode |= FMODE_NOWAIT;

	return dquot_file_open(inode, filp);
}

void f2fs_truncate_data_blocks_range(struct dnode_of_data *dn, int count)
{
	struct f2fs_sb_info *sbi = F2FS_I_SB(dn->inode);
	struct f2fs_node *raw_node;
	int nr_free = 0, ofs = dn->ofs_in_node, len = count;
	__le32 *addr;
	int base = 0;

	if (IS_INODE(dn->node_page) && f2fs_has_extra_attr(dn->inode))
		base = get_extra_isize(dn->inode);

	raw_node = F2FS_NODE(dn->node_page);
	addr = blkaddr_in_node(raw_node) + base + ofs;

	for (; count > 0; count--, addr++, dn->ofs_in_node++) {
		block_t blkaddr = le32_to_cpu(*addr);

		if (blkaddr == NULL_ADDR)
			continue;

		dn->data_blkaddr = NULL_ADDR;
		f2fs_set_data_blkaddr(dn);

		if (__is_valid_data_blkaddr(blkaddr) &&
			!f2fs_is_valid_blkaddr(sbi, blkaddr,
					DATA_GENERIC_ENHANCE))
			continue;

		f2fs_invalidate_blocks(sbi, blkaddr);
		if (dn->ofs_in_node == 0 && IS_INODE(dn->node_page))
			clear_inode_flag(dn->inode, FI_FIRST_BLOCK_WRITTEN);
		nr_free++;
	}

	if (nr_free) {
		pgoff_t fofs;
		/*
		 * once we invalidate valid blkaddr in range [ofs, ofs + count],
		 * we will invalidate all blkaddr in the whole range.
		 */
		fofs = f2fs_start_bidx_of_node(ofs_of_node(dn->node_page),
							dn->inode) + ofs;
		f2fs_update_extent_cache_range(dn, fofs, 0, len);
		dec_valid_block_count(sbi, dn->inode, nr_free);
	}
	dn->ofs_in_node = ofs;

	f2fs_update_time(sbi, REQ_TIME);
	trace_f2fs_truncate_data_blocks_range(dn->inode, dn->nid,
					 dn->ofs_in_node, nr_free);
}

void f2fs_truncate_data_blocks(struct dnode_of_data *dn)
{
	f2fs_truncate_data_blocks_range(dn, ADDRS_PER_BLOCK(dn->inode));
}

static int truncate_partial_data_page(struct inode *inode, u64 from,
								bool cache_only)
{
	loff_t offset = from & (PAGE_SIZE - 1);
	pgoff_t index = from >> PAGE_SHIFT;
	struct address_space *mapping = inode->i_mapping;
	struct page *page;

	if (!offset && !cache_only)
		return 0;

	if (cache_only) {
		page = find_lock_page(mapping, index);
		if (page && PageUptodate(page))
			goto truncate_out;
		f2fs_put_page(page, 1);
		return 0;
	}

	page = f2fs_get_lock_data_page(inode, index, true);
	if (IS_ERR(page))
		return PTR_ERR(page) == -ENOENT ? 0 : PTR_ERR(page);
truncate_out:
	f2fs_wait_on_page_writeback(page, DATA, true, true);
	zero_user(page, offset, PAGE_SIZE - offset);

	/* An encrypted inode should have a key and truncate the last page. */
	f2fs_bug_on(F2FS_I_SB(inode), cache_only && IS_ENCRYPTED(inode));
	if (!cache_only)
		set_page_dirty(page);
	f2fs_put_page(page, 1);
	return 0;
}

int f2fs_truncate_blocks(struct inode *inode, u64 from, bool lock)
{
	struct f2fs_sb_info *sbi = F2FS_I_SB(inode);
	struct dnode_of_data dn;
	pgoff_t free_from;
	int count = 0, err = 0;
	struct page *ipage;
	bool truncate_page = false;

	trace_f2fs_truncate_blocks_enter(inode, from);

	free_from = (pgoff_t)F2FS_BLK_ALIGN(from);

	if (free_from >= sbi->max_file_blocks)
		goto free_partial;

	if (lock)
		f2fs_lock_op(sbi);

	ipage = f2fs_get_node_page(sbi, inode->i_ino);
	if (IS_ERR(ipage)) {
		err = PTR_ERR(ipage);
		goto out;
	}

	if (f2fs_has_inline_data(inode)) {
		f2fs_truncate_inline_inode(inode, ipage, from);
		f2fs_put_page(ipage, 1);
		truncate_page = true;
		goto out;
	}

	set_new_dnode(&dn, inode, ipage, NULL, 0);
	err = f2fs_get_dnode_of_data(&dn, free_from, LOOKUP_NODE_RA);
	if (err) {
		if (err == -ENOENT)
			goto free_next;
		goto out;
	}

	count = ADDRS_PER_PAGE(dn.node_page, inode);

	count -= dn.ofs_in_node;
	f2fs_bug_on(sbi, count < 0);

	if (dn.ofs_in_node || IS_INODE(dn.node_page)) {
		f2fs_truncate_data_blocks_range(&dn, count);
		free_from += count;
	}

	f2fs_put_dnode(&dn);
free_next:
	err = f2fs_truncate_inode_blocks(inode, free_from);
out:
	if (lock)
		f2fs_unlock_op(sbi);
free_partial:
	/* lastly zero out the first data page */
	if (!err)
		err = truncate_partial_data_page(inode, from, truncate_page);

	trace_f2fs_truncate_blocks_exit(inode, err);
	return err;
}

int f2fs_truncate(struct inode *inode)
{
	int err;

	if (unlikely(f2fs_cp_error(F2FS_I_SB(inode))))
		return -EIO;

	if (!(S_ISREG(inode->i_mode) || S_ISDIR(inode->i_mode) ||
				S_ISLNK(inode->i_mode)))
		return 0;

	trace_f2fs_truncate(inode);

	if (time_to_inject(F2FS_I_SB(inode), FAULT_TRUNCATE)) {
		f2fs_show_injection_info(FAULT_TRUNCATE);
		return -EIO;
	}

	/* we should check inline_data size */
	if (!f2fs_may_inline_data(inode)) {
		err = f2fs_convert_inline_inode(inode);
		if (err)
			return err;
	}

	err = f2fs_truncate_blocks(inode, i_size_read(inode), true);
	if (err)
		return err;

	inode->i_mtime = inode->i_ctime = current_time(inode);
	f2fs_mark_inode_dirty_sync(inode, false);
	return 0;
}

int f2fs_getattr(struct vfsmount *mnt,
			struct dentry *dentry, struct kstat *stat)
{
	struct inode *inode = d_inode(dentry);
#if 0
	struct f2fs_inode_info *fi = F2FS_I(inode);
	struct f2fs_inode *ri;
	unsigned int flags;

	if (f2fs_has_extra_attr(inode) &&
			f2fs_sb_has_inode_crtime(F2FS_I_SB(inode)) &&
			F2FS_FITS_IN_INODE(ri, fi->i_extra_isize, i_crtime)) {
		stat->result_mask |= STATX_BTIME;
		stat->btime.tv_sec = fi->i_crtime.tv_sec;
		stat->btime.tv_nsec = fi->i_crtime.tv_nsec;
	}

	flags = fi->i_flags;
	if (flags & F2FS_APPEND_FL)
		stat->attributes |= STATX_ATTR_APPEND;
	if (IS_ENCRYPTED(inode))
		stat->attributes |= STATX_ATTR_ENCRYPTED;
	if (flags & F2FS_IMMUTABLE_FL)
		stat->attributes |= STATX_ATTR_IMMUTABLE;
	if (flags & F2FS_NODUMP_FL)
		stat->attributes |= STATX_ATTR_NODUMP;

	stat->attributes_mask |= (STATX_ATTR_APPEND |
				  STATX_ATTR_ENCRYPTED |
				  STATX_ATTR_IMMUTABLE |
				  STATX_ATTR_NODUMP);
#endif
	generic_fillattr(inode, stat);

	/* we need to show initial sectors used for inline_data/dentries */
	if ((S_ISREG(inode->i_mode) && f2fs_has_inline_data(inode)) ||
					f2fs_has_inline_dentry(inode))
		stat->blocks += (stat->size + 511) >> 9;

	return 0;
}

#ifdef CONFIG_F2FS_FS_POSIX_ACL
static void __setattr_copy(struct inode *inode, const struct iattr *attr)
{
	unsigned int ia_valid = attr->ia_valid;

	if (ia_valid & ATTR_UID)
		inode->i_uid = attr->ia_uid;
	if (ia_valid & ATTR_GID)
		inode->i_gid = attr->ia_gid;
	if (ia_valid & ATTR_ATIME)
		inode->i_atime = timespec_trunc(attr->ia_atime,
						inode->i_sb->s_time_gran);
	if (ia_valid & ATTR_MTIME)
		inode->i_mtime = timespec_trunc(attr->ia_mtime,
						inode->i_sb->s_time_gran);
	if (ia_valid & ATTR_CTIME)
		inode->i_ctime = timespec_trunc(attr->ia_ctime,
						inode->i_sb->s_time_gran);
	if (ia_valid & ATTR_MODE) {
		umode_t mode = attr->ia_mode;

		if (!in_group_p(inode->i_gid) && !capable(CAP_FSETID))
			mode &= ~S_ISGID;
		set_acl_inode(inode, mode);
	}
}
#else
#define __setattr_copy setattr_copy
#endif

int f2fs_setattr(struct dentry *dentry, struct iattr *attr)
{
	struct inode *inode = d_inode(dentry);
	int err;

	if (unlikely(f2fs_cp_error(F2FS_I_SB(inode))))
		return -EIO;

	err = setattr_prepare(dentry, attr);
	if (err)
		return err;

	err = fscrypt_prepare_setattr(dentry, attr);
	if (err)
		return err;

	if (is_quota_modification(inode, attr)) {
		err = dquot_initialize(inode);
		if (err)
			return err;
	}
	if ((attr->ia_valid & ATTR_UID &&
		!uid_eq(attr->ia_uid, inode->i_uid)) ||
		(attr->ia_valid & ATTR_GID &&
		!gid_eq(attr->ia_gid, inode->i_gid))) {
		f2fs_lock_op(F2FS_I_SB(inode));
		err = dquot_transfer(inode, attr);
		if (err) {
			set_sbi_flag(F2FS_I_SB(inode),
					SBI_QUOTA_NEED_REPAIR);
			f2fs_unlock_op(F2FS_I_SB(inode));
			return err;
		}
		/*
		 * update uid/gid under lock_op(), so that dquot and inode can
		 * be updated atomically.
		 */
		if (attr->ia_valid & ATTR_UID)
			inode->i_uid = attr->ia_uid;
		if (attr->ia_valid & ATTR_GID)
			inode->i_gid = attr->ia_gid;
		f2fs_mark_inode_dirty_sync(inode, true);
		f2fs_unlock_op(F2FS_I_SB(inode));
	}

	if (attr->ia_valid & ATTR_SIZE) {
		bool to_smaller = (attr->ia_size <= i_size_read(inode));

		down_write(&F2FS_I(inode)->i_gc_rwsem[WRITE]);
		down_write(&F2FS_I(inode)->i_mmap_sem);

		truncate_setsize(inode, attr->ia_size);

		if (to_smaller)
			err = f2fs_truncate(inode);
		/*
		 * do not trim all blocks after i_size if target size is
		 * larger than i_size.
		 */
		up_write(&F2FS_I(inode)->i_mmap_sem);
		up_write(&F2FS_I(inode)->i_gc_rwsem[WRITE]);

		if (err)
			return err;

		if (!to_smaller) {
			/* should convert inline inode here */
			if (!f2fs_may_inline_data(inode)) {
				err = f2fs_convert_inline_inode(inode);
				if (err)
					return err;
			}
			inode->i_mtime = inode->i_ctime = current_time(inode);
		}

		down_write(&F2FS_I(inode)->i_sem);
		F2FS_I(inode)->last_disk_size = i_size_read(inode);
		up_write(&F2FS_I(inode)->i_sem);
	}

	__setattr_copy(inode, attr);

	if (attr->ia_valid & ATTR_MODE) {
		err = posix_acl_chmod(inode, f2fs_get_inode_mode(inode));
		if (err || is_inode_flag_set(inode, FI_ACL_MODE)) {
			inode->i_mode = F2FS_I(inode)->i_acl_mode;
			clear_inode_flag(inode, FI_ACL_MODE);
		}
	}

	/* file size may changed here */
	f2fs_mark_inode_dirty_sync(inode, true);

	/* inode change will produce dirty node pages flushed by checkpoint */
	f2fs_balance_fs(F2FS_I_SB(inode), true);

	return err;
}

const struct inode_operations f2fs_file_inode_operations = {
	.getattr	= f2fs_getattr,
	.setattr	= f2fs_setattr,
	.get_acl	= f2fs_get_acl,
	.set_acl	= f2fs_set_acl,
#ifdef CONFIG_F2FS_FS_XATTR
	.listxattr	= f2fs_listxattr,
#endif
	.fiemap		= f2fs_fiemap,
};

static int fill_zero(struct inode *inode, pgoff_t index,
					loff_t start, loff_t len)
{
	struct f2fs_sb_info *sbi = F2FS_I_SB(inode);
	struct page *page;

	if (!len)
		return 0;

	f2fs_balance_fs(sbi, true);

	f2fs_lock_op(sbi);
	page = f2fs_get_new_data_page(inode, NULL, index, false);
	f2fs_unlock_op(sbi);

	if (IS_ERR(page))
		return PTR_ERR(page);

	f2fs_wait_on_page_writeback(page, DATA, true, true);
	zero_user(page, start, len);
	set_page_dirty(page);
	f2fs_put_page(page, 1);
	return 0;
}

int f2fs_truncate_hole(struct inode *inode, pgoff_t pg_start, pgoff_t pg_end)
{
	int err;

	while (pg_start < pg_end) {
		struct dnode_of_data dn;
		pgoff_t end_offset, count;

		set_new_dnode(&dn, inode, NULL, NULL, 0);
		err = f2fs_get_dnode_of_data(&dn, pg_start, LOOKUP_NODE);
		if (err) {
			if (err == -ENOENT) {
				pg_start = f2fs_get_next_page_offset(&dn,
								pg_start);
				continue;
			}
			return err;
		}

		end_offset = ADDRS_PER_PAGE(dn.node_page, inode);
		count = min(end_offset - dn.ofs_in_node, pg_end - pg_start);

		f2fs_bug_on(F2FS_I_SB(inode), count == 0 || count > end_offset);

		f2fs_truncate_data_blocks_range(&dn, count);
		f2fs_put_dnode(&dn);

		pg_start += count;
	}
	return 0;
}

static int punch_hole(struct inode *inode, loff_t offset, loff_t len)
{
	pgoff_t pg_start, pg_end;
	loff_t off_start, off_end;
	int ret;

	ret = f2fs_convert_inline_inode(inode);
	if (ret)
		return ret;

	pg_start = ((unsigned long long) offset) >> PAGE_SHIFT;
	pg_end = ((unsigned long long) offset + len) >> PAGE_SHIFT;

	off_start = offset & (PAGE_SIZE - 1);
	off_end = (offset + len) & (PAGE_SIZE - 1);

	if (pg_start == pg_end) {
		ret = fill_zero(inode, pg_start, off_start,
						off_end - off_start);
		if (ret)
			return ret;
	} else {
		if (off_start) {
			ret = fill_zero(inode, pg_start++, off_start,
						PAGE_SIZE - off_start);
			if (ret)
				return ret;
		}
		if (off_end) {
			ret = fill_zero(inode, pg_end, 0, off_end);
			if (ret)
				return ret;
		}

		if (pg_start < pg_end) {
			struct address_space *mapping = inode->i_mapping;
			loff_t blk_start, blk_end;
			struct f2fs_sb_info *sbi = F2FS_I_SB(inode);

			f2fs_balance_fs(sbi, true);

			blk_start = (loff_t)pg_start << PAGE_SHIFT;
			blk_end = (loff_t)pg_end << PAGE_SHIFT;

			down_write(&F2FS_I(inode)->i_gc_rwsem[WRITE]);
			down_write(&F2FS_I(inode)->i_mmap_sem);

			truncate_inode_pages_range(mapping, blk_start,
					blk_end - 1);

			f2fs_lock_op(sbi);
			ret = f2fs_truncate_hole(inode, pg_start, pg_end);
			f2fs_unlock_op(sbi);

			up_write(&F2FS_I(inode)->i_mmap_sem);
			up_write(&F2FS_I(inode)->i_gc_rwsem[WRITE]);
		}
	}

	return ret;
}

static int __read_out_blkaddrs(struct inode *inode, block_t *blkaddr,
				int *do_replace, pgoff_t off, pgoff_t len)
{
	struct f2fs_sb_info *sbi = F2FS_I_SB(inode);
	struct dnode_of_data dn;
	int ret, done, i;

next_dnode:
	set_new_dnode(&dn, inode, NULL, NULL, 0);
	ret = f2fs_get_dnode_of_data(&dn, off, LOOKUP_NODE_RA);
	if (ret && ret != -ENOENT) {
		return ret;
	} else if (ret == -ENOENT) {
		if (dn.max_level == 0)
			return -ENOENT;
		done = min((pgoff_t)ADDRS_PER_BLOCK(inode) - dn.ofs_in_node,
									len);
		blkaddr += done;
		do_replace += done;
		goto next;
	}

	done = min((pgoff_t)ADDRS_PER_PAGE(dn.node_page, inode) -
							dn.ofs_in_node, len);
	for (i = 0; i < done; i++, blkaddr++, do_replace++, dn.ofs_in_node++) {
		*blkaddr = datablock_addr(dn.inode,
					dn.node_page, dn.ofs_in_node);

		if (__is_valid_data_blkaddr(*blkaddr) &&
			!f2fs_is_valid_blkaddr(sbi, *blkaddr,
					DATA_GENERIC_ENHANCE)) {
			f2fs_put_dnode(&dn);
			return -EFSCORRUPTED;
		}

		if (!f2fs_is_checkpointed_data(sbi, *blkaddr)) {

			if (test_opt(sbi, LFS)) {
				f2fs_put_dnode(&dn);
				return -ENOTSUPP;
			}

			/* do not invalidate this block address */
			f2fs_update_data_blkaddr(&dn, NULL_ADDR);
			*do_replace = 1;
		}
	}
	f2fs_put_dnode(&dn);
next:
	len -= done;
	off += done;
	if (len)
		goto next_dnode;
	return 0;
}

static int __roll_back_blkaddrs(struct inode *inode, block_t *blkaddr,
				int *do_replace, pgoff_t off, int len)
{
	struct f2fs_sb_info *sbi = F2FS_I_SB(inode);
	struct dnode_of_data dn;
	int ret, i;

	for (i = 0; i < len; i++, do_replace++, blkaddr++) {
		if (*do_replace == 0)
			continue;

		set_new_dnode(&dn, inode, NULL, NULL, 0);
		ret = f2fs_get_dnode_of_data(&dn, off + i, LOOKUP_NODE_RA);
		if (ret) {
			dec_valid_block_count(sbi, inode, 1);
			f2fs_invalidate_blocks(sbi, *blkaddr);
		} else {
			f2fs_update_data_blkaddr(&dn, *blkaddr);
		}
		f2fs_put_dnode(&dn);
	}
	return 0;
}

static int __clone_blkaddrs(struct inode *src_inode, struct inode *dst_inode,
			block_t *blkaddr, int *do_replace,
			pgoff_t src, pgoff_t dst, pgoff_t len, bool full)
{
	struct f2fs_sb_info *sbi = F2FS_I_SB(src_inode);
	pgoff_t i = 0;
	int ret;

	while (i < len) {
		if (blkaddr[i] == NULL_ADDR && !full) {
			i++;
			continue;
		}

		if (do_replace[i] || blkaddr[i] == NULL_ADDR) {
			struct dnode_of_data dn;
			struct node_info ni;
			size_t new_size;
			pgoff_t ilen;

			set_new_dnode(&dn, dst_inode, NULL, NULL, 0);
			ret = f2fs_get_dnode_of_data(&dn, dst + i, ALLOC_NODE);
			if (ret)
				return ret;

			ret = f2fs_get_node_info(sbi, dn.nid, &ni);
			if (ret) {
				f2fs_put_dnode(&dn);
				return ret;
			}

			ilen = min((pgoff_t)
				ADDRS_PER_PAGE(dn.node_page, dst_inode) -
						dn.ofs_in_node, len - i);
			do {
				dn.data_blkaddr = datablock_addr(dn.inode,
						dn.node_page, dn.ofs_in_node);
				f2fs_truncate_data_blocks_range(&dn, 1);

				if (do_replace[i]) {
					f2fs_i_blocks_write(src_inode,
							1, false, false);
					f2fs_i_blocks_write(dst_inode,
							1, true, false);
					f2fs_replace_block(sbi, &dn, dn.data_blkaddr,
					blkaddr[i], ni.version, true, false);

					do_replace[i] = 0;
				}
				dn.ofs_in_node++;
				i++;
				new_size = (dst + i) << PAGE_SHIFT;
				if (dst_inode->i_size < new_size)
					f2fs_i_size_write(dst_inode, new_size);
			} while (--ilen && (do_replace[i] || blkaddr[i] == NULL_ADDR));

			f2fs_put_dnode(&dn);
		} else {
			struct page *psrc, *pdst;

			psrc = f2fs_get_lock_data_page(src_inode,
							src + i, true);
			if (IS_ERR(psrc))
				return PTR_ERR(psrc);
			pdst = f2fs_get_new_data_page(dst_inode, NULL, dst + i,
								true);
			if (IS_ERR(pdst)) {
				f2fs_put_page(psrc, 1);
				return PTR_ERR(pdst);
			}
			f2fs_copy_page(psrc, pdst);
			set_page_dirty(pdst);
			f2fs_put_page(pdst, 1);
			f2fs_put_page(psrc, 1);

			ret = f2fs_truncate_hole(src_inode,
						src + i, src + i + 1);
			if (ret)
				return ret;
			i++;
		}
	}
	return 0;
}

static int __exchange_data_block(struct inode *src_inode,
			struct inode *dst_inode, pgoff_t src, pgoff_t dst,
			pgoff_t len, bool full)
{
	block_t *src_blkaddr;
	int *do_replace;
	pgoff_t olen;
	int ret;

	while (len) {
		olen = min((pgoff_t)4 * ADDRS_PER_BLOCK(src_inode), len);

		src_blkaddr = f2fs_kvzalloc(F2FS_I_SB(src_inode),
					array_size(olen, sizeof(block_t)),
					GFP_KERNEL);
		if (!src_blkaddr)
			return -ENOMEM;

		do_replace = f2fs_kvzalloc(F2FS_I_SB(src_inode),
					array_size(olen, sizeof(int)),
					GFP_KERNEL);
		if (!do_replace) {
			kvfree(src_blkaddr);
			return -ENOMEM;
		}

		ret = __read_out_blkaddrs(src_inode, src_blkaddr,
					do_replace, src, olen);
		if (ret)
			goto roll_back;

		ret = __clone_blkaddrs(src_inode, dst_inode, src_blkaddr,
					do_replace, src, dst, olen, full);
		if (ret)
			goto roll_back;

		src += olen;
		dst += olen;
		len -= olen;

		kvfree(src_blkaddr);
		kvfree(do_replace);
	}
	return 0;

roll_back:
	__roll_back_blkaddrs(src_inode, src_blkaddr, do_replace, src, olen);
	kvfree(src_blkaddr);
	kvfree(do_replace);
	return ret;
}

static int f2fs_do_collapse(struct inode *inode, loff_t offset, loff_t len)
{
	struct f2fs_sb_info *sbi = F2FS_I_SB(inode);
	pgoff_t nrpages = DIV_ROUND_UP(i_size_read(inode), PAGE_SIZE);
	pgoff_t start = offset >> PAGE_SHIFT;
	pgoff_t end = (offset + len) >> PAGE_SHIFT;
	int ret;

	f2fs_balance_fs(sbi, true);

	/* avoid gc operation during block exchange */
	down_write(&F2FS_I(inode)->i_gc_rwsem[WRITE]);
	down_write(&F2FS_I(inode)->i_mmap_sem);

	f2fs_lock_op(sbi);
	f2fs_drop_extent_tree(inode);
	truncate_pagecache(inode, offset);
	ret = __exchange_data_block(inode, inode, end, start, nrpages - end, true);
	f2fs_unlock_op(sbi);

	up_write(&F2FS_I(inode)->i_mmap_sem);
	up_write(&F2FS_I(inode)->i_gc_rwsem[WRITE]);
	return ret;
}

static int f2fs_collapse_range(struct inode *inode, loff_t offset, loff_t len)
{
	loff_t new_size;
	int ret;

	if (offset + len >= i_size_read(inode))
		return -EINVAL;

	/* collapse range should be aligned to block size of f2fs. */
	if (offset & (F2FS_BLKSIZE - 1) || len & (F2FS_BLKSIZE - 1))
		return -EINVAL;

	ret = f2fs_convert_inline_inode(inode);
	if (ret)
		return ret;

	/* write out all dirty pages from offset */
	ret = filemap_write_and_wait_range(inode->i_mapping, offset, LLONG_MAX);
	if (ret)
		return ret;

	ret = f2fs_do_collapse(inode, offset, len);
	if (ret)
		return ret;

	/* write out all moved pages, if possible */
	down_write(&F2FS_I(inode)->i_mmap_sem);
	filemap_write_and_wait_range(inode->i_mapping, offset, LLONG_MAX);
	truncate_pagecache(inode, offset);

	new_size = i_size_read(inode) - len;
	truncate_pagecache(inode, new_size);

	ret = f2fs_truncate_blocks(inode, new_size, true);
	up_write(&F2FS_I(inode)->i_mmap_sem);
	if (!ret)
		f2fs_i_size_write(inode, new_size);
	return ret;
}

static int f2fs_do_zero_range(struct dnode_of_data *dn, pgoff_t start,
								pgoff_t end)
{
	struct f2fs_sb_info *sbi = F2FS_I_SB(dn->inode);
	pgoff_t index = start;
	unsigned int ofs_in_node = dn->ofs_in_node;
	blkcnt_t count = 0;
	int ret;

	for (; index < end; index++, dn->ofs_in_node++) {
		if (datablock_addr(dn->inode, dn->node_page,
					dn->ofs_in_node) == NULL_ADDR)
			count++;
	}

	dn->ofs_in_node = ofs_in_node;
	ret = f2fs_reserve_new_blocks(dn, count);
	if (ret)
		return ret;

	dn->ofs_in_node = ofs_in_node;
	for (index = start; index < end; index++, dn->ofs_in_node++) {
		dn->data_blkaddr = datablock_addr(dn->inode,
					dn->node_page, dn->ofs_in_node);
		/*
		 * f2fs_reserve_new_blocks will not guarantee entire block
		 * allocation.
		 */
		if (dn->data_blkaddr == NULL_ADDR) {
			ret = -ENOSPC;
			break;
		}
		if (dn->data_blkaddr != NEW_ADDR) {
			f2fs_invalidate_blocks(sbi, dn->data_blkaddr);
			dn->data_blkaddr = NEW_ADDR;
			f2fs_set_data_blkaddr(dn);
		}
	}

	f2fs_update_extent_cache_range(dn, start, 0, index - start);

	return ret;
}

static int f2fs_zero_range(struct inode *inode, loff_t offset, loff_t len,
								int mode)
{
	struct f2fs_sb_info *sbi = F2FS_I_SB(inode);
	struct address_space *mapping = inode->i_mapping;
	pgoff_t index, pg_start, pg_end;
	loff_t new_size = i_size_read(inode);
	loff_t off_start, off_end;
	int ret = 0;

	ret = inode_newsize_ok(inode, (len + offset));
	if (ret)
		return ret;

	ret = f2fs_convert_inline_inode(inode);
	if (ret)
		return ret;

	ret = filemap_write_and_wait_range(mapping, offset, offset + len - 1);
	if (ret)
		return ret;

	pg_start = ((unsigned long long) offset) >> PAGE_SHIFT;
	pg_end = ((unsigned long long) offset + len) >> PAGE_SHIFT;

	off_start = offset & (PAGE_SIZE - 1);
	off_end = (offset + len) & (PAGE_SIZE - 1);

	if (pg_start == pg_end) {
		ret = fill_zero(inode, pg_start, off_start,
						off_end - off_start);
		if (ret)
			return ret;

		new_size = max_t(loff_t, new_size, offset + len);
	} else {
		if (off_start) {
			ret = fill_zero(inode, pg_start++, off_start,
						PAGE_SIZE - off_start);
			if (ret)
				return ret;

			new_size = max_t(loff_t, new_size,
					(loff_t)pg_start << PAGE_SHIFT);
		}

		for (index = pg_start; index < pg_end;) {
			struct dnode_of_data dn;
			unsigned int end_offset;
			pgoff_t end;

			down_write(&F2FS_I(inode)->i_gc_rwsem[WRITE]);
			down_write(&F2FS_I(inode)->i_mmap_sem);

			truncate_pagecache_range(inode,
				(loff_t)index << PAGE_SHIFT,
				((loff_t)pg_end << PAGE_SHIFT) - 1);

			f2fs_lock_op(sbi);

			set_new_dnode(&dn, inode, NULL, NULL, 0);
			ret = f2fs_get_dnode_of_data(&dn, index, ALLOC_NODE);
			if (ret) {
				f2fs_unlock_op(sbi);
				up_write(&F2FS_I(inode)->i_mmap_sem);
				up_write(&F2FS_I(inode)->i_gc_rwsem[WRITE]);
				goto out;
			}

			end_offset = ADDRS_PER_PAGE(dn.node_page, inode);
			end = min(pg_end, end_offset - dn.ofs_in_node + index);

			ret = f2fs_do_zero_range(&dn, index, end);
			f2fs_put_dnode(&dn);

			f2fs_unlock_op(sbi);
			up_write(&F2FS_I(inode)->i_mmap_sem);
			up_write(&F2FS_I(inode)->i_gc_rwsem[WRITE]);

			f2fs_balance_fs(sbi, dn.node_changed);

			if (ret)
				goto out;

			index = end;
			new_size = max_t(loff_t, new_size,
					(loff_t)index << PAGE_SHIFT);
		}

		if (off_end) {
			ret = fill_zero(inode, pg_end, 0, off_end);
			if (ret)
				goto out;

			new_size = max_t(loff_t, new_size, offset + len);
		}
	}

out:
	if (new_size > i_size_read(inode)) {
		if (mode & FALLOC_FL_KEEP_SIZE)
			file_set_keep_isize(inode);
		else
			f2fs_i_size_write(inode, new_size);
	}
	return ret;
}

static int f2fs_insert_range(struct inode *inode, loff_t offset, loff_t len)
{
	struct f2fs_sb_info *sbi = F2FS_I_SB(inode);
	pgoff_t nr, pg_start, pg_end, delta, idx;
	loff_t new_size;
	int ret = 0;

	new_size = i_size_read(inode) + len;
	ret = inode_newsize_ok(inode, new_size);
	if (ret)
		return ret;

	if (offset >= i_size_read(inode))
		return -EINVAL;

	/* insert range should be aligned to block size of f2fs. */
	if (offset & (F2FS_BLKSIZE - 1) || len & (F2FS_BLKSIZE - 1))
		return -EINVAL;

	ret = f2fs_convert_inline_inode(inode);
	if (ret)
		return ret;

	f2fs_balance_fs(sbi, true);

	down_write(&F2FS_I(inode)->i_mmap_sem);
	ret = f2fs_truncate_blocks(inode, i_size_read(inode), true);
	up_write(&F2FS_I(inode)->i_mmap_sem);
	if (ret)
		return ret;

	/* write out all dirty pages from offset */
	ret = filemap_write_and_wait_range(inode->i_mapping, offset, LLONG_MAX);
	if (ret)
		return ret;

	pg_start = offset >> PAGE_SHIFT;
	pg_end = (offset + len) >> PAGE_SHIFT;
	delta = pg_end - pg_start;
	idx = DIV_ROUND_UP(i_size_read(inode), PAGE_SIZE);

	/* avoid gc operation during block exchange */
	down_write(&F2FS_I(inode)->i_gc_rwsem[WRITE]);
	down_write(&F2FS_I(inode)->i_mmap_sem);
	truncate_pagecache(inode, offset);

	while (!ret && idx > pg_start) {
		nr = idx - pg_start;
		if (nr > delta)
			nr = delta;
		idx -= nr;

		f2fs_lock_op(sbi);
		f2fs_drop_extent_tree(inode);

		ret = __exchange_data_block(inode, inode, idx,
					idx + delta, nr, false);
		f2fs_unlock_op(sbi);
	}
	up_write(&F2FS_I(inode)->i_mmap_sem);
	up_write(&F2FS_I(inode)->i_gc_rwsem[WRITE]);

	/* write out all moved pages, if possible */
	down_write(&F2FS_I(inode)->i_mmap_sem);
	filemap_write_and_wait_range(inode->i_mapping, offset, LLONG_MAX);
	truncate_pagecache(inode, offset);
	up_write(&F2FS_I(inode)->i_mmap_sem);

	if (!ret)
		f2fs_i_size_write(inode, new_size);
	return ret;
}

static int expand_inode_data(struct inode *inode, loff_t offset,
					loff_t len, int mode)
{
	struct f2fs_sb_info *sbi = F2FS_I_SB(inode);
	struct f2fs_map_blocks map = { .m_next_pgofs = NULL,
			.m_next_extent = NULL, .m_seg_type = NO_CHECK_TYPE,
			.m_may_create = true };
	pgoff_t pg_end;
	loff_t new_size = i_size_read(inode);
	loff_t off_end;
	int err;

	err = inode_newsize_ok(inode, (len + offset));
	if (err)
		return err;

	err = f2fs_convert_inline_inode(inode);
	if (err)
		return err;

	f2fs_balance_fs(sbi, true);

	pg_end = ((unsigned long long)offset + len) >> PAGE_SHIFT;
	off_end = (offset + len) & (PAGE_SIZE - 1);

	map.m_lblk = ((unsigned long long)offset) >> PAGE_SHIFT;
	map.m_len = pg_end - map.m_lblk;
	if (off_end)
		map.m_len++;

	if (f2fs_is_pinned_file(inode))
		map.m_seg_type = CURSEG_COLD_DATA;

	err = f2fs_map_blocks(inode, &map, 1, (f2fs_is_pinned_file(inode) ?
						F2FS_GET_BLOCK_PRE_DIO :
						F2FS_GET_BLOCK_PRE_AIO));
	if (err) {
		pgoff_t last_off;

		if (!map.m_len)
			return err;

		last_off = map.m_lblk + map.m_len - 1;

		/* update new size to the failed position */
		new_size = (last_off == pg_end) ? offset + len :
					(loff_t)(last_off + 1) << PAGE_SHIFT;
	} else {
		new_size = ((loff_t)pg_end << PAGE_SHIFT) + off_end;
	}

	if (new_size > i_size_read(inode)) {
		if (mode & FALLOC_FL_KEEP_SIZE)
			file_set_keep_isize(inode);
		else
			f2fs_i_size_write(inode, new_size);
	}

	return err;
}

static long f2fs_fallocate(struct file *file, int mode,
				loff_t offset, loff_t len)
{
	struct inode *inode = file_inode(file);
	long ret = 0;

	if (unlikely(f2fs_cp_error(F2FS_I_SB(inode))))
		return -EIO;

	/* f2fs only support ->fallocate for regular file */
	if (!S_ISREG(inode->i_mode))
		return -EINVAL;

	if (IS_ENCRYPTED(inode) &&
		(mode & (FALLOC_FL_COLLAPSE_RANGE | FALLOC_FL_INSERT_RANGE)))
		return -EOPNOTSUPP;

	if (mode & ~(FALLOC_FL_KEEP_SIZE | FALLOC_FL_PUNCH_HOLE |
			FALLOC_FL_COLLAPSE_RANGE | FALLOC_FL_ZERO_RANGE |
			FALLOC_FL_INSERT_RANGE))
		return -EOPNOTSUPP;

	inode_lock(inode);

	if (mode & FALLOC_FL_PUNCH_HOLE) {
		if (offset >= inode->i_size)
			goto out;

		ret = punch_hole(inode, offset, len);
	} else if (mode & FALLOC_FL_COLLAPSE_RANGE) {
		ret = f2fs_collapse_range(inode, offset, len);
	} else if (mode & FALLOC_FL_ZERO_RANGE) {
		ret = f2fs_zero_range(inode, offset, len, mode);
	} else if (mode & FALLOC_FL_INSERT_RANGE) {
		ret = f2fs_insert_range(inode, offset, len);
	} else {
		ret = expand_inode_data(inode, offset, len, mode);
	}

	if (!ret) {
		inode->i_mtime = inode->i_ctime = current_time(inode);
		f2fs_mark_inode_dirty_sync(inode, false);
		f2fs_update_time(F2FS_I_SB(inode), REQ_TIME);
	}

out:
	inode_unlock(inode);

	trace_f2fs_fallocate(inode, mode, offset, len, ret);
	return ret;
}

static int f2fs_release_file(struct inode *inode, struct file *filp)
{
	/*
	 * f2fs_relase_file is called at every close calls. So we should
	 * not drop any inmemory pages by close called by other process.
	 */
	if (!(filp->f_mode & FMODE_WRITE) ||
			atomic_read(&inode->i_writecount) != 1)
		return 0;

	/* some remained atomic pages should discarded */
	if (f2fs_is_atomic_file(inode))
		f2fs_drop_inmem_pages(inode);
	if (f2fs_is_volatile_file(inode)) {
		set_inode_flag(inode, FI_DROP_CACHE);
		filemap_fdatawrite(inode->i_mapping);
		clear_inode_flag(inode, FI_DROP_CACHE);
		clear_inode_flag(inode, FI_VOLATILE_FILE);
		stat_dec_volatile_write(inode);
	}
	return 0;
}

static int f2fs_file_flush(struct file *file, fl_owner_t id)
{
	struct inode *inode = file_inode(file);

	/*
	 * If the process doing a transaction is crashed, we should do
	 * roll-back. Otherwise, other reader/write can see corrupted database
	 * until all the writers close its file. Since this should be done
	 * before dropping file lock, it needs to do in ->flush.
	 */
	if (f2fs_is_atomic_file(inode) &&
			F2FS_I(inode)->inmem_task == current)
		f2fs_drop_inmem_pages(inode);
	return 0;
}

static int f2fs_setflags_common(struct inode *inode, u32 iflags, u32 mask)
{
	struct f2fs_inode_info *fi = F2FS_I(inode);

	/* Is it quota file? Do not allow user to mess with it */
	if (IS_NOQUOTA(inode))
		return -EPERM;

	fi->i_flags = iflags | (fi->i_flags & ~mask);

	if (fi->i_flags & F2FS_PROJINHERIT_FL)
		set_inode_flag(inode, FI_PROJ_INHERIT);
	else
		clear_inode_flag(inode, FI_PROJ_INHERIT);

	inode->i_ctime = current_time(inode);
	f2fs_set_inode_flags(inode);
	f2fs_mark_inode_dirty_sync(inode, true);
	return 0;
}

/* FS_IOC_GETFLAGS and FS_IOC_SETFLAGS support */

/*
 * To make a new on-disk f2fs i_flag gettable via FS_IOC_GETFLAGS, add an entry
 * for it to f2fs_fsflags_map[], and add its FS_*_FL equivalent to
 * F2FS_GETTABLE_FS_FL.  To also make it settable via FS_IOC_SETFLAGS, also add
 * its FS_*_FL equivalent to F2FS_SETTABLE_FS_FL.
 */

static const struct {
	u32 iflag;
	u32 fsflag;
} f2fs_fsflags_map[] = {
	{ F2FS_SYNC_FL,		FS_SYNC_FL },
	{ F2FS_IMMUTABLE_FL,	FS_IMMUTABLE_FL },
	{ F2FS_APPEND_FL,	FS_APPEND_FL },
	{ F2FS_NODUMP_FL,	FS_NODUMP_FL },
	{ F2FS_NOATIME_FL,	FS_NOATIME_FL },
	{ F2FS_INDEX_FL,	FS_INDEX_FL },
	{ F2FS_DIRSYNC_FL,	FS_DIRSYNC_FL },
	{ F2FS_PROJINHERIT_FL,	FS_PROJINHERIT_FL },
};

#define F2FS_GETTABLE_FS_FL (		\
		FS_SYNC_FL |		\
		FS_IMMUTABLE_FL |	\
		FS_APPEND_FL |		\
		FS_NODUMP_FL |		\
		FS_NOATIME_FL |		\
		FS_INDEX_FL |		\
		FS_DIRSYNC_FL |		\
		FS_PROJINHERIT_FL |	\
		FS_ENCRYPT_FL |		\
		FS_INLINE_DATA_FL |	\
		FS_NOCOW_FL)

#define F2FS_SETTABLE_FS_FL (		\
		FS_SYNC_FL |		\
		FS_IMMUTABLE_FL |	\
		FS_APPEND_FL |		\
		FS_NODUMP_FL |		\
		FS_NOATIME_FL |		\
		FS_DIRSYNC_FL |		\
		FS_PROJINHERIT_FL)

/* Convert f2fs on-disk i_flags to FS_IOC_{GET,SET}FLAGS flags */
static inline u32 f2fs_iflags_to_fsflags(u32 iflags)
{
	u32 fsflags = 0;
	int i;

	for (i = 0; i < ARRAY_SIZE(f2fs_fsflags_map); i++)
		if (iflags & f2fs_fsflags_map[i].iflag)
			fsflags |= f2fs_fsflags_map[i].fsflag;

	return fsflags;
}

/* Convert FS_IOC_{GET,SET}FLAGS flags to f2fs on-disk i_flags */
static inline u32 f2fs_fsflags_to_iflags(u32 fsflags)
{
	u32 iflags = 0;
	int i;

	for (i = 0; i < ARRAY_SIZE(f2fs_fsflags_map); i++)
		if (fsflags & f2fs_fsflags_map[i].fsflag)
			iflags |= f2fs_fsflags_map[i].iflag;

	return iflags;
}

static int f2fs_ioc_getflags(struct file *filp, unsigned long arg)
{
	struct inode *inode = file_inode(filp);
	struct f2fs_inode_info *fi = F2FS_I(inode);
	u32 fsflags = f2fs_iflags_to_fsflags(fi->i_flags);

	if (IS_ENCRYPTED(inode))
		fsflags |= FS_ENCRYPT_FL;
	if (f2fs_has_inline_data(inode) || f2fs_has_inline_dentry(inode))
		fsflags |= FS_INLINE_DATA_FL;
	if (is_inode_flag_set(inode, FI_PIN_FILE))
		fsflags |= FS_NOCOW_FL;

	fsflags &= F2FS_GETTABLE_FS_FL;

	return put_user(fsflags, (int __user *)arg);
}

static int f2fs_ioc_setflags(struct file *filp, unsigned long arg)
{
	struct inode *inode = file_inode(filp);
	struct f2fs_inode_info *fi = F2FS_I(inode);
	u32 fsflags, old_fsflags;
	u32 iflags;
	int ret;

	if (!inode_owner_or_capable(inode))
		return -EACCES;

	if (get_user(fsflags, (int __user *)arg))
		return -EFAULT;

	if (fsflags & ~F2FS_GETTABLE_FS_FL)
		return -EOPNOTSUPP;
	fsflags &= F2FS_SETTABLE_FS_FL;

	iflags = f2fs_fsflags_to_iflags(fsflags);
	if (f2fs_mask_flags(inode->i_mode, iflags) != iflags)
		return -EOPNOTSUPP;

	ret = mnt_want_write_file(filp);
	if (ret)
		return ret;

	inode_lock(inode);

	old_fsflags = f2fs_iflags_to_fsflags(fi->i_flags);
	ret = vfs_ioc_setflags_prepare(inode, old_fsflags, fsflags);
	if (ret)
		goto out;

	ret = f2fs_setflags_common(inode, iflags,
			f2fs_fsflags_to_iflags(F2FS_SETTABLE_FS_FL));
out:
	inode_unlock(inode);
	mnt_drop_write_file(filp);
	return ret;
}

static int f2fs_ioc_getversion(struct file *filp, unsigned long arg)
{
	struct inode *inode = file_inode(filp);

	return put_user(inode->i_generation, (int __user *)arg);
}

static int f2fs_ioc_start_atomic_write(struct file *filp)
{
	struct inode *inode = file_inode(filp);
	struct f2fs_inode_info *fi = F2FS_I(inode);
	struct f2fs_sb_info *sbi = F2FS_I_SB(inode);
	int ret;

	if (!inode_owner_or_capable(inode))
		return -EACCES;

	if (!S_ISREG(inode->i_mode))
		return -EINVAL;

	ret = mnt_want_write_file(filp);
	if (ret)
		return ret;

	inode_lock(inode);

	if (f2fs_is_atomic_file(inode)) {
		if (is_inode_flag_set(inode, FI_ATOMIC_REVOKE_REQUEST))
			ret = -EINVAL;
		goto out;
	}

	ret = f2fs_convert_inline_inode(inode);
	if (ret)
		goto out;

	down_write(&F2FS_I(inode)->i_gc_rwsem[WRITE]);

	/*
	 * Should wait end_io to count F2FS_WB_CP_DATA correctly by
	 * f2fs_is_atomic_file.
	 */
	if (get_dirty_pages(inode))
<<<<<<< HEAD
		f2fs_msg(F2FS_I_SB(inode)->sb, KERN_WARNING,
		"Unexpected flush for atomic writes: ino=%lu, npages=%u",
					inode->i_ino, get_dirty_pages(inode));
	f2fs_find_node_path(inode);//f2fs debug use
=======
		f2fs_warn(F2FS_I_SB(inode), "Unexpected flush for atomic writes: ino=%lu, npages=%u",
			  inode->i_ino, get_dirty_pages(inode));
>>>>>>> 7bb76790
	ret = filemap_write_and_wait_range(inode->i_mapping, 0, LLONG_MAX);
	if (ret) {
		up_write(&F2FS_I(inode)->i_gc_rwsem[WRITE]);
		goto out;
	}

	spin_lock(&sbi->inode_lock[ATOMIC_FILE]);
	if (list_empty(&fi->inmem_ilist))
		list_add_tail(&fi->inmem_ilist, &sbi->inode_list[ATOMIC_FILE]);
	spin_unlock(&sbi->inode_lock[ATOMIC_FILE]);

	/* add inode in inmem_list first and set atomic_file */
	set_inode_flag(inode, FI_ATOMIC_FILE);
	clear_inode_flag(inode, FI_ATOMIC_REVOKE_REQUEST);
	up_write(&F2FS_I(inode)->i_gc_rwsem[WRITE]);

	f2fs_update_time(F2FS_I_SB(inode), REQ_TIME);
	F2FS_I(inode)->inmem_task = current;
	stat_inc_atomic_write(inode);
	stat_update_max_atomic_write(inode);
out:
	inode_unlock(inode);
	mnt_drop_write_file(filp);
	return ret;
}

static int f2fs_ioc_commit_atomic_write(struct file *filp)
{
	struct inode *inode = file_inode(filp);
	int ret;

	if (!inode_owner_or_capable(inode))
		return -EACCES;

	ret = mnt_want_write_file(filp);
	if (ret)
		return ret;

	f2fs_balance_fs(F2FS_I_SB(inode), true);

	inode_lock(inode);

	if (f2fs_is_volatile_file(inode)) {
		ret = -EINVAL;
		goto err_out;
	}

	if (f2fs_is_atomic_file(inode)) {
		ret = f2fs_commit_inmem_pages(inode);
		if (ret)
			goto err_out;

		ret = f2fs_do_sync_file(filp, 0, LLONG_MAX, 0, true);
		if (!ret)
			f2fs_drop_inmem_pages(inode);
	} else {
		ret = f2fs_do_sync_file(filp, 0, LLONG_MAX, 1, false);
	}
err_out:
	if (is_inode_flag_set(inode, FI_ATOMIC_REVOKE_REQUEST)) {
		clear_inode_flag(inode, FI_ATOMIC_REVOKE_REQUEST);
		ret = -EINVAL;
	}
	inode_unlock(inode);
	mnt_drop_write_file(filp);
	return ret;
}

static int f2fs_ioc_start_volatile_write(struct file *filp)
{
	struct inode *inode = file_inode(filp);
	int ret;

	if (!inode_owner_or_capable(inode))
		return -EACCES;

	if (!S_ISREG(inode->i_mode))
		return -EINVAL;

	ret = mnt_want_write_file(filp);
	if (ret)
		return ret;

	inode_lock(inode);

	if (f2fs_is_volatile_file(inode))
		goto out;

	ret = f2fs_convert_inline_inode(inode);
	if (ret)
		goto out;

	stat_inc_volatile_write(inode);
	stat_update_max_volatile_write(inode);

	set_inode_flag(inode, FI_VOLATILE_FILE);
	f2fs_update_time(F2FS_I_SB(inode), REQ_TIME);
out:
	inode_unlock(inode);
	mnt_drop_write_file(filp);
	return ret;
}

static int f2fs_ioc_release_volatile_write(struct file *filp)
{
	struct inode *inode = file_inode(filp);
	int ret;

	if (!inode_owner_or_capable(inode))
		return -EACCES;

	ret = mnt_want_write_file(filp);
	if (ret)
		return ret;

	inode_lock(inode);

	if (!f2fs_is_volatile_file(inode))
		goto out;

	if (!f2fs_is_first_block_written(inode)) {
		ret = truncate_partial_data_page(inode, 0, true);
		goto out;
	}

	ret = punch_hole(inode, 0, F2FS_BLKSIZE);
out:
	inode_unlock(inode);
	mnt_drop_write_file(filp);
	return ret;
}

static int f2fs_ioc_abort_volatile_write(struct file *filp)
{
	struct inode *inode = file_inode(filp);
	int ret;

	if (!inode_owner_or_capable(inode))
		return -EACCES;

	ret = mnt_want_write_file(filp);
	if (ret)
		return ret;

	inode_lock(inode);

	if (f2fs_is_atomic_file(inode))
		f2fs_drop_inmem_pages(inode);
	if (f2fs_is_volatile_file(inode)) {
		clear_inode_flag(inode, FI_VOLATILE_FILE);
		stat_dec_volatile_write(inode);
		ret = f2fs_do_sync_file(filp, 0, LLONG_MAX, 0, true);
	}

	clear_inode_flag(inode, FI_ATOMIC_REVOKE_REQUEST);

	inode_unlock(inode);

	mnt_drop_write_file(filp);
	f2fs_update_time(F2FS_I_SB(inode), REQ_TIME);
	return ret;
}

static int f2fs_ioc_shutdown(struct file *filp, unsigned long arg)
{
	struct inode *inode = file_inode(filp);
	struct f2fs_sb_info *sbi = F2FS_I_SB(inode);
	struct super_block *sb = sbi->sb;
	__u32 in;
	int ret = 0;

	if (!capable(CAP_SYS_ADMIN))
		return -EPERM;

	if (get_user(in, (__u32 __user *)arg))
		return -EFAULT;

	if (in != F2FS_GOING_DOWN_FULLSYNC) {
		ret = mnt_want_write_file(filp);
		if (ret)
			return ret;
	}

	switch (in) {
	case F2FS_GOING_DOWN_FULLSYNC:
		sb = freeze_bdev(sb->s_bdev);
		if (IS_ERR(sb)) {
			ret = PTR_ERR(sb);
			goto out;
		}
		if (sb) {
			f2fs_stop_checkpoint(sbi, false);
			set_sbi_flag(sbi, SBI_IS_SHUTDOWN);
			thaw_bdev(sb->s_bdev, sb);
		}
		break;
	case F2FS_GOING_DOWN_METASYNC:
		/* do checkpoint only */
		ret = f2fs_sync_fs(sb, 1);
		if (ret)
			goto out;
		f2fs_stop_checkpoint(sbi, false);
		set_sbi_flag(sbi, SBI_IS_SHUTDOWN);
		break;
	case F2FS_GOING_DOWN_NOSYNC:
		f2fs_stop_checkpoint(sbi, false);
		set_sbi_flag(sbi, SBI_IS_SHUTDOWN);
		break;
	case F2FS_GOING_DOWN_METAFLUSH:
		f2fs_sync_meta_pages(sbi, META, LONG_MAX, FS_META_IO);
		f2fs_stop_checkpoint(sbi, false);
		set_sbi_flag(sbi, SBI_IS_SHUTDOWN);
		break;
	case F2FS_GOING_DOWN_NEED_FSCK:
		set_sbi_flag(sbi, SBI_NEED_FSCK);
		set_sbi_flag(sbi, SBI_CP_DISABLED_QUICK);
		set_sbi_flag(sbi, SBI_IS_DIRTY);
		/* do checkpoint only */
		ret = f2fs_sync_fs(sb, 1);
		goto out;
	default:
		ret = -EINVAL;
		goto out;
	}

	f2fs_stop_gc_thread(sbi);
	f2fs_stop_discard_thread(sbi);

	f2fs_drop_discard_cmd(sbi);
	clear_opt(sbi, DISCARD);

	f2fs_update_time(sbi, REQ_TIME);
out:
	if (in != F2FS_GOING_DOWN_FULLSYNC)
		mnt_drop_write_file(filp);

	trace_f2fs_shutdown(sbi, in, ret);

	return ret;
}

static int f2fs_ioc_fitrim(struct file *filp, unsigned long arg)
{
	struct inode *inode = file_inode(filp);
	struct super_block *sb = inode->i_sb;
	struct request_queue *q = bdev_get_queue(sb->s_bdev);
	struct fstrim_range range;
	int ret;

	if (!capable(CAP_SYS_ADMIN))
		return -EPERM;

	if (!f2fs_hw_support_discard(F2FS_SB(sb)))
		return -EOPNOTSUPP;

	if (copy_from_user(&range, (struct fstrim_range __user *)arg,
				sizeof(range)))
		return -EFAULT;

	ret = mnt_want_write_file(filp);
	if (ret)
		return ret;

	range.minlen = max((unsigned int)range.minlen,
				q->limits.discard_granularity);
	ret = f2fs_trim_fs(F2FS_SB(sb), &range);
	mnt_drop_write_file(filp);
	if (ret < 0)
		return ret;

	if (copy_to_user((struct fstrim_range __user *)arg, &range,
				sizeof(range)))
		return -EFAULT;
	f2fs_update_time(F2FS_I_SB(inode), REQ_TIME);
	return 0;
}

static bool uuid_is_nonzero(__u8 u[16])
{
	int i;

	for (i = 0; i < 16; i++)
		if (u[i])
			return true;
	return false;
}

static int f2fs_ioc_set_encryption_policy(struct file *filp, unsigned long arg)
{
	struct inode *inode = file_inode(filp);

	if (!f2fs_sb_has_encrypt(F2FS_I_SB(inode)))
		return -EOPNOTSUPP;

	f2fs_update_time(F2FS_I_SB(inode), REQ_TIME);

	return fscrypt_ioctl_set_policy(filp, (const void __user *)arg);
}

static int f2fs_ioc_get_encryption_policy(struct file *filp, unsigned long arg)
{
	if (!f2fs_sb_has_encrypt(F2FS_I_SB(file_inode(filp))))
		return -EOPNOTSUPP;
	return fscrypt_ioctl_get_policy(filp, (void __user *)arg);
}

static int f2fs_ioc_get_encryption_pwsalt(struct file *filp, unsigned long arg)
{
	struct inode *inode = file_inode(filp);
	struct f2fs_sb_info *sbi = F2FS_I_SB(inode);
	int err;

	if (!f2fs_sb_has_encrypt(sbi))
		return -EOPNOTSUPP;

	err = mnt_want_write_file(filp);
	if (err)
		return err;

	down_write(&sbi->sb_lock);

	if (uuid_is_nonzero(sbi->raw_super->encrypt_pw_salt))
		goto got_it;

	/* update superblock with uuid */
	generate_random_uuid(sbi->raw_super->encrypt_pw_salt);

	err = f2fs_commit_super(sbi, false);
	if (err) {
		/* undo new data */
		memset(sbi->raw_super->encrypt_pw_salt, 0, 16);
		goto out_err;
	}
got_it:
	if (copy_to_user((__u8 __user *)arg, sbi->raw_super->encrypt_pw_salt,
									16))
		err = -EFAULT;
out_err:
	up_write(&sbi->sb_lock);
	mnt_drop_write_file(filp);
	return err;
}

static int f2fs_ioc_gc(struct file *filp, unsigned long arg)
{
	struct inode *inode = file_inode(filp);
	struct f2fs_sb_info *sbi = F2FS_I_SB(inode);
	__u32 sync;
	int ret;

	if (!capable(CAP_SYS_ADMIN))
		return -EPERM;

	if (get_user(sync, (__u32 __user *)arg))
		return -EFAULT;

	if (f2fs_readonly(sbi->sb))
		return -EROFS;

	ret = mnt_want_write_file(filp);
	if (ret)
		return ret;

	if (!sync) {
		if (!mutex_trylock(&sbi->gc_mutex)) {
			ret = -EBUSY;
			goto out;
		}
	} else {
		mutex_lock(&sbi->gc_mutex);
	}

	ret = f2fs_gc(sbi, sync, true, NULL_SEGNO);
out:
	mnt_drop_write_file(filp);
	return ret;
}

static int f2fs_ioc_gc_range(struct file *filp, unsigned long arg)
{
	struct inode *inode = file_inode(filp);
	struct f2fs_sb_info *sbi = F2FS_I_SB(inode);
	struct f2fs_gc_range range;
	u64 end;
	int ret;

	if (!capable(CAP_SYS_ADMIN))
		return -EPERM;

	if (copy_from_user(&range, (struct f2fs_gc_range __user *)arg,
							sizeof(range)))
		return -EFAULT;

	if (f2fs_readonly(sbi->sb))
		return -EROFS;

	end = range.start + range.len;
	if (range.start < MAIN_BLKADDR(sbi) || end >= MAX_BLKADDR(sbi)) {
		return -EINVAL;
	}

	ret = mnt_want_write_file(filp);
	if (ret)
		return ret;

do_more:
	if (!range.sync) {
		if (!mutex_trylock(&sbi->gc_mutex)) {
			ret = -EBUSY;
			goto out;
		}
	} else {
		mutex_lock(&sbi->gc_mutex);
	}

	ret = f2fs_gc(sbi, range.sync, true, GET_SEGNO(sbi, range.start));
	range.start += BLKS_PER_SEC(sbi);
	if (range.start <= end)
		goto do_more;
out:
	mnt_drop_write_file(filp);
	return ret;
}

static int f2fs_ioc_write_checkpoint(struct file *filp, unsigned long arg)
{
	struct inode *inode = file_inode(filp);
	struct f2fs_sb_info *sbi = F2FS_I_SB(inode);
	int ret;

	if (!capable(CAP_SYS_ADMIN))
		return -EPERM;

	if (f2fs_readonly(sbi->sb))
		return -EROFS;

	if (unlikely(is_sbi_flag_set(sbi, SBI_CP_DISABLED))) {
		f2fs_info(sbi, "Skipping Checkpoint. Checkpoints currently disabled.");
		return -EINVAL;
	}

	ret = mnt_want_write_file(filp);
	if (ret)
		return ret;

	ret = f2fs_sync_fs(sbi->sb, 1);

	mnt_drop_write_file(filp);
	return ret;
}

static int f2fs_defragment_range(struct f2fs_sb_info *sbi,
					struct file *filp,
					struct f2fs_defragment *range)
{
	struct inode *inode = file_inode(filp);
	struct f2fs_map_blocks map = { .m_next_extent = NULL,
					.m_seg_type = NO_CHECK_TYPE ,
					.m_may_create = false };
	struct extent_info ei = {0, 0, 0};
	pgoff_t pg_start, pg_end, next_pgofs;
	unsigned int blk_per_seg = sbi->blocks_per_seg;
	unsigned int total = 0, sec_num;
	block_t blk_end = 0;
	bool fragmented = false;
	int err;

	/* if in-place-update policy is enabled, don't waste time here */
	if (f2fs_should_update_inplace(inode, NULL))
		return -EINVAL;

	pg_start = range->start >> PAGE_SHIFT;
	pg_end = (range->start + range->len) >> PAGE_SHIFT;

	f2fs_balance_fs(sbi, true);

	inode_lock(inode);

	/* writeback all dirty pages in the range */
	err = filemap_write_and_wait_range(inode->i_mapping, range->start,
						range->start + range->len - 1);
	if (err)
		goto out;

	/*
	 * lookup mapping info in extent cache, skip defragmenting if physical
	 * block addresses are continuous.
	 */
	if (f2fs_lookup_extent_cache(inode, pg_start, &ei)) {
		if (ei.fofs + ei.len >= pg_end)
			goto out;
	}

	map.m_lblk = pg_start;
	map.m_next_pgofs = &next_pgofs;

	/*
	 * lookup mapping info in dnode page cache, skip defragmenting if all
	 * physical block addresses are continuous even if there are hole(s)
	 * in logical blocks.
	 */
	while (map.m_lblk < pg_end) {
		map.m_len = pg_end - map.m_lblk;
		err = f2fs_map_blocks(inode, &map, 0, F2FS_GET_BLOCK_DEFAULT);
		if (err)
			goto out;

		if (!(map.m_flags & F2FS_MAP_FLAGS)) {
			map.m_lblk = next_pgofs;
			continue;
		}

		if (blk_end && blk_end != map.m_pblk)
			fragmented = true;

		/* record total count of block that we're going to move */
		total += map.m_len;

		blk_end = map.m_pblk + map.m_len;

		map.m_lblk += map.m_len;
	}

	if (!fragmented)
		goto out;

	sec_num = DIV_ROUND_UP(total, BLKS_PER_SEC(sbi));

	/*
	 * make sure there are enough free section for LFS allocation, this can
	 * avoid defragment running in SSR mode when free section are allocated
	 * intensively
	 */
	if (has_not_enough_free_secs(sbi, 0, sec_num)) {
		err = -EAGAIN;
		goto out;
	}

	map.m_lblk = pg_start;
	map.m_len = pg_end - pg_start;
	total = 0;

	while (map.m_lblk < pg_end) {
		pgoff_t idx;
		int cnt = 0;

do_map:
		map.m_len = pg_end - map.m_lblk;
		err = f2fs_map_blocks(inode, &map, 0, F2FS_GET_BLOCK_DEFAULT);
		if (err)
			goto clear_out;

		if (!(map.m_flags & F2FS_MAP_FLAGS)) {
			map.m_lblk = next_pgofs;
			continue;
		}

		set_inode_flag(inode, FI_DO_DEFRAG);

		idx = map.m_lblk;
		while (idx < map.m_lblk + map.m_len && cnt < blk_per_seg) {
			struct page *page;

			page = f2fs_get_lock_data_page(inode, idx, true);
			if (IS_ERR(page)) {
				err = PTR_ERR(page);
				goto clear_out;
			}

			set_page_dirty(page);
			f2fs_put_page(page, 1);

			idx++;
			cnt++;
			total++;
		}

		map.m_lblk = idx;

		if (idx < pg_end && cnt < blk_per_seg)
			goto do_map;

		clear_inode_flag(inode, FI_DO_DEFRAG);

		err = filemap_fdatawrite(inode->i_mapping);
		if (err)
			goto out;
	}
clear_out:
	clear_inode_flag(inode, FI_DO_DEFRAG);
out:
	inode_unlock(inode);
	if (!err)
		range->len = (u64)total << PAGE_SHIFT;
	return err;
}

static int f2fs_ioc_defragment(struct file *filp, unsigned long arg)
{
	struct inode *inode = file_inode(filp);
	struct f2fs_sb_info *sbi = F2FS_I_SB(inode);
	struct f2fs_defragment range;
	int err;

	if (!capable(CAP_SYS_ADMIN))
		return -EPERM;

	if (!S_ISREG(inode->i_mode) || f2fs_is_atomic_file(inode))
		return -EINVAL;

	if (f2fs_readonly(sbi->sb))
		return -EROFS;

	if (copy_from_user(&range, (struct f2fs_defragment __user *)arg,
							sizeof(range)))
		return -EFAULT;

	/* verify alignment of offset & size */
	if (range.start & (F2FS_BLKSIZE - 1) || range.len & (F2FS_BLKSIZE - 1))
		return -EINVAL;

	if (unlikely((range.start + range.len) >> PAGE_SHIFT >
					sbi->max_file_blocks))
		return -EINVAL;

	err = mnt_want_write_file(filp);
	if (err)
		return err;

	err = f2fs_defragment_range(sbi, filp, &range);
	mnt_drop_write_file(filp);

	f2fs_update_time(sbi, REQ_TIME);
	if (err < 0)
		return err;

	if (copy_to_user((struct f2fs_defragment __user *)arg, &range,
							sizeof(range)))
		return -EFAULT;

	return 0;
}

static int f2fs_move_file_range(struct file *file_in, loff_t pos_in,
			struct file *file_out, loff_t pos_out, size_t len)
{
	struct inode *src = file_inode(file_in);
	struct inode *dst = file_inode(file_out);
	struct f2fs_sb_info *sbi = F2FS_I_SB(src);
	size_t olen = len, dst_max_i_size = 0;
	size_t dst_osize;
	int ret;

	if (file_in->f_path.mnt != file_out->f_path.mnt ||
				src->i_sb != dst->i_sb)
		return -EXDEV;

	if (unlikely(f2fs_readonly(src->i_sb)))
		return -EROFS;

	if (!S_ISREG(src->i_mode) || !S_ISREG(dst->i_mode))
		return -EINVAL;

	if (IS_ENCRYPTED(src) || IS_ENCRYPTED(dst))
		return -EOPNOTSUPP;

	if (src == dst) {
		if (pos_in == pos_out)
			return 0;
		if (pos_out > pos_in && pos_out < pos_in + len)
			return -EINVAL;
	}

	inode_lock(src);
	if (src != dst) {
		ret = -EBUSY;
		if (!inode_trylock(dst))
			goto out;
	}

	ret = -EINVAL;
	if (pos_in + len > src->i_size || pos_in + len < pos_in)
		goto out_unlock;
	if (len == 0)
		olen = len = src->i_size - pos_in;
	if (pos_in + len == src->i_size)
		len = ALIGN(src->i_size, F2FS_BLKSIZE) - pos_in;
	if (len == 0) {
		ret = 0;
		goto out_unlock;
	}

	dst_osize = dst->i_size;
	if (pos_out + olen > dst->i_size)
		dst_max_i_size = pos_out + olen;

	/* verify the end result is block aligned */
	if (!IS_ALIGNED(pos_in, F2FS_BLKSIZE) ||
			!IS_ALIGNED(pos_in + len, F2FS_BLKSIZE) ||
			!IS_ALIGNED(pos_out, F2FS_BLKSIZE))
		goto out_unlock;

	ret = f2fs_convert_inline_inode(src);
	if (ret)
		goto out_unlock;

	ret = f2fs_convert_inline_inode(dst);
	if (ret)
		goto out_unlock;

	/* write out all dirty pages from offset */
	ret = filemap_write_and_wait_range(src->i_mapping,
					pos_in, pos_in + len);
	if (ret)
		goto out_unlock;

	ret = filemap_write_and_wait_range(dst->i_mapping,
					pos_out, pos_out + len);
	if (ret)
		goto out_unlock;

	f2fs_balance_fs(sbi, true);

	down_write(&F2FS_I(src)->i_gc_rwsem[WRITE]);
	if (src != dst) {
		ret = -EBUSY;
		if (!down_write_trylock(&F2FS_I(dst)->i_gc_rwsem[WRITE]))
			goto out_src;
	}

	f2fs_lock_op(sbi);
	ret = __exchange_data_block(src, dst, pos_in >> F2FS_BLKSIZE_BITS,
				pos_out >> F2FS_BLKSIZE_BITS,
				len >> F2FS_BLKSIZE_BITS, false);

	if (!ret) {
		if (dst_max_i_size)
			f2fs_i_size_write(dst, dst_max_i_size);
		else if (dst_osize != dst->i_size)
			f2fs_i_size_write(dst, dst_osize);
	}
	f2fs_unlock_op(sbi);

	if (src != dst)
		up_write(&F2FS_I(dst)->i_gc_rwsem[WRITE]);
out_src:
	up_write(&F2FS_I(src)->i_gc_rwsem[WRITE]);
out_unlock:
	if (src != dst)
		inode_unlock(dst);
out:
	inode_unlock(src);
	return ret;
}

static int f2fs_ioc_move_range(struct file *filp, unsigned long arg)
{
	struct f2fs_move_range range;
	struct fd dst;
	int err;

	if (!(filp->f_mode & FMODE_READ) ||
			!(filp->f_mode & FMODE_WRITE))
		return -EBADF;

	if (copy_from_user(&range, (struct f2fs_move_range __user *)arg,
							sizeof(range)))
		return -EFAULT;

	dst = fdget(range.dst_fd);
	if (!dst.file)
		return -EBADF;

	if (!(dst.file->f_mode & FMODE_WRITE)) {
		err = -EBADF;
		goto err_out;
	}

	err = mnt_want_write_file(filp);
	if (err)
		goto err_out;

	err = f2fs_move_file_range(filp, range.pos_in, dst.file,
					range.pos_out, range.len);

	mnt_drop_write_file(filp);
	if (err)
		goto err_out;

	if (copy_to_user((struct f2fs_move_range __user *)arg,
						&range, sizeof(range)))
		err = -EFAULT;
err_out:
	fdput(dst);
	return err;
}

static int f2fs_ioc_flush_device(struct file *filp, unsigned long arg)
{
	struct inode *inode = file_inode(filp);
	struct f2fs_sb_info *sbi = F2FS_I_SB(inode);
	struct sit_info *sm = SIT_I(sbi);
	unsigned int start_segno = 0, end_segno = 0;
	unsigned int dev_start_segno = 0, dev_end_segno = 0;
	struct f2fs_flush_device range;
	int ret;

	if (!capable(CAP_SYS_ADMIN))
		return -EPERM;

	if (f2fs_readonly(sbi->sb))
		return -EROFS;

	if (unlikely(is_sbi_flag_set(sbi, SBI_CP_DISABLED)))
		return -EINVAL;

	if (copy_from_user(&range, (struct f2fs_flush_device __user *)arg,
							sizeof(range)))
		return -EFAULT;

	if (!f2fs_is_multi_device(sbi) || sbi->s_ndevs - 1 <= range.dev_num ||
			__is_large_section(sbi)) {
		f2fs_warn(sbi, "Can't flush %u in %d for segs_per_sec %u != 1",
			  range.dev_num, sbi->s_ndevs, sbi->segs_per_sec);
		return -EINVAL;
	}

	ret = mnt_want_write_file(filp);
	if (ret)
		return ret;

	if (range.dev_num != 0)
		dev_start_segno = GET_SEGNO(sbi, FDEV(range.dev_num).start_blk);
	dev_end_segno = GET_SEGNO(sbi, FDEV(range.dev_num).end_blk);

	start_segno = sm->last_victim[FLUSH_DEVICE];
	if (start_segno < dev_start_segno || start_segno >= dev_end_segno)
		start_segno = dev_start_segno;
	end_segno = min(start_segno + range.segments, dev_end_segno);

	while (start_segno < end_segno) {
		if (!mutex_trylock(&sbi->gc_mutex)) {
			ret = -EBUSY;
			goto out;
		}
		sm->last_victim[GC_CB] = end_segno + 1;
		sm->last_victim[GC_GREEDY] = end_segno + 1;
		sm->last_victim[ALLOC_NEXT] = end_segno + 1;
		ret = f2fs_gc(sbi, true, true, start_segno);
		if (ret == -EAGAIN)
			ret = 0;
		else if (ret < 0)
			break;
		start_segno++;
	}
out:
	mnt_drop_write_file(filp);
	return ret;
}

static int f2fs_ioc_get_features(struct file *filp, unsigned long arg)
{
	struct inode *inode = file_inode(filp);
	u32 sb_feature = le32_to_cpu(F2FS_I_SB(inode)->raw_super->feature);

	/* Must validate to set it with SQLite behavior in Android. */
	sb_feature |= F2FS_FEATURE_ATOMIC_WRITE;

	return put_user(sb_feature, (u32 __user *)arg);
}

int f2fs_pin_file_control(struct inode *inode, bool inc)
{
	struct f2fs_inode_info *fi = F2FS_I(inode);
	struct f2fs_sb_info *sbi = F2FS_I_SB(inode);

	/* Use i_gc_failures for normal file as a risk signal. */
	if (inc)
		f2fs_i_gc_failures_write(inode,
				fi->i_gc_failures[GC_FAILURE_PIN] + 1);

	if (fi->i_gc_failures[GC_FAILURE_PIN] > sbi->gc_pin_file_threshold) {
		f2fs_warn(sbi, "%s: Enable GC = ino %lx after %x GC trials",
			  __func__, inode->i_ino,
			  fi->i_gc_failures[GC_FAILURE_PIN]);
		clear_inode_flag(inode, FI_PIN_FILE);
		return -EAGAIN;
	}
	return 0;
}

static int f2fs_ioc_set_pin_file(struct file *filp, unsigned long arg)
{
	struct inode *inode = file_inode(filp);
	__u32 pin;
	int ret = 0;

	if (get_user(pin, (__u32 __user *)arg))
		return -EFAULT;

	if (!S_ISREG(inode->i_mode))
		return -EINVAL;

	if (f2fs_readonly(F2FS_I_SB(inode)->sb))
		return -EROFS;

	ret = mnt_want_write_file(filp);
	if (ret)
		return ret;

	inode_lock(inode);

	if (f2fs_should_update_outplace(inode, NULL)) {
		ret = -EINVAL;
		goto out;
	}

	if (!pin) {
		clear_inode_flag(inode, FI_PIN_FILE);
		f2fs_i_gc_failures_write(inode, 0);
		goto done;
	}

	if (f2fs_pin_file_control(inode, false)) {
		ret = -EAGAIN;
		goto out;
	}
	ret = f2fs_convert_inline_inode(inode);
	if (ret)
		goto out;

	set_inode_flag(inode, FI_PIN_FILE);
	ret = F2FS_I(inode)->i_gc_failures[GC_FAILURE_PIN];
done:
	f2fs_update_time(F2FS_I_SB(inode), REQ_TIME);
out:
	inode_unlock(inode);
	mnt_drop_write_file(filp);
	return ret;
}

static int f2fs_ioc_get_pin_file(struct file *filp, unsigned long arg)
{
	struct inode *inode = file_inode(filp);
	__u32 pin = 0;

	if (is_inode_flag_set(inode, FI_PIN_FILE))
		pin = F2FS_I(inode)->i_gc_failures[GC_FAILURE_PIN];
	return put_user(pin, (u32 __user *)arg);
}

int f2fs_precache_extents(struct inode *inode)
{
	struct f2fs_inode_info *fi = F2FS_I(inode);
	struct f2fs_map_blocks map;
	pgoff_t m_next_extent;
	loff_t end;
	int err;

	if (is_inode_flag_set(inode, FI_NO_EXTENT))
		return -EOPNOTSUPP;

	map.m_lblk = 0;
	map.m_next_pgofs = NULL;
	map.m_next_extent = &m_next_extent;
	map.m_seg_type = NO_CHECK_TYPE;
	map.m_may_create = false;
	end = F2FS_I_SB(inode)->max_file_blocks;

	while (map.m_lblk < end) {
		map.m_len = end - map.m_lblk;

		down_write(&fi->i_gc_rwsem[WRITE]);
		err = f2fs_map_blocks(inode, &map, 0, F2FS_GET_BLOCK_PRECACHE);
		up_write(&fi->i_gc_rwsem[WRITE]);
		if (err)
			return err;

		map.m_lblk = m_next_extent;
	}

	return err;
}

static int f2fs_ioc_precache_extents(struct file *filp, unsigned long arg)
{
	return f2fs_precache_extents(file_inode(filp));
}

static int f2fs_ioc_resize_fs(struct file *filp, unsigned long arg)
{
	struct f2fs_sb_info *sbi = F2FS_I_SB(file_inode(filp));
	__u64 block_count;
	int ret;

	if (!capable(CAP_SYS_ADMIN))
		return -EPERM;

	if (f2fs_readonly(sbi->sb))
		return -EROFS;

	if (copy_from_user(&block_count, (void __user *)arg,
			   sizeof(block_count)))
		return -EFAULT;

	ret = f2fs_resize_fs(sbi, block_count);

	return ret;
}

long f2fs_ioctl(struct file *filp, unsigned int cmd, unsigned long arg)
{
	if (unlikely(f2fs_cp_error(F2FS_I_SB(file_inode(filp)))))
		return -EIO;

	switch (cmd) {
	case F2FS_IOC_GETFLAGS:
		return f2fs_ioc_getflags(filp, arg);
	case F2FS_IOC_SETFLAGS:
		return f2fs_ioc_setflags(filp, arg);
	case F2FS_IOC_GETVERSION:
		return f2fs_ioc_getversion(filp, arg);
	case F2FS_IOC_START_ATOMIC_WRITE:
		return f2fs_ioc_start_atomic_write(filp);
	case F2FS_IOC_COMMIT_ATOMIC_WRITE:
		return f2fs_ioc_commit_atomic_write(filp);
	case F2FS_IOC_START_VOLATILE_WRITE:
		return f2fs_ioc_start_volatile_write(filp);
	case F2FS_IOC_RELEASE_VOLATILE_WRITE:
		return f2fs_ioc_release_volatile_write(filp);
	case F2FS_IOC_ABORT_VOLATILE_WRITE:
		return f2fs_ioc_abort_volatile_write(filp);
	case F2FS_IOC_SHUTDOWN:
		return f2fs_ioc_shutdown(filp, arg);
	case FITRIM:
		return f2fs_ioc_fitrim(filp, arg);
	case F2FS_IOC_SET_ENCRYPTION_POLICY:
		return f2fs_ioc_set_encryption_policy(filp, arg);
	case F2FS_IOC_GET_ENCRYPTION_POLICY:
		return f2fs_ioc_get_encryption_policy(filp, arg);
	case F2FS_IOC_GET_ENCRYPTION_PWSALT:
		return f2fs_ioc_get_encryption_pwsalt(filp, arg);
	case F2FS_IOC_GARBAGE_COLLECT:
		return f2fs_ioc_gc(filp, arg);
	case F2FS_IOC_GARBAGE_COLLECT_RANGE:
		return f2fs_ioc_gc_range(filp, arg);
	case F2FS_IOC_WRITE_CHECKPOINT:
		return f2fs_ioc_write_checkpoint(filp, arg);
	case F2FS_IOC_DEFRAGMENT:
		return f2fs_ioc_defragment(filp, arg);
	case F2FS_IOC_MOVE_RANGE:
		return f2fs_ioc_move_range(filp, arg);
	case F2FS_IOC_FLUSH_DEVICE:
		return f2fs_ioc_flush_device(filp, arg);
	case F2FS_IOC_GET_FEATURES:
		return f2fs_ioc_get_features(filp, arg);
	case F2FS_IOC_GET_PIN_FILE:
		return f2fs_ioc_get_pin_file(filp, arg);
	case F2FS_IOC_SET_PIN_FILE:
		return f2fs_ioc_set_pin_file(filp, arg);
	case F2FS_IOC_PRECACHE_EXTENTS:
		return f2fs_ioc_precache_extents(filp, arg);
	case F2FS_IOC_RESIZE_FS:
		return f2fs_ioc_resize_fs(filp, arg);
	default:
		return -ENOTTY;
	}
}

static ssize_t f2fs_file_write_iter(struct kiocb *iocb, struct iov_iter *from)
{
	struct file *file = iocb->ki_filp;
	struct inode *inode = file_inode(file);
	ssize_t ret;

	if (unlikely(f2fs_cp_error(F2FS_I_SB(inode)))) {
		ret = -EIO;
		goto out;
	}

	if ((iocb->ki_flags & IOCB_NOWAIT) && !(iocb->ki_flags & IOCB_DIRECT)) {
		ret = -EINVAL;
		goto out;
	}

	if (!inode_trylock(inode)) {
		if (iocb->ki_flags & IOCB_NOWAIT) {
			ret = -EAGAIN;
			goto out;
		}
		inode_lock(inode);
	}

	ret = generic_write_checks(iocb, from);
	if (ret > 0) {
		bool preallocated = false;
		size_t target_size = 0;
		int err;

		if (iov_iter_fault_in_readable(from, iov_iter_count(from)))
			set_inode_flag(inode, FI_NO_PREALLOC);

		if ((iocb->ki_flags & IOCB_NOWAIT)) {
			if (!f2fs_overwrite_io(inode, iocb->ki_pos,
						iov_iter_count(from)) ||
				f2fs_has_inline_data(inode) ||
				f2fs_force_buffered_io(inode, iocb, from)) {
				clear_inode_flag(inode, FI_NO_PREALLOC);
				inode_unlock(inode);
				ret = -EAGAIN;
				goto out;
			}
		} else {
			preallocated = true;
			target_size = iocb->ki_pos + iov_iter_count(from);

			err = f2fs_preallocate_blocks(iocb, from);
			if (err) {
				clear_inode_flag(inode, FI_NO_PREALLOC);
				inode_unlock(inode);
				ret = err;
				goto out;
			}
		}
		ret = __generic_file_write_iter(iocb, from);
		clear_inode_flag(inode, FI_NO_PREALLOC);

		/* if we couldn't write data, we should deallocate blocks. */
		if (preallocated && i_size_read(inode) < target_size)
			f2fs_truncate(inode);

		if (ret > 0)
			f2fs_update_iostat(F2FS_I_SB(inode), APP_WRITE_IO, ret);
	}
	inode_unlock(inode);
out:
	trace_f2fs_file_write_iter(inode, iocb->ki_pos,
					iov_iter_count(from), ret);
	if (ret > 0)
		ret = generic_write_sync(iocb, ret);
	return ret;
}

#ifdef CONFIG_COMPAT
long f2fs_compat_ioctl(struct file *file, unsigned int cmd, unsigned long arg)
{
	switch (cmd) {
	case F2FS_IOC32_GETFLAGS:
		cmd = F2FS_IOC_GETFLAGS;
		break;
	case F2FS_IOC32_SETFLAGS:
		cmd = F2FS_IOC_SETFLAGS;
		break;
	case F2FS_IOC32_GETVERSION:
		cmd = F2FS_IOC_GETVERSION;
		break;
	case F2FS_IOC_START_ATOMIC_WRITE:
	case F2FS_IOC_COMMIT_ATOMIC_WRITE:
	case F2FS_IOC_START_VOLATILE_WRITE:
	case F2FS_IOC_RELEASE_VOLATILE_WRITE:
	case F2FS_IOC_ABORT_VOLATILE_WRITE:
	case F2FS_IOC_SHUTDOWN:
	case F2FS_IOC_SET_ENCRYPTION_POLICY:
	case F2FS_IOC_GET_ENCRYPTION_PWSALT:
	case F2FS_IOC_GET_ENCRYPTION_POLICY:
	case F2FS_IOC_GARBAGE_COLLECT:
	case F2FS_IOC_GARBAGE_COLLECT_RANGE:
	case F2FS_IOC_WRITE_CHECKPOINT:
	case F2FS_IOC_DEFRAGMENT:
	case F2FS_IOC_MOVE_RANGE:
	case F2FS_IOC_FLUSH_DEVICE:
	case F2FS_IOC_GET_FEATURES:
	case F2FS_IOC_GET_PIN_FILE:
	case F2FS_IOC_SET_PIN_FILE:
	case F2FS_IOC_PRECACHE_EXTENTS:
	case F2FS_IOC_RESIZE_FS:
		break;
	default:
		return -ENOIOCTLCMD;
	}
	return f2fs_ioctl(file, cmd, (unsigned long) compat_ptr(arg));
}
#endif

const struct file_operations f2fs_file_operations = {
	.llseek		= f2fs_llseek,
	.read_iter	= generic_file_read_iter,
	.write_iter	= f2fs_file_write_iter,
	.open		= f2fs_file_open,
	.release	= f2fs_release_file,
	.mmap		= f2fs_file_mmap,
	.flush		= f2fs_file_flush,
	.fsync		= f2fs_sync_file,
	.fallocate	= f2fs_fallocate,
	.unlocked_ioctl	= f2fs_ioctl,
#ifdef CONFIG_COMPAT
	.compat_ioctl	= f2fs_compat_ioctl,
#endif
	.splice_read	= generic_file_splice_read,
	.splice_write	= iter_file_splice_write,
};<|MERGE_RESOLUTION|>--- conflicted
+++ resolved
@@ -1860,15 +1860,8 @@
 	 * f2fs_is_atomic_file.
 	 */
 	if (get_dirty_pages(inode))
-<<<<<<< HEAD
-		f2fs_msg(F2FS_I_SB(inode)->sb, KERN_WARNING,
-		"Unexpected flush for atomic writes: ino=%lu, npages=%u",
-					inode->i_ino, get_dirty_pages(inode));
-	f2fs_find_node_path(inode);//f2fs debug use
-=======
 		f2fs_warn(F2FS_I_SB(inode), "Unexpected flush for atomic writes: ino=%lu, npages=%u",
 			  inode->i_ino, get_dirty_pages(inode));
->>>>>>> 7bb76790
 	ret = filemap_write_and_wait_range(inode->i_mapping, 0, LLONG_MAX);
 	if (ret) {
 		up_write(&F2FS_I(inode)->i_gc_rwsem[WRITE]);
