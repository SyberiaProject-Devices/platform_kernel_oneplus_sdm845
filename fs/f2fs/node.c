--- conflicted
+++ resolved
@@ -1749,15 +1749,8 @@
 			break;
 	}
 	if (!ret && atomic && !marked) {
-<<<<<<< HEAD
-		f2fs_msg(sbi->sb, KERN_DEBUG,
-			"Retry to write fsync mark: ino=%u, idx=%lx",
-					ino, last_page->index);
-		f2fs_find_node_path(inode);//f2fs debug use
-=======
 		f2fs_debug(sbi, "Retry to write fsync mark: ino=%u, idx=%lx",
 			   ino, last_page->index);
->>>>>>> 7bb76790
 		lock_page(last_page);
 		f2fs_wait_on_page_writeback(last_page, NODE, true, true);
 		set_page_dirty(last_page);
