// SPDX-License-Identifier: GPL-2.0
/*
 * fs/f2fs/data.c
 *
 * Copyright (c) 2012 Samsung Electronics Co., Ltd.
 *             http://www.samsung.com/
 */
#include <linux/fs.h>
#include <linux/f2fs_fs.h>
#include <linux/buffer_head.h>
#include <linux/mpage.h>
#include <linux/writeback.h>
#include <linux/backing-dev.h>
#include <linux/pagevec.h>
#include <linux/blkdev.h>
#include <linux/bio.h>
#include <linux/swap.h>
#include <linux/prefetch.h>
#include <linux/uio.h>
#include <linux/cleancache.h>

#include "f2fs.h"
#include "node.h"
#include "segment.h"
#include "trace.h"
#include <trace/events/f2fs.h>
#include <trace/events/android_fs.h>

#define NUM_PREALLOC_POST_READ_CTXS	128

static struct kmem_cache *bio_post_read_ctx_cache;
static struct kmem_cache *bio_entry_slab;
static mempool_t *bio_post_read_ctx_pool;

static bool __is_cp_guaranteed(struct page *page)
{
	struct address_space *mapping = page->mapping;
	struct inode *inode;
	struct f2fs_sb_info *sbi;

	if (!mapping)
		return false;

	inode = mapping->host;
	sbi = F2FS_I_SB(inode);

	if (inode->i_ino == F2FS_META_INO(sbi) ||
			inode->i_ino ==  F2FS_NODE_INO(sbi) ||
			S_ISDIR(inode->i_mode) ||
			(S_ISREG(inode->i_mode) &&
			(f2fs_is_atomic_file(inode) || IS_NOQUOTA(inode))) ||
			is_cold_data(page))
		return true;
	return false;
}

static enum count_type __read_io_type(struct page *page)
{
	struct address_space *mapping = page_file_mapping(page);

	if (mapping) {
		struct inode *inode = mapping->host;
		struct f2fs_sb_info *sbi = F2FS_I_SB(inode);

		if (inode->i_ino == F2FS_META_INO(sbi))
			return F2FS_RD_META;

		if (inode->i_ino == F2FS_NODE_INO(sbi))
			return F2FS_RD_NODE;
	}
	return F2FS_RD_DATA;
}

/* postprocessing steps for read bios */
enum bio_post_read_step {
	STEP_INITIAL = 0,
	STEP_DECRYPT,
};

struct bio_post_read_ctx {
	struct bio *bio;
	struct work_struct work;
	unsigned int cur_step;
	unsigned int enabled_steps;
};

static void __read_end_io(struct bio *bio)
{
	struct page *page;
	struct bio_vec *bv;
	int i;

	bio_for_each_segment_all(bv, bio, i) {
		page = bv->bv_page;

		/* PG_error was set if any post_read step failed */
		if (bio->bi_error || PageError(page)) {
			ClearPageUptodate(page);
			/* will re-read again later */
			ClearPageError(page);
		} else {
			SetPageUptodate(page);
		}
		dec_page_count(F2FS_P_SB(page), __read_io_type(page));
		unlock_page(page);
	}
	if (bio->bi_private)
		mempool_free(bio->bi_private, bio_post_read_ctx_pool);
	bio_put(bio);
}

static void bio_post_read_processing(struct bio_post_read_ctx *ctx);

static void decrypt_work(struct work_struct *work)
{
	struct bio_post_read_ctx *ctx =
		container_of(work, struct bio_post_read_ctx, work);

	fscrypt_decrypt_bio(ctx->bio);

	bio_post_read_processing(ctx);
}

static void bio_post_read_processing(struct bio_post_read_ctx *ctx)
{
	switch (++ctx->cur_step) {
	case STEP_DECRYPT:
		if (ctx->enabled_steps & (1 << STEP_DECRYPT)) {
			INIT_WORK(&ctx->work, decrypt_work);
			fscrypt_enqueue_decrypt_work(&ctx->work);
			return;
		}
		ctx->cur_step++;
		/* fall-through */
	default:
		__read_end_io(ctx->bio);
	}
}

static bool f2fs_bio_post_read_required(struct bio *bio)
{
	return bio->bi_private && !bio->bi_error;
}

static void f2fs_read_end_io(struct bio *bio)
{
<<<<<<< HEAD
	struct page *first_page = bio->bi_io_vec[0].bv_page;

	if (time_to_inject(F2FS_P_SB(bio->bi_io_vec->bv_page), FAULT_READ_IO)) {
		f2fs_show_injection_info(FAULT_READ_IO);
=======
	struct f2fs_sb_info *sbi = F2FS_P_SB(bio->bi_io_vec->bv_page);

	if (time_to_inject(sbi, FAULT_READ_IO)) {
		f2fs_show_injection_info(sbi, FAULT_READ_IO);
>>>>>>> 844149d0
		bio->bi_error = -EIO;
	}

	if (f2fs_bio_post_read_required(bio)) {
		struct bio_post_read_ctx *ctx = bio->bi_private;

		ctx->cur_step = STEP_INITIAL;
		bio_post_read_processing(ctx);
		return;
	}

	if (first_page != NULL &&
		__read_io_type(first_page) == F2FS_RD_DATA) {
		trace_android_fs_dataread_end(first_page->mapping->host,
						page_offset(first_page),
						bio->bi_iter.bi_size);
	}

	__read_end_io(bio);
}

static void f2fs_write_end_io(struct bio *bio)
{
	struct f2fs_sb_info *sbi = bio->bi_private;
	struct bio_vec *bvec;
	int i;

	if (time_to_inject(sbi, FAULT_WRITE_IO)) {
		f2fs_show_injection_info(sbi, FAULT_WRITE_IO);
		bio->bi_error = -EIO;
	}

	bio_for_each_segment_all(bvec, bio, i) {
		struct page *page = bvec->bv_page;
		enum count_type type = WB_DATA_TYPE(page);

		if (IS_DUMMY_WRITTEN_PAGE(page)) {
			set_page_private(page, (unsigned long)NULL);
			ClearPagePrivate(page);
			unlock_page(page);
			mempool_free(page, sbi->write_io_dummy);

			if (unlikely(bio->bi_error))
				f2fs_stop_checkpoint(sbi, true);
			continue;
		}

		fscrypt_finalize_bounce_page(&page);

		if (unlikely(bio->bi_error)) {
			mapping_set_error(page->mapping, -EIO);
			if (type == F2FS_WB_CP_DATA)
				f2fs_stop_checkpoint(sbi, true);
		}

		f2fs_bug_on(sbi, page->mapping == NODE_MAPPING(sbi) &&
					page->index != nid_of_node(page));

		dec_page_count(sbi, type);
		if (f2fs_in_warm_node_list(sbi, page))
			f2fs_del_fsync_node_entry(sbi, page);
		clear_cold_data(page);
		end_page_writeback(page);
	}
	if (!get_pages(sbi, F2FS_WB_CP_DATA) &&
				wq_has_sleeper(&sbi->cp_wait))
		wake_up(&sbi->cp_wait);

	bio_put(bio);
}

/*
 * Return true, if pre_bio's bdev is same as its target device.
 */
struct block_device *f2fs_target_device(struct f2fs_sb_info *sbi,
				block_t blk_addr, struct bio *bio)
{
	struct block_device *bdev = sbi->sb->s_bdev;
	int i;

	if (f2fs_is_multi_device(sbi)) {
		for (i = 0; i < sbi->s_ndevs; i++) {
			if (FDEV(i).start_blk <= blk_addr &&
			    FDEV(i).end_blk >= blk_addr) {
				blk_addr -= FDEV(i).start_blk;
				bdev = FDEV(i).bdev;
				break;
			}
		}
	}
	if (bio) {
		bio->bi_bdev = bdev;
		bio->bi_iter.bi_sector = SECTOR_FROM_BLOCK(blk_addr);
	}
	return bdev;
}

int f2fs_target_device_index(struct f2fs_sb_info *sbi, block_t blkaddr)
{
	int i;

	if (!f2fs_is_multi_device(sbi))
		return 0;

	for (i = 0; i < sbi->s_ndevs; i++)
		if (FDEV(i).start_blk <= blkaddr && FDEV(i).end_blk >= blkaddr)
			return i;
	return 0;
}

static bool __same_bdev(struct f2fs_sb_info *sbi,
				block_t blk_addr, struct bio *bio)
{
	return f2fs_target_device(sbi, blk_addr, NULL) == bio->bi_bdev;
}

/*
 * Low-level block read/write IO operations.
 */
static struct bio *__bio_alloc(struct f2fs_io_info *fio, int npages)
{
	struct f2fs_sb_info *sbi = fio->sbi;
	struct bio *bio;

	bio = f2fs_bio_alloc(sbi, npages, true);

	f2fs_target_device(sbi, fio->new_blkaddr, bio);
	if (is_read_io(fio->op)) {
		bio->bi_end_io = f2fs_read_end_io;
		bio->bi_private = NULL;
	} else {
		bio->bi_end_io = f2fs_write_end_io;
		bio->bi_private = sbi;
		bio->bi_write_hint = f2fs_io_type_to_rw_hint(sbi,
						fio->type, fio->temp);
	}
	if (fio->io_wbc)
		wbc_init_bio(fio->io_wbc, bio);

	return bio;
}

static inline void __submit_bio(struct f2fs_sb_info *sbi,
				struct bio *bio, enum page_type type)
{
	if (!is_read_io(bio_op(bio))) {
		unsigned int start;

		if (type != DATA && type != NODE)
			goto submit_io;

		if (test_opt(sbi, LFS) && current->plug)
			blk_finish_plug(current->plug);

		if (F2FS_IO_ALIGNED(sbi))
			goto submit_io;

		start = bio->bi_iter.bi_size >> F2FS_BLKSIZE_BITS;
		start %= F2FS_IO_SIZE(sbi);

		if (start == 0)
			goto submit_io;

		/* fill dummy pages */
		for (; start < F2FS_IO_SIZE(sbi); start++) {
			struct page *page =
				mempool_alloc(sbi->write_io_dummy,
					      GFP_NOIO | __GFP_NOFAIL);
			f2fs_bug_on(sbi, !page);

			zero_user_segment(page, 0, PAGE_SIZE);
			SetPagePrivate(page);
			set_page_private(page, (unsigned long)DUMMY_WRITTEN_PAGE);
			lock_page(page);
			if (bio_add_page(bio, page, PAGE_SIZE, 0) < PAGE_SIZE)
				f2fs_bug_on(sbi, 1);
		}
		/*
		 * In the NODE case, we lose next block address chain. So, we
		 * need to do checkpoint in f2fs_sync_file.
		 */
		if (type == NODE)
			set_sbi_flag(sbi, SBI_NEED_CP);
	}
submit_io:
	if (is_read_io(bio_op(bio)))
		trace_f2fs_submit_read_bio(sbi->sb, type, bio);
	else
		trace_f2fs_submit_write_bio(sbi->sb, type, bio);
	submit_bio(bio);
}

static void __f2fs_submit_read_bio(struct f2fs_sb_info *sbi,
				struct bio *bio, enum page_type type)
{
	if (trace_android_fs_dataread_start_enabled() && (type == DATA)) {
		struct page *first_page = bio->bi_io_vec[0].bv_page;

		if (first_page != NULL &&
			__read_io_type(first_page) == F2FS_RD_DATA) {
			char *path, pathbuf[MAX_TRACE_PATHBUF_LEN];

			path = android_fstrace_get_pathname(pathbuf,
						MAX_TRACE_PATHBUF_LEN,
						first_page->mapping->host);

			trace_android_fs_dataread_start(
				first_page->mapping->host,
				page_offset(first_page),
				bio->bi_iter.bi_size,
				current->pid,
				path,
				current->comm);
		}
	}
	__submit_bio(sbi, bio, type);
}

static void __submit_merged_bio(struct f2fs_bio_info *io)
{
	struct f2fs_io_info *fio = &io->fio;

	if (!io->bio)
		return;

	bio_set_op_attrs(io->bio, fio->op, fio->op_flags);

	if (is_read_io(fio->op))
		trace_f2fs_prepare_read_bio(io->sbi->sb, fio->type, io->bio);
	else
		trace_f2fs_prepare_write_bio(io->sbi->sb, fio->type, io->bio);

	__submit_bio(io->sbi, io->bio, fio->type);
	io->bio = NULL;
}

static bool __has_merged_page(struct bio *bio, struct inode *inode,
						struct page *page, nid_t ino)
{
	struct bio_vec *bvec;
	struct page *target;
	int i;

	if (!bio)
		return false;

	if (!inode && !page && !ino)
		return true;

	bio_for_each_segment_all(bvec, bio, i) {

		target = bvec->bv_page;
		if (fscrypt_is_bounce_page(target))
			target = fscrypt_pagecache_page(target);

		if (inode && inode == target->mapping->host)
			return true;
		if (page && page == target)
			return true;
		if (ino && ino == ino_of_node(target))
			return true;
	}

	return false;
}

static void __f2fs_submit_merged_write(struct f2fs_sb_info *sbi,
				enum page_type type, enum temp_type temp)
{
	enum page_type btype = PAGE_TYPE_OF_BIO(type);
	struct f2fs_bio_info *io = sbi->write_io[btype] + temp;

	down_write(&io->io_rwsem);

	/* change META to META_FLUSH in the checkpoint procedure */
	if (type >= META_FLUSH) {
		io->fio.type = META_FLUSH;
		io->fio.op = REQ_OP_WRITE;
		io->fio.op_flags = REQ_META | REQ_PRIO | REQ_SYNC;
		if (!test_opt(sbi, NOBARRIER))
			io->fio.op_flags |= REQ_PREFLUSH | REQ_FUA;
	}
	__submit_merged_bio(io);
	up_write(&io->io_rwsem);
}

static void __submit_merged_write_cond(struct f2fs_sb_info *sbi,
				struct inode *inode, struct page *page,
				nid_t ino, enum page_type type, bool force)
{
	enum temp_type temp;
	bool ret = true;

	for (temp = HOT; temp < NR_TEMP_TYPE; temp++) {
		if (!force)	{
			enum page_type btype = PAGE_TYPE_OF_BIO(type);
			struct f2fs_bio_info *io = sbi->write_io[btype] + temp;

			down_read(&io->io_rwsem);
			ret = __has_merged_page(io->bio, inode, page, ino);
			up_read(&io->io_rwsem);
		}
		if (ret)
			__f2fs_submit_merged_write(sbi, type, temp);

		/* TODO: use HOT temp only for meta pages now. */
		if (type >= META)
			break;
	}
}

void f2fs_submit_merged_write(struct f2fs_sb_info *sbi, enum page_type type)
{
	__submit_merged_write_cond(sbi, NULL, NULL, 0, type, true);
}

void f2fs_submit_merged_write_cond(struct f2fs_sb_info *sbi,
				struct inode *inode, struct page *page,
				nid_t ino, enum page_type type)
{
	__submit_merged_write_cond(sbi, inode, page, ino, type, false);
}

void f2fs_flush_merged_writes(struct f2fs_sb_info *sbi)
{
	f2fs_submit_merged_write(sbi, DATA);
	f2fs_submit_merged_write(sbi, NODE);
	f2fs_submit_merged_write(sbi, META);
}

/*
 * Fill the locked page with data located in the block address.
 * A caller needs to unlock the page on failure.
 */
int f2fs_submit_page_bio(struct f2fs_io_info *fio)
{
	struct bio *bio;
	struct page *page = fio->encrypted_page ?
			fio->encrypted_page : fio->page;
	struct inode *inode = fio->page->mapping->host;

	if (!f2fs_is_valid_blkaddr(fio->sbi, fio->new_blkaddr,
			fio->is_por ? META_POR : (__is_meta_io(fio) ?
			META_GENERIC : DATA_GENERIC_ENHANCE)))
		return -EFSCORRUPTED;

	trace_f2fs_submit_page_bio(page, fio);
	f2fs_trace_ios(fio, 0);

	/* Allocate a new bio */
	bio = __bio_alloc(fio, 1);

	if (f2fs_may_encrypt_bio(inode, fio))
		fscrypt_set_ice_dun(inode, bio, PG_DUN(inode, fio->page));
	fscrypt_set_ice_skip(bio, fio->encrypted_page ? 1 : 0);

	if (bio_add_page(bio, page, PAGE_SIZE, 0) < PAGE_SIZE) {
		bio_put(bio);
		return -EFAULT;
	}

	fio->op_flags |= fio->encrypted_page ? REQ_NOENCRYPT : 0;

	if (fio->io_wbc && !is_read_io(fio->op))
		wbc_account_io(fio->io_wbc, page, PAGE_SIZE);

	bio_set_op_attrs(bio, fio->op, fio->op_flags);

	inc_page_count(fio->sbi, is_read_io(fio->op) ?
			__read_io_type(page): WB_DATA_TYPE(fio->page));

	if (is_read_io(fio->op))
		__f2fs_submit_read_bio(fio->sbi, bio, fio->type);
	else
		__submit_bio(fio->sbi, bio, fio->type);
	return 0;
}

static bool page_is_mergeable(struct f2fs_sb_info *sbi, struct bio *bio,
				block_t last_blkaddr, block_t cur_blkaddr)
{
	if (last_blkaddr + 1 != cur_blkaddr)
		return false;
	return __same_bdev(sbi, cur_blkaddr, bio);
}

static bool io_type_is_mergeable(struct f2fs_bio_info *io,
						struct f2fs_io_info *fio)
{
	if (io->fio.op != fio->op)
		return false;
	return io->fio.op_flags == fio->op_flags;
}

static bool io_is_mergeable(struct f2fs_sb_info *sbi, struct bio *bio,
					struct f2fs_bio_info *io,
					struct f2fs_io_info *fio,
					block_t last_blkaddr,
					block_t cur_blkaddr)
{
	if (F2FS_IO_ALIGNED(sbi) && (fio->type == DATA || fio->type == NODE)) {
		unsigned int filled_blocks =
				F2FS_BYTES_TO_BLK(bio->bi_iter.bi_size);
		unsigned int io_size = F2FS_IO_SIZE(sbi);
		unsigned int left_vecs = bio->bi_max_vecs - bio->bi_vcnt;

		/* IOs in bio is aligned and left space of vectors is not enough */
		if (!(filled_blocks % io_size) && left_vecs < io_size)
			return false;
	}
	if (!page_is_mergeable(sbi, bio, last_blkaddr, cur_blkaddr))
		return false;
	return io_type_is_mergeable(io, fio);
}

static void add_bio_entry(struct f2fs_sb_info *sbi, struct bio *bio,
				struct page *page, enum temp_type temp)
{
	struct f2fs_bio_info *io = sbi->write_io[DATA] + temp;
	struct bio_entry *be;

	be = f2fs_kmem_cache_alloc(bio_entry_slab, GFP_NOFS);
	be->bio = bio;
	bio_get(bio);

	if (bio_add_page(bio, page, PAGE_SIZE, 0) != PAGE_SIZE)
		f2fs_bug_on(sbi, 1);

	down_write(&io->bio_list_lock);
	list_add_tail(&be->list, &io->bio_list);
	up_write(&io->bio_list_lock);
}

static void del_bio_entry(struct bio_entry *be)
{
	list_del(&be->list);
	kmem_cache_free(bio_entry_slab, be);
}

static int add_ipu_page(struct f2fs_sb_info *sbi, struct bio **bio,
							struct page *page)
{
	enum temp_type temp;
	bool found = false;
	int ret = -EAGAIN;

	for (temp = HOT; temp < NR_TEMP_TYPE && !found; temp++) {
		struct f2fs_bio_info *io = sbi->write_io[DATA] + temp;
		struct list_head *head = &io->bio_list;
		struct bio_entry *be;

		down_write(&io->bio_list_lock);
		list_for_each_entry(be, head, list) {
			if (be->bio != *bio)
				continue;

			found = true;

			if (bio_add_page(*bio, page, PAGE_SIZE, 0) == PAGE_SIZE) {
				ret = 0;
				break;
			}

			/* bio is full */
			del_bio_entry(be);
			__submit_bio(sbi, *bio, DATA);
			break;
		}
		up_write(&io->bio_list_lock);
	}

	if (ret) {
		bio_put(*bio);
		*bio = NULL;
	}

	return ret;
}

void f2fs_submit_merged_ipu_write(struct f2fs_sb_info *sbi,
					struct bio **bio, struct page *page)
{
	enum temp_type temp;
	bool found = false;
	struct bio *target = bio ? *bio : NULL;

	for (temp = HOT; temp < NR_TEMP_TYPE && !found; temp++) {
		struct f2fs_bio_info *io = sbi->write_io[DATA] + temp;
		struct list_head *head = &io->bio_list;
		struct bio_entry *be;

		if (list_empty(head))
			continue;

		down_read(&io->bio_list_lock);
		list_for_each_entry(be, head, list) {
			if (target)
				found = (target == be->bio);
			else
				found = __has_merged_page(be->bio, NULL,
								page, 0);
			if (found)
				break;
		}
		up_read(&io->bio_list_lock);

		if (!found)
			continue;

		found = false;

		down_write(&io->bio_list_lock);
		list_for_each_entry(be, head, list) {
			if (target)
				found = (target == be->bio);
			else
				found = __has_merged_page(be->bio, NULL,
								page, 0);
			if (found) {
				target = be->bio;
				del_bio_entry(be);
				break;
			}
		}
		up_write(&io->bio_list_lock);
	}

	if (found)
		__submit_bio(sbi, target, DATA);
	if (bio && *bio) {
		bio_put(*bio);
		*bio = NULL;
	}
}

int f2fs_merge_page_bio(struct f2fs_io_info *fio)
{
	struct bio *bio = *fio->bio;
	struct page *page = fio->encrypted_page ?
			fio->encrypted_page : fio->page;

	if (!f2fs_is_valid_blkaddr(fio->sbi, fio->new_blkaddr,
			__is_meta_io(fio) ? META_GENERIC : DATA_GENERIC))
		return -EFSCORRUPTED;

	trace_f2fs_submit_page_bio(page, fio);
	f2fs_trace_ios(fio, 0);

	if (bio && !page_is_mergeable(fio->sbi, bio, *fio->last_block,
						fio->new_blkaddr))
		f2fs_submit_merged_ipu_write(fio->sbi, &bio, NULL);
alloc_new:
	if (!bio) {
		bio = __bio_alloc(fio, BIO_MAX_PAGES);
		bio_set_op_attrs(bio, fio->op, fio->op_flags);

		add_bio_entry(fio->sbi, bio, page, fio->temp);
	} else {
		if (add_ipu_page(fio->sbi, &bio, page))
			goto alloc_new;
	}

	if (fio->io_wbc)
		wbc_account_io(fio->io_wbc, page, PAGE_SIZE);

	inc_page_count(fio->sbi, WB_DATA_TYPE(page));

	*fio->last_block = fio->new_blkaddr;
	*fio->bio = bio;

	return 0;
}

void f2fs_submit_page_write(struct f2fs_io_info *fio)
{
	struct f2fs_sb_info *sbi = fio->sbi;
	enum page_type btype = PAGE_TYPE_OF_BIO(fio->type);
	struct f2fs_bio_info *io = sbi->write_io[btype] + fio->temp;
	struct page *bio_page;
	struct inode *inode;
	bool bio_encrypted;
	int bi_crypt_skip;
	u64 dun;

	f2fs_bug_on(sbi, is_read_io(fio->op));

	down_write(&io->io_rwsem);
next:
	if (fio->in_list) {
		spin_lock(&io->io_lock);
		if (list_empty(&io->io_list)) {
			spin_unlock(&io->io_lock);
			goto out;
		}
		fio = list_first_entry(&io->io_list,
						struct f2fs_io_info, list);
		list_del(&fio->list);
		spin_unlock(&io->io_lock);
	}

	verify_fio_blkaddr(fio);

	bio_page = fio->encrypted_page ? fio->encrypted_page : fio->page;
	fio->op_flags |= fio->encrypted_page ? REQ_NOENCRYPT : 0;

	inode = fio->page->mapping->host;
	dun = PG_DUN(inode, fio->page);
	bi_crypt_skip = fio->encrypted_page ? 1 : 0;
	bio_encrypted = f2fs_may_encrypt_bio(inode, fio);

	/* set submitted = true as a return value */
	fio->submitted = true;

	inc_page_count(sbi, WB_DATA_TYPE(bio_page));

	if (io->bio && !io_is_mergeable(sbi, io->bio, io, fio,
			io->last_block_in_bio, fio->new_blkaddr))
		__submit_merged_bio(io);

	/* ICE support */
	if (!fscrypt_mergeable_bio(io->bio, dun, bio_encrypted, bi_crypt_skip))
		__submit_merged_bio(io);

alloc_new:
	if (io->bio == NULL) {
		if (F2FS_IO_ALIGNED(sbi) &&
				(fio->type == DATA || fio->type == NODE) &&
				fio->new_blkaddr & F2FS_IO_SIZE_MASK(sbi)) {
			dec_page_count(sbi, WB_DATA_TYPE(bio_page));
			fio->retry = true;
			goto skip;
		}
<<<<<<< HEAD
		io->bio = __bio_alloc(sbi, fio->new_blkaddr, fio->io_wbc,
						BIO_MAX_PAGES, false,
						fio->type, fio->temp);
		if (bio_encrypted)
			fscrypt_set_ice_dun(inode, io->bio, dun);
		fscrypt_set_ice_skip(io->bio, bi_crypt_skip);
=======
		io->bio = __bio_alloc(fio, BIO_MAX_PAGES);
>>>>>>> 844149d0
		io->fio = *fio;
	}

	if (bio_add_page(io->bio, bio_page, PAGE_SIZE, 0) < PAGE_SIZE) {
		__submit_merged_bio(io);
		goto alloc_new;
	}

	if (fio->io_wbc)
		wbc_account_io(fio->io_wbc, bio_page, PAGE_SIZE);

	io->last_block_in_bio = fio->new_blkaddr;
	f2fs_trace_ios(fio, 0);

	trace_f2fs_submit_page_write(fio->page, fio);
skip:
	if (fio->in_list)
		goto next;
out:
	if (is_sbi_flag_set(sbi, SBI_IS_SHUTDOWN) ||
				!f2fs_is_checkpoint_ready(sbi))
		__submit_merged_bio(io);
	up_write(&io->io_rwsem);
}

static struct bio *f2fs_grab_read_bio(struct inode *inode, block_t blkaddr,
					unsigned nr_pages, unsigned op_flag)
{
	struct f2fs_sb_info *sbi = F2FS_I_SB(inode);
	struct bio *bio;
	struct bio_post_read_ctx *ctx;
	unsigned int post_read_steps = 0;

	bio = f2fs_bio_alloc(sbi, min_t(int, nr_pages, BIO_MAX_PAGES), false);
	if (!bio)
		return ERR_PTR(-ENOMEM);
	f2fs_target_device(sbi, blkaddr, bio);
	bio->bi_end_io = f2fs_read_end_io;
	bio_set_op_attrs(bio, REQ_OP_READ,
			 (IS_ENCRYPTED(inode) ?
			  REQ_NOENCRYPT :
			  op_flag));

        if (f2fs_encrypted_file(inode) &&
            !fscrypt_using_hardware_encryption(inode))
		post_read_steps |= 1 << STEP_DECRYPT;
	if (post_read_steps) {
		ctx = mempool_alloc(bio_post_read_ctx_pool, GFP_NOFS);
		if (!ctx) {
			bio_put(bio);
			return ERR_PTR(-ENOMEM);
		}
		ctx->bio = bio;
		ctx->enabled_steps = post_read_steps;
		bio->bi_private = ctx;
	}

	return bio;
}

/* This can handle encryption stuffs */
static int f2fs_submit_page_read(struct inode *inode, struct page *page,
							block_t blkaddr)
{
	struct f2fs_sb_info *sbi = F2FS_I_SB(inode);
	struct bio *bio;

	bio = f2fs_grab_read_bio(inode, blkaddr, 1, 0);
	if (IS_ERR(bio))
		return PTR_ERR(bio);

	if (f2fs_may_encrypt_bio(inode, NULL))
		fscrypt_set_ice_dun(inode, bio, PG_DUN(inode, page));

	/* wait for GCed page writeback via META_MAPPING */
	f2fs_wait_on_block_writeback(inode, blkaddr);

	if (bio_add_page(bio, page, PAGE_SIZE, 0) < PAGE_SIZE) {
		bio_put(bio);
		return -EFAULT;
	}
	ClearPageError(page);
	inc_page_count(sbi, F2FS_RD_DATA);
	__f2fs_submit_read_bio(sbi, bio, DATA);
	return 0;
}

static void __set_data_blkaddr(struct dnode_of_data *dn)
{
	struct f2fs_node *rn = F2FS_NODE(dn->node_page);
	__le32 *addr_array;
	int base = 0;

	if (IS_INODE(dn->node_page) && f2fs_has_extra_attr(dn->inode))
		base = get_extra_isize(dn->inode);

	/* Get physical address of data block */
	addr_array = blkaddr_in_node(rn);
	addr_array[base + dn->ofs_in_node] = cpu_to_le32(dn->data_blkaddr);
}

/*
 * Lock ordering for the change of data block address:
 * ->data_page
 *  ->node_page
 *    update block addresses in the node page
 */
void f2fs_set_data_blkaddr(struct dnode_of_data *dn)
{
	f2fs_wait_on_page_writeback(dn->node_page, NODE, true, true);
	__set_data_blkaddr(dn);
	if (set_page_dirty(dn->node_page))
		dn->node_changed = true;
}

void f2fs_update_data_blkaddr(struct dnode_of_data *dn, block_t blkaddr)
{
	dn->data_blkaddr = blkaddr;
	f2fs_set_data_blkaddr(dn);
	f2fs_update_extent_cache(dn);
}

/* dn->ofs_in_node will be returned with up-to-date last block pointer */
int f2fs_reserve_new_blocks(struct dnode_of_data *dn, blkcnt_t count)
{
	struct f2fs_sb_info *sbi = F2FS_I_SB(dn->inode);
	int err;

	if (!count)
		return 0;

	if (unlikely(is_inode_flag_set(dn->inode, FI_NO_ALLOC)))
		return -EPERM;
	if (unlikely((err = inc_valid_block_count(sbi, dn->inode, &count))))
		return err;

	trace_f2fs_reserve_new_blocks(dn->inode, dn->nid,
						dn->ofs_in_node, count);

	f2fs_wait_on_page_writeback(dn->node_page, NODE, true, true);

	for (; count > 0; dn->ofs_in_node++) {
		block_t blkaddr = datablock_addr(dn->inode,
					dn->node_page, dn->ofs_in_node);
		if (blkaddr == NULL_ADDR) {
			dn->data_blkaddr = NEW_ADDR;
			__set_data_blkaddr(dn);
			count--;
		}
	}

	if (set_page_dirty(dn->node_page))
		dn->node_changed = true;
	return 0;
}

/* Should keep dn->ofs_in_node unchanged */
int f2fs_reserve_new_block(struct dnode_of_data *dn)
{
	unsigned int ofs_in_node = dn->ofs_in_node;
	int ret;

	ret = f2fs_reserve_new_blocks(dn, 1);
	dn->ofs_in_node = ofs_in_node;
	return ret;
}

int f2fs_reserve_block(struct dnode_of_data *dn, pgoff_t index)
{
	bool need_put = dn->inode_page ? false : true;
	int err;

	err = f2fs_get_dnode_of_data(dn, index, ALLOC_NODE);
	if (err)
		return err;

	if (dn->data_blkaddr == NULL_ADDR)
		err = f2fs_reserve_new_block(dn);
	if (err || need_put)
		f2fs_put_dnode(dn);
	return err;
}

int f2fs_get_block(struct dnode_of_data *dn, pgoff_t index)
{
	struct extent_info ei  = {0,0,0};
	struct inode *inode = dn->inode;

	if (f2fs_lookup_extent_cache(inode, index, &ei)) {
		dn->data_blkaddr = ei.blk + index - ei.fofs;
		return 0;
	}

	return f2fs_reserve_block(dn, index);
}

struct page *f2fs_get_read_data_page(struct inode *inode, pgoff_t index,
						int op_flags, bool for_write)
{
	struct address_space *mapping = inode->i_mapping;
	struct dnode_of_data dn;
	struct page *page;
	struct extent_info ei = {0,0,0};
	int err;

	page = f2fs_grab_cache_page(mapping, index, for_write);
	if (!page)
		return ERR_PTR(-ENOMEM);

	if (f2fs_lookup_extent_cache(inode, index, &ei)) {
		dn.data_blkaddr = ei.blk + index - ei.fofs;
		if (!f2fs_is_valid_blkaddr(F2FS_I_SB(inode), dn.data_blkaddr,
						DATA_GENERIC_ENHANCE_READ)) {
			err = -EFSCORRUPTED;
			goto put_err;
		}
		goto got_it;
	}

	set_new_dnode(&dn, inode, NULL, NULL, 0);
	err = f2fs_get_dnode_of_data(&dn, index, LOOKUP_NODE);
	if (err)
		goto put_err;
	f2fs_put_dnode(&dn);

	if (unlikely(dn.data_blkaddr == NULL_ADDR)) {
		err = -ENOENT;
		goto put_err;
	}
	if (dn.data_blkaddr != NEW_ADDR &&
			!f2fs_is_valid_blkaddr(F2FS_I_SB(inode),
						dn.data_blkaddr,
						DATA_GENERIC_ENHANCE)) {
		err = -EFSCORRUPTED;
		goto put_err;
	}
got_it:
	if (PageUptodate(page)) {
		unlock_page(page);
		return page;
	}

	/*
	 * A new dentry page is allocated but not able to be written, since its
	 * new inode page couldn't be allocated due to -ENOSPC.
	 * In such the case, its blkaddr can be remained as NEW_ADDR.
	 * see, f2fs_add_link -> f2fs_get_new_data_page ->
	 * f2fs_init_inode_metadata.
	 */
	if (dn.data_blkaddr == NEW_ADDR) {
		zero_user_segment(page, 0, PAGE_SIZE);
		if (!PageUptodate(page))
			SetPageUptodate(page);
		unlock_page(page);
		return page;
	}

	err = f2fs_submit_page_read(inode, page, dn.data_blkaddr);
	if (err)
		goto put_err;
	return page;

put_err:
	f2fs_put_page(page, 1);
	return ERR_PTR(err);
}

struct page *f2fs_find_data_page(struct inode *inode, pgoff_t index)
{
	struct address_space *mapping = inode->i_mapping;
	struct page *page;

	page = find_get_page(mapping, index);
	if (page && PageUptodate(page))
		return page;
	f2fs_put_page(page, 0);

	page = f2fs_get_read_data_page(inode, index, 0, false);
	if (IS_ERR(page))
		return page;

	if (PageUptodate(page))
		return page;

	wait_on_page_locked(page);
	if (unlikely(!PageUptodate(page))) {
		f2fs_put_page(page, 0);
		return ERR_PTR(-EIO);
	}
	return page;
}

/*
 * If it tries to access a hole, return an error.
 * Because, the callers, functions in dir.c and GC, should be able to know
 * whether this page exists or not.
 */
struct page *f2fs_get_lock_data_page(struct inode *inode, pgoff_t index,
							bool for_write)
{
	struct address_space *mapping = inode->i_mapping;
	struct page *page;
repeat:
	page = f2fs_get_read_data_page(inode, index, 0, for_write);
	if (IS_ERR(page))
		return page;

	/* wait for read completion */
	lock_page(page);
	if (unlikely(page->mapping != mapping)) {
		f2fs_put_page(page, 1);
		goto repeat;
	}
	if (unlikely(!PageUptodate(page))) {
		f2fs_put_page(page, 1);
		return ERR_PTR(-EIO);
	}
	return page;
}

/*
 * Caller ensures that this data page is never allocated.
 * A new zero-filled data page is allocated in the page cache.
 *
 * Also, caller should grab and release a rwsem by calling f2fs_lock_op() and
 * f2fs_unlock_op().
 * Note that, ipage is set only by make_empty_dir, and if any error occur,
 * ipage should be released by this function.
 */
struct page *f2fs_get_new_data_page(struct inode *inode,
		struct page *ipage, pgoff_t index, bool new_i_size)
{
	struct address_space *mapping = inode->i_mapping;
	struct page *page;
	struct dnode_of_data dn;
	int err;

	page = f2fs_grab_cache_page(mapping, index, true);
	if (!page) {
		/*
		 * before exiting, we should make sure ipage will be released
		 * if any error occur.
		 */
		f2fs_put_page(ipage, 1);
		return ERR_PTR(-ENOMEM);
	}

	set_new_dnode(&dn, inode, ipage, NULL, 0);
	err = f2fs_reserve_block(&dn, index);
	if (err) {
		f2fs_put_page(page, 1);
		return ERR_PTR(err);
	}
	if (!ipage)
		f2fs_put_dnode(&dn);

	if (PageUptodate(page))
		goto got_it;

	if (dn.data_blkaddr == NEW_ADDR) {
		zero_user_segment(page, 0, PAGE_SIZE);
		if (!PageUptodate(page))
			SetPageUptodate(page);
	} else {
		f2fs_put_page(page, 1);

		/* if ipage exists, blkaddr should be NEW_ADDR */
		f2fs_bug_on(F2FS_I_SB(inode), ipage);
		page = f2fs_get_lock_data_page(inode, index, true);
		if (IS_ERR(page))
			return page;
	}
got_it:
	if (new_i_size && i_size_read(inode) <
				((loff_t)(index + 1) << PAGE_SHIFT))
		f2fs_i_size_write(inode, ((loff_t)(index + 1) << PAGE_SHIFT));
	return page;
}

static int __allocate_data_block(struct dnode_of_data *dn, int seg_type)
{
	struct f2fs_sb_info *sbi = F2FS_I_SB(dn->inode);
	struct f2fs_summary sum;
	struct node_info ni;
	block_t old_blkaddr;
	blkcnt_t count = 1;
	int err;

	if (unlikely(is_inode_flag_set(dn->inode, FI_NO_ALLOC)))
		return -EPERM;

	err = f2fs_get_node_info(sbi, dn->nid, &ni);
	if (err)
		return err;

	dn->data_blkaddr = datablock_addr(dn->inode,
				dn->node_page, dn->ofs_in_node);
	if (dn->data_blkaddr != NULL_ADDR)
		goto alloc;

	if (unlikely((err = inc_valid_block_count(sbi, dn->inode, &count))))
		return err;

alloc:
	set_summary(&sum, dn->nid, dn->ofs_in_node, ni.version);
	old_blkaddr = dn->data_blkaddr;
	f2fs_allocate_data_block(sbi, NULL, old_blkaddr, &dn->data_blkaddr,
					&sum, seg_type, NULL, false);
	if (GET_SEGNO(sbi, old_blkaddr) != NULL_SEGNO)
		invalidate_mapping_pages(META_MAPPING(sbi),
					old_blkaddr, old_blkaddr);
	f2fs_update_data_blkaddr(dn, dn->data_blkaddr);

	/*
	 * i_size will be updated by direct_IO. Otherwise, we'll get stale
	 * data from unwritten block via dio_read.
	 */
	return 0;
}

int f2fs_preallocate_blocks(struct kiocb *iocb, struct iov_iter *from)
{
	struct inode *inode = file_inode(iocb->ki_filp);
	struct f2fs_map_blocks map;
	int flag;
	int err = 0;
	bool direct_io = iocb->ki_flags & IOCB_DIRECT;

	/* convert inline data for Direct I/O*/
	if (direct_io) {
		err = f2fs_convert_inline_inode(inode);
		if (err)
			return err;
	}

	if (direct_io && allow_outplace_dio(inode, iocb, from))
		return 0;

	if (is_inode_flag_set(inode, FI_NO_PREALLOC))
		return 0;

	map.m_lblk = F2FS_BLK_ALIGN(iocb->ki_pos);
	map.m_len = F2FS_BYTES_TO_BLK(iocb->ki_pos + iov_iter_count(from));
	if (map.m_len > map.m_lblk)
		map.m_len -= map.m_lblk;
	else
		map.m_len = 0;

	map.m_next_pgofs = NULL;
	map.m_next_extent = NULL;
	map.m_seg_type = NO_CHECK_TYPE;
	map.m_may_create = true;

	if (direct_io) {
		map.m_seg_type = f2fs_rw_hint_to_seg_type(iocb->ki_hint);
		flag = f2fs_force_buffered_io(inode, iocb, from) ?
					F2FS_GET_BLOCK_PRE_AIO :
					F2FS_GET_BLOCK_PRE_DIO;
		goto map_blocks;
	}
	if (iocb->ki_pos + iov_iter_count(from) > MAX_INLINE_DATA(inode)) {
		err = f2fs_convert_inline_inode(inode);
		if (err)
			return err;
	}
	if (f2fs_has_inline_data(inode))
		return err;

	flag = F2FS_GET_BLOCK_PRE_AIO;

map_blocks:
	err = f2fs_map_blocks(inode, &map, 1, flag);
	if (map.m_len > 0 && err == -ENOSPC) {
		if (!direct_io)
			set_inode_flag(inode, FI_NO_PREALLOC);
		err = 0;
	}
	return err;
}

void __do_map_lock(struct f2fs_sb_info *sbi, int flag, bool lock)
{
	if (flag == F2FS_GET_BLOCK_PRE_AIO) {
		if (lock)
			down_read(&sbi->node_change);
		else
			up_read(&sbi->node_change);
	} else {
		if (lock)
			f2fs_lock_op(sbi);
		else
			f2fs_unlock_op(sbi);
	}
}

/*
 * f2fs_map_blocks() now supported readahead/bmap/rw direct_IO with
 * f2fs_map_blocks structure.
 * If original data blocks are allocated, then give them to blockdev.
 * Otherwise,
 *     a. preallocate requested block addresses
 *     b. do not use extent cache for better performance
 *     c. give the block addresses to blockdev
 */
int f2fs_map_blocks(struct inode *inode, struct f2fs_map_blocks *map,
						int create, int flag)
{
	unsigned int maxblocks = map->m_len;
	struct dnode_of_data dn;
	struct f2fs_sb_info *sbi = F2FS_I_SB(inode);
	int mode = map->m_may_create ? ALLOC_NODE : LOOKUP_NODE;
	pgoff_t pgofs, end_offset, end;
	int err = 0, ofs = 1;
	unsigned int ofs_in_node, last_ofs_in_node;
	blkcnt_t prealloc;
	struct extent_info ei = {0,0,0};
	block_t blkaddr;
	unsigned int start_pgofs;

	if (!maxblocks)
		return 0;

	map->m_len = 0;
	map->m_flags = 0;

	/* it only supports block size == page size */
	pgofs =	(pgoff_t)map->m_lblk;
	end = pgofs + maxblocks;

	if (!create && f2fs_lookup_extent_cache(inode, pgofs, &ei)) {
		if (test_opt(sbi, LFS) && flag == F2FS_GET_BLOCK_DIO &&
							map->m_may_create)
			goto next_dnode;

		map->m_pblk = ei.blk + pgofs - ei.fofs;
		map->m_len = min((pgoff_t)maxblocks, ei.fofs + ei.len - pgofs);
		map->m_flags = F2FS_MAP_MAPPED;
		if (map->m_next_extent)
			*map->m_next_extent = pgofs + map->m_len;

		/* for hardware encryption, but to avoid potential issue in future */
		if (flag == F2FS_GET_BLOCK_DIO)
			f2fs_wait_on_block_writeback_range(inode,
						map->m_pblk, map->m_len);
		goto out;
	}

next_dnode:
	if (map->m_may_create)
		__do_map_lock(sbi, flag, true);

	/* When reading holes, we need its node page */
	set_new_dnode(&dn, inode, NULL, NULL, 0);
	err = f2fs_get_dnode_of_data(&dn, pgofs, mode);
	if (err) {
		if (flag == F2FS_GET_BLOCK_BMAP)
			map->m_pblk = 0;
		if (err == -ENOENT) {
			err = 0;
			if (map->m_next_pgofs)
				*map->m_next_pgofs =
					f2fs_get_next_page_offset(&dn, pgofs);
			if (map->m_next_extent)
				*map->m_next_extent =
					f2fs_get_next_page_offset(&dn, pgofs);
		}
		goto unlock_out;
	}

	start_pgofs = pgofs;
	prealloc = 0;
	last_ofs_in_node = ofs_in_node = dn.ofs_in_node;
	end_offset = ADDRS_PER_PAGE(dn.node_page, inode);

next_block:
	blkaddr = datablock_addr(dn.inode, dn.node_page, dn.ofs_in_node);

	if (__is_valid_data_blkaddr(blkaddr) &&
		!f2fs_is_valid_blkaddr(sbi, blkaddr, DATA_GENERIC_ENHANCE)) {
		err = -EFSCORRUPTED;
		goto sync_out;
	}

	if (__is_valid_data_blkaddr(blkaddr)) {
		/* use out-place-update for driect IO under LFS mode */
		if (test_opt(sbi, LFS) && flag == F2FS_GET_BLOCK_DIO &&
							map->m_may_create) {
			err = __allocate_data_block(&dn, map->m_seg_type);
			if (err)
				goto sync_out;
			blkaddr = dn.data_blkaddr;
			set_inode_flag(inode, FI_APPEND_WRITE);
		}
	} else {
		if (create) {
			if (unlikely(f2fs_cp_error(sbi))) {
				err = -EIO;
				goto sync_out;
			}
			if (flag == F2FS_GET_BLOCK_PRE_AIO) {
				if (blkaddr == NULL_ADDR) {
					prealloc++;
					last_ofs_in_node = dn.ofs_in_node;
				}
			} else {
				WARN_ON(flag != F2FS_GET_BLOCK_PRE_DIO &&
					flag != F2FS_GET_BLOCK_DIO);
				err = __allocate_data_block(&dn,
							map->m_seg_type);
				if (!err)
					set_inode_flag(inode, FI_APPEND_WRITE);
			}
			if (err)
				goto sync_out;
			map->m_flags |= F2FS_MAP_NEW;
			blkaddr = dn.data_blkaddr;
		} else {
			if (flag == F2FS_GET_BLOCK_BMAP) {
				map->m_pblk = 0;
				goto sync_out;
			}
			if (flag == F2FS_GET_BLOCK_PRECACHE)
				goto sync_out;
			if (flag == F2FS_GET_BLOCK_FIEMAP &&
						blkaddr == NULL_ADDR) {
				if (map->m_next_pgofs)
					*map->m_next_pgofs = pgofs + 1;
				goto sync_out;
			}
			if (flag != F2FS_GET_BLOCK_FIEMAP) {
				/* for defragment case */
				if (map->m_next_pgofs)
					*map->m_next_pgofs = pgofs + 1;
				goto sync_out;
			}
		}
	}

	if (flag == F2FS_GET_BLOCK_PRE_AIO)
		goto skip;

	if (map->m_len == 0) {
		/* preallocated unwritten block should be mapped for fiemap. */
		if (blkaddr == NEW_ADDR)
			map->m_flags |= F2FS_MAP_UNWRITTEN;
		map->m_flags |= F2FS_MAP_MAPPED;

		map->m_pblk = blkaddr;
		map->m_len = 1;
	} else if ((map->m_pblk != NEW_ADDR &&
			blkaddr == (map->m_pblk + ofs)) ||
			(map->m_pblk == NEW_ADDR && blkaddr == NEW_ADDR) ||
			flag == F2FS_GET_BLOCK_PRE_DIO) {
		ofs++;
		map->m_len++;
	} else {
		goto sync_out;
	}

skip:
	dn.ofs_in_node++;
	pgofs++;

	/* preallocate blocks in batch for one dnode page */
	if (flag == F2FS_GET_BLOCK_PRE_AIO &&
			(pgofs == end || dn.ofs_in_node == end_offset)) {

		dn.ofs_in_node = ofs_in_node;
		err = f2fs_reserve_new_blocks(&dn, prealloc);
		if (err)
			goto sync_out;

		map->m_len += dn.ofs_in_node - ofs_in_node;
		if (prealloc && dn.ofs_in_node != last_ofs_in_node + 1) {
			err = -ENOSPC;
			goto sync_out;
		}
		dn.ofs_in_node = end_offset;
	}

	if (pgofs >= end)
		goto sync_out;
	else if (dn.ofs_in_node < end_offset)
		goto next_block;

	if (flag == F2FS_GET_BLOCK_PRECACHE) {
		if (map->m_flags & F2FS_MAP_MAPPED) {
			unsigned int ofs = start_pgofs - map->m_lblk;

			f2fs_update_extent_cache_range(&dn,
				start_pgofs, map->m_pblk + ofs,
				map->m_len - ofs);
		}
	}

	f2fs_put_dnode(&dn);

	if (map->m_may_create) {
		__do_map_lock(sbi, flag, false);
		f2fs_balance_fs(sbi, dn.node_changed);
	}
	goto next_dnode;

sync_out:

	/* for hardware encryption, but to avoid potential issue in future */
	if (flag == F2FS_GET_BLOCK_DIO && map->m_flags & F2FS_MAP_MAPPED)
		f2fs_wait_on_block_writeback_range(inode,
						map->m_pblk, map->m_len);

	if (flag == F2FS_GET_BLOCK_PRECACHE) {
		if (map->m_flags & F2FS_MAP_MAPPED) {
			unsigned int ofs = start_pgofs - map->m_lblk;

			f2fs_update_extent_cache_range(&dn,
				start_pgofs, map->m_pblk + ofs,
				map->m_len - ofs);
		}
		if (map->m_next_extent)
			*map->m_next_extent = pgofs + 1;
	}
	f2fs_put_dnode(&dn);
unlock_out:
	if (map->m_may_create) {
		__do_map_lock(sbi, flag, false);
		f2fs_balance_fs(sbi, dn.node_changed);
	}
out:
	trace_f2fs_map_blocks(inode, map, err);
	return err;
}

bool f2fs_overwrite_io(struct inode *inode, loff_t pos, size_t len)
{
	struct f2fs_map_blocks map;
	block_t last_lblk;
	int err;

	if (pos + len > i_size_read(inode))
		return false;

	map.m_lblk = F2FS_BYTES_TO_BLK(pos);
	map.m_next_pgofs = NULL;
	map.m_next_extent = NULL;
	map.m_seg_type = NO_CHECK_TYPE;
	map.m_may_create = false;
	last_lblk = F2FS_BLK_ALIGN(pos + len);

	while (map.m_lblk < last_lblk) {
		map.m_len = last_lblk - map.m_lblk;
		err = f2fs_map_blocks(inode, &map, 0, F2FS_GET_BLOCK_DEFAULT);
		if (err || map.m_len == 0)
			return false;
		map.m_lblk += map.m_len;
	}
	return true;
}

static int __get_data_block(struct inode *inode, sector_t iblock,
			struct buffer_head *bh, int create, int flag,
			pgoff_t *next_pgofs, int seg_type, bool may_write)
{
	struct f2fs_map_blocks map;
	int err;

	map.m_lblk = iblock;
	map.m_len = bh->b_size >> inode->i_blkbits;
	map.m_next_pgofs = next_pgofs;
	map.m_next_extent = NULL;
	map.m_seg_type = seg_type;
	map.m_may_create = may_write;

	err = f2fs_map_blocks(inode, &map, create, flag);
	if (!err) {
		map_bh(bh, inode->i_sb, map.m_pblk);
		bh->b_state = (bh->b_state & ~F2FS_MAP_FLAGS) | map.m_flags;
		bh->b_size = (u64)map.m_len << inode->i_blkbits;
	}
	return err;
}

static int get_data_block(struct inode *inode, sector_t iblock,
			struct buffer_head *bh_result, int create, int flag,
			pgoff_t *next_pgofs)
{
	return __get_data_block(inode, iblock, bh_result, create,
							flag, next_pgofs,
							NO_CHECK_TYPE, create);
}

static int get_data_block_dio_write(struct inode *inode, sector_t iblock,
			struct buffer_head *bh_result, int create)
{
	return __get_data_block(inode, iblock, bh_result, create,
				F2FS_GET_BLOCK_DIO, NULL,
				f2fs_rw_hint_to_seg_type(inode->i_write_hint),
				IS_SWAPFILE(inode) ? false : true);
}

static int get_data_block_dio(struct inode *inode, sector_t iblock,
			struct buffer_head *bh_result, int create)
{
	return __get_data_block(inode, iblock, bh_result, create,
				F2FS_GET_BLOCK_DIO, NULL,
				f2fs_rw_hint_to_seg_type(inode->i_write_hint),
				false);
}

static int get_data_block_bmap(struct inode *inode, sector_t iblock,
			struct buffer_head *bh_result, int create)
{
	/* Block number less than F2FS MAX BLOCKS */
	if (unlikely(iblock >= F2FS_I_SB(inode)->max_file_blocks))
		return -EFBIG;

	return __get_data_block(inode, iblock, bh_result, create,
						F2FS_GET_BLOCK_BMAP, NULL,
						NO_CHECK_TYPE, create);
}

static inline sector_t logical_to_blk(struct inode *inode, loff_t offset)
{
	return (offset >> inode->i_blkbits);
}

static inline loff_t blk_to_logical(struct inode *inode, sector_t blk)
{
	return (blk << inode->i_blkbits);
}

static int f2fs_xattr_fiemap(struct inode *inode,
				struct fiemap_extent_info *fieinfo)
{
	struct f2fs_sb_info *sbi = F2FS_I_SB(inode);
	struct page *page;
	struct node_info ni;
	__u64 phys = 0, len;
	__u32 flags;
	nid_t xnid = F2FS_I(inode)->i_xattr_nid;
	int err = 0;

	if (f2fs_has_inline_xattr(inode)) {
		int offset;

		page = f2fs_grab_cache_page(NODE_MAPPING(sbi),
						inode->i_ino, false);
		if (!page)
			return -ENOMEM;

		err = f2fs_get_node_info(sbi, inode->i_ino, &ni);
		if (err) {
			f2fs_put_page(page, 1);
			return err;
		}

		phys = (__u64)blk_to_logical(inode, ni.blk_addr);
		offset = offsetof(struct f2fs_inode, i_addr) +
					sizeof(__le32) * (DEF_ADDRS_PER_INODE -
					get_inline_xattr_addrs(inode));

		phys += offset;
		len = inline_xattr_size(inode);

		f2fs_put_page(page, 1);

		flags = FIEMAP_EXTENT_DATA_INLINE | FIEMAP_EXTENT_NOT_ALIGNED;

		if (!xnid)
			flags |= FIEMAP_EXTENT_LAST;

		err = fiemap_fill_next_extent(fieinfo, 0, phys, len, flags);
		if (err || err == 1)
			return err;
	}

	if (xnid) {
		page = f2fs_grab_cache_page(NODE_MAPPING(sbi), xnid, false);
		if (!page)
			return -ENOMEM;

		err = f2fs_get_node_info(sbi, xnid, &ni);
		if (err) {
			f2fs_put_page(page, 1);
			return err;
		}

		phys = (__u64)blk_to_logical(inode, ni.blk_addr);
		len = inode->i_sb->s_blocksize;

		f2fs_put_page(page, 1);

		flags = FIEMAP_EXTENT_LAST;
	}

	if (phys)
		err = fiemap_fill_next_extent(fieinfo, 0, phys, len, flags);

	return (err < 0 ? err : 0);
}

int f2fs_fiemap(struct inode *inode, struct fiemap_extent_info *fieinfo,
		u64 start, u64 len)
{
	struct buffer_head map_bh;
	sector_t start_blk, last_blk;
	pgoff_t next_pgofs;
	u64 logical = 0, phys = 0, size = 0;
	u32 flags = 0;
	int ret = 0;

	if (fieinfo->fi_flags & FIEMAP_FLAG_CACHE) {
		ret = f2fs_precache_extents(inode);
		if (ret)
			return ret;
	}

	ret = fiemap_check_flags(fieinfo, FIEMAP_FLAG_SYNC | FIEMAP_FLAG_XATTR);
	if (ret)
		return ret;

	inode_lock(inode);

	if (fieinfo->fi_flags & FIEMAP_FLAG_XATTR) {
		ret = f2fs_xattr_fiemap(inode, fieinfo);
		goto out;
	}

	if (f2fs_has_inline_data(inode) || f2fs_has_inline_dentry(inode)) {
		ret = f2fs_inline_data_fiemap(inode, fieinfo, start, len);
		if (ret != -EAGAIN)
			goto out;
	}

	if (logical_to_blk(inode, len) == 0)
		len = blk_to_logical(inode, 1);

	start_blk = logical_to_blk(inode, start);
	last_blk = logical_to_blk(inode, start + len - 1);

next:
	memset(&map_bh, 0, sizeof(struct buffer_head));
	map_bh.b_size = len;

	ret = get_data_block(inode, start_blk, &map_bh, 0,
					F2FS_GET_BLOCK_FIEMAP, &next_pgofs);
	if (ret)
		goto out;

	/* HOLE */
	if (!buffer_mapped(&map_bh)) {
		start_blk = next_pgofs;

		if (blk_to_logical(inode, start_blk) < blk_to_logical(inode,
					F2FS_I_SB(inode)->max_file_blocks))
			goto prep_next;

		flags |= FIEMAP_EXTENT_LAST;
	}

	if (size) {
		if (IS_ENCRYPTED(inode))
			flags |= FIEMAP_EXTENT_DATA_ENCRYPTED;

		ret = fiemap_fill_next_extent(fieinfo, logical,
				phys, size, flags);
	}

	if (start_blk > last_blk || ret)
		goto out;

	logical = blk_to_logical(inode, start_blk);
	phys = blk_to_logical(inode, map_bh.b_blocknr);
	size = map_bh.b_size;
	flags = 0;
	if (buffer_unwritten(&map_bh))
		flags = FIEMAP_EXTENT_UNWRITTEN;

	start_blk += logical_to_blk(inode, size);

prep_next:
	cond_resched();
	if (fatal_signal_pending(current))
		ret = -EINTR;
	else
		goto next;
out:
	if (ret == 1)
		ret = 0;

	inode_unlock(inode);
	return ret;
}

static int f2fs_read_single_page(struct inode *inode, struct page *page,
					unsigned nr_pages,
					struct f2fs_map_blocks *map,
					struct bio **bio_ret,
					sector_t *last_block_in_bio,
					bool is_readahead)
{
	struct bio *bio = *bio_ret;
	const unsigned blkbits = inode->i_blkbits;
	const unsigned blocksize = 1 << blkbits;
	sector_t block_in_file;
	sector_t last_block;
	sector_t last_block_in_file;
	sector_t block_nr;
	bool bio_encrypted;
	u64 dun;
	int ret = 0;

	block_in_file = (sector_t)page_index(page);
	last_block = block_in_file + nr_pages;
	last_block_in_file = (i_size_read(inode) + blocksize - 1) >>
							blkbits;
	if (last_block > last_block_in_file)
		last_block = last_block_in_file;

	/* just zeroing out page which is beyond EOF */
	if (block_in_file >= last_block)
		goto zero_out;
	/*
	 * Map blocks using the previous result first.
	 */
	if ((map->m_flags & F2FS_MAP_MAPPED) &&
			block_in_file > map->m_lblk &&
			block_in_file < (map->m_lblk + map->m_len))
		goto got_it;

	/*
	 * Then do more f2fs_map_blocks() calls until we are
	 * done with this page.
	 */
	map->m_lblk = block_in_file;
	map->m_len = last_block - block_in_file;

	ret = f2fs_map_blocks(inode, map, 0, F2FS_GET_BLOCK_DEFAULT);
	if (ret)
		goto out;
got_it:
	if ((map->m_flags & F2FS_MAP_MAPPED)) {
		block_nr = map->m_pblk + block_in_file - map->m_lblk;
		SetPageMappedToDisk(page);

		if (!PageUptodate(page) && (!PageSwapCache(page) &&
					!cleancache_get_page(page))) {
			SetPageUptodate(page);
			goto confused;
		}

		if (!f2fs_is_valid_blkaddr(F2FS_I_SB(inode), block_nr,
						DATA_GENERIC_ENHANCE_READ)) {
			ret = -EFSCORRUPTED;
			goto out;
		}
	} else {
zero_out:
		zero_user_segment(page, 0, PAGE_SIZE);
		if (!PageUptodate(page))
			SetPageUptodate(page);
		unlock_page(page);
		goto out;
	}

	/*
	 * This page will go to BIO.  Do we need to send this
	 * BIO off first?
	 */
	if (bio && !page_is_mergeable(F2FS_I_SB(inode), bio,
				*last_block_in_bio, block_nr)) {
submit_and_realloc:
		__submit_bio(F2FS_I_SB(inode), bio, DATA);
		bio = NULL;
	}

	dun = PG_DUN(inode, page);
	bio_encrypted = f2fs_may_encrypt_bio(inode, NULL);
	if (!fscrypt_mergeable_bio(bio, dun, bio_encrypted, 0)) {
		__submit_bio(F2FS_I_SB(inode), bio, DATA);
		bio = NULL;
	}

	if (bio == NULL) {
		bio = f2fs_grab_read_bio(inode, block_nr, nr_pages,
				is_readahead ? REQ_RAHEAD : 0);
		if (IS_ERR(bio)) {
			ret = PTR_ERR(bio);
			bio = NULL;
			goto out;
		}
		if (bio_encrypted)
			fscrypt_set_ice_dun(inode, bio, dun);
	}

	/*
	 * If the page is under writeback, we need to wait for
	 * its completion to see the correct decrypted data.
	 */
	f2fs_wait_on_block_writeback(inode, block_nr);

	if (bio_add_page(bio, page, blocksize, 0) < blocksize)
		goto submit_and_realloc;

	inc_page_count(F2FS_I_SB(inode), F2FS_RD_DATA);
	ClearPageError(page);
	*last_block_in_bio = block_nr;
	goto out;
confused:
	if (bio) {
		__submit_bio(F2FS_I_SB(inode), bio, DATA);
		bio = NULL;
	}
	unlock_page(page);
out:
	*bio_ret = bio;
	return ret;
}

/*
 * This function was originally taken from fs/mpage.c, and customized for f2fs.
 * Major change was from block_size == page_size in f2fs by default.
 *
 * Note that the aops->readpages() function is ONLY used for read-ahead. If
 * this function ever deviates from doing just read-ahead, it should either
 * use ->readpage() or do the necessary surgery to decouple ->readpages()
 * from read-ahead.
 */
static int f2fs_mpage_readpages(struct address_space *mapping,
			struct list_head *pages, struct page *page,
			unsigned nr_pages, bool is_readahead)
{
	struct bio *bio = NULL;
	sector_t last_block_in_bio = 0;
	struct inode *inode = mapping->host;
	struct f2fs_map_blocks map;
	int ret = 0;

	map.m_pblk = 0;
	map.m_lblk = 0;
	map.m_len = 0;
	map.m_flags = 0;
	map.m_next_pgofs = NULL;
	map.m_next_extent = NULL;
	map.m_seg_type = NO_CHECK_TYPE;
	map.m_may_create = false;

	for (; nr_pages; nr_pages--) {
		if (pages) {
			page = list_last_entry(pages, struct page, lru);

			prefetchw(&page->flags);
			list_del(&page->lru);
			if (add_to_page_cache_lru(page, mapping,
						  page_index(page),
						  readahead_gfp_mask(mapping)))
				goto next_page;
		}

		ret = f2fs_read_single_page(inode, page, nr_pages, &map, &bio,
					&last_block_in_bio, is_readahead);
		if (ret) {
			SetPageError(page);
			zero_user_segment(page, 0, PAGE_SIZE);
			unlock_page(page);
		}

next_page:
		if (pages)
			put_page(page);
	}
	BUG_ON(pages && !list_empty(pages));
	if (bio)
		__submit_bio(F2FS_I_SB(inode), bio, DATA);
	return pages ? 0 : ret;
}

static int f2fs_read_data_page(struct file *file, struct page *page)
{
	struct inode *inode = page_file_mapping(page)->host;
	int ret = -EAGAIN;

	trace_f2fs_readpage(page, DATA);

	/* If the file has inline data, try to read it directly */
	if (f2fs_has_inline_data(inode))
		ret = f2fs_read_inline_data(inode, page);
	if (ret == -EAGAIN)
		ret = f2fs_mpage_readpages(page_file_mapping(page),
						NULL, page, 1, false);
	return ret;
}

static int f2fs_read_data_pages(struct file *file,
			struct address_space *mapping,
			struct list_head *pages, unsigned nr_pages)
{
	struct inode *inode = mapping->host;
	struct page *page = list_last_entry(pages, struct page, lru);

	trace_f2fs_readpages(inode, page, nr_pages);

	/* If the file has inline data, skip readpages */
	if (f2fs_has_inline_data(inode))
		return 0;

	return f2fs_mpage_readpages(mapping, pages, NULL, nr_pages, true);
}

static int encrypt_one_page(struct f2fs_io_info *fio)
{
	struct inode *inode = fio->page->mapping->host;
	struct page *mpage;
	gfp_t gfp_flags = GFP_NOFS;

	if (!f2fs_encrypted_file(inode))
		return 0;

	/* wait for GCed page writeback via META_MAPPING */
	f2fs_wait_on_block_writeback(inode, fio->old_blkaddr);

retry_encrypt:
<<<<<<< HEAD
	if (fscrypt_using_hardware_encryption(inode))
		return 0;

	fio->encrypted_page = fscrypt_encrypt_page(inode, fio->page,
			PAGE_SIZE, 0, fio->page->index, gfp_flags);
=======
	fio->encrypted_page = fscrypt_encrypt_pagecache_blocks(fio->page,
							       PAGE_SIZE, 0,
							       gfp_flags);
>>>>>>> 844149d0
	if (IS_ERR(fio->encrypted_page)) {
		/* flush pending IOs and wait for a while in the ENOMEM case */
		if (PTR_ERR(fio->encrypted_page) == -ENOMEM) {
			f2fs_flush_merged_writes(fio->sbi);
			congestion_wait(BLK_RW_ASYNC, HZ/50);
			gfp_flags |= __GFP_NOFAIL;
			goto retry_encrypt;
		}
		return PTR_ERR(fio->encrypted_page);
	}

	mpage = find_lock_page(META_MAPPING(fio->sbi), fio->old_blkaddr);
	if (mpage) {
		if (PageUptodate(mpage))
			memcpy(page_address(mpage),
				page_address(fio->encrypted_page), PAGE_SIZE);
		f2fs_put_page(mpage, 1);
	}
	return 0;
}

static inline bool check_inplace_update_policy(struct inode *inode,
				struct f2fs_io_info *fio)
{
	struct f2fs_sb_info *sbi = F2FS_I_SB(inode);
	unsigned int policy = SM_I(sbi)->ipu_policy;

	if (policy & (0x1 << F2FS_IPU_FORCE))
		return true;
	if (policy & (0x1 << F2FS_IPU_SSR) && f2fs_need_SSR(sbi))
		return true;
	if (policy & (0x1 << F2FS_IPU_UTIL) &&
			utilization(sbi) > SM_I(sbi)->min_ipu_util)
		return true;
	if (policy & (0x1 << F2FS_IPU_SSR_UTIL) && f2fs_need_SSR(sbi) &&
			utilization(sbi) > SM_I(sbi)->min_ipu_util)
		return true;

	/*
	 * IPU for rewrite async pages
	 */
	if (policy & (0x1 << F2FS_IPU_ASYNC) &&
			fio && fio->op == REQ_OP_WRITE &&
			!(fio->op_flags & REQ_SYNC) &&
			!IS_ENCRYPTED(inode))
		return true;

	/* this is only set during fdatasync */
	if (policy & (0x1 << F2FS_IPU_FSYNC) &&
			is_inode_flag_set(inode, FI_NEED_IPU))
		return true;

	if (unlikely(fio && is_sbi_flag_set(sbi, SBI_CP_DISABLED) &&
			!f2fs_is_checkpointed_data(sbi, fio->old_blkaddr)))
		return true;

	return false;
}

bool f2fs_should_update_inplace(struct inode *inode, struct f2fs_io_info *fio)
{
	if (f2fs_is_pinned_file(inode))
		return true;

	/* if this is cold file, we should overwrite to avoid fragmentation */
	if (file_is_cold(inode))
		return true;

	return check_inplace_update_policy(inode, fio);
}

bool f2fs_should_update_outplace(struct inode *inode, struct f2fs_io_info *fio)
{
	struct f2fs_sb_info *sbi = F2FS_I_SB(inode);

	if (test_opt(sbi, LFS))
		return true;
	if (S_ISDIR(inode->i_mode))
		return true;
	if (IS_NOQUOTA(inode))
		return true;
	if (f2fs_is_atomic_file(inode))
		return true;
	if (fio) {
		if (is_cold_data(fio->page))
			return true;
		if (IS_ATOMIC_WRITTEN_PAGE(fio->page))
			return true;
		if (unlikely(is_sbi_flag_set(sbi, SBI_CP_DISABLED) &&
			f2fs_is_checkpointed_data(sbi, fio->old_blkaddr)))
			return true;
	}
	return false;
}

static inline bool need_inplace_update(struct f2fs_io_info *fio)
{
	struct inode *inode = fio->page->mapping->host;

	if (f2fs_should_update_outplace(inode, fio))
		return false;

	return f2fs_should_update_inplace(inode, fio);
}

int f2fs_do_write_data_page(struct f2fs_io_info *fio)
{
	struct page *page = fio->page;
	struct inode *inode = page->mapping->host;
	struct dnode_of_data dn;
	struct extent_info ei = {0,0,0};
	struct node_info ni;
	bool ipu_force = false;
	int err = 0;

	set_new_dnode(&dn, inode, NULL, NULL, 0);
	if (need_inplace_update(fio) &&
			f2fs_lookup_extent_cache(inode, page->index, &ei)) {
		fio->old_blkaddr = ei.blk + page->index - ei.fofs;

		if (!f2fs_is_valid_blkaddr(fio->sbi, fio->old_blkaddr,
						DATA_GENERIC_ENHANCE))
			return -EFSCORRUPTED;

		ipu_force = true;
		fio->need_lock = LOCK_DONE;
		goto got_it;
	}

	/* Deadlock due to between page->lock and f2fs_lock_op */
	if (fio->need_lock == LOCK_REQ && !f2fs_trylock_op(fio->sbi))
		return -EAGAIN;

	err = f2fs_get_dnode_of_data(&dn, page->index, LOOKUP_NODE);
	if (err)
		goto out;

	fio->old_blkaddr = dn.data_blkaddr;

	/* This page is already truncated */
	if (fio->old_blkaddr == NULL_ADDR) {
		ClearPageUptodate(page);
		clear_cold_data(page);
		goto out_writepage;
	}
got_it:
	if (__is_valid_data_blkaddr(fio->old_blkaddr) &&
		!f2fs_is_valid_blkaddr(fio->sbi, fio->old_blkaddr,
						DATA_GENERIC_ENHANCE)) {
		err = -EFSCORRUPTED;
		goto out_writepage;
	}
	/*
	 * If current allocation needs SSR,
	 * it had better in-place writes for updated data.
	 */
	if (ipu_force ||
		(__is_valid_data_blkaddr(fio->old_blkaddr) &&
					need_inplace_update(fio))) {
		err = encrypt_one_page(fio);
		if (err)
			goto out_writepage;

		set_page_writeback(page);
		ClearPageError(page);
		f2fs_put_dnode(&dn);
		if (fio->need_lock == LOCK_REQ)
			f2fs_unlock_op(fio->sbi);
		err = f2fs_inplace_write_data(fio);
		if (err) {
			if (f2fs_encrypted_file(inode))
				fscrypt_finalize_bounce_page(&fio->encrypted_page);
			if (PageWriteback(page))
				end_page_writeback(page);
		} else {
			set_inode_flag(inode, FI_UPDATE_WRITE);
		}
		trace_f2fs_do_write_data_page(fio->page, IPU);
		return err;
	}

	if (fio->need_lock == LOCK_RETRY) {
		if (!f2fs_trylock_op(fio->sbi)) {
			err = -EAGAIN;
			goto out_writepage;
		}
		fio->need_lock = LOCK_REQ;
	}

	err = f2fs_get_node_info(fio->sbi, dn.nid, &ni);
	if (err)
		goto out_writepage;

	fio->version = ni.version;

	err = encrypt_one_page(fio);
	if (err)
		goto out_writepage;

	set_page_writeback(page);
	ClearPageError(page);

	/* LFS mode write path */
	f2fs_outplace_write_data(&dn, fio);
	trace_f2fs_do_write_data_page(page, OPU);
	set_inode_flag(inode, FI_APPEND_WRITE);
	if (page->index == 0)
		set_inode_flag(inode, FI_FIRST_BLOCK_WRITTEN);
out_writepage:
	f2fs_put_dnode(&dn);
out:
	if (fio->need_lock == LOCK_REQ)
		f2fs_unlock_op(fio->sbi);
	return err;
}

static int __write_data_page(struct page *page, bool *submitted,
				struct bio **bio,
				sector_t *last_block,
				struct writeback_control *wbc,
				enum iostat_type io_type)
{
	struct inode *inode = page->mapping->host;
	struct f2fs_sb_info *sbi = F2FS_I_SB(inode);
	loff_t i_size = i_size_read(inode);
	const pgoff_t end_index = ((unsigned long long) i_size)
							>> PAGE_SHIFT;
	loff_t psize = (loff_t)(page->index + 1) << PAGE_SHIFT;
	unsigned offset = 0;
	bool need_balance_fs = false;
	int err = 0;
	struct f2fs_io_info fio = {
		.sbi = sbi,
		.ino = inode->i_ino,
		.type = DATA,
		.op = REQ_OP_WRITE,
		.op_flags = wbc_to_write_flags(wbc),
		.old_blkaddr = NULL_ADDR,
		.page = page,
		.encrypted_page = NULL,
		.submitted = false,
		.need_lock = LOCK_RETRY,
		.io_type = io_type,
		.io_wbc = wbc,
		.bio = bio,
		.last_block = last_block,
	};

	trace_f2fs_writepage(page, DATA);

	/* we should bypass data pages to proceed the kworkder jobs */
	if (unlikely(f2fs_cp_error(sbi))) {
		mapping_set_error(page->mapping, -EIO);
		/*
		 * don't drop any dirty dentry pages for keeping lastest
		 * directory structure.
		 */
		if (S_ISDIR(inode->i_mode))
			goto redirty_out;
		goto out;
	}

	if (unlikely(is_sbi_flag_set(sbi, SBI_POR_DOING)))
		goto redirty_out;

	if (page->index < end_index)
		goto write;

	/*
	 * If the offset is out-of-range of file size,
	 * this page does not have to be written to disk.
	 */
	offset = i_size & (PAGE_SIZE - 1);
	if ((page->index >= end_index + 1) || !offset)
		goto out;

	zero_user_segment(page, offset, PAGE_SIZE);
write:
	if (f2fs_is_drop_cache(inode))
		goto out;
	/* we should not write 0'th page having journal header */
	if (f2fs_is_volatile_file(inode) && (!page->index ||
			(!wbc->for_reclaim &&
			f2fs_available_free_memory(sbi, BASE_CHECK))))
		goto redirty_out;

	/* Dentry blocks are controlled by checkpoint */
	if (S_ISDIR(inode->i_mode)) {
		fio.need_lock = LOCK_DONE;
		err = f2fs_do_write_data_page(&fio);
		goto done;
	}

	if (!wbc->for_reclaim)
		need_balance_fs = true;
	else if (has_not_enough_free_secs(sbi, 0, 0))
		goto redirty_out;
	else
		set_inode_flag(inode, FI_HOT_DATA);

	err = -EAGAIN;
	if (f2fs_has_inline_data(inode)) {
		err = f2fs_write_inline_data(inode, page);
		if (!err)
			goto out;
	}

	if (err == -EAGAIN) {
		err = f2fs_do_write_data_page(&fio);
		if (err == -EAGAIN) {
			fio.need_lock = LOCK_REQ;
			err = f2fs_do_write_data_page(&fio);
		}
	}

	if (err) {
		file_set_keep_isize(inode);
	} else {
		down_write(&F2FS_I(inode)->i_sem);
		if (F2FS_I(inode)->last_disk_size < psize)
			F2FS_I(inode)->last_disk_size = psize;
		up_write(&F2FS_I(inode)->i_sem);
	}

done:
	if (err && err != -ENOENT)
		goto redirty_out;

out:
	inode_dec_dirty_pages(inode);
	if (err) {
		ClearPageUptodate(page);
		clear_cold_data(page);
	}

	if (wbc->for_reclaim) {
		f2fs_submit_merged_write_cond(sbi, NULL, page, 0, DATA);
		clear_inode_flag(inode, FI_HOT_DATA);
		f2fs_remove_dirty_inode(inode);
		submitted = NULL;
	}

	unlock_page(page);
	if (!S_ISDIR(inode->i_mode) && !IS_NOQUOTA(inode) &&
					!F2FS_I(inode)->cp_task)
		f2fs_balance_fs(sbi, need_balance_fs);

	if (unlikely(f2fs_cp_error(sbi))) {
		f2fs_submit_merged_write(sbi, DATA);
		f2fs_submit_merged_ipu_write(sbi, bio, NULL);
		submitted = NULL;
	}

	if (submitted)
		*submitted = fio.submitted;

	return 0;

redirty_out:
	redirty_page_for_writepage(wbc, page);
	/*
	 * pageout() in MM traslates EAGAIN, so calls handle_write_error()
	 * -> mapping_set_error() -> set_bit(AS_EIO, ...).
	 * file_write_and_wait_range() will see EIO error, which is critical
	 * to return value of fsync() followed by atomic_write failure to user.
	 */
	if (!err || wbc->for_reclaim)
		return AOP_WRITEPAGE_ACTIVATE;
	unlock_page(page);
	return err;
}

static int f2fs_write_data_page(struct page *page,
					struct writeback_control *wbc)
{
	return __write_data_page(page, NULL, NULL, NULL, wbc, FS_DATA_IO);
}

/*
 * This function was copied from write_cche_pages from mm/page-writeback.c.
 * The major change is making write step of cold data page separately from
 * warm/hot data page.
 */
static int f2fs_write_cache_pages(struct address_space *mapping,
					struct writeback_control *wbc,
					enum iostat_type io_type)
{
	int ret = 0;
	int done = 0;
	struct pagevec pvec;
	struct f2fs_sb_info *sbi = F2FS_M_SB(mapping);
	struct bio *bio = NULL;
	sector_t last_block;
	int nr_pages;
	pgoff_t uninitialized_var(writeback_index);
	pgoff_t index;
	pgoff_t end;		/* Inclusive */
	pgoff_t done_index;
	int cycled;
	int range_whole = 0;
	int tag;
	int nwritten = 0;

	pagevec_init(&pvec, 0);

	if (get_dirty_pages(mapping->host) <=
				SM_I(F2FS_M_SB(mapping))->min_hot_blocks)
		set_inode_flag(mapping->host, FI_HOT_DATA);
	else
		clear_inode_flag(mapping->host, FI_HOT_DATA);

	if (wbc->range_cyclic) {
		writeback_index = mapping->writeback_index; /* prev offset */
		index = writeback_index;
		if (index == 0)
			cycled = 1;
		else
			cycled = 0;
		end = -1;
	} else {
		index = wbc->range_start >> PAGE_SHIFT;
		end = wbc->range_end >> PAGE_SHIFT;
		if (wbc->range_start == 0 && wbc->range_end == LLONG_MAX)
			range_whole = 1;
		cycled = 1; /* ignore range_cyclic tests */
	}
	if (wbc->sync_mode == WB_SYNC_ALL || wbc->tagged_writepages)
		tag = PAGECACHE_TAG_TOWRITE;
	else
		tag = PAGECACHE_TAG_DIRTY;
retry:
	if (wbc->sync_mode == WB_SYNC_ALL || wbc->tagged_writepages)
		tag_pages_for_writeback(mapping, index, end);
	done_index = index;
	while (!done && (index <= end)) {
		int i;

		nr_pages = pagevec_lookup_range_tag(&pvec, mapping, &index, end,
				tag);
		if (nr_pages == 0)
			break;

		for (i = 0; i < nr_pages; i++) {
			struct page *page = pvec.pages[i];
			bool submitted = false;

			/* give a priority to WB_SYNC threads */
			if (atomic_read(&sbi->wb_sync_req[DATA]) &&
					wbc->sync_mode == WB_SYNC_NONE) {
				done = 1;
				break;
			}

			done_index = page->index;
retry_write:
			lock_page(page);

			if (unlikely(page->mapping != mapping)) {
continue_unlock:
				unlock_page(page);
				continue;
			}

			if (!PageDirty(page)) {
				/* someone wrote it for us */
				goto continue_unlock;
			}

			if (PageWriteback(page)) {
				if (wbc->sync_mode != WB_SYNC_NONE)
					f2fs_wait_on_page_writeback(page,
							DATA, true, true);
				else
					goto continue_unlock;
			}

			if (!clear_page_dirty_for_io(page))
				goto continue_unlock;

			ret = __write_data_page(page, &submitted, &bio,
					&last_block, wbc, io_type);
			if (unlikely(ret)) {
				/*
				 * keep nr_to_write, since vfs uses this to
				 * get # of written pages.
				 */
				if (ret == AOP_WRITEPAGE_ACTIVATE) {
					unlock_page(page);
					ret = 0;
					continue;
				} else if (ret == -EAGAIN) {
					ret = 0;
					if (wbc->sync_mode == WB_SYNC_ALL) {
						cond_resched();
						congestion_wait(BLK_RW_ASYNC,
									HZ/50);
						goto retry_write;
					}
					continue;
				}
				done_index = page->index + 1;
				done = 1;
				break;
			} else if (submitted) {
				nwritten++;
			}

			if (--wbc->nr_to_write <= 0 &&
					wbc->sync_mode == WB_SYNC_NONE) {
				done = 1;
				break;
			}
		}
		pagevec_release(&pvec);
		cond_resched();
	}

	if (!cycled && !done) {
		cycled = 1;
		index = 0;
		end = writeback_index - 1;
		goto retry;
	}
	if (wbc->range_cyclic || (range_whole && wbc->nr_to_write > 0))
		mapping->writeback_index = done_index;

	if (nwritten)
		f2fs_submit_merged_write_cond(F2FS_M_SB(mapping), mapping->host,
								NULL, 0, DATA);
	/* submit cached bio of IPU write */
	if (bio)
		f2fs_submit_merged_ipu_write(sbi, &bio, NULL);

	return ret;
}

static inline bool __should_serialize_io(struct inode *inode,
					struct writeback_control *wbc)
{
	if (!S_ISREG(inode->i_mode))
		return false;
	if (IS_NOQUOTA(inode))
		return false;
	/* to avoid deadlock in path of data flush */
	if (F2FS_I(inode)->cp_task)
		return false;
	if (wbc->sync_mode != WB_SYNC_ALL)
		return true;
	if (get_dirty_pages(inode) >= SM_I(F2FS_I_SB(inode))->min_seq_blocks)
		return true;
	return false;
}

static int __f2fs_write_data_pages(struct address_space *mapping,
						struct writeback_control *wbc,
						enum iostat_type io_type)
{
	struct inode *inode = mapping->host;
	struct f2fs_sb_info *sbi = F2FS_I_SB(inode);
	struct blk_plug plug;
	int ret;
	bool locked = false;

	/* deal with chardevs and other special file */
	if (!mapping->a_ops->writepage)
		return 0;

	/* skip writing if there is no dirty page in this inode */
	if (!get_dirty_pages(inode) && wbc->sync_mode == WB_SYNC_NONE)
		return 0;

	/* during POR, we don't need to trigger writepage at all. */
	if (unlikely(is_sbi_flag_set(sbi, SBI_POR_DOING)))
		goto skip_write;

	if ((S_ISDIR(inode->i_mode) || IS_NOQUOTA(inode)) &&
			wbc->sync_mode == WB_SYNC_NONE &&
			get_dirty_pages(inode) < nr_pages_to_skip(sbi, DATA) &&
			f2fs_available_free_memory(sbi, DIRTY_DENTS))
		goto skip_write;

	/* skip writing during file defragment */
	if (is_inode_flag_set(inode, FI_DO_DEFRAG))
		goto skip_write;

	trace_f2fs_writepages(mapping->host, wbc, DATA);

	/* to avoid spliting IOs due to mixed WB_SYNC_ALL and WB_SYNC_NONE */
	if (wbc->sync_mode == WB_SYNC_ALL)
		atomic_inc(&sbi->wb_sync_req[DATA]);
	else if (atomic_read(&sbi->wb_sync_req[DATA]))
		goto skip_write;

	if (__should_serialize_io(inode, wbc)) {
		mutex_lock(&sbi->writepages);
		locked = true;
	}

	blk_start_plug(&plug);
	ret = f2fs_write_cache_pages(mapping, wbc, io_type);
	blk_finish_plug(&plug);

	if (locked)
		mutex_unlock(&sbi->writepages);

	if (wbc->sync_mode == WB_SYNC_ALL)
		atomic_dec(&sbi->wb_sync_req[DATA]);
	/*
	 * if some pages were truncated, we cannot guarantee its mapping->host
	 * to detect pending bios.
	 */

	f2fs_remove_dirty_inode(inode);
	return ret;

skip_write:
	wbc->pages_skipped += get_dirty_pages(inode);
	trace_f2fs_writepages(mapping->host, wbc, DATA);
	return 0;
}

static int f2fs_write_data_pages(struct address_space *mapping,
			    struct writeback_control *wbc)
{
	struct inode *inode = mapping->host;

	return __f2fs_write_data_pages(mapping, wbc,
			F2FS_I(inode)->cp_task == current ?
			FS_CP_DATA_IO : FS_DATA_IO);
}

static void f2fs_write_failed(struct address_space *mapping, loff_t to)
{
	struct inode *inode = mapping->host;
	loff_t i_size = i_size_read(inode);

	if (to > i_size) {
		down_write(&F2FS_I(inode)->i_gc_rwsem[WRITE]);
		down_write(&F2FS_I(inode)->i_mmap_sem);

		truncate_pagecache(inode, i_size);
		if (!IS_NOQUOTA(inode))
			f2fs_truncate_blocks(inode, i_size, true);

		up_write(&F2FS_I(inode)->i_mmap_sem);
		up_write(&F2FS_I(inode)->i_gc_rwsem[WRITE]);
	}
}

static int prepare_write_begin(struct f2fs_sb_info *sbi,
			struct page *page, loff_t pos, unsigned len,
			block_t *blk_addr, bool *node_changed)
{
	struct inode *inode = page->mapping->host;
	pgoff_t index = page->index;
	struct dnode_of_data dn;
	struct page *ipage;
	bool locked = false;
	struct extent_info ei = {0,0,0};
	int err = 0;
	int flag;

	/*
	 * we already allocated all the blocks, so we don't need to get
	 * the block addresses when there is no need to fill the page.
	 */
	if (!f2fs_has_inline_data(inode) && len == PAGE_SIZE &&
			!is_inode_flag_set(inode, FI_NO_PREALLOC))
		return 0;

	/* f2fs_lock_op avoids race between write CP and convert_inline_page */
	if (f2fs_has_inline_data(inode) && pos + len > MAX_INLINE_DATA(inode))
		flag = F2FS_GET_BLOCK_DEFAULT;
	else
		flag = F2FS_GET_BLOCK_PRE_AIO;

	if (f2fs_has_inline_data(inode) ||
			(pos & PAGE_MASK) >= i_size_read(inode)) {
		__do_map_lock(sbi, flag, true);
		locked = true;
	}
restart:
	/* check inline_data */
	ipage = f2fs_get_node_page(sbi, inode->i_ino);
	if (IS_ERR(ipage)) {
		err = PTR_ERR(ipage);
		goto unlock_out;
	}

	set_new_dnode(&dn, inode, ipage, ipage, 0);

	if (f2fs_has_inline_data(inode)) {
		if (pos + len <= MAX_INLINE_DATA(inode)) {
			f2fs_do_read_inline_data(page, ipage);
			set_inode_flag(inode, FI_DATA_EXIST);
			if (inode->i_nlink)
				set_inline_node(ipage);
		} else {
			err = f2fs_convert_inline_page(&dn, page);
			if (err)
				goto out;
			if (dn.data_blkaddr == NULL_ADDR)
				err = f2fs_get_block(&dn, index);
		}
	} else if (locked) {
		err = f2fs_get_block(&dn, index);
	} else {
		if (f2fs_lookup_extent_cache(inode, index, &ei)) {
			dn.data_blkaddr = ei.blk + index - ei.fofs;
		} else {
			/* hole case */
			err = f2fs_get_dnode_of_data(&dn, index, LOOKUP_NODE);
			if (err || dn.data_blkaddr == NULL_ADDR) {
				f2fs_put_dnode(&dn);
				__do_map_lock(sbi, F2FS_GET_BLOCK_PRE_AIO,
								true);
				WARN_ON(flag != F2FS_GET_BLOCK_PRE_AIO);
				locked = true;
				goto restart;
			}
		}
	}

	/* convert_inline_page can make node_changed */
	*blk_addr = dn.data_blkaddr;
	*node_changed = dn.node_changed;
out:
	f2fs_put_dnode(&dn);
unlock_out:
	if (locked)
		__do_map_lock(sbi, flag, false);
	return err;
}

static int f2fs_write_begin(struct file *file, struct address_space *mapping,
		loff_t pos, unsigned len, unsigned flags,
		struct page **pagep, void **fsdata)
{
	struct inode *inode = mapping->host;
	struct f2fs_sb_info *sbi = F2FS_I_SB(inode);
	struct page *page = NULL;
	pgoff_t index = ((unsigned long long) pos) >> PAGE_SHIFT;
	bool need_balance = false, drop_atomic = false;
	block_t blkaddr = NULL_ADDR;
	int err = 0;

	if (trace_android_fs_datawrite_start_enabled()) {
		char *path, pathbuf[MAX_TRACE_PATHBUF_LEN];

		path = android_fstrace_get_pathname(pathbuf,
						    MAX_TRACE_PATHBUF_LEN,
						    inode);
		trace_android_fs_datawrite_start(inode, pos, len,
						 current->pid, path,
						 current->comm);
	}
	trace_f2fs_write_begin(inode, pos, len, flags);

	if (!f2fs_is_checkpoint_ready(sbi)) {
		err = -ENOSPC;
		goto fail;
	}

	if ((f2fs_is_atomic_file(inode) &&
			!f2fs_available_free_memory(sbi, INMEM_PAGES)) ||
			is_inode_flag_set(inode, FI_ATOMIC_REVOKE_REQUEST)) {
		err = -ENOMEM;
		drop_atomic = true;
		goto fail;
	}

	/*
	 * We should check this at this moment to avoid deadlock on inode page
	 * and #0 page. The locking rule for inline_data conversion should be:
	 * lock_page(page #0) -> lock_page(inode_page)
	 */
	if (index != 0) {
		err = f2fs_convert_inline_inode(inode);
		if (err)
			goto fail;
	}
repeat:
	/*
	 * Do not use grab_cache_page_write_begin() to avoid deadlock due to
	 * wait_for_stable_page. Will wait that below with our IO control.
	 */
	page = f2fs_pagecache_get_page(mapping, index,
				FGP_LOCK | FGP_WRITE | FGP_CREAT, GFP_NOFS);
	if (!page) {
		err = -ENOMEM;
		goto fail;
	}

	*pagep = page;

	err = prepare_write_begin(sbi, page, pos, len,
					&blkaddr, &need_balance);
	if (err)
		goto fail;

	if (need_balance && !IS_NOQUOTA(inode) &&
			has_not_enough_free_secs(sbi, 0, 0)) {
		unlock_page(page);
		f2fs_balance_fs(sbi, true);
		lock_page(page);
		if (page->mapping != mapping) {
			/* The page got truncated from under us */
			f2fs_put_page(page, 1);
			goto repeat;
		}
	}

	f2fs_wait_on_page_writeback(page, DATA, false, true);

	if (len == PAGE_SIZE || PageUptodate(page))
		return 0;

	if (!(pos & (PAGE_SIZE - 1)) && (pos + len) >= i_size_read(inode)) {
		zero_user_segment(page, len, PAGE_SIZE);
		return 0;
	}

	if (blkaddr == NEW_ADDR) {
		zero_user_segment(page, 0, PAGE_SIZE);
		SetPageUptodate(page);
	} else {
		if (!f2fs_is_valid_blkaddr(sbi, blkaddr,
				DATA_GENERIC_ENHANCE_READ)) {
			err = -EFSCORRUPTED;
			goto fail;
		}
		err = f2fs_submit_page_read(inode, page, blkaddr);
		if (err)
			goto fail;

		lock_page(page);
		if (unlikely(page->mapping != mapping)) {
			f2fs_put_page(page, 1);
			goto repeat;
		}
		if (unlikely(!PageUptodate(page))) {
			err = -EIO;
			goto fail;
		}
	}
	return 0;

fail:
	f2fs_put_page(page, 1);
	f2fs_write_failed(mapping, pos + len);
	if (drop_atomic)
		f2fs_drop_inmem_pages_all(sbi, false);
	return err;
}

static int f2fs_write_end(struct file *file,
			struct address_space *mapping,
			loff_t pos, unsigned len, unsigned copied,
			struct page *page, void *fsdata)
{
	struct inode *inode = page->mapping->host;

	trace_android_fs_datawrite_end(inode, pos, len);
	trace_f2fs_write_end(inode, pos, len, copied);

	/*
	 * This should be come from len == PAGE_SIZE, and we expect copied
	 * should be PAGE_SIZE. Otherwise, we treat it with zero copied and
	 * let generic_perform_write() try to copy data again through copied=0.
	 */
	if (!PageUptodate(page)) {
		if (unlikely(copied != len))
			copied = 0;
		else
			SetPageUptodate(page);
	}
	if (!copied)
		goto unlock_out;

	set_page_dirty(page);

	if (pos + copied > i_size_read(inode))
		f2fs_i_size_write(inode, pos + copied);
unlock_out:
	f2fs_put_page(page, 1);
	f2fs_update_time(F2FS_I_SB(inode), REQ_TIME);
	return copied;
}

static int check_direct_IO(struct inode *inode, struct iov_iter *iter,
			   loff_t offset)
{
	unsigned i_blkbits = READ_ONCE(inode->i_blkbits);
	unsigned blkbits = i_blkbits;
	unsigned blocksize_mask = (1 << blkbits) - 1;
	unsigned long align = offset | iov_iter_alignment(iter);
	struct block_device *bdev = inode->i_sb->s_bdev;

	if (align & blocksize_mask) {
		if (bdev)
			blkbits = blksize_bits(bdev_logical_block_size(bdev));
		blocksize_mask = (1 << blkbits) - 1;
		if (align & blocksize_mask)
			return -EINVAL;
		return 1;
	}
	return 0;
}

static void f2fs_dio_end_io(struct bio *bio)
{
	struct f2fs_private_dio *dio = bio->bi_private;

	dec_page_count(F2FS_I_SB(dio->inode),
			dio->write ? F2FS_DIO_WRITE : F2FS_DIO_READ);

	bio->bi_private = dio->orig_private;
	bio->bi_end_io = dio->orig_end_io;

	kvfree(dio);

	bio_endio(bio);
}

static void f2fs_dio_submit_bio(struct bio *bio, struct inode *inode,
							loff_t file_offset)
{
	struct f2fs_private_dio *dio;
	bool write = (bio_op(bio) == REQ_OP_WRITE);

	dio = f2fs_kzalloc(F2FS_I_SB(inode),
			sizeof(struct f2fs_private_dio), GFP_NOFS);
	if (!dio)
		goto out;

	dio->inode = inode;
	dio->orig_end_io = bio->bi_end_io;
	dio->orig_private = bio->bi_private;
	dio->write = write;

	bio->bi_end_io = f2fs_dio_end_io;
	bio->bi_private = dio;

	inc_page_count(F2FS_I_SB(inode),
			write ? F2FS_DIO_WRITE : F2FS_DIO_READ);

	submit_bio(bio);
	return;
out:
	bio->bi_error = -EIO;
	bio_endio(bio);
}

static ssize_t f2fs_direct_IO(struct kiocb *iocb, struct iov_iter *iter)
{
	struct address_space *mapping = iocb->ki_filp->f_mapping;
	struct inode *inode = mapping->host;
	struct f2fs_sb_info *sbi = F2FS_I_SB(inode);
	struct f2fs_inode_info *fi = F2FS_I(inode);
	size_t count = iov_iter_count(iter);
	loff_t offset = iocb->ki_pos;
	int rw = iov_iter_rw(iter);
	int err;
	enum rw_hint hint = iocb->ki_hint;
	int whint_mode = F2FS_OPTION(sbi).whint_mode;
	bool do_opu;

	err = check_direct_IO(inode, iter, offset);
	if (err)
		return err < 0 ? err : 0;

	if (f2fs_force_buffered_io(inode, iocb, iter))
		return 0;

	do_opu = allow_outplace_dio(inode, iocb, iter);

	trace_f2fs_direct_IO_enter(inode, offset, count, rw);

	if (trace_android_fs_dataread_start_enabled() &&
	    (rw == READ)) {
		char *path, pathbuf[MAX_TRACE_PATHBUF_LEN];

		path = android_fstrace_get_pathname(pathbuf,
						    MAX_TRACE_PATHBUF_LEN,
						    inode);
		trace_android_fs_dataread_start(inode, offset,
						count, current->pid, path,
						current->comm);
	}
	if (trace_android_fs_datawrite_start_enabled() &&
	    (rw == WRITE)) {
		char *path, pathbuf[MAX_TRACE_PATHBUF_LEN];

		path = android_fstrace_get_pathname(pathbuf,
						    MAX_TRACE_PATHBUF_LEN,
						    inode);
		trace_android_fs_datawrite_start(inode, offset, count,
						 current->pid, path,
						 current->comm);
	}
	if (rw == WRITE && whint_mode == WHINT_MODE_OFF)
		iocb->ki_hint = WRITE_LIFE_NOT_SET;

	if (iocb->ki_flags & IOCB_NOWAIT) {
		if (!down_read_trylock(&fi->i_gc_rwsem[rw])) {
			iocb->ki_hint = hint;
			err = -EAGAIN;
			goto out;
		}
		if (do_opu && !down_read_trylock(&fi->i_gc_rwsem[READ])) {
			up_read(&fi->i_gc_rwsem[rw]);
			iocb->ki_hint = hint;
			err = -EAGAIN;
			goto out;
		}
	} else {
		down_read(&fi->i_gc_rwsem[rw]);
		if (do_opu)
			down_read(&fi->i_gc_rwsem[READ]);
	}

	err = __blockdev_direct_IO(iocb, inode, inode->i_sb->s_bdev,
			iter, rw == WRITE ? get_data_block_dio_write :
			get_data_block_dio, NULL, f2fs_dio_submit_bio,
			DIO_LOCKING | DIO_SKIP_HOLES);

	if (do_opu)
		up_read(&fi->i_gc_rwsem[READ]);

	up_read(&fi->i_gc_rwsem[rw]);

	if (rw == WRITE) {
		if (whint_mode == WHINT_MODE_OFF)
			iocb->ki_hint = hint;
		if (err > 0) {
			f2fs_update_iostat(F2FS_I_SB(inode), APP_DIRECT_IO,
									err);
			if (!do_opu)
				set_inode_flag(inode, FI_UPDATE_WRITE);
		} else if (err < 0) {
			f2fs_write_failed(mapping, offset + count);
		}
	}
out:
	if (trace_android_fs_dataread_start_enabled() &&
	    (rw == READ))
		trace_android_fs_dataread_end(inode, offset, count);
	if (trace_android_fs_datawrite_start_enabled() &&
	    (rw == WRITE))
		trace_android_fs_datawrite_end(inode, offset, count);

	trace_f2fs_direct_IO_exit(inode, offset, count, rw, err);

	return err;
}

void f2fs_invalidate_page(struct page *page, unsigned int offset,
							unsigned int length)
{
	struct inode *inode = page->mapping->host;
	struct f2fs_sb_info *sbi = F2FS_I_SB(inode);

	if (inode->i_ino >= F2FS_ROOT_INO(sbi) &&
		(offset % PAGE_SIZE || length != PAGE_SIZE))
		return;

	if (PageDirty(page)) {
		if (inode->i_ino == F2FS_META_INO(sbi)) {
			dec_page_count(sbi, F2FS_DIRTY_META);
		} else if (inode->i_ino == F2FS_NODE_INO(sbi)) {
			dec_page_count(sbi, F2FS_DIRTY_NODES);
		} else {
			inode_dec_dirty_pages(inode);
			f2fs_remove_dirty_inode(inode);
		}
	}

	clear_cold_data(page);

	if (IS_ATOMIC_WRITTEN_PAGE(page))
		return f2fs_drop_inmem_page(inode, page);

	f2fs_clear_page_private(page);
}

int f2fs_release_page(struct page *page, gfp_t wait)
{
	/* If this is dirty page, keep PagePrivate */
	if (PageDirty(page))
		return 0;

	/* This is atomic written page, keep Private */
	if (IS_ATOMIC_WRITTEN_PAGE(page))
		return 0;

	clear_cold_data(page);
	f2fs_clear_page_private(page);
	return 1;
}

static int f2fs_set_data_page_dirty(struct page *page)
{
	struct inode *inode = page_file_mapping(page)->host;

	trace_f2fs_set_page_dirty(page, DATA);

	if (!PageUptodate(page))
		SetPageUptodate(page);
	if (PageSwapCache(page))
		return __set_page_dirty_nobuffers(page);

	if (f2fs_is_atomic_file(inode) && !f2fs_is_commit_atomic_write(inode)) {
		if (!IS_ATOMIC_WRITTEN_PAGE(page)) {
			f2fs_register_inmem_page(inode, page);
			return 1;
		}
		/*
		 * Previously, this page has been registered, we just
		 * return here.
		 */
		return 0;
	}

	if (!PageDirty(page)) {
		__set_page_dirty_nobuffers(page);
		f2fs_update_dirty_page(inode, page);
		return 1;
	}
	return 0;
}

static sector_t f2fs_bmap(struct address_space *mapping, sector_t block)
{
	struct inode *inode = mapping->host;

	if (f2fs_has_inline_data(inode))
		return 0;

	/* make sure allocating whole blocks */
	if (mapping_tagged(mapping, PAGECACHE_TAG_DIRTY))
		filemap_write_and_wait(mapping);

	return generic_block_bmap(mapping, block, get_data_block_bmap);
}

#ifdef CONFIG_MIGRATION
#include <linux/migrate.h>

int f2fs_migrate_page(struct address_space *mapping,
		struct page *newpage, struct page *page, enum migrate_mode mode)
{
	int rc, extra_count;
	struct f2fs_inode_info *fi = F2FS_I(mapping->host);
	bool atomic_written = IS_ATOMIC_WRITTEN_PAGE(page);

	BUG_ON(PageWriteback(page));

	/* migrating an atomic written page is safe with the inmem_lock hold */
	if (atomic_written) {
		if (mode != MIGRATE_SYNC)
			return -EBUSY;
		if (!mutex_trylock(&fi->inmem_lock))
			return -EAGAIN;
	}

	/* one extra reference was held for atomic_write page */
	extra_count = atomic_written ? 1 : 0;
	rc = migrate_page_move_mapping(mapping, newpage,
				page, NULL, mode, extra_count);
	if (rc != MIGRATEPAGE_SUCCESS) {
		if (atomic_written)
			mutex_unlock(&fi->inmem_lock);
		return rc;
	}

	if (atomic_written) {
		struct inmem_pages *cur;
		list_for_each_entry(cur, &fi->inmem_pages, list)
			if (cur->page == page) {
				cur->page = newpage;
				break;
			}
		mutex_unlock(&fi->inmem_lock);
		put_page(page);
		get_page(newpage);
	}

	if (PagePrivate(page)) {
		f2fs_set_page_private(newpage, page_private(page));
		f2fs_clear_page_private(page);
	}

	migrate_page_copy(newpage, page);

	return MIGRATEPAGE_SUCCESS;
}
#endif

#ifdef CONFIG_SWAP
/* Copied from generic_swapfile_activate() to check any holes */
static int check_swap_activate(struct file *swap_file, unsigned int max)
{
	struct address_space *mapping = swap_file->f_mapping;
	struct inode *inode = mapping->host;
	unsigned blocks_per_page;
	unsigned long page_no;
	unsigned blkbits;
	sector_t probe_block;
	sector_t last_block;
	sector_t lowest_block = -1;
	sector_t highest_block = 0;

	blkbits = inode->i_blkbits;
	blocks_per_page = PAGE_SIZE >> blkbits;

	/*
	 * Map all the blocks into the extent list.  This code doesn't try
	 * to be very smart.
	 */
	probe_block = 0;
	page_no = 0;
	last_block = i_size_read(inode) >> blkbits;
	while ((probe_block + blocks_per_page) <= last_block && page_no < max) {
		unsigned block_in_page;
		sector_t first_block;

		cond_resched();

		first_block = bmap(inode, probe_block);
		if (first_block == 0)
			goto bad_bmap;

		/*
		 * It must be PAGE_SIZE aligned on-disk
		 */
		if (first_block & (blocks_per_page - 1)) {
			probe_block++;
			goto reprobe;
		}

		for (block_in_page = 1; block_in_page < blocks_per_page;
					block_in_page++) {
			sector_t block;

			block = bmap(inode, probe_block + block_in_page);
			if (block == 0)
				goto bad_bmap;
			if (block != first_block + block_in_page) {
				/* Discontiguity */
				probe_block++;
				goto reprobe;
			}
		}

		first_block >>= (PAGE_SHIFT - blkbits);
		if (page_no) {	/* exclude the header page */
			if (first_block < lowest_block)
				lowest_block = first_block;
			if (first_block > highest_block)
				highest_block = first_block;
		}

		page_no++;
		probe_block += blocks_per_page;
reprobe:
		continue;
	}
	return 0;

bad_bmap:
	pr_err("swapon: swapfile has holes\n");
	return -EINVAL;
}

static int f2fs_swap_activate(struct swap_info_struct *sis, struct file *file,
				sector_t *span)
{
	struct inode *inode = file_inode(file);
	int ret;

	if (!S_ISREG(inode->i_mode))
		return -EINVAL;

	if (f2fs_readonly(F2FS_I_SB(inode)->sb))
		return -EROFS;

	ret = f2fs_convert_inline_inode(inode);
	if (ret)
		return ret;

	ret = check_swap_activate(file, sis->max);
	if (ret)
		return ret;

	set_inode_flag(inode, FI_PIN_FILE);
	f2fs_precache_extents(inode);
	f2fs_update_time(F2FS_I_SB(inode), REQ_TIME);
	return 0;
}

static void f2fs_swap_deactivate(struct file *file)
{
	struct inode *inode = file_inode(file);

	clear_inode_flag(inode, FI_PIN_FILE);
}
#else
static int f2fs_swap_activate(struct swap_info_struct *sis, struct file *file,
				sector_t *span)
{
	return -EOPNOTSUPP;
}

static void f2fs_swap_deactivate(struct file *file)
{
}
#endif

const struct address_space_operations f2fs_dblock_aops = {
	.readpage	= f2fs_read_data_page,
	.readpages	= f2fs_read_data_pages,
	.writepage	= f2fs_write_data_page,
	.writepages	= f2fs_write_data_pages,
	.write_begin	= f2fs_write_begin,
	.write_end	= f2fs_write_end,
	.set_page_dirty	= f2fs_set_data_page_dirty,
	.invalidatepage	= f2fs_invalidate_page,
	.releasepage	= f2fs_release_page,
	.direct_IO	= f2fs_direct_IO,
	.bmap		= f2fs_bmap,
	.swap_activate  = f2fs_swap_activate,
	.swap_deactivate = f2fs_swap_deactivate,
#ifdef CONFIG_MIGRATION
	.migratepage    = f2fs_migrate_page,
#endif
};

void f2fs_clear_radix_tree_dirty_tag(struct page *page)
{
	struct address_space *mapping = page_mapping(page);
	unsigned long flags;

	spin_lock_irqsave(&mapping->tree_lock, flags);
	radix_tree_tag_clear(&mapping->page_tree, page_index(page),
					PAGECACHE_TAG_DIRTY);
	spin_unlock_irqrestore(&mapping->tree_lock, flags);
}

int __init f2fs_init_post_read_processing(void)
{
	bio_post_read_ctx_cache = KMEM_CACHE(bio_post_read_ctx, 0);
	if (!bio_post_read_ctx_cache)
		goto fail;
	bio_post_read_ctx_pool =
		mempool_create_slab_pool(NUM_PREALLOC_POST_READ_CTXS,
					 bio_post_read_ctx_cache);
	if (!bio_post_read_ctx_pool)
		goto fail_free_cache;
	return 0;

fail_free_cache:
	kmem_cache_destroy(bio_post_read_ctx_cache);
fail:
	return -ENOMEM;
}

void f2fs_destroy_post_read_processing(void)
{
	mempool_destroy(bio_post_read_ctx_pool);
	kmem_cache_destroy(bio_post_read_ctx_cache);
}

int __init f2fs_init_bio_entry_cache(void)
{
	bio_entry_slab = f2fs_kmem_cache_create("bio_entry_slab",
			sizeof(struct bio_entry));
	if (!bio_entry_slab)
		return -ENOMEM;
	return 0;
}

void __exit f2fs_destroy_bio_entry_cache(void)
{
	kmem_cache_destroy(bio_entry_slab);
}<|MERGE_RESOLUTION|>--- conflicted
+++ resolved
@@ -144,17 +144,10 @@
 
 static void f2fs_read_end_io(struct bio *bio)
 {
-<<<<<<< HEAD
-	struct page *first_page = bio->bi_io_vec[0].bv_page;
-
-	if (time_to_inject(F2FS_P_SB(bio->bi_io_vec->bv_page), FAULT_READ_IO)) {
-		f2fs_show_injection_info(FAULT_READ_IO);
-=======
 	struct f2fs_sb_info *sbi = F2FS_P_SB(bio->bi_io_vec->bv_page);
 
 	if (time_to_inject(sbi, FAULT_READ_IO)) {
 		f2fs_show_injection_info(sbi, FAULT_READ_IO);
->>>>>>> 844149d0
 		bio->bi_error = -EIO;
 	}
 
@@ -164,13 +157,6 @@
 		ctx->cur_step = STEP_INITIAL;
 		bio_post_read_processing(ctx);
 		return;
-	}
-
-	if (first_page != NULL &&
-		__read_io_type(first_page) == F2FS_RD_DATA) {
-		trace_android_fs_dataread_end(first_page->mapping->host,
-						page_offset(first_page),
-						bio->bi_iter.bi_size);
 	}
 
 	__read_end_io(bio);
@@ -787,16 +773,12 @@
 			fio->retry = true;
 			goto skip;
 		}
-<<<<<<< HEAD
-		io->bio = __bio_alloc(sbi, fio->new_blkaddr, fio->io_wbc,
-						BIO_MAX_PAGES, false,
-						fio->type, fio->temp);
+		io->bio = __bio_alloc(fio, BIO_MAX_PAGES);
+
 		if (bio_encrypted)
 			fscrypt_set_ice_dun(inode, io->bio, dun);
+
 		fscrypt_set_ice_skip(io->bio, bi_crypt_skip);
-=======
-		io->bio = __bio_alloc(fio, BIO_MAX_PAGES);
->>>>>>> 844149d0
 		io->fio = *fio;
 	}
 
@@ -2018,17 +2000,12 @@
 	f2fs_wait_on_block_writeback(inode, fio->old_blkaddr);
 
 retry_encrypt:
-<<<<<<< HEAD
 	if (fscrypt_using_hardware_encryption(inode))
 		return 0;
 
-	fio->encrypted_page = fscrypt_encrypt_page(inode, fio->page,
-			PAGE_SIZE, 0, fio->page->index, gfp_flags);
-=======
 	fio->encrypted_page = fscrypt_encrypt_pagecache_blocks(fio->page,
 							       PAGE_SIZE, 0,
 							       gfp_flags);
->>>>>>> 844149d0
 	if (IS_ERR(fio->encrypted_page)) {
 		/* flush pending IOs and wait for a while in the ENOMEM case */
 		if (PTR_ERR(fio->encrypted_page) == -ENOMEM) {
