--- conflicted
+++ resolved
@@ -3431,11 +3431,6 @@
 		seg_i = CURSEG_I(sbi, i);
 		segno = le32_to_cpu(ckpt->cur_data_segno[i]);
 		blk_off = le16_to_cpu(ckpt->cur_data_blkoff[i]);
-		if (blk_off > ENTRIES_IN_SUM) {
-			f2fs_bug_on(sbi, 1);
-			f2fs_put_page(page, 1);
-			return -EFAULT;
-		}
 		seg_i->next_segno = segno;
 		reset_curseg(sbi, i, 0);
 		seg_i->alloc_type = ckpt->alloc_type[i];
@@ -4300,21 +4295,11 @@
 			if (!f2fs_test_bit(blkofs, se->cur_valid_map))
 				continue;
 out:
-<<<<<<< HEAD
-			f2fs_msg(sbi->sb, KERN_ERR,
-				"Current segment's next free block offset is "
-				"inconsistent with bitmap, logtype:%u, "
-				"segno:%u, type:%u, next_blkoff:%u, blkofs:%u",
-				i, curseg->segno, curseg->alloc_type,
-				curseg->next_blkoff, blkofs);
-			return -EINVAL;
-=======
 			f2fs_err(sbi,
 				 "Current segment's next free block offset is inconsistent with bitmap, logtype:%u, segno:%u, type:%u, next_blkoff:%u, blkofs:%u",
 				 i, curseg->segno, curseg->alloc_type,
 				 curseg->next_blkoff, blkofs);
 			return -EFSCORRUPTED;
->>>>>>> 7bb76790
 		}
 	}
 	return 0;
