--- conflicted
+++ resolved
@@ -40,7 +40,6 @@
 	 ((seg) == CURSEG_I(sbi, CURSEG_COLD_NODE)->segno))
 
 #define IS_CURSEC(sbi, secno)						\
-<<<<<<< HEAD
 	(((secno) == CURSEG_I(sbi, CURSEG_HOT_DATA)->segno /		\
 	  (sbi)->segs_per_sec) ||	\
 	 ((secno) == CURSEG_I(sbi, CURSEG_WARM_DATA)->segno /		\
@@ -53,20 +52,6 @@
 	  (sbi)->segs_per_sec) ||	\
 	 ((secno) == CURSEG_I(sbi, CURSEG_COLD_NODE)->segno /		\
 	  (sbi)->segs_per_sec))	\
-=======
-	((secno == CURSEG_I(sbi, CURSEG_HOT_DATA)->segno /		\
-	  sbi->segs_per_sec) ||	\
-	 (secno == CURSEG_I(sbi, CURSEG_WARM_DATA)->segno /		\
-	  sbi->segs_per_sec) ||	\
-	 (secno == CURSEG_I(sbi, CURSEG_COLD_DATA)->segno /		\
-	  sbi->segs_per_sec) ||	\
-	 (secno == CURSEG_I(sbi, CURSEG_HOT_NODE)->segno /		\
-	  sbi->segs_per_sec) ||	\
-	 (secno == CURSEG_I(sbi, CURSEG_WARM_NODE)->segno /		\
-	  sbi->segs_per_sec) ||	\
-	 (secno == CURSEG_I(sbi, CURSEG_COLD_NODE)->segno /		\
-	  sbi->segs_per_sec))	\
->>>>>>> 1aa861ff
 
 #define MAIN_BLKADDR(sbi)						\
 	(SM_I(sbi) ? SM_I(sbi)->main_blkaddr : 				\
@@ -81,11 +66,7 @@
 #define TOTAL_SEGS(sbi)							\
 	(SM_I(sbi) ? SM_I(sbi)->segment_count : 				\
 		le32_to_cpu(F2FS_RAW_SUPER(sbi)->segment_count))
-<<<<<<< HEAD
 #define TOTAL_BLKS(sbi)	(TOTAL_SEGS(sbi) << (sbi)->log_blocks_per_seg)
-=======
-#define TOTAL_BLKS(sbi)	(TOTAL_SEGS(sbi) << sbi->log_blocks_per_seg)
->>>>>>> 1aa861ff
 
 #define MAX_BLKADDR(sbi)	(SEG0_BLKADDR(sbi) + TOTAL_BLKS(sbi))
 #define SEGMENT_SIZE(sbi)	(1ULL << ((sbi)->log_blocksize +	\
@@ -104,11 +85,7 @@
 	(GET_SEGOFF_FROM_SEG0(sbi, blk_addr) & ((sbi)->blocks_per_seg - 1))
 
 #define GET_SEGNO(sbi, blk_addr)					\
-<<<<<<< HEAD
-	((((blk_addr) == NULL_ADDR) || ((blk_addr) == NEW_ADDR)) ?	\
-=======
 	((!is_valid_data_blkaddr(sbi, blk_addr)) ?			\
->>>>>>> 1aa861ff
 	NULL_SEGNO : GET_L2R_SEGNO(FREE_I(sbi),			\
 		GET_SEGNO_FROM_SEG0(sbi, blk_addr)))
 #define BLKS_PER_SEC(sbi)					\
@@ -668,20 +645,10 @@
 {
 	struct f2fs_sb_info *sbi = fio->sbi;
 
-<<<<<<< HEAD
-	if (PAGE_TYPE_OF_BIO(fio->type) == META &&
-				(!is_read_io(fio->op) || fio->is_meta))
-		BUG_ON(blk_addr < SEG0_BLKADDR(sbi) ||
-				blk_addr >= MAIN_BLKADDR(sbi));
-	else
-		BUG_ON(blk_addr < MAIN_BLKADDR(sbi) ||
-				blk_addr >= MAX_BLKADDR(sbi));
-=======
 	if (__is_meta_io(fio))
 		verify_blkaddr(sbi, blk_addr, META_GENERIC);
 	else
 		verify_blkaddr(sbi, blk_addr, DATA_GENERIC);
->>>>>>> 1aa861ff
 }
 
 /*
