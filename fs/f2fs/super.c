--- conflicted
+++ resolved
@@ -1166,21 +1166,11 @@
 	spin_lock(&dq_data_lock);
 
 	limit = 0;
-<<<<<<< HEAD
-	if (dquot->dq_dqb.dqb_bsoftlimit &&
-	   (!limit || dquot->dq_dqb.dqb_bsoftlimit < limit))
-		limit = dquot->dq_dqb.dqb_bsoftlimit;
-	if (dquot->dq_dqb.dqb_bhardlimit &&
-	   (!limit || dquot->dq_dqb.dqb_bhardlimit < limit))
-		limit = dquot->dq_dqb.dqb_bhardlimit;
-	limit >>= sb->s_blocksize_bits;
-=======
 	if (dquot->dq_dqb.dqb_bsoftlimit)
 		limit = dquot->dq_dqb.dqb_bsoftlimit;
 	if (dquot->dq_dqb.dqb_bhardlimit &&
 			(!limit || dquot->dq_dqb.dqb_bhardlimit < limit))
 		limit = dquot->dq_dqb.dqb_bhardlimit;
->>>>>>> 2d4eac79
 
 	if (limit && buf->f_blocks > limit) {
 		curblock = dquot->dq_dqb.dqb_curspace >> sb->s_blocksize_bits;
@@ -1191,18 +1181,10 @@
 	}
 
 	limit = 0;
-<<<<<<< HEAD
-	if (dquot->dq_dqb.dqb_isoftlimit &&
-	   (!limit || dquot->dq_dqb.dqb_isoftlimit < limit))
-		limit = dquot->dq_dqb.dqb_isoftlimit;
-	if (dquot->dq_dqb.dqb_ihardlimit &&
-	   (!limit || dquot->dq_dqb.dqb_ihardlimit < limit))
-=======
 	if (dquot->dq_dqb.dqb_isoftlimit)
 		limit = dquot->dq_dqb.dqb_isoftlimit;
 	if (dquot->dq_dqb.dqb_ihardlimit &&
 			(!limit || dquot->dq_dqb.dqb_ihardlimit < limit))
->>>>>>> 2d4eac79
 		limit = dquot->dq_dqb.dqb_ihardlimit;
 
 	if (limit && buf->f_files > limit) {
@@ -3674,19 +3656,14 @@
 	err = f2fs_init_bio_entry_cache();
 	if (err)
 		goto free_post_read;
-<<<<<<< HEAD
-	f2fs_init_rapid_gc();
-
-	return 0;
-
-=======
 	err = f2fs_init_bioset();
 	if (err)
 		goto free_bio_enrty_cache;
+
+	f2fs_init_rapid_gc();
 	return 0;
 free_bio_enrty_cache:
 	f2fs_destroy_bio_entry_cache();
->>>>>>> 2d4eac79
 free_post_read:
 	f2fs_destroy_post_read_processing();
 free_root_stats:
@@ -3712,13 +3689,9 @@
 
 static void __exit exit_f2fs_fs(void)
 {
-<<<<<<< HEAD
+	f2fs_destroy_bioset();
 	f2fs_destroy_bio_entry_cache();
 	f2fs_destroy_rapid_gc();
-=======
-	f2fs_destroy_bioset();
-	f2fs_destroy_bio_entry_cache();
->>>>>>> 2d4eac79
 	f2fs_destroy_post_read_processing();
 	f2fs_destroy_root_stats();
 	unregister_filesystem(&f2fs_fs_type);
