/*
 * fs/fs-writeback.c
 *
 * Copyright (C) 2002, Linus Torvalds.
 *
 * Contains all the functions related to writing back and waiting
 * upon dirty inodes against superblocks, and writing back dirty
 * pages against inodes.  ie: data writeback.  Writeout of the
 * inode itself is not handled here.
 *
 * 10Apr2002	Andrew Morton
 *		Split out of fs/inode.c
 *		Additions for address_space-based writeback
 */

#include <linux/kernel.h>
#include <linux/export.h>
#include <linux/spinlock.h>
#include <linux/slab.h>
#include <linux/sched.h>
#include <linux/fs.h>
#include <linux/mm.h>
#include <linux/pagemap.h>
#include <linux/kthread.h>
#include <linux/writeback.h>
#include <linux/blkdev.h>
#include <linux/backing-dev.h>
#include <linux/tracepoint.h>
#include <linux/device.h>
#include <linux/memcontrol.h>
#include "internal.h"

/*
 * 4MB minimal write chunk size
 */
#define MIN_WRITEBACK_PAGES	(4096UL >> (PAGE_SHIFT - 10))

struct wb_completion {
	atomic_t		cnt;
};

/*
 * Passed into wb_writeback(), essentially a subset of writeback_control
 */
struct wb_writeback_work {
	long nr_pages;
	struct super_block *sb;
	enum writeback_sync_modes sync_mode;
	unsigned int tagged_writepages:1;
	unsigned int for_kupdate:1;
	unsigned int range_cyclic:1;
	unsigned int for_background:1;
	unsigned int for_sync:1;	/* sync(2) WB_SYNC_ALL writeback */
	unsigned int auto_free:1;	/* free on completion */
	enum wb_reason reason;		/* why was writeback initiated? */

	struct list_head list;		/* pending work list */
	struct wb_completion *done;	/* set if the caller waits */
};

/*
 * If one wants to wait for one or more wb_writeback_works, each work's
 * ->done should be set to a wb_completion defined using the following
 * macro.  Once all work items are issued with wb_queue_work(), the caller
 * can wait for the completion of all using wb_wait_for_completion().  Work
 * items which are waited upon aren't freed automatically on completion.
 */
#define DEFINE_WB_COMPLETION_ONSTACK(cmpl)				\
	struct wb_completion cmpl = {					\
		.cnt		= ATOMIC_INIT(1),			\
	}


/*
 * If an inode is constantly having its pages dirtied, but then the
 * updates stop dirtytime_expire_interval seconds in the past, it's
 * possible for the worst case time between when an inode has its
 * timestamps updated and when they finally get written out to be two
 * dirtytime_expire_intervals.  We set the default to 12 hours (in
 * seconds), which means most of the time inodes will have their
 * timestamps written to disk after 12 hours, but in the worst case a
 * few inodes might not their timestamps updated for 24 hours.
 */
unsigned int dirtytime_expire_interval = 12 * 60 * 60;

static inline struct inode *wb_inode(struct list_head *head)
{
	return list_entry(head, struct inode, i_io_list);
}

/*
 * Include the creation of the trace points after defining the
 * wb_writeback_work structure and inline functions so that the definition
 * remains local to this file.
 */
#define CREATE_TRACE_POINTS
#include <trace/events/writeback.h>

EXPORT_TRACEPOINT_SYMBOL_GPL(wbc_writepage);

static bool wb_io_lists_populated(struct bdi_writeback *wb)
{
	if (wb_has_dirty_io(wb)) {
		return false;
	} else {
		set_bit(WB_has_dirty_io, &wb->state);
		WARN_ON_ONCE(!wb->avg_write_bandwidth);
		atomic_long_add(wb->avg_write_bandwidth,
				&wb->bdi->tot_write_bandwidth);
		return true;
	}
}

static void wb_io_lists_depopulated(struct bdi_writeback *wb)
{
	if (wb_has_dirty_io(wb) && list_empty(&wb->b_dirty) &&
	    list_empty(&wb->b_io) && list_empty(&wb->b_more_io)) {
		clear_bit(WB_has_dirty_io, &wb->state);
		WARN_ON_ONCE(atomic_long_sub_return(wb->avg_write_bandwidth,
					&wb->bdi->tot_write_bandwidth) < 0);
	}
}

/**
 * inode_io_list_move_locked - move an inode onto a bdi_writeback IO list
 * @inode: inode to be moved
 * @wb: target bdi_writeback
 * @head: one of @wb->b_{dirty|io|more_io}
 *
 * Move @inode->i_io_list to @list of @wb and set %WB_has_dirty_io.
 * Returns %true if @inode is the first occupant of the !dirty_time IO
 * lists; otherwise, %false.
 */
static bool inode_io_list_move_locked(struct inode *inode,
				      struct bdi_writeback *wb,
				      struct list_head *head)
{
	assert_spin_locked(&wb->list_lock);

	list_move(&inode->i_io_list, head);

	/* dirty_time doesn't count as dirty_io until expiration */
	if (head != &wb->b_dirty_time)
		return wb_io_lists_populated(wb);

	wb_io_lists_depopulated(wb);
	return false;
}

/**
 * inode_io_list_del_locked - remove an inode from its bdi_writeback IO list
 * @inode: inode to be removed
 * @wb: bdi_writeback @inode is being removed from
 *
 * Remove @inode which may be on one of @wb->b_{dirty|io|more_io} lists and
 * clear %WB_has_dirty_io if all are empty afterwards.
 */
static void inode_io_list_del_locked(struct inode *inode,
				     struct bdi_writeback *wb)
{
	assert_spin_locked(&wb->list_lock);
	assert_spin_locked(&inode->i_lock);

	inode->i_state &= ~I_SYNC_QUEUED;
	list_del_init(&inode->i_io_list);
	wb_io_lists_depopulated(wb);
}

static void wb_wakeup(struct bdi_writeback *wb)
{
	spin_lock_bh(&wb->work_lock);
	if (test_bit(WB_registered, &wb->state))
		mod_delayed_work(bdi_wq, &wb->dwork, 0);
	spin_unlock_bh(&wb->work_lock);
}

static void finish_writeback_work(struct bdi_writeback *wb,
				  struct wb_writeback_work *work)
{
	struct wb_completion *done = work->done;

	if (work->auto_free)
		kfree(work);
	if (done && atomic_dec_and_test(&done->cnt))
		wake_up_all(&wb->bdi->wb_waitq);
}

static void wb_queue_work(struct bdi_writeback *wb,
			  struct wb_writeback_work *work)
{
	trace_writeback_queue(wb, work);

	if (work->done)
		atomic_inc(&work->done->cnt);

	spin_lock_bh(&wb->work_lock);

	if (test_bit(WB_registered, &wb->state)) {
		list_add_tail(&work->list, &wb->work_list);
		mod_delayed_work(bdi_wq, &wb->dwork, 0);
	} else
		finish_writeback_work(wb, work);

	spin_unlock_bh(&wb->work_lock);
}

/**
 * wb_wait_for_completion - wait for completion of bdi_writeback_works
 * @bdi: bdi work items were issued to
 * @done: target wb_completion
 *
 * Wait for one or more work items issued to @bdi with their ->done field
 * set to @done, which should have been defined with
 * DEFINE_WB_COMPLETION_ONSTACK().  This function returns after all such
 * work items are completed.  Work items which are waited upon aren't freed
 * automatically on completion.
 */
static void wb_wait_for_completion(struct backing_dev_info *bdi,
				   struct wb_completion *done)
{
	atomic_dec(&done->cnt);		/* put down the initial count */
	wait_event(bdi->wb_waitq, !atomic_read(&done->cnt));
}

#ifdef CONFIG_CGROUP_WRITEBACK

/* parameters for foreign inode detection, see wb_detach_inode() */
#define WB_FRN_TIME_SHIFT	13	/* 1s = 2^13, upto 8 secs w/ 16bit */
#define WB_FRN_TIME_AVG_SHIFT	3	/* avg = avg * 7/8 + new * 1/8 */
#define WB_FRN_TIME_CUT_DIV	2	/* ignore rounds < avg / 2 */
#define WB_FRN_TIME_PERIOD	(2 * (1 << WB_FRN_TIME_SHIFT))	/* 2s */

#define WB_FRN_HIST_SLOTS	16	/* inode->i_wb_frn_history is 16bit */
#define WB_FRN_HIST_UNIT	(WB_FRN_TIME_PERIOD / WB_FRN_HIST_SLOTS)
					/* each slot's duration is 2s / 16 */
#define WB_FRN_HIST_THR_SLOTS	(WB_FRN_HIST_SLOTS / 2)
					/* if foreign slots >= 8, switch */
#define WB_FRN_HIST_MAX_SLOTS	(WB_FRN_HIST_THR_SLOTS / 2 + 1)
					/* one round can affect upto 5 slots */

static atomic_t isw_nr_in_flight = ATOMIC_INIT(0);
static struct workqueue_struct *isw_wq;

void __inode_attach_wb(struct inode *inode, struct page *page)
{
	struct backing_dev_info *bdi = inode_to_bdi(inode);
	struct bdi_writeback *wb = NULL;

	if (inode_cgwb_enabled(inode)) {
		struct cgroup_subsys_state *memcg_css;

		if (page) {
			memcg_css = mem_cgroup_css_from_page(page);
			wb = wb_get_create(bdi, memcg_css, GFP_ATOMIC);
		} else {
			/* must pin memcg_css, see wb_get_create() */
			memcg_css = task_get_css(current, memory_cgrp_id);
			wb = wb_get_create(bdi, memcg_css, GFP_ATOMIC);
			css_put(memcg_css);
		}
	}

	if (!wb)
		wb = &bdi->wb;

	/*
	 * There may be multiple instances of this function racing to
	 * update the same inode.  Use cmpxchg() to tell the winner.
	 */
	if (unlikely(cmpxchg(&inode->i_wb, NULL, wb)))
		wb_put(wb);
}
EXPORT_SYMBOL_GPL(__inode_attach_wb);

/**
 * locked_inode_to_wb_and_lock_list - determine a locked inode's wb and lock it
 * @inode: inode of interest with i_lock held
 *
 * Returns @inode's wb with its list_lock held.  @inode->i_lock must be
 * held on entry and is released on return.  The returned wb is guaranteed
 * to stay @inode's associated wb until its list_lock is released.
 */
static struct bdi_writeback *
locked_inode_to_wb_and_lock_list(struct inode *inode)
	__releases(&inode->i_lock)
	__acquires(&wb->list_lock)
{
	while (true) {
		struct bdi_writeback *wb = inode_to_wb(inode);

		/*
		 * inode_to_wb() association is protected by both
		 * @inode->i_lock and @wb->list_lock but list_lock nests
		 * outside i_lock.  Drop i_lock and verify that the
		 * association hasn't changed after acquiring list_lock.
		 */
		wb_get(wb);
		spin_unlock(&inode->i_lock);
		spin_lock(&wb->list_lock);

		/* i_wb may have changed inbetween, can't use inode_to_wb() */
		if (likely(wb == inode->i_wb)) {
			wb_put(wb);	/* @inode already has ref */
			return wb;
		}

		spin_unlock(&wb->list_lock);
		wb_put(wb);
		cpu_relax();
		spin_lock(&inode->i_lock);
	}
}

/**
 * inode_to_wb_and_lock_list - determine an inode's wb and lock it
 * @inode: inode of interest
 *
 * Same as locked_inode_to_wb_and_lock_list() but @inode->i_lock isn't held
 * on entry.
 */
static struct bdi_writeback *inode_to_wb_and_lock_list(struct inode *inode)
	__acquires(&wb->list_lock)
{
	spin_lock(&inode->i_lock);
	return locked_inode_to_wb_and_lock_list(inode);
}

struct inode_switch_wbs_context {
	struct inode		*inode;
	struct bdi_writeback	*new_wb;

	struct rcu_head		rcu_head;
	struct work_struct	work;
};

static void bdi_down_write_wb_switch_rwsem(struct backing_dev_info *bdi)
{
	down_write(&bdi->wb_switch_rwsem);
}

static void bdi_up_write_wb_switch_rwsem(struct backing_dev_info *bdi)
{
	up_write(&bdi->wb_switch_rwsem);
}

static void inode_switch_wbs_work_fn(struct work_struct *work)
{
	struct inode_switch_wbs_context *isw =
		container_of(work, struct inode_switch_wbs_context, work);
	struct inode *inode = isw->inode;
	struct backing_dev_info *bdi = inode_to_bdi(inode);
	struct address_space *mapping = inode->i_mapping;
	struct bdi_writeback *old_wb = inode->i_wb;
	struct bdi_writeback *new_wb = isw->new_wb;
	struct radix_tree_iter iter;
	bool switched = false;
	void **slot;

	/*
	 * If @inode switches cgwb membership while sync_inodes_sb() is
	 * being issued, sync_inodes_sb() might miss it.  Synchronize.
	 */
	down_read(&bdi->wb_switch_rwsem);

	/*
	 * By the time control reaches here, RCU grace period has passed
	 * since I_WB_SWITCH assertion and all wb stat update transactions
	 * between unlocked_inode_to_wb_begin/end() are guaranteed to be
	 * synchronizing against mapping->tree_lock.
	 *
	 * Grabbing old_wb->list_lock, inode->i_lock and mapping->tree_lock
	 * gives us exclusion against all wb related operations on @inode
	 * including IO list manipulations and stat updates.
	 */
	if (old_wb < new_wb) {
		spin_lock(&old_wb->list_lock);
		spin_lock_nested(&new_wb->list_lock, SINGLE_DEPTH_NESTING);
	} else {
		spin_lock(&new_wb->list_lock);
		spin_lock_nested(&old_wb->list_lock, SINGLE_DEPTH_NESTING);
	}
	spin_lock(&inode->i_lock);
	spin_lock_irq(&mapping->tree_lock);

	/*
	 * Once I_FREEING is visible under i_lock, the eviction path owns
	 * the inode and we shouldn't modify ->i_io_list.
	 */
	if (unlikely(inode->i_state & I_FREEING))
		goto skip_switch;

	/*
	 * Count and transfer stats.  Note that PAGECACHE_TAG_DIRTY points
	 * to possibly dirty pages while PAGECACHE_TAG_WRITEBACK points to
	 * pages actually under underwriteback.
	 */
	radix_tree_for_each_tagged(slot, &mapping->page_tree, &iter, 0,
				   PAGECACHE_TAG_DIRTY) {
		struct page *page = radix_tree_deref_slot_protected(slot,
							&mapping->tree_lock);
		if (likely(page) && PageDirty(page)) {
			__dec_wb_stat(old_wb, WB_RECLAIMABLE);
			__inc_wb_stat(new_wb, WB_RECLAIMABLE);
		}
	}

	radix_tree_for_each_tagged(slot, &mapping->page_tree, &iter, 0,
				   PAGECACHE_TAG_WRITEBACK) {
		struct page *page = radix_tree_deref_slot_protected(slot,
							&mapping->tree_lock);
		if (likely(page)) {
			WARN_ON_ONCE(!PageWriteback(page));
			__dec_wb_stat(old_wb, WB_WRITEBACK);
			__inc_wb_stat(new_wb, WB_WRITEBACK);
		}
	}

	wb_get(new_wb);

	/*
	 * Transfer to @new_wb's IO list if necessary.  The specific list
	 * @inode was on is ignored and the inode is put on ->b_dirty which
	 * is always correct including from ->b_dirty_time.  The transfer
	 * preserves @inode->dirtied_when ordering.
	 */
	if (!list_empty(&inode->i_io_list)) {
		struct inode *pos;

		inode_io_list_del_locked(inode, old_wb);
		inode->i_wb = new_wb;
		list_for_each_entry(pos, &new_wb->b_dirty, i_io_list)
			if (time_after_eq(inode->dirtied_when,
					  pos->dirtied_when))
				break;
		inode_io_list_move_locked(inode, new_wb, pos->i_io_list.prev);
	} else {
		inode->i_wb = new_wb;
	}

	/* ->i_wb_frn updates may race wbc_detach_inode() but doesn't matter */
	inode->i_wb_frn_winner = 0;
	inode->i_wb_frn_avg_time = 0;
	inode->i_wb_frn_history = 0;
	switched = true;
skip_switch:
	/*
	 * Paired with load_acquire in unlocked_inode_to_wb_begin() and
	 * ensures that the new wb is visible if they see !I_WB_SWITCH.
	 */
	smp_store_release(&inode->i_state, inode->i_state & ~I_WB_SWITCH);

	spin_unlock_irq(&mapping->tree_lock);
	spin_unlock(&inode->i_lock);
	spin_unlock(&new_wb->list_lock);
	spin_unlock(&old_wb->list_lock);

	up_read(&bdi->wb_switch_rwsem);

	if (switched) {
		wb_wakeup(new_wb);
		wb_put(old_wb);
	}
	wb_put(new_wb);

	iput(inode);
	kfree(isw);

	atomic_dec(&isw_nr_in_flight);
}

static void inode_switch_wbs_rcu_fn(struct rcu_head *rcu_head)
{
	struct inode_switch_wbs_context *isw = container_of(rcu_head,
				struct inode_switch_wbs_context, rcu_head);

	/* needs to grab bh-unsafe locks, bounce to work item */
	INIT_WORK(&isw->work, inode_switch_wbs_work_fn);
	queue_work(isw_wq, &isw->work);
}

/**
 * inode_switch_wbs - change the wb association of an inode
 * @inode: target inode
 * @new_wb_id: ID of the new wb
 *
 * Switch @inode's wb association to the wb identified by @new_wb_id.  The
 * switching is performed asynchronously and may fail silently.
 */
static void inode_switch_wbs(struct inode *inode, int new_wb_id)
{
	struct backing_dev_info *bdi = inode_to_bdi(inode);
	struct cgroup_subsys_state *memcg_css;
	struct inode_switch_wbs_context *isw;

	/* noop if seems to be already in progress */
	if (inode->i_state & I_WB_SWITCH)
		return;

	/*
	 * Avoid starting new switches while sync_inodes_sb() is in
	 * progress.  Otherwise, if the down_write protected issue path
	 * blocks heavily, we might end up starting a large number of
	 * switches which will block on the rwsem.
	 */
	if (!down_read_trylock(&bdi->wb_switch_rwsem))
		return;

	isw = kzalloc(sizeof(*isw), GFP_ATOMIC);
	if (!isw)
		goto out_unlock;

	/* find and pin the new wb */
	rcu_read_lock();
	memcg_css = css_from_id(new_wb_id, &memory_cgrp_subsys);
	if (memcg_css)
		isw->new_wb = wb_get_create(bdi, memcg_css, GFP_ATOMIC);
	rcu_read_unlock();
	if (!isw->new_wb)
		goto out_free;

	/* while holding I_WB_SWITCH, no one else can update the association */
	spin_lock(&inode->i_lock);
	if (!(inode->i_sb->s_flags & MS_ACTIVE) ||
	    inode->i_state & (I_WB_SWITCH | I_FREEING) ||
	    inode_to_wb(inode) == isw->new_wb) {
		spin_unlock(&inode->i_lock);
		goto out_free;
	}
	inode->i_state |= I_WB_SWITCH;
	__iget(inode);
	spin_unlock(&inode->i_lock);

	isw->inode = inode;

	/*
	 * In addition to synchronizing among switchers, I_WB_SWITCH tells
	 * the RCU protected stat update paths to grab the mapping's
	 * tree_lock so that stat transfer can synchronize against them.
	 * Let's continue after I_WB_SWITCH is guaranteed to be visible.
	 */
	call_rcu(&isw->rcu_head, inode_switch_wbs_rcu_fn);

	atomic_inc(&isw_nr_in_flight);

	goto out_unlock;

out_free:
	if (isw->new_wb)
		wb_put(isw->new_wb);
	kfree(isw);
out_unlock:
	up_read(&bdi->wb_switch_rwsem);
}

/**
 * wbc_attach_and_unlock_inode - associate wbc with target inode and unlock it
 * @wbc: writeback_control of interest
 * @inode: target inode
 *
 * @inode is locked and about to be written back under the control of @wbc.
 * Record @inode's writeback context into @wbc and unlock the i_lock.  On
 * writeback completion, wbc_detach_inode() should be called.  This is used
 * to track the cgroup writeback context.
 */
void wbc_attach_and_unlock_inode(struct writeback_control *wbc,
				 struct inode *inode)
{
	if (!inode_cgwb_enabled(inode)) {
		spin_unlock(&inode->i_lock);
		return;
	}

	wbc->wb = inode_to_wb(inode);
	wbc->inode = inode;

	wbc->wb_id = wbc->wb->memcg_css->id;
	wbc->wb_lcand_id = inode->i_wb_frn_winner;
	wbc->wb_tcand_id = 0;
	wbc->wb_bytes = 0;
	wbc->wb_lcand_bytes = 0;
	wbc->wb_tcand_bytes = 0;

	wb_get(wbc->wb);
	spin_unlock(&inode->i_lock);

	/*
	 * A dying wb indicates that either the blkcg associated with the
	 * memcg changed or the associated memcg is dying.  In the first
	 * case, a replacement wb should already be available and we should
	 * refresh the wb immediately.  In the second case, trying to
	 * refresh will keep failing.
	 */
	if (unlikely(wb_dying(wbc->wb) && !css_is_dying(wbc->wb->memcg_css)))
		inode_switch_wbs(inode, wbc->wb_id);
}

/**
 * wbc_detach_inode - disassociate wbc from inode and perform foreign detection
 * @wbc: writeback_control of the just finished writeback
 *
 * To be called after a writeback attempt of an inode finishes and undoes
 * wbc_attach_and_unlock_inode().  Can be called under any context.
 *
 * As concurrent write sharing of an inode is expected to be very rare and
 * memcg only tracks page ownership on first-use basis severely confining
 * the usefulness of such sharing, cgroup writeback tracks ownership
 * per-inode.  While the support for concurrent write sharing of an inode
 * is deemed unnecessary, an inode being written to by different cgroups at
 * different points in time is a lot more common, and, more importantly,
 * charging only by first-use can too readily lead to grossly incorrect
 * behaviors (single foreign page can lead to gigabytes of writeback to be
 * incorrectly attributed).
 *
 * To resolve this issue, cgroup writeback detects the majority dirtier of
 * an inode and transfers the ownership to it.  To avoid unnnecessary
 * oscillation, the detection mechanism keeps track of history and gives
 * out the switch verdict only if the foreign usage pattern is stable over
 * a certain amount of time and/or writeback attempts.
 *
 * On each writeback attempt, @wbc tries to detect the majority writer
 * using Boyer-Moore majority vote algorithm.  In addition to the byte
 * count from the majority voting, it also counts the bytes written for the
 * current wb and the last round's winner wb (max of last round's current
 * wb, the winner from two rounds ago, and the last round's majority
 * candidate).  Keeping track of the historical winner helps the algorithm
 * to semi-reliably detect the most active writer even when it's not the
 * absolute majority.
 *
 * Once the winner of the round is determined, whether the winner is
 * foreign or not and how much IO time the round consumed is recorded in
 * inode->i_wb_frn_history.  If the amount of recorded foreign IO time is
 * over a certain threshold, the switch verdict is given.
 */
void wbc_detach_inode(struct writeback_control *wbc)
{
	struct bdi_writeback *wb = wbc->wb;
	struct inode *inode = wbc->inode;
	unsigned long avg_time, max_bytes, max_time;
	u16 history;
	int max_id;

	if (!wb)
		return;

	history = inode->i_wb_frn_history;
	avg_time = inode->i_wb_frn_avg_time;

	/* pick the winner of this round */
	if (wbc->wb_bytes >= wbc->wb_lcand_bytes &&
	    wbc->wb_bytes >= wbc->wb_tcand_bytes) {
		max_id = wbc->wb_id;
		max_bytes = wbc->wb_bytes;
	} else if (wbc->wb_lcand_bytes >= wbc->wb_tcand_bytes) {
		max_id = wbc->wb_lcand_id;
		max_bytes = wbc->wb_lcand_bytes;
	} else {
		max_id = wbc->wb_tcand_id;
		max_bytes = wbc->wb_tcand_bytes;
	}

	/*
	 * Calculate the amount of IO time the winner consumed and fold it
	 * into the running average kept per inode.  If the consumed IO
	 * time is lower than avag / WB_FRN_TIME_CUT_DIV, ignore it for
	 * deciding whether to switch or not.  This is to prevent one-off
	 * small dirtiers from skewing the verdict.
	 */
	max_time = DIV_ROUND_UP((max_bytes >> PAGE_SHIFT) << WB_FRN_TIME_SHIFT,
				wb->avg_write_bandwidth);
	if (avg_time)
		avg_time += (max_time >> WB_FRN_TIME_AVG_SHIFT) -
			    (avg_time >> WB_FRN_TIME_AVG_SHIFT);
	else
		avg_time = max_time;	/* immediate catch up on first run */

	if (max_time >= avg_time / WB_FRN_TIME_CUT_DIV) {
		int slots;

		/*
		 * The switch verdict is reached if foreign wb's consume
		 * more than a certain proportion of IO time in a
		 * WB_FRN_TIME_PERIOD.  This is loosely tracked by 16 slot
		 * history mask where each bit represents one sixteenth of
		 * the period.  Determine the number of slots to shift into
		 * history from @max_time.
		 */
		slots = min(DIV_ROUND_UP(max_time, WB_FRN_HIST_UNIT),
			    (unsigned long)WB_FRN_HIST_MAX_SLOTS);
		history <<= slots;
		if (wbc->wb_id != max_id)
			history |= (1U << slots) - 1;

		/*
		 * Switch if the current wb isn't the consistent winner.
		 * If there are multiple closely competing dirtiers, the
		 * inode may switch across them repeatedly over time, which
		 * is okay.  The main goal is avoiding keeping an inode on
		 * the wrong wb for an extended period of time.
		 */
		if (hweight32(history) > WB_FRN_HIST_THR_SLOTS)
			inode_switch_wbs(inode, max_id);
	}

	/*
	 * Multiple instances of this function may race to update the
	 * following fields but we don't mind occassional inaccuracies.
	 */
	inode->i_wb_frn_winner = max_id;
	inode->i_wb_frn_avg_time = min(avg_time, (unsigned long)U16_MAX);
	inode->i_wb_frn_history = history;

	wb_put(wbc->wb);
	wbc->wb = NULL;
}

/**
 * wbc_account_io - account IO issued during writeback
 * @wbc: writeback_control of the writeback in progress
 * @page: page being written out
 * @bytes: number of bytes being written out
 *
 * @bytes from @page are about to written out during the writeback
 * controlled by @wbc.  Keep the book for foreign inode detection.  See
 * wbc_detach_inode().
 */
void wbc_account_io(struct writeback_control *wbc, struct page *page,
		    size_t bytes)
{
	struct cgroup_subsys_state *css;
	int id;

	/*
	 * pageout() path doesn't attach @wbc to the inode being written
	 * out.  This is intentional as we don't want the function to block
	 * behind a slow cgroup.  Ultimately, we want pageout() to kick off
	 * regular writeback instead of writing things out itself.
	 */
	if (!wbc->wb)
		return;

	css = mem_cgroup_css_from_page(page);
	/* dead cgroups shouldn't contribute to inode ownership arbitration */
	if (!(css->flags & CSS_ONLINE))
		return;

	id = css->id;

	if (id == wbc->wb_id) {
		wbc->wb_bytes += bytes;
		return;
	}

	if (id == wbc->wb_lcand_id)
		wbc->wb_lcand_bytes += bytes;

	/* Boyer-Moore majority vote algorithm */
	if (!wbc->wb_tcand_bytes)
		wbc->wb_tcand_id = id;
	if (id == wbc->wb_tcand_id)
		wbc->wb_tcand_bytes += bytes;
	else
		wbc->wb_tcand_bytes -= min(bytes, wbc->wb_tcand_bytes);
}
EXPORT_SYMBOL_GPL(wbc_account_io);

/**
 * inode_congested - test whether an inode is congested
 * @inode: inode to test for congestion (may be NULL)
 * @cong_bits: mask of WB_[a]sync_congested bits to test
 *
 * Tests whether @inode is congested.  @cong_bits is the mask of congestion
 * bits to test and the return value is the mask of set bits.
 *
 * If cgroup writeback is enabled for @inode, the congestion state is
 * determined by whether the cgwb (cgroup bdi_writeback) for the blkcg
 * associated with @inode is congested; otherwise, the root wb's congestion
 * state is used.
 *
 * @inode is allowed to be NULL as this function is often called on
 * mapping->host which is NULL for the swapper space.
 */
int inode_congested(struct inode *inode, int cong_bits)
{
	/*
	 * Once set, ->i_wb never becomes NULL while the inode is alive.
	 * Start transaction iff ->i_wb is visible.
	 */
	if (inode && inode_to_wb_is_valid(inode)) {
		struct bdi_writeback *wb;
		struct wb_lock_cookie lock_cookie = {};
		bool congested;

		wb = unlocked_inode_to_wb_begin(inode, &lock_cookie);
		congested = wb_congested(wb, cong_bits);
		unlocked_inode_to_wb_end(inode, &lock_cookie);
		return congested;
	}

	return wb_congested(&inode_to_bdi(inode)->wb, cong_bits);
}
EXPORT_SYMBOL_GPL(inode_congested);

/**
 * wb_split_bdi_pages - split nr_pages to write according to bandwidth
 * @wb: target bdi_writeback to split @nr_pages to
 * @nr_pages: number of pages to write for the whole bdi
 *
 * Split @wb's portion of @nr_pages according to @wb's write bandwidth in
 * relation to the total write bandwidth of all wb's w/ dirty inodes on
 * @wb->bdi.
 */
static long wb_split_bdi_pages(struct bdi_writeback *wb, long nr_pages)
{
	unsigned long this_bw = wb->avg_write_bandwidth;
	unsigned long tot_bw = atomic_long_read(&wb->bdi->tot_write_bandwidth);

	if (nr_pages == LONG_MAX)
		return LONG_MAX;

	/*
	 * This may be called on clean wb's and proportional distribution
	 * may not make sense, just use the original @nr_pages in those
	 * cases.  In general, we wanna err on the side of writing more.
	 */
	if (!tot_bw || this_bw >= tot_bw)
		return nr_pages;
	else
		return DIV_ROUND_UP_ULL((u64)nr_pages * this_bw, tot_bw);
}

/**
 * bdi_split_work_to_wbs - split a wb_writeback_work to all wb's of a bdi
 * @bdi: target backing_dev_info
 * @base_work: wb_writeback_work to issue
 * @skip_if_busy: skip wb's which already have writeback in progress
 *
 * Split and issue @base_work to all wb's (bdi_writeback's) of @bdi which
 * have dirty inodes.  If @base_work->nr_page isn't %LONG_MAX, it's
 * distributed to the busy wbs according to each wb's proportion in the
 * total active write bandwidth of @bdi.
 */
static void bdi_split_work_to_wbs(struct backing_dev_info *bdi,
				  struct wb_writeback_work *base_work,
				  bool skip_if_busy)
{
	struct bdi_writeback *last_wb = NULL;
	struct bdi_writeback *wb = list_entry(&bdi->wb_list,
					      struct bdi_writeback, bdi_node);

	might_sleep();
restart:
	rcu_read_lock();
	list_for_each_entry_continue_rcu(wb, &bdi->wb_list, bdi_node) {
		DEFINE_WB_COMPLETION_ONSTACK(fallback_work_done);
		struct wb_writeback_work fallback_work;
		struct wb_writeback_work *work;
		long nr_pages;

		if (last_wb) {
			wb_put(last_wb);
			last_wb = NULL;
		}

		/* SYNC_ALL writes out I_DIRTY_TIME too */
		if (!wb_has_dirty_io(wb) &&
		    (base_work->sync_mode == WB_SYNC_NONE ||
		     list_empty(&wb->b_dirty_time)))
			continue;
		if (skip_if_busy && writeback_in_progress(wb))
			continue;

		nr_pages = wb_split_bdi_pages(wb, base_work->nr_pages);

		work = kmalloc(sizeof(*work), GFP_ATOMIC);
		if (work) {
			*work = *base_work;
			work->nr_pages = nr_pages;
			work->auto_free = 1;
			wb_queue_work(wb, work);
			continue;
		}

		/* alloc failed, execute synchronously using on-stack fallback */
		work = &fallback_work;
		*work = *base_work;
		work->nr_pages = nr_pages;
		work->auto_free = 0;
		work->done = &fallback_work_done;

		wb_queue_work(wb, work);

		/*
		 * Pin @wb so that it stays on @bdi->wb_list.  This allows
		 * continuing iteration from @wb after dropping and
		 * regrabbing rcu read lock.
		 */
		wb_get(wb);
		last_wb = wb;

		rcu_read_unlock();
		wb_wait_for_completion(bdi, &fallback_work_done);
		goto restart;
	}
	rcu_read_unlock();

	if (last_wb)
		wb_put(last_wb);
}

/**
 * cgroup_writeback_umount - flush inode wb switches for umount
 *
 * This function is called when a super_block is about to be destroyed and
 * flushes in-flight inode wb switches.  An inode wb switch goes through
 * RCU and then workqueue, so the two need to be flushed in order to ensure
 * that all previously scheduled switches are finished.  As wb switches are
 * rare occurrences and synchronize_rcu() can take a while, perform
 * flushing iff wb switches are in flight.
 */
void cgroup_writeback_umount(void)
{
	if (atomic_read(&isw_nr_in_flight)) {
		/*
		 * Use rcu_barrier() to wait for all pending callbacks to
		 * ensure that all in-flight wb switches are in the workqueue.
		 */
		rcu_barrier();
		flush_workqueue(isw_wq);
	}
}

static int __init cgroup_writeback_init(void)
{
	isw_wq = alloc_workqueue("inode_switch_wbs", 0, 0);
	if (!isw_wq)
		return -ENOMEM;
	return 0;
}
fs_initcall(cgroup_writeback_init);

#else	/* CONFIG_CGROUP_WRITEBACK */

static void bdi_down_write_wb_switch_rwsem(struct backing_dev_info *bdi) { }
static void bdi_up_write_wb_switch_rwsem(struct backing_dev_info *bdi) { }

static struct bdi_writeback *
locked_inode_to_wb_and_lock_list(struct inode *inode)
	__releases(&inode->i_lock)
	__acquires(&wb->list_lock)
{
	struct bdi_writeback *wb = inode_to_wb(inode);

	spin_unlock(&inode->i_lock);
	spin_lock(&wb->list_lock);
	return wb;
}

static struct bdi_writeback *inode_to_wb_and_lock_list(struct inode *inode)
	__acquires(&wb->list_lock)
{
	struct bdi_writeback *wb = inode_to_wb(inode);

	spin_lock(&wb->list_lock);
	return wb;
}

static long wb_split_bdi_pages(struct bdi_writeback *wb, long nr_pages)
{
	return nr_pages;
}

static void bdi_split_work_to_wbs(struct backing_dev_info *bdi,
				  struct wb_writeback_work *base_work,
				  bool skip_if_busy)
{
	might_sleep();

	if (!skip_if_busy || !writeback_in_progress(&bdi->wb)) {
		base_work->auto_free = 0;
		wb_queue_work(&bdi->wb, base_work);
	}
}

#endif	/* CONFIG_CGROUP_WRITEBACK */

void wb_start_writeback(struct bdi_writeback *wb, long nr_pages,
			bool range_cyclic, enum wb_reason reason)
{
	struct wb_writeback_work *work;

	if (!wb_has_dirty_io(wb))
		return;

	/*
	 * This is WB_SYNC_NONE writeback, so if allocation fails just
	 * wakeup the thread for old dirty data writeback
	 */
	work = kzalloc(sizeof(*work),
		       GFP_NOWAIT | __GFP_NOMEMALLOC | __GFP_NOWARN);
	if (!work) {
		trace_writeback_nowork(wb);
		wb_wakeup(wb);
		return;
	}

	work->sync_mode	= WB_SYNC_NONE;
	work->nr_pages	= nr_pages;
	work->range_cyclic = range_cyclic;
	work->reason	= reason;
	work->auto_free	= 1;

	wb_queue_work(wb, work);
}

/**
 * wb_start_background_writeback - start background writeback
 * @wb: bdi_writback to write from
 *
 * Description:
 *   This makes sure WB_SYNC_NONE background writeback happens. When
 *   this function returns, it is only guaranteed that for given wb
 *   some IO is happening if we are over background dirty threshold.
 *   Caller need not hold sb s_umount semaphore.
 */
void wb_start_background_writeback(struct bdi_writeback *wb)
{
	/*
	 * We just wake up the flusher thread. It will perform background
	 * writeback as soon as there is no other work to do.
	 */
	trace_writeback_wake_background(wb);
	wb_wakeup(wb);
}

/*
 * Remove the inode from the writeback list it is on.
 */
void inode_io_list_del(struct inode *inode)
{
	struct bdi_writeback *wb;

	wb = inode_to_wb_and_lock_list(inode);
	spin_lock(&inode->i_lock);
	inode_io_list_del_locked(inode, wb);
	spin_unlock(&inode->i_lock);
	spin_unlock(&wb->list_lock);
}

/*
 * mark an inode as under writeback on the sb
 */
void sb_mark_inode_writeback(struct inode *inode)
{
	struct super_block *sb = inode->i_sb;
	unsigned long flags;

	if (list_empty(&inode->i_wb_list)) {
		spin_lock_irqsave(&sb->s_inode_wblist_lock, flags);
		if (list_empty(&inode->i_wb_list)) {
			list_add_tail(&inode->i_wb_list, &sb->s_inodes_wb);
			trace_sb_mark_inode_writeback(inode);
		}
		spin_unlock_irqrestore(&sb->s_inode_wblist_lock, flags);
	}
}

/*
 * clear an inode as under writeback on the sb
 */
void sb_clear_inode_writeback(struct inode *inode)
{
	struct super_block *sb = inode->i_sb;
	unsigned long flags;

	if (!list_empty(&inode->i_wb_list)) {
		spin_lock_irqsave(&sb->s_inode_wblist_lock, flags);
		if (!list_empty(&inode->i_wb_list)) {
			list_del_init(&inode->i_wb_list);
			trace_sb_clear_inode_writeback(inode);
		}
		spin_unlock_irqrestore(&sb->s_inode_wblist_lock, flags);
	}
}

/*
 * Redirty an inode: set its when-it-was dirtied timestamp and move it to the
 * furthest end of its superblock's dirty-inode list.
 *
 * Before stamping the inode's ->dirtied_when, we check to see whether it is
 * already the most-recently-dirtied inode on the b_dirty list.  If that is
 * the case then the inode must have been redirtied while it was being written
 * out and we don't reset its dirtied_when.
 */
<<<<<<< HEAD
static void __redirty_tail(struct inode *inode, struct bdi_writeback *wb)
{
	assert_spin_locked(&inode->i_lock);
=======
static void redirty_tail_locked(struct inode *inode, struct bdi_writeback *wb)
{
	assert_spin_locked(&inode->i_lock);

>>>>>>> dd05251a
	if (!list_empty(&wb->b_dirty)) {
		struct inode *tail;

		tail = wb_inode(wb->b_dirty.next);
		if (time_before(inode->dirtied_when, tail->dirtied_when))
			inode->dirtied_when = jiffies;
	}
	inode_io_list_move_locked(inode, wb, &wb->b_dirty);
	inode->i_state &= ~I_SYNC_QUEUED;
}

static void redirty_tail(struct inode *inode, struct bdi_writeback *wb)
{
	spin_lock(&inode->i_lock);
<<<<<<< HEAD
	__redirty_tail(inode, wb);
=======
	redirty_tail_locked(inode, wb);
>>>>>>> dd05251a
	spin_unlock(&inode->i_lock);
}

/*
 * requeue inode for re-scanning after bdi->b_io list is exhausted.
 */
static void requeue_io(struct inode *inode, struct bdi_writeback *wb)
{
	inode_io_list_move_locked(inode, wb, &wb->b_more_io);
}

static void inode_sync_complete(struct inode *inode)
{
	inode->i_state &= ~I_SYNC;
	/* If inode is clean an unused, put it into LRU now... */
	inode_add_lru(inode);
	/* Waiters must see I_SYNC cleared before being woken up */
	smp_mb();
	wake_up_bit(&inode->i_state, __I_SYNC);
}

static bool inode_dirtied_after(struct inode *inode, unsigned long t)
{
	bool ret = time_after(inode->dirtied_when, t);
#ifndef CONFIG_64BIT
	/*
	 * For inodes being constantly redirtied, dirtied_when can get stuck.
	 * It _appears_ to be in the future, but is actually in distant past.
	 * This test is necessary to prevent such wrapped-around relative times
	 * from permanently stopping the whole bdi writeback.
	 */
	ret = ret && time_before_eq(inode->dirtied_when, jiffies);
#endif
	return ret;
}

#define EXPIRE_DIRTY_ATIME 0x0001

/*
 * Move expired (dirtied before dirtied_before) dirty inodes from
 * @delaying_queue to @dispatch_queue.
 */
static int move_expired_inodes(struct list_head *delaying_queue,
			       struct list_head *dispatch_queue,
			       int flags, unsigned long dirtied_before)
{
	LIST_HEAD(tmp);
	struct list_head *pos, *node;
	struct super_block *sb = NULL;
	struct inode *inode;
	int do_sb_sort = 0;
	int moved = 0;

	while (!list_empty(delaying_queue)) {
		inode = wb_inode(delaying_queue->prev);
		if (inode_dirtied_after(inode, dirtied_before))
			break;
		list_move(&inode->i_io_list, &tmp);
		moved++;
		spin_lock(&inode->i_lock);
		if (flags & EXPIRE_DIRTY_ATIME)
			inode->i_state |= I_DIRTY_TIME_EXPIRED;
		inode->i_state |= I_SYNC_QUEUED;
		spin_unlock(&inode->i_lock);
		if (sb_is_blkdev_sb(inode->i_sb))
			continue;
		if (sb && sb != inode->i_sb)
			do_sb_sort = 1;
		sb = inode->i_sb;
	}

	/* just one sb in list, splice to dispatch_queue and we're done */
	if (!do_sb_sort) {
		list_splice(&tmp, dispatch_queue);
		goto out;
	}

	/* Move inodes from one superblock together */
	while (!list_empty(&tmp)) {
		sb = wb_inode(tmp.prev)->i_sb;
		list_for_each_prev_safe(pos, node, &tmp) {
			inode = wb_inode(pos);
			if (inode->i_sb == sb)
				list_move(&inode->i_io_list, dispatch_queue);
		}
	}
out:
	return moved;
}

/*
 * Queue all expired dirty inodes for io, eldest first.
 * Before
 *         newly dirtied     b_dirty    b_io    b_more_io
 *         =============>    gf         edc     BA
 * After
 *         newly dirtied     b_dirty    b_io    b_more_io
 *         =============>    g          fBAedc
 *                                           |
 *                                           +--> dequeue for IO
 */
static void queue_io(struct bdi_writeback *wb, struct wb_writeback_work *work,
		     unsigned long dirtied_before)
{
	int moved;
	unsigned long time_expire_jif = dirtied_before;

	assert_spin_locked(&wb->list_lock);
	list_splice_init(&wb->b_more_io, &wb->b_io);
	moved = move_expired_inodes(&wb->b_dirty, &wb->b_io, 0, dirtied_before);
	if (!work->for_sync)
		time_expire_jif = jiffies - dirtytime_expire_interval * HZ;
	moved += move_expired_inodes(&wb->b_dirty_time, &wb->b_io,
				     EXPIRE_DIRTY_ATIME, time_expire_jif);
	if (moved)
		wb_io_lists_populated(wb);
	trace_writeback_queue_io(wb, work, dirtied_before, moved);
}

static int write_inode(struct inode *inode, struct writeback_control *wbc)
{
	int ret;

	if (inode->i_sb->s_op->write_inode && !is_bad_inode(inode)) {
		trace_writeback_write_inode_start(inode, wbc);
		ret = inode->i_sb->s_op->write_inode(inode, wbc);
		trace_writeback_write_inode(inode, wbc);
		return ret;
	}
	return 0;
}

/*
 * Wait for writeback on an inode to complete. Called with i_lock held.
 * Caller must make sure inode cannot go away when we drop i_lock.
 */
static void __inode_wait_for_writeback(struct inode *inode)
	__releases(inode->i_lock)
	__acquires(inode->i_lock)
{
	DEFINE_WAIT_BIT(wq, &inode->i_state, __I_SYNC);
	wait_queue_head_t *wqh;

	wqh = bit_waitqueue(&inode->i_state, __I_SYNC);
	while (inode->i_state & I_SYNC) {
		spin_unlock(&inode->i_lock);
		__wait_on_bit(wqh, &wq, bit_wait,
			      TASK_UNINTERRUPTIBLE);
		spin_lock(&inode->i_lock);
	}
}

/*
 * Wait for writeback on an inode to complete. Caller must have inode pinned.
 */
void inode_wait_for_writeback(struct inode *inode)
{
	spin_lock(&inode->i_lock);
	__inode_wait_for_writeback(inode);
	spin_unlock(&inode->i_lock);
}

/*
 * Sleep until I_SYNC is cleared. This function must be called with i_lock
 * held and drops it. It is aimed for callers not holding any inode reference
 * so once i_lock is dropped, inode can go away.
 */
static void inode_sleep_on_writeback(struct inode *inode)
	__releases(inode->i_lock)
{
	DEFINE_WAIT(wait);
	wait_queue_head_t *wqh = bit_waitqueue(&inode->i_state, __I_SYNC);
	int sleep;

	prepare_to_wait(wqh, &wait, TASK_UNINTERRUPTIBLE);
	sleep = inode->i_state & I_SYNC;
	spin_unlock(&inode->i_lock);
	if (sleep)
		schedule();
	finish_wait(wqh, &wait);
}

/*
 * Find proper writeback list for the inode depending on its current state and
 * possibly also change of its state while we were doing writeback.  Here we
 * handle things such as livelock prevention or fairness of writeback among
 * inodes. This function can be called only by flusher thread - noone else
 * processes all inodes in writeback lists and requeueing inodes behind flusher
 * thread's back can have unexpected consequences.
 */
static void requeue_inode(struct inode *inode, struct bdi_writeback *wb,
			  struct writeback_control *wbc)
{
	if (inode->i_state & I_FREEING)
		return;

	/*
	 * Sync livelock prevention. Each inode is tagged and synced in one
	 * shot. If still dirty, it will be redirty_tail()'ed below.  Update
	 * the dirty time to prevent enqueue and sync it again.
	 */
	if ((inode->i_state & I_DIRTY) &&
	    (wbc->sync_mode == WB_SYNC_ALL || wbc->tagged_writepages))
		inode->dirtied_when = jiffies;

	if (wbc->pages_skipped) {
		/*
		 * writeback is not making progress due to locked
		 * buffers. Skip this inode for now.
		 */
<<<<<<< HEAD
		__redirty_tail(inode, wb);
=======
		redirty_tail_locked(inode, wb);
>>>>>>> dd05251a
		return;
	}

	if (mapping_tagged(inode->i_mapping, PAGECACHE_TAG_DIRTY)) {
		/*
		 * We didn't write back all the pages.  nfs_writepages()
		 * sometimes bales out without doing anything.
		 */
		if (wbc->nr_to_write <= 0) {
			/* Slice used up. Queue for next turn. */
			requeue_io(inode, wb);
		} else {
			/*
			 * Writeback blocked by something other than
			 * congestion. Delay the inode for some time to
			 * avoid spinning on the CPU (100% iowait)
			 * retrying writeback of the dirty page/inode
			 * that cannot be performed immediately.
			 */
<<<<<<< HEAD
			__redirty_tail(inode, wb);
=======
			redirty_tail_locked(inode, wb);
>>>>>>> dd05251a
		}
	} else if (inode->i_state & I_DIRTY) {
		/*
		 * Filesystems can dirty the inode during writeback operations,
		 * such as delayed allocation during submission or metadata
		 * updates after data IO completion.
		 */
<<<<<<< HEAD
		__redirty_tail(inode, wb);
=======
		redirty_tail_locked(inode, wb);
>>>>>>> dd05251a
	} else if (inode->i_state & I_DIRTY_TIME) {
		inode->dirtied_when = jiffies;
		inode_io_list_move_locked(inode, wb, &wb->b_dirty_time);
		inode->i_state &= ~I_SYNC_QUEUED;
	} else {
		/* The inode is clean. Remove from writeback lists. */
		inode_io_list_del_locked(inode, wb);
	}
}

/*
 * Write out an inode and its dirty pages. Do not update the writeback list
 * linkage. That is left to the caller. The caller is also responsible for
 * setting I_SYNC flag and calling inode_sync_complete() to clear it.
 */
static int
__writeback_single_inode(struct inode *inode, struct writeback_control *wbc)
{
	struct address_space *mapping = inode->i_mapping;
	long nr_to_write = wbc->nr_to_write;
	unsigned dirty;
	int ret;

	WARN_ON(!(inode->i_state & I_SYNC));

	trace_writeback_single_inode_start(inode, wbc, nr_to_write);

	ret = do_writepages(mapping, wbc);

	/*
	 * Make sure to wait on the data before writing out the metadata.
	 * This is important for filesystems that modify metadata on data
	 * I/O completion. We don't do it for sync(2) writeback because it has a
	 * separate, external IO completion path and ->sync_fs for guaranteeing
	 * inode metadata is written back correctly.
	 */
	if (wbc->sync_mode == WB_SYNC_ALL && !wbc->for_sync) {
		int err = filemap_fdatawait(mapping);
		if (ret == 0)
			ret = err;
	}

	/*
	 * Some filesystems may redirty the inode during the writeback
	 * due to delalloc, clear dirty metadata flags right before
	 * write_inode()
	 */
	spin_lock(&inode->i_lock);

	dirty = inode->i_state & I_DIRTY;
	if (inode->i_state & I_DIRTY_TIME) {
		if ((dirty & (I_DIRTY_SYNC | I_DIRTY_DATASYNC)) ||
		    wbc->sync_mode == WB_SYNC_ALL ||
		    unlikely(inode->i_state & I_DIRTY_TIME_EXPIRED) ||
		    unlikely(time_after(jiffies,
					(inode->dirtied_time_when +
					 dirtytime_expire_interval * HZ)))) {
			dirty |= I_DIRTY_TIME | I_DIRTY_TIME_EXPIRED;
			trace_writeback_lazytime(inode);
		}
	} else
		inode->i_state &= ~I_DIRTY_TIME_EXPIRED;
	inode->i_state &= ~dirty;

	/*
	 * Paired with smp_mb() in __mark_inode_dirty().  This allows
	 * __mark_inode_dirty() to test i_state without grabbing i_lock -
	 * either they see the I_DIRTY bits cleared or we see the dirtied
	 * inode.
	 *
	 * I_DIRTY_PAGES is always cleared together above even if @mapping
	 * still has dirty pages.  The flag is reinstated after smp_mb() if
	 * necessary.  This guarantees that either __mark_inode_dirty()
	 * sees clear I_DIRTY_PAGES or we see PAGECACHE_TAG_DIRTY.
	 */
	smp_mb();

	if (mapping_tagged(mapping, PAGECACHE_TAG_DIRTY))
		inode->i_state |= I_DIRTY_PAGES;

	spin_unlock(&inode->i_lock);

	if (dirty & I_DIRTY_TIME)
		mark_inode_dirty_sync(inode);
	/* Don't write the inode if only I_DIRTY_PAGES was set */
	if (dirty & ~I_DIRTY_PAGES) {
		int err = write_inode(inode, wbc);
		if (ret == 0)
			ret = err;
	}
	trace_writeback_single_inode(inode, wbc, nr_to_write);
	return ret;
}

/*
 * Write out an inode's dirty pages. Either the caller has an active reference
 * on the inode or the inode has I_WILL_FREE set.
 *
 * This function is designed to be called for writing back one inode which
 * we go e.g. from filesystem. Flusher thread uses __writeback_single_inode()
 * and does more profound writeback list handling in writeback_sb_inodes().
 */
static int writeback_single_inode(struct inode *inode,
				  struct writeback_control *wbc)
{
	struct bdi_writeback *wb;
	int ret = 0;

	spin_lock(&inode->i_lock);
	if (!atomic_read(&inode->i_count))
		WARN_ON(!(inode->i_state & (I_WILL_FREE|I_FREEING)));
	else
		WARN_ON(inode->i_state & I_WILL_FREE);

	if (inode->i_state & I_SYNC) {
		if (wbc->sync_mode != WB_SYNC_ALL)
			goto out;
		/*
		 * It's a data-integrity sync. We must wait. Since callers hold
		 * inode reference or inode has I_WILL_FREE set, it cannot go
		 * away under us.
		 */
		__inode_wait_for_writeback(inode);
	}
	WARN_ON(inode->i_state & I_SYNC);
	/*
	 * Skip inode if it is clean and we have no outstanding writeback in
	 * WB_SYNC_ALL mode. We don't want to mess with writeback lists in this
	 * function since flusher thread may be doing for example sync in
	 * parallel and if we move the inode, it could get skipped. So here we
	 * make sure inode is on some writeback list and leave it there unless
	 * we have completely cleaned the inode.
	 */
	if (!(inode->i_state & I_DIRTY_ALL) &&
	    (wbc->sync_mode != WB_SYNC_ALL ||
	     !mapping_tagged(inode->i_mapping, PAGECACHE_TAG_WRITEBACK)))
		goto out;
	inode->i_state |= I_SYNC;
	wbc_attach_and_unlock_inode(wbc, inode);

	ret = __writeback_single_inode(inode, wbc);

	wbc_detach_inode(wbc);

	wb = inode_to_wb_and_lock_list(inode);
	spin_lock(&inode->i_lock);
	/*
	 * If inode is clean, remove it from writeback lists. Otherwise don't
	 * touch it. See comment above for explanation.
	 */
	if (!(inode->i_state & I_DIRTY_ALL))
		inode_io_list_del_locked(inode, wb);
	spin_unlock(&wb->list_lock);
	inode_sync_complete(inode);
out:
	spin_unlock(&inode->i_lock);
	return ret;
}

static long writeback_chunk_size(struct bdi_writeback *wb,
				 struct wb_writeback_work *work)
{
	long pages;

	/*
	 * WB_SYNC_ALL mode does livelock avoidance by syncing dirty
	 * inodes/pages in one big loop. Setting wbc.nr_to_write=LONG_MAX
	 * here avoids calling into writeback_inodes_wb() more than once.
	 *
	 * The intended call sequence for WB_SYNC_ALL writeback is:
	 *
	 *      wb_writeback()
	 *          writeback_sb_inodes()       <== called only once
	 *              write_cache_pages()     <== called once for each inode
	 *                   (quickly) tag currently dirty pages
	 *                   (maybe slowly) sync all tagged pages
	 */
	if (work->sync_mode == WB_SYNC_ALL || work->tagged_writepages)
		pages = LONG_MAX;
	else {
		pages = min(wb->avg_write_bandwidth / 2,
			    global_wb_domain.dirty_limit / DIRTY_SCOPE);
		pages = min(pages, work->nr_pages);
		pages = round_down(pages + MIN_WRITEBACK_PAGES,
				   MIN_WRITEBACK_PAGES);
	}

	return pages;
}

/*
 * Write a portion of b_io inodes which belong to @sb.
 *
 * Return the number of pages and/or inodes written.
 *
 * NOTE! This is called with wb->list_lock held, and will
 * unlock and relock that for each inode it ends up doing
 * IO for.
 */
static long writeback_sb_inodes(struct super_block *sb,
				struct bdi_writeback *wb,
				struct wb_writeback_work *work)
{
	struct writeback_control wbc = {
		.sync_mode		= work->sync_mode,
		.tagged_writepages	= work->tagged_writepages,
		.for_kupdate		= work->for_kupdate,
		.for_background		= work->for_background,
		.for_sync		= work->for_sync,
		.range_cyclic		= work->range_cyclic,
		.range_start		= 0,
		.range_end		= LLONG_MAX,
	};
	unsigned long start_time = jiffies;
	long write_chunk;
	long wrote = 0;  /* count both pages and inodes */

	while (!list_empty(&wb->b_io)) {
		struct inode *inode = wb_inode(wb->b_io.prev);
		struct bdi_writeback *tmp_wb;

		if (inode->i_sb != sb) {
			if (work->sb) {
				/*
				 * We only want to write back data for this
				 * superblock, move all inodes not belonging
				 * to it back onto the dirty list.
				 */
				redirty_tail(inode, wb);
				continue;
			}

			/*
			 * The inode belongs to a different superblock.
			 * Bounce back to the caller to unpin this and
			 * pin the next superblock.
			 */
			break;
		}

		/*
		 * Don't bother with new inodes or inodes being freed, first
		 * kind does not need periodic writeout yet, and for the latter
		 * kind writeout is handled by the freer.
		 */
		spin_lock(&inode->i_lock);
		if (inode->i_state & (I_NEW | I_FREEING | I_WILL_FREE)) {
<<<<<<< HEAD
			inode->i_state &= ~I_SYNC_QUEUED;
			__redirty_tail(inode, wb);
=======
			redirty_tail_locked(inode, wb);
>>>>>>> dd05251a
			spin_unlock(&inode->i_lock);
			continue;
		}
		if ((inode->i_state & I_SYNC) && wbc.sync_mode != WB_SYNC_ALL) {
			/*
			 * If this inode is locked for writeback and we are not
			 * doing writeback-for-data-integrity, move it to
			 * b_more_io so that writeback can proceed with the
			 * other inodes on s_io.
			 *
			 * We'll have another go at writing back this inode
			 * when we completed a full scan of b_io.
			 */
			spin_unlock(&inode->i_lock);
			requeue_io(inode, wb);
			trace_writeback_sb_inodes_requeue(inode);
			continue;
		}
		spin_unlock(&wb->list_lock);

		/*
		 * We already requeued the inode if it had I_SYNC set and we
		 * are doing WB_SYNC_NONE writeback. So this catches only the
		 * WB_SYNC_ALL case.
		 */
		if (inode->i_state & I_SYNC) {
			/* Wait for I_SYNC. This function drops i_lock... */
			inode_sleep_on_writeback(inode);
			/* Inode may be gone, start again */
			spin_lock(&wb->list_lock);
			continue;
		}
		inode->i_state |= I_SYNC;
		wbc_attach_and_unlock_inode(&wbc, inode);

		write_chunk = writeback_chunk_size(wb, work);
		wbc.nr_to_write = write_chunk;
		wbc.pages_skipped = 0;

		/*
		 * We use I_SYNC to pin the inode in memory. While it is set
		 * evict_inode() will wait so the inode cannot be freed.
		 */
		__writeback_single_inode(inode, &wbc);

		wbc_detach_inode(&wbc);
		work->nr_pages -= write_chunk - wbc.nr_to_write;
		wrote += write_chunk - wbc.nr_to_write;

		if (need_resched()) {
			/*
			 * We're trying to balance between building up a nice
			 * long list of IOs to improve our merge rate, and
			 * getting those IOs out quickly for anyone throttling
			 * in balance_dirty_pages().  cond_resched() doesn't
			 * unplug, so get our IOs out the door before we
			 * give up the CPU.
			 */
			blk_flush_plug(current);
			cond_resched();
		}

		/*
		 * Requeue @inode if still dirty.  Be careful as @inode may
		 * have been switched to another wb in the meantime.
		 */
		tmp_wb = inode_to_wb_and_lock_list(inode);
		spin_lock(&inode->i_lock);
		if (!(inode->i_state & I_DIRTY_ALL))
			wrote++;
		requeue_inode(inode, tmp_wb, &wbc);
		inode_sync_complete(inode);
		spin_unlock(&inode->i_lock);

		if (unlikely(tmp_wb != wb)) {
			spin_unlock(&tmp_wb->list_lock);
			spin_lock(&wb->list_lock);
		}

		/*
		 * bail out to wb_writeback() often enough to check
		 * background threshold and other termination conditions.
		 */
		if (wrote) {
			if (time_is_before_jiffies(start_time + HZ / 10UL))
				break;
			if (work->nr_pages <= 0)
				break;
		}
	}
	return wrote;
}

static long __writeback_inodes_wb(struct bdi_writeback *wb,
				  struct wb_writeback_work *work)
{
	unsigned long start_time = jiffies;
	long wrote = 0;

	while (!list_empty(&wb->b_io)) {
		struct inode *inode = wb_inode(wb->b_io.prev);
		struct super_block *sb = inode->i_sb;

		if (!trylock_super(sb)) {
			/*
			 * trylock_super() may fail consistently due to
			 * s_umount being grabbed by someone else. Don't use
			 * requeue_io() to avoid busy retrying the inode/sb.
			 */
			redirty_tail(inode, wb);
			continue;
		}
		wrote += writeback_sb_inodes(sb, wb, work);
		up_read(&sb->s_umount);

		/* refer to the same tests at the end of writeback_sb_inodes */
		if (wrote) {
			if (time_is_before_jiffies(start_time + HZ / 10UL))
				break;
			if (work->nr_pages <= 0)
				break;
		}
	}
	/* Leave any unwritten inodes on b_io */
	return wrote;
}

static long writeback_inodes_wb(struct bdi_writeback *wb, long nr_pages,
				enum wb_reason reason)
{
	struct wb_writeback_work work = {
		.nr_pages	= nr_pages,
		.sync_mode	= WB_SYNC_NONE,
		.range_cyclic	= 1,
		.reason		= reason,
	};
	struct blk_plug plug;

	blk_start_plug(&plug);
	spin_lock(&wb->list_lock);
	if (list_empty(&wb->b_io))
		queue_io(wb, &work, jiffies);
	__writeback_inodes_wb(wb, &work);
	spin_unlock(&wb->list_lock);
	blk_finish_plug(&plug);

	return nr_pages - work.nr_pages;
}

/*
 * Explicit flushing or periodic writeback of "old" data.
 *
 * Define "old": the first time one of an inode's pages is dirtied, we mark the
 * dirtying-time in the inode's address_space.  So this periodic writeback code
 * just walks the superblock inode list, writing back any inodes which are
 * older than a specific point in time.
 *
 * Try to run once per dirty_writeback_interval.  But if a writeback event
 * takes longer than a dirty_writeback_interval interval, then leave a
 * one-second gap.
 *
 * dirtied_before takes precedence over nr_to_write.  So we'll only write back
 * all dirty pages if they are all attached to "old" mappings.
 */
static long wb_writeback(struct bdi_writeback *wb,
			 struct wb_writeback_work *work)
{
	unsigned long wb_start = jiffies;
	long nr_pages = work->nr_pages;
	unsigned long dirtied_before = jiffies;
	struct inode *inode;
	long progress;
	struct blk_plug plug;

	blk_start_plug(&plug);
	spin_lock(&wb->list_lock);
	for (;;) {
		/*
		 * Stop writeback when nr_pages has been consumed
		 */
		if (work->nr_pages <= 0)
			break;

		/*
		 * Background writeout and kupdate-style writeback may
		 * run forever. Stop them if there is other work to do
		 * so that e.g. sync can proceed. They'll be restarted
		 * after the other works are all done.
		 */
		if ((work->for_background || work->for_kupdate) &&
		    !list_empty(&wb->work_list))
			break;

		/*
		 * For background writeout, stop when we are below the
		 * background dirty threshold
		 */
		if (work->for_background && !wb_over_bg_thresh(wb))
			break;

		/*
		 * Kupdate and background works are special and we want to
		 * include all inodes that need writing. Livelock avoidance is
		 * handled by these works yielding to any other work so we are
		 * safe.
		 */
		if (work->for_kupdate) {
<<<<<<< HEAD
			oldest_jif = jiffies - (30 * HZ);
=======
			dirtied_before = jiffies -
				msecs_to_jiffies(dirty_expire_interval * 10);
>>>>>>> dd05251a
		} else if (work->for_background)
			dirtied_before = jiffies;

		trace_writeback_start(wb, work);
		if (list_empty(&wb->b_io))
			queue_io(wb, work, dirtied_before);
		if (work->sb)
			progress = writeback_sb_inodes(work->sb, wb, work);
		else
			progress = __writeback_inodes_wb(wb, work);
		trace_writeback_written(wb, work);

		wb_update_bandwidth(wb, wb_start);

		/*
		 * Did we write something? Try for more
		 *
		 * Dirty inodes are moved to b_io for writeback in batches.
		 * The completion of the current batch does not necessarily
		 * mean the overall work is done. So we keep looping as long
		 * as made some progress on cleaning pages or inodes.
		 */
		if (progress)
			continue;
		/*
		 * No more inodes for IO, bail
		 */
		if (list_empty(&wb->b_more_io))
			break;
		/*
		 * Nothing written. Wait for some inode to
		 * become available for writeback. Otherwise
		 * we'll just busyloop.
		 */
		if (!list_empty(&wb->b_more_io))  {
			trace_writeback_wait(wb, work);
			inode = wb_inode(wb->b_more_io.prev);
			spin_lock(&inode->i_lock);
			spin_unlock(&wb->list_lock);
			/* This function drops i_lock... */
			inode_sleep_on_writeback(inode);
			spin_lock(&wb->list_lock);
		}
	}
	spin_unlock(&wb->list_lock);
	blk_finish_plug(&plug);

	return nr_pages - work->nr_pages;
}

/*
 * Return the next wb_writeback_work struct that hasn't been processed yet.
 */
static struct wb_writeback_work *get_next_work_item(struct bdi_writeback *wb)
{
	struct wb_writeback_work *work = NULL;

	spin_lock_bh(&wb->work_lock);
	if (!list_empty(&wb->work_list)) {
		work = list_entry(wb->work_list.next,
				  struct wb_writeback_work, list);
		list_del_init(&work->list);
	}
	spin_unlock_bh(&wb->work_lock);
	return work;
}

/*
 * Add in the number of potentially dirty inodes, because each inode
 * write can dirty pagecache in the underlying blockdev.
 */
static unsigned long get_nr_dirty_pages(void)
{
	return global_node_page_state(NR_FILE_DIRTY) +
		global_node_page_state(NR_UNSTABLE_NFS) +
		get_nr_dirty_inodes();
}

static long wb_check_background_flush(struct bdi_writeback *wb)
{
	if (wb_over_bg_thresh(wb)) {

		struct wb_writeback_work work = {
			.nr_pages	= LONG_MAX,
			.sync_mode	= WB_SYNC_NONE,
			.for_background	= 1,
			.range_cyclic	= 1,
			.reason		= WB_REASON_BACKGROUND,
		};

		return wb_writeback(wb, &work);
	}

	return 0;
}

static long wb_check_old_data_flush(struct bdi_writeback *wb)
{
	unsigned long expired;
	long nr_pages;

	/*
	 * When set to zero, disable periodic writeback
	 */
	if (!dirty_writeback_interval)
		return 0;

	expired = wb->last_old_flush +
			msecs_to_jiffies(dirty_writeback_interval * 10);
	if (time_before(jiffies, expired))
		return 0;

	wb->last_old_flush = jiffies;
	nr_pages = get_nr_dirty_pages();

	if (nr_pages) {
		struct wb_writeback_work work = {
			.nr_pages	= nr_pages,
			.sync_mode	= WB_SYNC_NONE,
			.for_kupdate	= 1,
			.range_cyclic	= 1,
			.reason		= WB_REASON_PERIODIC,
		};

		return wb_writeback(wb, &work);
	}

	return 0;
}

/*
 * Retrieve work items and do the writeback they describe
 */
static long wb_do_writeback(struct bdi_writeback *wb)
{
	struct wb_writeback_work *work;
	long wrote = 0;

	set_bit(WB_writeback_running, &wb->state);
	while ((work = get_next_work_item(wb)) != NULL) {
		trace_writeback_exec(wb, work);
		wrote += wb_writeback(wb, work);
		finish_writeback_work(wb, work);
	}

	/*
	 * Check for periodic writeback, kupdated() style
	 */
	wrote += wb_check_old_data_flush(wb);
	wrote += wb_check_background_flush(wb);
	clear_bit(WB_writeback_running, &wb->state);

	return wrote;
}

/*
 * Handle writeback of dirty data for the device backed by this bdi. Also
 * reschedules periodically and does kupdated style flushing.
 */
void wb_workfn(struct work_struct *work)
{
	struct bdi_writeback *wb = container_of(to_delayed_work(work),
						struct bdi_writeback, dwork);
	long pages_written;

	set_worker_desc("flush-%s", dev_name(wb->bdi->dev));
	current->flags |= PF_SWAPWRITE;

	if (likely(!current_is_workqueue_rescuer() ||
		   !test_bit(WB_registered, &wb->state))) {
		/*
		 * The normal path.  Keep writing back @wb until its
		 * work_list is empty.  Note that this path is also taken
		 * if @wb is shutting down even when we're running off the
		 * rescuer as work_list needs to be drained.
		 */
		do {
			pages_written = wb_do_writeback(wb);
			trace_writeback_pages_written(pages_written);
		} while (!list_empty(&wb->work_list));
	} else {
		/*
		 * bdi_wq can't get enough workers and we're running off
		 * the emergency worker.  Don't hog it.  Hopefully, 1024 is
		 * enough for efficient IO.
		 */
		pages_written = writeback_inodes_wb(wb, 1024,
						    WB_REASON_FORKER_THREAD);
		trace_writeback_pages_written(pages_written);
	}

	if (!list_empty(&wb->work_list))
		wb_wakeup(wb);
	else if (wb_has_dirty_io(wb) && dirty_writeback_interval)
		wb_wakeup_delayed(wb);

	current->flags &= ~PF_SWAPWRITE;
}

/*
 * Start writeback of `nr_pages' pages.  If `nr_pages' is zero, write back
 * the whole world.
 */
void wakeup_flusher_threads(long nr_pages, enum wb_reason reason)
{
	struct backing_dev_info *bdi;

	/*
	 * If we are expecting writeback progress we must submit plugged IO.
	 */
	if (blk_needs_flush_plug(current))
		blk_schedule_flush_plug(current);

	if (!nr_pages)
		nr_pages = get_nr_dirty_pages();

	rcu_read_lock();
	list_for_each_entry_rcu(bdi, &bdi_list, bdi_list) {
		struct bdi_writeback *wb;

		if (!bdi_has_dirty_io(bdi))
			continue;

		list_for_each_entry_rcu(wb, &bdi->wb_list, bdi_node)
			wb_start_writeback(wb, wb_split_bdi_pages(wb, nr_pages),
					   false, reason);
	}
	rcu_read_unlock();
}

/*
 * Wake up bdi's periodically to make sure dirtytime inodes gets
 * written back periodically.  We deliberately do *not* check the
 * b_dirtytime list in wb_has_dirty_io(), since this would cause the
 * kernel to be constantly waking up once there are any dirtytime
 * inodes on the system.  So instead we define a separate delayed work
 * function which gets called much more rarely.  (By default, only
 * once every 12 hours.)
 *
 * If there is any other write activity going on in the file system,
 * this function won't be necessary.  But if the only thing that has
 * happened on the file system is a dirtytime inode caused by an atime
 * update, we need this infrastructure below to make sure that inode
 * eventually gets pushed out to disk.
 */
static void wakeup_dirtytime_writeback(struct work_struct *w);
static DECLARE_DELAYED_WORK(dirtytime_work, wakeup_dirtytime_writeback);

static void wakeup_dirtytime_writeback(struct work_struct *w)
{
	struct backing_dev_info *bdi;

	rcu_read_lock();
	list_for_each_entry_rcu(bdi, &bdi_list, bdi_list) {
		struct bdi_writeback *wb;

		list_for_each_entry_rcu(wb, &bdi->wb_list, bdi_node)
			if (!list_empty(&wb->b_dirty_time))
				wb_wakeup(wb);
	}
	rcu_read_unlock();
	schedule_delayed_work(&dirtytime_work, dirtytime_expire_interval * HZ);
}

static int __init start_dirtytime_writeback(void)
{
	schedule_delayed_work(&dirtytime_work, dirtytime_expire_interval * HZ);
	return 0;
}
__initcall(start_dirtytime_writeback);

int dirtytime_interval_handler(struct ctl_table *table, int write,
			       void __user *buffer, size_t *lenp, loff_t *ppos)
{
	int ret;

	ret = proc_dointvec_minmax(table, write, buffer, lenp, ppos);
	if (ret == 0 && write)
		mod_delayed_work(system_wq, &dirtytime_work, 0);
	return ret;
}

static noinline void block_dump___mark_inode_dirty(struct inode *inode)
{
	if (inode->i_ino || strcmp(inode->i_sb->s_id, "bdev")) {
		struct dentry *dentry;
		const char *name = "?";

		dentry = d_find_alias(inode);
		if (dentry) {
			spin_lock(&dentry->d_lock);
			name = (const char *) dentry->d_name.name;
		}
		printk(KERN_DEBUG
		       "%s(%d): dirtied inode %lu (%s) on %s\n",
		       current->comm, task_pid_nr(current), inode->i_ino,
		       name, inode->i_sb->s_id);
		if (dentry) {
			spin_unlock(&dentry->d_lock);
			dput(dentry);
		}
	}
}

/**
 *	__mark_inode_dirty -	internal function
 *	@inode: inode to mark
 *	@flags: what kind of dirty (i.e. I_DIRTY_SYNC)
 *	Mark an inode as dirty. Callers should use mark_inode_dirty or
 *  	mark_inode_dirty_sync.
 *
 * Put the inode on the super block's dirty list.
 *
 * CAREFUL! We mark it dirty unconditionally, but move it onto the
 * dirty list only if it is hashed or if it refers to a blockdev.
 * If it was not hashed, it will never be added to the dirty list
 * even if it is later hashed, as it will have been marked dirty already.
 *
 * In short, make sure you hash any inodes _before_ you start marking
 * them dirty.
 *
 * Note that for blockdevs, inode->dirtied_when represents the dirtying time of
 * the block-special inode (/dev/hda1) itself.  And the ->dirtied_when field of
 * the kernel-internal blockdev inode represents the dirtying time of the
 * blockdev's pages.  This is why for I_DIRTY_PAGES we always use
 * page->mapping->host, so the page-dirtying time is recorded in the internal
 * blockdev inode.
 */
void __mark_inode_dirty(struct inode *inode, int flags)
{
#define I_DIRTY_INODE (I_DIRTY_SYNC | I_DIRTY_DATASYNC)
	struct super_block *sb = inode->i_sb;
	int dirtytime;

	trace_writeback_mark_inode_dirty(inode, flags);

	/*
	 * Don't do this for I_DIRTY_PAGES - that doesn't actually
	 * dirty the inode itself
	 */
	if (flags & (I_DIRTY_SYNC | I_DIRTY_DATASYNC | I_DIRTY_TIME)) {
		trace_writeback_dirty_inode_start(inode, flags);

		if (sb->s_op->dirty_inode)
			sb->s_op->dirty_inode(inode, flags);

		trace_writeback_dirty_inode(inode, flags);
	}
	if (flags & I_DIRTY_INODE)
		flags &= ~I_DIRTY_TIME;
	dirtytime = flags & I_DIRTY_TIME;

	/*
	 * Paired with smp_mb() in __writeback_single_inode() for the
	 * following lockless i_state test.  See there for details.
	 */
	smp_mb();

	if (((inode->i_state & flags) == flags) ||
	    (dirtytime && (inode->i_state & I_DIRTY_INODE)))
		return;

	if (unlikely(block_dump > 1))
		block_dump___mark_inode_dirty(inode);

	spin_lock(&inode->i_lock);
	if (dirtytime && (inode->i_state & I_DIRTY_INODE))
		goto out_unlock_inode;
	if ((inode->i_state & flags) != flags) {
		const int was_dirty = inode->i_state & I_DIRTY;

		inode_attach_wb(inode, NULL);

		if (flags & I_DIRTY_INODE)
			inode->i_state &= ~I_DIRTY_TIME;
		inode->i_state |= flags;

		/*
		 * If the inode is queued for writeback by flush worker, just
		 * update its dirty state. Once the flush worker is done with
		 * the inode it will place it on the appropriate superblock
		 * list, based upon its state.
		 */
		if (inode->i_state & I_SYNC_QUEUED)
			goto out_unlock_inode;

		/*
		 * Only add valid (hashed) inodes to the superblock's
		 * dirty list.  Add blockdev inodes as well.
		 */
		if (!S_ISBLK(inode->i_mode)) {
			if (inode_unhashed(inode))
				goto out_unlock_inode;
		}
		if (inode->i_state & I_FREEING)
			goto out_unlock_inode;

		/*
		 * If the inode was already on b_dirty/b_io/b_more_io, don't
		 * reposition it (that would break b_dirty time-ordering).
		 */
		if (!was_dirty) {
			struct bdi_writeback *wb;
			struct list_head *dirty_list;
			bool wakeup_bdi = false;

			wb = locked_inode_to_wb_and_lock_list(inode);

			WARN(bdi_cap_writeback_dirty(wb->bdi) &&
			     !test_bit(WB_registered, &wb->state),
			     "bdi-%s not registered\n", wb->bdi->name);

			inode->dirtied_when = jiffies;
			if (dirtytime)
				inode->dirtied_time_when = jiffies;

			if (inode->i_state & (I_DIRTY_INODE | I_DIRTY_PAGES))
				dirty_list = &wb->b_dirty;
			else
				dirty_list = &wb->b_dirty_time;

			wakeup_bdi = inode_io_list_move_locked(inode, wb,
							       dirty_list);

			spin_unlock(&wb->list_lock);
			trace_writeback_dirty_inode_enqueue(inode);

			/*
			 * If this is the first dirty inode for this bdi,
			 * we have to wake-up the corresponding bdi thread
			 * to make sure background write-back happens
			 * later.
			 */
			if (bdi_cap_writeback_dirty(wb->bdi) && wakeup_bdi)
				wb_wakeup_delayed(wb);
			return;
		}
	}
out_unlock_inode:
	spin_unlock(&inode->i_lock);

#undef I_DIRTY_INODE
}
EXPORT_SYMBOL(__mark_inode_dirty);

/*
 * The @s_sync_lock is used to serialise concurrent sync operations
 * to avoid lock contention problems with concurrent wait_sb_inodes() calls.
 * Concurrent callers will block on the s_sync_lock rather than doing contending
 * walks. The queueing maintains sync(2) required behaviour as all the IO that
 * has been issued up to the time this function is enter is guaranteed to be
 * completed by the time we have gained the lock and waited for all IO that is
 * in progress regardless of the order callers are granted the lock.
 */
static void wait_sb_inodes(struct super_block *sb)
{
	LIST_HEAD(sync_list);

	/*
	 * We need to be protected against the filesystem going from
	 * r/o to r/w or vice versa.
	 */
	WARN_ON(!rwsem_is_locked(&sb->s_umount));

	mutex_lock(&sb->s_sync_lock);

	/*
	 * Splice the writeback list onto a temporary list to avoid waiting on
	 * inodes that have started writeback after this point.
	 *
	 * Use rcu_read_lock() to keep the inodes around until we have a
	 * reference. s_inode_wblist_lock protects sb->s_inodes_wb as well as
	 * the local list because inodes can be dropped from either by writeback
	 * completion.
	 */
	rcu_read_lock();
	spin_lock_irq(&sb->s_inode_wblist_lock);
	list_splice_init(&sb->s_inodes_wb, &sync_list);

	/*
	 * Data integrity sync. Must wait for all pages under writeback, because
	 * there may have been pages dirtied before our sync call, but which had
	 * writeout started before we write it out.  In which case, the inode
	 * may not be on the dirty list, but we still have to wait for that
	 * writeout.
	 */
	while (!list_empty(&sync_list)) {
		struct inode *inode = list_first_entry(&sync_list, struct inode,
						       i_wb_list);
		struct address_space *mapping = inode->i_mapping;

		/*
		 * Move each inode back to the wb list before we drop the lock
		 * to preserve consistency between i_wb_list and the mapping
		 * writeback tag. Writeback completion is responsible to remove
		 * the inode from either list once the writeback tag is cleared.
		 */
		list_move_tail(&inode->i_wb_list, &sb->s_inodes_wb);

		/*
		 * The mapping can appear untagged while still on-list since we
		 * do not have the mapping lock. Skip it here, wb completion
		 * will remove it.
		 */
		if (!mapping_tagged(mapping, PAGECACHE_TAG_WRITEBACK))
			continue;

		spin_unlock_irq(&sb->s_inode_wblist_lock);

		spin_lock(&inode->i_lock);
		if (inode->i_state & (I_FREEING|I_WILL_FREE|I_NEW)) {
			spin_unlock(&inode->i_lock);

			spin_lock_irq(&sb->s_inode_wblist_lock);
			continue;
		}
		__iget(inode);
		spin_unlock(&inode->i_lock);
		rcu_read_unlock();

		/*
		 * We keep the error status of individual mapping so that
		 * applications can catch the writeback error using fsync(2).
		 * See filemap_fdatawait_keep_errors() for details.
		 */
		filemap_fdatawait_keep_errors(mapping);

		cond_resched();

		iput(inode);

		rcu_read_lock();
		spin_lock_irq(&sb->s_inode_wblist_lock);
	}
	spin_unlock_irq(&sb->s_inode_wblist_lock);
	rcu_read_unlock();
	mutex_unlock(&sb->s_sync_lock);
}

static void __writeback_inodes_sb_nr(struct super_block *sb, unsigned long nr,
				     enum wb_reason reason, bool skip_if_busy)
{
	DEFINE_WB_COMPLETION_ONSTACK(done);
	struct wb_writeback_work work = {
		.sb			= sb,
		.sync_mode		= WB_SYNC_NONE,
		.tagged_writepages	= 1,
		.done			= &done,
		.nr_pages		= nr,
		.reason			= reason,
	};
	struct backing_dev_info *bdi = sb->s_bdi;

	if (!bdi_has_dirty_io(bdi) || bdi == &noop_backing_dev_info)
		return;
	WARN_ON(!rwsem_is_locked(&sb->s_umount));

	bdi_split_work_to_wbs(sb->s_bdi, &work, skip_if_busy);
	wb_wait_for_completion(bdi, &done);
}

/**
 * writeback_inodes_sb_nr -	writeback dirty inodes from given super_block
 * @sb: the superblock
 * @nr: the number of pages to write
 * @reason: reason why some writeback work initiated
 *
 * Start writeback on some inodes on this super_block. No guarantees are made
 * on how many (if any) will be written, and this function does not wait
 * for IO completion of submitted IO.
 */
void writeback_inodes_sb_nr(struct super_block *sb,
			    unsigned long nr,
			    enum wb_reason reason)
{
	__writeback_inodes_sb_nr(sb, nr, reason, false);
}
EXPORT_SYMBOL(writeback_inodes_sb_nr);

/**
 * writeback_inodes_sb	-	writeback dirty inodes from given super_block
 * @sb: the superblock
 * @reason: reason why some writeback work was initiated
 *
 * Start writeback on some inodes on this super_block. No guarantees are made
 * on how many (if any) will be written, and this function does not wait
 * for IO completion of submitted IO.
 */
void writeback_inodes_sb(struct super_block *sb, enum wb_reason reason)
{
	return writeback_inodes_sb_nr(sb, get_nr_dirty_pages(), reason);
}
EXPORT_SYMBOL(writeback_inodes_sb);

/**
 * try_to_writeback_inodes_sb_nr - try to start writeback if none underway
 * @sb: the superblock
 * @nr: the number of pages to write
 * @reason: the reason of writeback
 *
 * Invoke writeback_inodes_sb_nr if no writeback is currently underway.
 * Returns 1 if writeback was started, 0 if not.
 */
bool try_to_writeback_inodes_sb_nr(struct super_block *sb, unsigned long nr,
				   enum wb_reason reason)
{
	if (!down_read_trylock(&sb->s_umount))
		return false;

	__writeback_inodes_sb_nr(sb, nr, reason, true);
	up_read(&sb->s_umount);
	return true;
}
EXPORT_SYMBOL(try_to_writeback_inodes_sb_nr);

/**
 * try_to_writeback_inodes_sb - try to start writeback if none underway
 * @sb: the superblock
 * @reason: reason why some writeback work was initiated
 *
 * Implement by try_to_writeback_inodes_sb_nr()
 * Returns 1 if writeback was started, 0 if not.
 */
bool try_to_writeback_inodes_sb(struct super_block *sb, enum wb_reason reason)
{
	return try_to_writeback_inodes_sb_nr(sb, get_nr_dirty_pages(), reason);
}
EXPORT_SYMBOL(try_to_writeback_inodes_sb);

/**
 * sync_inodes_sb	-	sync sb inode pages
 * @sb: the superblock
 *
 * This function writes and waits on any dirty inode belonging to this
 * super_block.
 */
void sync_inodes_sb(struct super_block *sb)
{
	DEFINE_WB_COMPLETION_ONSTACK(done);
	struct wb_writeback_work work = {
		.sb		= sb,
		.sync_mode	= WB_SYNC_ALL,
		.nr_pages	= LONG_MAX,
		.range_cyclic	= 0,
		.done		= &done,
		.reason		= WB_REASON_SYNC,
		.for_sync	= 1,
	};
	struct backing_dev_info *bdi = sb->s_bdi;

	/*
	 * Can't skip on !bdi_has_dirty() because we should wait for !dirty
	 * inodes under writeback and I_DIRTY_TIME inodes ignored by
	 * bdi_has_dirty() need to be written out too.
	 */
	if (bdi == &noop_backing_dev_info)
		return;
	WARN_ON(!rwsem_is_locked(&sb->s_umount));

	/* protect against inode wb switch, see inode_switch_wbs_work_fn() */
	bdi_down_write_wb_switch_rwsem(bdi);
	bdi_split_work_to_wbs(bdi, &work, false);
	wb_wait_for_completion(bdi, &done);
	bdi_up_write_wb_switch_rwsem(bdi);

	wait_sb_inodes(sb);
}
EXPORT_SYMBOL(sync_inodes_sb);

/**
 * write_inode_now	-	write an inode to disk
 * @inode: inode to write to disk
 * @sync: whether the write should be synchronous or not
 *
 * This function commits an inode to disk immediately if it is dirty. This is
 * primarily needed by knfsd.
 *
 * The caller must either have a ref on the inode or must have set I_WILL_FREE.
 */
int write_inode_now(struct inode *inode, int sync)
{
	struct writeback_control wbc = {
		.nr_to_write = LONG_MAX,
		.sync_mode = sync ? WB_SYNC_ALL : WB_SYNC_NONE,
		.range_start = 0,
		.range_end = LLONG_MAX,
	};

	if (!mapping_cap_writeback_dirty(inode->i_mapping))
		wbc.nr_to_write = 0;

	might_sleep();
	return writeback_single_inode(inode, &wbc);
}
EXPORT_SYMBOL(write_inode_now);

/**
 * sync_inode - write an inode and its pages to disk.
 * @inode: the inode to sync
 * @wbc: controls the writeback mode
 *
 * sync_inode() will write an inode and its pages to disk.  It will also
 * correctly update the inode on its superblock's dirty inode lists and will
 * update inode->i_state.
 *
 * The caller must have a ref on the inode.
 */
int sync_inode(struct inode *inode, struct writeback_control *wbc)
{
	return writeback_single_inode(inode, wbc);
}
EXPORT_SYMBOL(sync_inode);

/**
 * sync_inode_metadata - write an inode to disk
 * @inode: the inode to sync
 * @wait: wait for I/O to complete.
 *
 * Write an inode to disk and adjust its dirty state after completion.
 *
 * Note: only writes the actual inode, no associated data or other metadata.
 */
int sync_inode_metadata(struct inode *inode, int wait)
{
	struct writeback_control wbc = {
		.sync_mode = wait ? WB_SYNC_ALL : WB_SYNC_NONE,
		.nr_to_write = 0, /* metadata-only */
	};

	return sync_inode(inode, &wbc);
}
EXPORT_SYMBOL(sync_inode_metadata);<|MERGE_RESOLUTION|>--- conflicted
+++ resolved
@@ -1091,16 +1091,10 @@
  * the case then the inode must have been redirtied while it was being written
  * out and we don't reset its dirtied_when.
  */
-<<<<<<< HEAD
-static void __redirty_tail(struct inode *inode, struct bdi_writeback *wb)
+static void redirty_tail_locked(struct inode *inode, struct bdi_writeback *wb)
 {
 	assert_spin_locked(&inode->i_lock);
-=======
-static void redirty_tail_locked(struct inode *inode, struct bdi_writeback *wb)
-{
-	assert_spin_locked(&inode->i_lock);
-
->>>>>>> dd05251a
+
 	if (!list_empty(&wb->b_dirty)) {
 		struct inode *tail;
 
@@ -1115,11 +1109,7 @@
 static void redirty_tail(struct inode *inode, struct bdi_writeback *wb)
 {
 	spin_lock(&inode->i_lock);
-<<<<<<< HEAD
-	__redirty_tail(inode, wb);
-=======
 	redirty_tail_locked(inode, wb);
->>>>>>> dd05251a
 	spin_unlock(&inode->i_lock);
 }
 
@@ -1330,11 +1320,7 @@
 		 * writeback is not making progress due to locked
 		 * buffers. Skip this inode for now.
 		 */
-<<<<<<< HEAD
-		__redirty_tail(inode, wb);
-=======
 		redirty_tail_locked(inode, wb);
->>>>>>> dd05251a
 		return;
 	}
 
@@ -1354,11 +1340,7 @@
 			 * retrying writeback of the dirty page/inode
 			 * that cannot be performed immediately.
 			 */
-<<<<<<< HEAD
-			__redirty_tail(inode, wb);
-=======
 			redirty_tail_locked(inode, wb);
->>>>>>> dd05251a
 		}
 	} else if (inode->i_state & I_DIRTY) {
 		/*
@@ -1366,11 +1348,7 @@
 		 * such as delayed allocation during submission or metadata
 		 * updates after data IO completion.
 		 */
-<<<<<<< HEAD
-		__redirty_tail(inode, wb);
-=======
 		redirty_tail_locked(inode, wb);
->>>>>>> dd05251a
 	} else if (inode->i_state & I_DIRTY_TIME) {
 		inode->dirtied_when = jiffies;
 		inode_io_list_move_locked(inode, wb, &wb->b_dirty_time);
@@ -1618,12 +1596,8 @@
 		 */
 		spin_lock(&inode->i_lock);
 		if (inode->i_state & (I_NEW | I_FREEING | I_WILL_FREE)) {
-<<<<<<< HEAD
 			inode->i_state &= ~I_SYNC_QUEUED;
-			__redirty_tail(inode, wb);
-=======
 			redirty_tail_locked(inode, wb);
->>>>>>> dd05251a
 			spin_unlock(&inode->i_lock);
 			continue;
 		}
@@ -1831,12 +1805,8 @@
 		 * safe.
 		 */
 		if (work->for_kupdate) {
-<<<<<<< HEAD
-			oldest_jif = jiffies - (30 * HZ);
-=======
 			dirtied_before = jiffies -
 				msecs_to_jiffies(dirty_expire_interval * 10);
->>>>>>> dd05251a
 		} else if (work->for_background)
 			dirtied_before = jiffies;
 
