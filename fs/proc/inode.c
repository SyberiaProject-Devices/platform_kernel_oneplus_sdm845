/*
 *  linux/fs/proc/inode.c
 *
 *  Copyright (C) 1991, 1992  Linus Torvalds
 */

#include <linux/cache.h>
#include <linux/time.h>
#include <linux/proc_fs.h>
#include <linux/kernel.h>
#include <linux/pid_namespace.h>
#include <linux/mm.h>
#include <linux/string.h>
#include <linux/stat.h>
#include <linux/completion.h>
#include <linux/poll.h>
#include <linux/printk.h>
#include <linux/file.h>
#include <linux/limits.h>
#include <linux/init.h>
#include <linux/module.h>
#include <linux/sysctl.h>
#include <linux/seq_file.h>
#include <linux/slab.h>
#include <linux/mount.h>
#include <linux/magic.h>

#include <asm/uaccess.h>

#include "internal.h"

static void proc_evict_inode(struct inode *inode)
{
	struct proc_dir_entry *de;
	struct ctl_table_header *head;

	truncate_inode_pages_final(&inode->i_data);
	clear_inode(inode);

	/* Stop tracking associated processes */
	put_pid(PROC_I(inode)->pid);

	/* Let go of any associated proc directory entry */
	de = PDE(inode);
	if (de)
		pde_put(de);

	head = PROC_I(inode)->sysctl;
	if (head) {
		RCU_INIT_POINTER(PROC_I(inode)->sysctl, NULL);
		proc_sys_evict_inode(inode, head);
	}
}

static struct kmem_cache *proc_inode_cachep __ro_after_init;
static struct kmem_cache *pde_opener_cache __ro_after_init;

static struct inode *proc_alloc_inode(struct super_block *sb)
{
	struct proc_inode *ei;
	struct inode *inode;

	ei = (struct proc_inode *)kmem_cache_alloc(proc_inode_cachep, GFP_KERNEL);
	if (!ei)
		return NULL;
	ei->pid = NULL;
	ei->fd = 0;
	ei->op.proc_get_link = NULL;
	ei->pde = NULL;
	ei->sysctl = NULL;
	ei->sysctl_entry = NULL;
	ei->ns_ops = NULL;
	inode = &ei->vfs_inode;
	return inode;
}

static void proc_i_callback(struct rcu_head *head)
{
	struct inode *inode = container_of(head, struct inode, i_rcu);
	kmem_cache_free(proc_inode_cachep, PROC_I(inode));
}

static void proc_destroy_inode(struct inode *inode)
{
	call_rcu(&inode->i_rcu, proc_i_callback);
}

static void init_once(void *foo)
{
	struct proc_inode *ei = (struct proc_inode *) foo;

	inode_init_once(&ei->vfs_inode);
}

void __init proc_init_kmemcache(void)
{
	proc_inode_cachep = kmem_cache_create("proc_inode_cache",
					     sizeof(struct proc_inode),
					     0, (SLAB_RECLAIM_ACCOUNT|
						SLAB_MEM_SPREAD|SLAB_ACCOUNT|
						SLAB_PANIC),
					     init_once);
	pde_opener_cache =
		kmem_cache_create("pde_opener", sizeof(struct pde_opener), 0,
				  SLAB_ACCOUNT|SLAB_PANIC, NULL);
}

static int proc_show_options(struct seq_file *seq, struct dentry *root)
{
	struct super_block *sb = root->d_sb;
	struct pid_namespace *pid = sb->s_fs_info;

	if (!gid_eq(pid->pid_gid, GLOBAL_ROOT_GID))
		seq_printf(seq, ",gid=%u", from_kgid_munged(&init_user_ns, pid->pid_gid));
	if (pid->hide_pid != 0)
		seq_printf(seq, ",hidepid=%u", pid->hide_pid);

	return 0;
}

static const struct super_operations proc_sops = {
	.alloc_inode	= proc_alloc_inode,
	.destroy_inode	= proc_destroy_inode,
	.drop_inode	= generic_delete_inode,
	.evict_inode	= proc_evict_inode,
	.statfs		= simple_statfs,
	.remount_fs	= proc_remount,
	.show_options	= proc_show_options,
};

enum {BIAS = -1U<<31};

static inline int use_pde(struct proc_dir_entry *pde)
{
	return atomic_inc_unless_negative(&pde->in_use);
}

static void unuse_pde(struct proc_dir_entry *pde)
{
	if (atomic_dec_return(&pde->in_use) == BIAS)
		complete(pde->pde_unload_completion);
}

/* pde is locked on entry, unlocked on exit */
static void close_pdeo(struct proc_dir_entry *pde, struct pde_opener *pdeo)
{
	if (pdeo->closing) {
		/* somebody else is doing that, just wait */
		DECLARE_COMPLETION_ONSTACK(c);
		pdeo->c = &c;
		spin_unlock(&pde->pde_unload_lock);
		wait_for_completion(&c);
	} else {
		struct file *file;
		struct completion *c;

		pdeo->closing = 1;
		spin_unlock(&pde->pde_unload_lock);
		file = pdeo->file;
		pde->proc_fops->release(file_inode(file), file);
		spin_lock(&pde->pde_unload_lock);
		list_del_init(&pdeo->lh);
		c = pdeo->c;
		spin_unlock(&pde->pde_unload_lock);
		if (unlikely(c))
			complete(c);
		kmem_cache_free(pde_opener_cache, pdeo);
	}
}

void proc_entry_rundown(struct proc_dir_entry *de)
{
	DECLARE_COMPLETION_ONSTACK(c);
	/* Wait until all existing callers into module are done. */
	de->pde_unload_completion = &c;
	if (atomic_add_return(BIAS, &de->in_use) != BIAS)
		wait_for_completion(&c);

	spin_lock(&de->pde_unload_lock);
	while (!list_empty(&de->pde_openers)) {
		struct pde_opener *pdeo;
		pdeo = list_first_entry(&de->pde_openers, struct pde_opener, lh);
		close_pdeo(de, pdeo);
		spin_lock(&de->pde_unload_lock);
	}
	spin_unlock(&de->pde_unload_lock);
}

static loff_t proc_reg_llseek(struct file *file, loff_t offset, int whence)
{
	struct proc_dir_entry *pde = PDE(file_inode(file));
	loff_t rv = -EINVAL;
	if (use_pde(pde)) {
		loff_t (*llseek)(struct file *, loff_t, int);
		llseek = pde->proc_fops->llseek;
		if (!llseek)
			llseek = default_llseek;
		rv = llseek(file, offset, whence);
		unuse_pde(pde);
	}
	return rv;
}

static ssize_t proc_reg_read(struct file *file, char __user *buf, size_t count, loff_t *ppos)
{
	ssize_t (*read)(struct file *, char __user *, size_t, loff_t *);
	struct proc_dir_entry *pde = PDE(file_inode(file));
	ssize_t rv = -EIO;
	if (use_pde(pde)) {
		read = pde->proc_fops->read;
		if (read)
			rv = read(file, buf, count, ppos);
		unuse_pde(pde);
	}
	return rv;
}

static ssize_t proc_reg_write(struct file *file, const char __user *buf, size_t count, loff_t *ppos)
{
	ssize_t (*write)(struct file *, const char __user *, size_t, loff_t *);
	struct proc_dir_entry *pde = PDE(file_inode(file));
	ssize_t rv = -EIO;
	if (use_pde(pde)) {
		write = pde->proc_fops->write;
		if (write)
			rv = write(file, buf, count, ppos);
		unuse_pde(pde);
	}
	return rv;
}

static unsigned int proc_reg_poll(struct file *file, struct poll_table_struct *pts)
{
	struct proc_dir_entry *pde = PDE(file_inode(file));
	unsigned int rv = DEFAULT_POLLMASK;
	unsigned int (*poll)(struct file *, struct poll_table_struct *);
	if (use_pde(pde)) {
		poll = pde->proc_fops->poll;
		if (poll)
			rv = poll(file, pts);
		unuse_pde(pde);
	}
	return rv;
}

static long proc_reg_unlocked_ioctl(struct file *file, unsigned int cmd, unsigned long arg)
{
	struct proc_dir_entry *pde = PDE(file_inode(file));
	long rv = -ENOTTY;
	long (*ioctl)(struct file *, unsigned int, unsigned long);
	if (use_pde(pde)) {
		ioctl = pde->proc_fops->unlocked_ioctl;
		if (ioctl)
			rv = ioctl(file, cmd, arg);
		unuse_pde(pde);
	}
	return rv;
}

#ifdef CONFIG_COMPAT
static long proc_reg_compat_ioctl(struct file *file, unsigned int cmd, unsigned long arg)
{
	struct proc_dir_entry *pde = PDE(file_inode(file));
	long rv = -ENOTTY;
	long (*compat_ioctl)(struct file *, unsigned int, unsigned long);
	if (use_pde(pde)) {
		compat_ioctl = pde->proc_fops->compat_ioctl;
		if (compat_ioctl)
			rv = compat_ioctl(file, cmd, arg);
		unuse_pde(pde);
	}
	return rv;
}
#endif

static int proc_reg_mmap(struct file *file, struct vm_area_struct *vma)
{
	struct proc_dir_entry *pde = PDE(file_inode(file));
	int rv = -EIO;
	int (*mmap)(struct file *, struct vm_area_struct *);
	if (use_pde(pde)) {
		mmap = pde->proc_fops->mmap;
		if (mmap)
			rv = mmap(file, vma);
		unuse_pde(pde);
	}
	return rv;
}

static unsigned long
proc_reg_get_unmapped_area(struct file *file, unsigned long orig_addr,
			   unsigned long len, unsigned long pgoff,
			   unsigned long flags)
{
	struct proc_dir_entry *pde = PDE(file_inode(file));
	unsigned long rv = -EIO;

	if (use_pde(pde)) {
		typeof(proc_reg_get_unmapped_area) *get_area;

		get_area = pde->proc_fops->get_unmapped_area;
#ifdef CONFIG_MMU
		if (!get_area)
			get_area = current->mm->get_unmapped_area;
#endif

		if (get_area)
			rv = get_area(file, orig_addr, len, pgoff, flags);
		else
			rv = orig_addr;
		unuse_pde(pde);
	}
	return rv;
}

static int proc_reg_open(struct inode *inode, struct file *file)
{
	struct proc_dir_entry *pde = PDE(inode);
	int rv = 0;
	int (*open)(struct inode *, struct file *);
	int (*release)(struct inode *, struct file *);
	struct pde_opener *pdeo;

	/*
	 * What for, you ask? Well, we can have open, rmmod, remove_proc_entry
	 * sequence. ->release won't be called because ->proc_fops will be
	 * cleared. Depending on complexity of ->release, consequences vary.
	 *
	 * We can't wait for mercy when close will be done for real, it's
	 * deadlockable: rmmod foo </proc/foo . So, we're going to do ->release
	 * by hand in remove_proc_entry(). For this, save opener's credentials
	 * for later.
	 */
	if (!use_pde(pde))
		return -ENOENT;

	release = pde->proc_fops->release;
	if (release) {
		pdeo = kmem_cache_alloc(pde_opener_cache, GFP_KERNEL);
		if (!pdeo) {
			rv = -ENOMEM;
			goto out_unuse;
		}
	}

	open = pde->proc_fops->open;
	if (open)
		rv = open(inode, file);

	if (release) {
		if (rv == 0) {
			/* To know what to release. */
			pdeo->file = file;
			pdeo->closing = false;
			pdeo->c = NULL;
			spin_lock(&pde->pde_unload_lock);
			list_add(&pdeo->lh, &pde->pde_openers);
			spin_unlock(&pde->pde_unload_lock);
		} else
			kmem_cache_free(pde_opener_cache, pdeo);
	}

out_unuse:
	unuse_pde(pde);
	return rv;
}

static int proc_reg_release(struct inode *inode, struct file *file)
{
	struct proc_dir_entry *pde = PDE(inode);
	struct pde_opener *pdeo;
	spin_lock(&pde->pde_unload_lock);
	list_for_each_entry(pdeo, &pde->pde_openers, lh) {
		if (pdeo->file == file) {
			close_pdeo(pde, pdeo);
			return 0;
		}
	}
	spin_unlock(&pde->pde_unload_lock);
	return 0;
}

static const struct file_operations proc_reg_file_ops = {
	.llseek		= proc_reg_llseek,
	.read		= proc_reg_read,
	.write		= proc_reg_write,
	.poll		= proc_reg_poll,
	.unlocked_ioctl	= proc_reg_unlocked_ioctl,
#ifdef CONFIG_COMPAT
	.compat_ioctl	= proc_reg_compat_ioctl,
#endif
	.mmap		= proc_reg_mmap,
	.get_unmapped_area = proc_reg_get_unmapped_area,
	.open		= proc_reg_open,
	.release	= proc_reg_release,
};

#ifdef CONFIG_COMPAT
static const struct file_operations proc_reg_file_ops_no_compat = {
	.llseek		= proc_reg_llseek,
	.read		= proc_reg_read,
	.write		= proc_reg_write,
	.poll		= proc_reg_poll,
	.unlocked_ioctl	= proc_reg_unlocked_ioctl,
	.mmap		= proc_reg_mmap,
	.get_unmapped_area = proc_reg_get_unmapped_area,
	.open		= proc_reg_open,
	.release	= proc_reg_release,
};
#endif

static void proc_put_link(void *p)
{
	unuse_pde(p);
}

static const char *proc_get_link(struct dentry *dentry,
				 struct inode *inode,
				 struct delayed_call *done)
{
	struct proc_dir_entry *pde = PDE(inode);
	if (unlikely(!use_pde(pde)))
		return ERR_PTR(-EINVAL);
	set_delayed_call(done, proc_put_link, pde);
	return pde->data;
}

const struct inode_operations proc_link_inode_operations = {
	.readlink	= generic_readlink,
	.get_link	= proc_get_link,
};

struct inode *proc_get_inode(struct super_block *sb, struct proc_dir_entry *de)
{
	struct inode *inode = new_inode_pseudo(sb);

	if (inode) {
		inode->i_ino = de->low_ino;
		inode->i_mtime = inode->i_atime = inode->i_ctime = current_time(inode);
		PROC_I(inode)->pde = de;

		if (is_empty_pde(de)) {
			make_empty_dir_inode(inode);
			return inode;
		}
		if (de->mode) {
			inode->i_mode = de->mode;
			inode->i_uid = de->uid;
			inode->i_gid = de->gid;
		}
		if (de->size)
			inode->i_size = de->size;
		if (de->nlink)
			set_nlink(inode, de->nlink);
		WARN_ON(!de->proc_iops);
		inode->i_op = de->proc_iops;
		if (de->proc_fops) {
			if (S_ISREG(inode->i_mode)) {
#ifdef CONFIG_COMPAT
				if (!de->proc_fops->compat_ioctl)
					inode->i_fop =
						&proc_reg_file_ops_no_compat;
				else
#endif
					inode->i_fop = &proc_reg_file_ops;
			} else {
				inode->i_fop = de->proc_fops;
			}
		}
	} else
	       pde_put(de);
	return inode;
}

int proc_fill_super(struct super_block *s)
{
	struct inode *root_inode;
	int ret;

<<<<<<< HEAD
	s->s_iflags |= SB_I_USERNS_VISIBLE | SB_I_NOEXEC | SB_I_NODEV;

=======
	s->s_iflags |= SB_I_USERNS_VISIBLE | SB_I_NODEV;
>>>>>>> e47a761d
	s->s_flags |= MS_NODIRATIME | MS_NOSUID | MS_NOEXEC;
	s->s_blocksize = 1024;
	s->s_blocksize_bits = 10;
	s->s_magic = PROC_SUPER_MAGIC;
	s->s_op = &proc_sops;
	s->s_time_gran = 1;

	/*
	 * procfs isn't actually a stacking filesystem; however, there is
	 * too much magic going on inside it to permit stacking things on
	 * top of it
	 */
	s->s_stack_depth = FILESYSTEM_MAX_STACK_DEPTH;
	
	pde_get(&proc_root);
	root_inode = proc_get_inode(s, &proc_root);
	if (!root_inode) {
		pr_err("proc_fill_super: get root inode failed\n");
		return -ENOMEM;
	}

	s->s_root = d_make_root(root_inode);
	if (!s->s_root) {
		pr_err("proc_fill_super: allocate dentry failed\n");
		return -ENOMEM;
	}

	ret = proc_setup_self(s);
	if (ret) {
		return ret;
	}
	return proc_setup_thread_self(s);
}<|MERGE_RESOLUTION|>--- conflicted
+++ resolved
@@ -477,12 +477,7 @@
 	struct inode *root_inode;
 	int ret;
 
-<<<<<<< HEAD
-	s->s_iflags |= SB_I_USERNS_VISIBLE | SB_I_NOEXEC | SB_I_NODEV;
-
-=======
 	s->s_iflags |= SB_I_USERNS_VISIBLE | SB_I_NODEV;
->>>>>>> e47a761d
 	s->s_flags |= MS_NODIRATIME | MS_NOSUID | MS_NOEXEC;
 	s->s_blocksize = 1024;
 	s->s_blocksize_bits = 10;
