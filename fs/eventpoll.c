/*
 *  fs/eventpoll.c (Efficient event retrieval implementation)
 *  Copyright (C) 2001,...,2009	 Davide Libenzi
 *
 *  This program is free software; you can redistribute it and/or modify
 *  it under the terms of the GNU General Public License as published by
 *  the Free Software Foundation; either version 2 of the License, or
 *  (at your option) any later version.
 *
 *  Davide Libenzi <davidel@xmailserver.org>
 *
 */

#include <linux/init.h>
#include <linux/kernel.h>
#include <linux/sched.h>
#include <linux/fs.h>
#include <linux/file.h>
#include <linux/signal.h>
#include <linux/errno.h>
#include <linux/mm.h>
#include <linux/slab.h>
#include <linux/poll.h>
#include <linux/string.h>
#include <linux/list.h>
#include <linux/hash.h>
#include <linux/spinlock.h>
#include <linux/syscalls.h>
#include <linux/rbtree.h>
#include <linux/wait.h>
#include <linux/eventpoll.h>
#include <linux/mount.h>
#include <linux/bitops.h>
#include <linux/mutex.h>
#include <linux/anon_inodes.h>
#include <linux/device.h>
#include <linux/freezer.h>
#include <linux/uaccess.h>
#include <asm/io.h>
#include <asm/mman.h>
#include <linux/atomic.h>
#include <linux/proc_fs.h>
#include <linux/seq_file.h>
#include <linux/compat.h>
#include <linux/rculist.h>

/*
 * LOCKING:
 * There are three level of locking required by epoll :
 *
 * 1) epmutex (mutex)
 * 2) ep->mtx (mutex)
 * 3) ep->lock (spinlock)
 *
 * The acquire order is the one listed above, from 1 to 3.
 * We need a spinlock (ep->lock) because we manipulate objects
 * from inside the poll callback, that might be triggered from
 * a wake_up() that in turn might be called from IRQ context.
 * So we can't sleep inside the poll callback and hence we need
 * a spinlock. During the event transfer loop (from kernel to
 * user space) we could end up sleeping due a copy_to_user(), so
 * we need a lock that will allow us to sleep. This lock is a
 * mutex (ep->mtx). It is acquired during the event transfer loop,
 * during epoll_ctl(EPOLL_CTL_DEL) and during eventpoll_release_file().
 * Then we also need a global mutex to serialize eventpoll_release_file()
 * and ep_free().
 * This mutex is acquired by ep_free() during the epoll file
 * cleanup path and it is also acquired by eventpoll_release_file()
 * if a file has been pushed inside an epoll set and it is then
 * close()d without a previous call to epoll_ctl(EPOLL_CTL_DEL).
 * It is also acquired when inserting an epoll fd onto another epoll
 * fd. We do this so that we walk the epoll tree and ensure that this
 * insertion does not create a cycle of epoll file descriptors, which
 * could lead to deadlock. We need a global mutex to prevent two
 * simultaneous inserts (A into B and B into A) from racing and
 * constructing a cycle without either insert observing that it is
 * going to.
 * It is necessary to acquire multiple "ep->mtx"es at once in the
 * case when one epoll fd is added to another. In this case, we
 * always acquire the locks in the order of nesting (i.e. after
 * epoll_ctl(e1, EPOLL_CTL_ADD, e2), e1->mtx will always be acquired
 * before e2->mtx). Since we disallow cycles of epoll file
 * descriptors, this ensures that the mutexes are well-ordered. In
 * order to communicate this nesting to lockdep, when walking a tree
 * of epoll file descriptors, we use the current recursion depth as
 * the lockdep subkey.
 * It is possible to drop the "ep->mtx" and to use the global
 * mutex "epmutex" (together with "ep->lock") to have it working,
 * but having "ep->mtx" will make the interface more scalable.
 * Events that require holding "epmutex" are very rare, while for
 * normal operations the epoll private "ep->mtx" will guarantee
 * a better scalability.
 */

/* Epoll private bits inside the event mask */
#define EP_PRIVATE_BITS (EPOLLWAKEUP | EPOLLONESHOT | EPOLLET | EPOLLEXCLUSIVE)

#define EPOLLINOUT_BITS (POLLIN | POLLOUT)

#define EPOLLEXCLUSIVE_OK_BITS (EPOLLINOUT_BITS | POLLERR | POLLHUP | \
								EPOLLWAKEUP | EPOLLET | EPOLLEXCLUSIVE)

/* Maximum number of nesting allowed inside epoll sets */
#define EP_MAX_NESTS 4

#define EP_MAX_EVENTS (INT_MAX / sizeof(struct epoll_event))

#define EP_UNACTIVE_PTR ((void *)-1L)

#define EP_ITEM_COST (sizeof(struct epitem) + sizeof(struct eppoll_entry))

struct epoll_filefd
{
	struct file *file;
	int fd;
} __packed;

/*
 * Structure used to track possible nested calls, for too deep recursions
 * and loop cycles.
 */
struct nested_call_node
{
	struct list_head llink;
	void *cookie;
	void *ctx;
};

/*
 * This structure is used as collector for nested calls, to check for
 * maximum recursion dept and loop cycles.
 */
struct nested_calls
{
	struct list_head tasks_call_list;
	spinlock_t lock;
};

/*
 * Each file descriptor added to the eventpoll interface will
 * have an entry of this type linked to the "rbr" RB tree.
 * Avoid increasing the size of this struct, there can be many thousands
 * of these on a server and we do not want this to take another cache line.
 */
struct epitem
{
	union {
		/* RB tree node links this structure to the eventpoll RB tree */
		struct rb_node rbn;
		/* Used to free the struct epitem */
		struct rcu_head rcu;
	};

	/* List header used to link this structure to the eventpoll ready list */
	struct list_head rdllink;

	/*
	 * Works together "struct eventpoll"->ovflist in keeping the
	 * single linked chain of items.
	 */
	struct epitem *next;

	/* The file descriptor information this item refers to */
	struct epoll_filefd ffd;

	/* Number of active wait queue attached to poll operations */
	int nwait;

	/* List containing poll wait queues */
	struct list_head pwqlist;

	/* The "container" of this item */
	struct eventpoll *ep;

	/* List header used to link this item to the "struct file" items list */
	struct list_head fllink;

	/* wakeup_source used when EPOLLWAKEUP is set */
	struct wakeup_source __rcu *ws;

	/* The structure that describe the interested events and the source fd */
	struct epoll_event event;
};

/*
 * This structure is stored inside the "private_data" member of the file
 * structure and represents the main data structure for the eventpoll
 * interface.
 */
struct eventpoll
{
	/* Protect the access to this structure */
	spinlock_t lock;

	/*
	 * This mutex is used to ensure that files are not removed
	 * while epoll is using them. This is held during the event
	 * collection loop, the file cleanup path, the epoll file exit
	 * code and the ctl operations.
	 */
	struct mutex mtx;

	/* Wait queue used by sys_epoll_wait() */
	wait_queue_head_t wq;

	/* Wait queue used by file->poll() */
	wait_queue_head_t poll_wait;

	/* List of ready file descriptors */
	struct list_head rdllist;

	/* RB tree root used to store monitored fd structs */
	struct rb_root rbr;

	/*
	 * This is a single linked list that chains all the "struct epitem" that
	 * happened while transferring ready events to userspace w/out
	 * holding ->lock.
	 */
	struct epitem *ovflist;

	/* wakeup_source used when ep_scan_ready_list is running */
	struct wakeup_source *ws;

	/* The user that created the eventpoll descriptor */
	struct user_struct *user;

	struct file *file;

	/* used to optimize loop detection check */
	int visited;
	struct list_head visited_list_link;
};

/* Wait structure used by the poll hooks */
struct eppoll_entry
{
	/* List header used to link this structure to the "struct epitem" */
	struct list_head llink;

	/* The "base" pointer is set to the container "struct epitem" */
	struct epitem *base;

	/*
	 * Wait queue item that will be linked to the target file wait
	 * queue head.
	 */
	wait_queue_entry_t wait;

	/* The wait queue head that linked the "wait" wait queue item */
	wait_queue_head_t *whead;
};

/* Wrapper struct used by poll queueing */
struct ep_pqueue
{
	poll_table pt;
	struct epitem *epi;
};

/* Used by the ep_send_events() function as callback private data */
struct ep_send_events_data
{
	int maxevents;
	struct epoll_event __user *events;
};

/*
 * Configuration options available inside /proc/sys/fs/epoll/
 */
/* Maximum number of epoll watched descriptors, per user */
static long max_user_watches __read_mostly;

/*
 * This mutex is used to serialize ep_free() and eventpoll_release_file().
 */
static DEFINE_MUTEX(epmutex);

/* Used to check for epoll file descriptor inclusion loops */
static struct nested_calls poll_loop_ncalls;

/* Used for safe wake up implementation */
static struct nested_calls poll_safewake_ncalls;

/* Used to call file's f_op->poll() under the nested calls boundaries */
static struct nested_calls poll_readywalk_ncalls;

/* Slab cache used to allocate "struct epitem" */
static struct kmem_cache *epi_cache __read_mostly;

/* Slab cache used to allocate "struct eppoll_entry" */
static struct kmem_cache *pwq_cache __read_mostly;

/* Visited nodes during ep_loop_check(), so we can unset them when we finish */
static LIST_HEAD(visited_list);

/*
 * List of files with newly added links, where we may need to limit the number
 * of emanating paths. Protected by the epmutex.
 */
static LIST_HEAD(tfile_check_list);

#ifdef CONFIG_SYSCTL

#include <linux/sysctl.h>

static long zero;
static long long_max = LONG_MAX;

struct ctl_table epoll_table[] = {
	{
		.procname = "max_user_watches",
		.data = &max_user_watches,
		.maxlen = sizeof(max_user_watches),
		.mode = 0644,
		.proc_handler = proc_doulongvec_minmax,
		.extra1 = &zero,
		.extra2 = &long_max,
	},
	{}};
#endif /* CONFIG_SYSCTL */

static const struct file_operations eventpoll_fops;

static inline int is_file_epoll(struct file *f)
{
	return f->f_op == &eventpoll_fops;
}

/* Setup the structure that is used as key for the RB tree */
static inline void ep_set_ffd(struct epoll_filefd *ffd,
							  struct file *file, int fd)
{
	ffd->file = file;
	ffd->fd = fd;
}

/* Compare RB tree keys */
static inline int ep_cmp_ffd(struct epoll_filefd *p1,
							 struct epoll_filefd *p2)
{
	return (p1->file > p2->file ? +1 : (p1->file < p2->file ? -1 : p1->fd - p2->fd));
}

/* Tells us if the item is currently linked */
static inline int ep_is_linked(struct list_head *p)
{
	return !list_empty(p);
}

static inline struct eppoll_entry *ep_pwq_from_wait(wait_queue_entry_t *p)
{
	return container_of(p, struct eppoll_entry, wait);
}

/* Get the "struct epitem" from a wait queue pointer */
static inline struct epitem *ep_item_from_wait(wait_queue_entry_t *p)
{
	return container_of(p, struct eppoll_entry, wait)->base;
}

/* Get the "struct epitem" from an epoll queue wrapper */
static inline struct epitem *ep_item_from_epqueue(poll_table *p)
{
	return container_of(p, struct ep_pqueue, pt)->epi;
}

/* Tells if the epoll_ctl(2) operation needs an event copy from userspace */
static inline int ep_op_has_event(int op)
{
	return op != EPOLL_CTL_DEL;
}

/* Initialize the poll safe wake up structure */
static void ep_nested_calls_init(struct nested_calls *ncalls)
{
	INIT_LIST_HEAD(&ncalls->tasks_call_list);
	spin_lock_init(&ncalls->lock);
}

/**
 * ep_events_available - Checks if ready events might be available.
 *
 * @ep: Pointer to the eventpoll context.
 *
 * Returns: Returns a value different than zero if ready events are available,
 *          or zero otherwise.
 */
static inline int ep_events_available(struct eventpoll *ep)
{
	return !list_empty(&ep->rdllist) || ep->ovflist != EP_UNACTIVE_PTR;
}

/**
 * ep_call_nested - Perform a bound (possibly) nested call, by checking
 *                  that the recursion limit is not exceeded, and that
 *                  the same nested call (by the meaning of same cookie) is
 *                  no re-entered.
 *
 * @ncalls: Pointer to the nested_calls structure to be used for this call.
 * @max_nests: Maximum number of allowed nesting calls.
 * @nproc: Nested call core function pointer.
 * @priv: Opaque data to be passed to the @nproc callback.
 * @cookie: Cookie to be used to identify this nested call.
 * @ctx: This instance context.
 *
 * Returns: Returns the code returned by the @nproc callback, or -1 if
 *          the maximum recursion limit has been exceeded.
 */
static int ep_call_nested(struct nested_calls *ncalls, int max_nests,
						  int (*nproc)(void *, void *, int), void *priv,
						  void *cookie, void *ctx)
{
	int error, call_nests = 0;
	unsigned long flags;
	struct list_head *lsthead = &ncalls->tasks_call_list;
	struct nested_call_node *tncur;
	struct nested_call_node tnode;

	spin_lock_irqsave(&ncalls->lock, flags);

	/*
	 * Try to see if the current task is already inside this wakeup call.
	 * We use a list here, since the population inside this set is always
	 * very much limited.
	 */
	list_for_each_entry(tncur, lsthead, llink)
	{
		if (tncur->ctx == ctx &&
			(tncur->cookie == cookie || ++call_nests > max_nests))
		{
			/*
			 * Ops ... loop detected or maximum nest level reached.
			 * We abort this wake by breaking the cycle itself.
			 */
			error = -1;
			goto out_unlock;
		}
	}

	/* Add the current task and cookie to the list */
	tnode.ctx = ctx;
	tnode.cookie = cookie;
	list_add(&tnode.llink, lsthead);

	spin_unlock_irqrestore(&ncalls->lock, flags);

	/* Call the nested function */
	error = (*nproc)(priv, cookie, call_nests);

	/* Remove the current task from the list */
	spin_lock_irqsave(&ncalls->lock, flags);
	list_del(&tnode.llink);
out_unlock:
	spin_unlock_irqrestore(&ncalls->lock, flags);

	return error;
}

/*
 * As described in commit 0ccf831cb lockdep: annotate epoll
 * the use of wait queues used by epoll is done in a very controlled
 * manner. Wake ups can nest inside each other, but are never done
 * with the same locking. For example:
 *
 *   dfd = socket(...);
 *   efd1 = epoll_create();
 *   efd2 = epoll_create();
 *   epoll_ctl(efd1, EPOLL_CTL_ADD, dfd, ...);
 *   epoll_ctl(efd2, EPOLL_CTL_ADD, efd1, ...);
 *
 * When a packet arrives to the device underneath "dfd", the net code will
 * issue a wake_up() on its poll wake list. Epoll (efd1) has installed a
 * callback wakeup entry on that queue, and the wake_up() performed by the
 * "dfd" net code will end up in ep_poll_callback(). At this point epoll
 * (efd1) notices that it may have some event ready, so it needs to wake up
 * the waiters on its poll wait list (efd2). So it calls ep_poll_safewake()
 * that ends up in another wake_up(), after having checked about the
 * recursion constraints. That are, no more than EP_MAX_POLLWAKE_NESTS, to
 * avoid stack blasting.
 *
 * When CONFIG_DEBUG_LOCK_ALLOC is enabled, make sure lockdep can handle
 * this special case of epoll.
 */
#ifdef CONFIG_DEBUG_LOCK_ALLOC
static inline void ep_wake_up_nested(wait_queue_head_t *wqueue,
									 unsigned long events, int subclass)
{
	unsigned long flags;

	spin_lock_irqsave_nested(&wqueue->lock, flags, subclass);
	wake_up_locked_poll(wqueue, events);
	spin_unlock_irqrestore(&wqueue->lock, flags);
}
#else
static inline void ep_wake_up_nested(wait_queue_head_t *wqueue,
									 unsigned long events, int subclass)
{
	wake_up_poll(wqueue, events);
}
#endif

static int ep_poll_wakeup_proc(void *priv, void *cookie, int call_nests)
{
	ep_wake_up_nested((wait_queue_head_t *)cookie, POLLIN,
					  1 + call_nests);
	return 0;
}

/*
 * Perform a safe wake up of the poll wait list. The problem is that
 * with the new callback'd wake up system, it is possible that the
 * poll callback is reentered from inside the call to wake_up() done
 * on the poll wait queue head. The rule is that we cannot reenter the
 * wake up code from the same task more than EP_MAX_NESTS times,
 * and we cannot reenter the same wait queue head at all. This will
 * enable to have a hierarchy of epoll file descriptor of no more than
 * EP_MAX_NESTS deep.
 */
static void ep_poll_safewake(wait_queue_head_t *wq)
{
	int this_cpu = get_cpu();

	ep_call_nested(&poll_safewake_ncalls, EP_MAX_NESTS,
				   ep_poll_wakeup_proc, NULL, wq, (void *)(long)this_cpu);

	put_cpu();
}

static void ep_remove_wait_queue(struct eppoll_entry *pwq)
{
	wait_queue_head_t *whead;

	rcu_read_lock();
	/*
	 * If it is cleared by POLLFREE, it should be rcu-safe.
	 * If we read NULL we need a barrier paired with
	 * smp_store_release() in ep_poll_callback(), otherwise
	 * we rely on whead->lock.
	 */
	whead = smp_load_acquire(&pwq->whead);
	if (whead)
		remove_wait_queue(whead, &pwq->wait);
	rcu_read_unlock();
}

/*
 * This function unregisters poll callbacks from the associated file
 * descriptor.  Must be called with "mtx" held (or "epmutex" if called from
 * ep_free).
 */
static void ep_unregister_pollwait(struct eventpoll *ep, struct epitem *epi)
{
	struct list_head *lsthead = &epi->pwqlist;
	struct eppoll_entry *pwq;

	while (!list_empty(lsthead))
	{
		pwq = list_first_entry(lsthead, struct eppoll_entry, llink);

		list_del(&pwq->llink);
		ep_remove_wait_queue(pwq);
		kmem_cache_free(pwq_cache, pwq);
	}
}

/* call only when ep->mtx is held */
static inline struct wakeup_source *ep_wakeup_source(struct epitem *epi)
{
	return rcu_dereference_check(epi->ws, lockdep_is_held(&epi->ep->mtx));
}

/* call only when ep->mtx is held */
static inline void ep_pm_stay_awake(struct epitem *epi)
{
	struct wakeup_source *ws = ep_wakeup_source(epi);

	if (ws)
		__pm_stay_awake(ws);
}

static inline bool ep_has_wakeup_source(struct epitem *epi)
{
	return rcu_access_pointer(epi->ws) ? true : false;
}

/* call when ep->mtx cannot be held (ep_poll_callback) */
static inline void ep_pm_stay_awake_rcu(struct epitem *epi)
{
	struct wakeup_source *ws;

	rcu_read_lock();
	ws = rcu_dereference(epi->ws);
	if (ws)
		__pm_stay_awake(ws);
	rcu_read_unlock();
}

/**
 * ep_scan_ready_list - Scans the ready list in a way that makes possible for
 *                      the scan code, to call f_op->poll(). Also allows for
 *                      O(NumReady) performance.
 *
 * @ep: Pointer to the epoll private data structure.
 * @sproc: Pointer to the scan callback.
 * @priv: Private opaque data passed to the @sproc callback.
 * @depth: The current depth of recursive f_op->poll calls.
 * @ep_locked: caller already holds ep->mtx
 *
 * Returns: The same integer error code returned by the @sproc callback.
 */
static int ep_scan_ready_list(struct eventpoll *ep,
							  int (*sproc)(struct eventpoll *,
										   struct list_head *, void *),
							  void *priv, int depth, bool ep_locked)
{
	int error, pwake = 0;
	unsigned long flags;
	struct epitem *epi, *nepi;
	LIST_HEAD(txlist);

	/*
	 * We need to lock this because we could be hit by
	 * eventpoll_release_file() and epoll_ctl().
	 */

	if (!ep_locked)
		mutex_lock_nested(&ep->mtx, depth);

	/*
	 * Steal the ready list, and re-init the original one to the
	 * empty list. Also, set ep->ovflist to NULL so that events
	 * happening while looping w/out locks, are not lost. We cannot
	 * have the poll callback to queue directly on ep->rdllist,
	 * because we want the "sproc" callback to be able to do it
	 * in a lockless way.
	 */
	spin_lock_irqsave(&ep->lock, flags);
	list_splice_init(&ep->rdllist, &txlist);
	ep->ovflist = NULL;
	spin_unlock_irqrestore(&ep->lock, flags);

	/*
	 * Now call the callback function.
	 */
	error = (*sproc)(ep, &txlist, priv);

	spin_lock_irqsave(&ep->lock, flags);
	/*
	 * During the time we spent inside the "sproc" callback, some
	 * other events might have been queued by the poll callback.
	 * We re-insert them inside the main ready-list here.
	 */
	for (nepi = ep->ovflist; (epi = nepi) != NULL;
		 nepi = epi->next, epi->next = EP_UNACTIVE_PTR)
	{
		/*
		 * We need to check if the item is already in the list.
		 * During the "sproc" callback execution time, items are
		 * queued into ->ovflist but the "txlist" might already
		 * contain them, and the list_splice() below takes care of them.
		 */
		if (!ep_is_linked(&epi->rdllink))
		{
			list_add_tail(&epi->rdllink, &ep->rdllist);
			ep_pm_stay_awake(epi);
		}
	}
	/*
	 * We need to set back ep->ovflist to EP_UNACTIVE_PTR, so that after
	 * releasing the lock, events will be queued in the normal way inside
	 * ep->rdllist.
	 */
	ep->ovflist = EP_UNACTIVE_PTR;

	/*
	 * Quickly re-inject items left on "txlist".
	 */
	list_splice(&txlist, &ep->rdllist);
	__pm_relax(ep->ws);

	if (!list_empty(&ep->rdllist))
	{
		/*
		 * Wake up (if active) both the eventpoll wait list and
		 * the ->poll() wait list (delayed after we release the lock).
		 */
		if (waitqueue_active(&ep->wq))
			wake_up_locked(&ep->wq);
		if (waitqueue_active(&ep->poll_wait))
			pwake++;
	}
	spin_unlock_irqrestore(&ep->lock, flags);

	if (!ep_locked)
		mutex_unlock(&ep->mtx);

	/* We have to call this outside the lock */
	if (pwake)
		ep_poll_safewake(&ep->poll_wait);

	return error;
}

static void epi_rcu_free(struct rcu_head *head)
{
	struct epitem *epi = container_of(head, struct epitem, rcu);
	kmem_cache_free(epi_cache, epi);
}

/*
 * Removes a "struct epitem" from the eventpoll RB tree and deallocates
 * all the associated resources. Must be called with "mtx" held.
 */
static int ep_remove(struct eventpoll *ep, struct epitem *epi)
{
	unsigned long flags;
	struct file *file = epi->ffd.file;

	/*
	 * Removes poll wait queue hooks. We _have_ to do this without holding
	 * the "ep->lock" otherwise a deadlock might occur. This because of the
	 * sequence of the lock acquisition. Here we do "ep->lock" then the wait
	 * queue head lock when unregistering the wait queue. The wakeup callback
	 * will run by holding the wait queue head lock and will call our callback
	 * that will try to get "ep->lock".
	 */
	ep_unregister_pollwait(ep, epi);

	/* Remove the current item from the list of epoll hooks */
	spin_lock(&file->f_lock);
	list_del_rcu(&epi->fllink);
	spin_unlock(&file->f_lock);

	rb_erase(&epi->rbn, &ep->rbr);

	spin_lock_irqsave(&ep->lock, flags);
	if (ep_is_linked(&epi->rdllink))
		list_del_init(&epi->rdllink);
	spin_unlock_irqrestore(&ep->lock, flags);

	wakeup_source_unregister(ep_wakeup_source(epi));
	/*
	 * At this point it is safe to free the eventpoll item. Use the union
	 * field epi->rcu, since we are trying to minimize the size of
	 * 'struct epitem'. The 'rbn' field is no longer in use. Protected by
	 * ep->mtx. The rcu read side, reverse_path_check_proc(), does not make
	 * use of the rbn field.
	 */
	call_rcu(&epi->rcu, epi_rcu_free);

	atomic_long_dec(&ep->user->epoll_watches);

	return 0;
}

static void ep_free(struct eventpoll *ep)
{
	struct rb_node *rbp;
	struct epitem *epi;

	/* We need to release all tasks waiting for these file */
	if (waitqueue_active(&ep->poll_wait))
		ep_poll_safewake(&ep->poll_wait);

	/*
	 * We need to lock this because we could be hit by
	 * eventpoll_release_file() while we're freeing the "struct eventpoll".
	 * We do not need to hold "ep->mtx" here because the epoll file
	 * is on the way to be removed and no one has references to it
	 * anymore. The only hit might come from eventpoll_release_file() but
	 * holding "epmutex" is sufficient here.
	 */
	mutex_lock(&epmutex);

	/*
	 * Walks through the whole tree by unregistering poll callbacks.
	 */
	for (rbp = rb_first(&ep->rbr); rbp; rbp = rb_next(rbp))
	{
		epi = rb_entry(rbp, struct epitem, rbn);

		ep_unregister_pollwait(ep, epi);
		cond_resched();
	}

	/*
	 * Walks through the whole tree by freeing each "struct epitem". At this
	 * point we are sure no poll callbacks will be lingering around, and also by
	 * holding "epmutex" we can be sure that no file cleanup code will hit
	 * us during this operation. So we can avoid the lock on "ep->lock".
	 * We do not need to lock ep->mtx, either, we only do it to prevent
	 * a lockdep warning.
	 */
	mutex_lock(&ep->mtx);
	while ((rbp = rb_first(&ep->rbr)) != NULL)
	{
		epi = rb_entry(rbp, struct epitem, rbn);
		ep_remove(ep, epi);
		cond_resched();
	}
	mutex_unlock(&ep->mtx);

	mutex_unlock(&epmutex);
	mutex_destroy(&ep->mtx);
	free_uid(ep->user);
	wakeup_source_unregister(ep->ws);
	kfree(ep);
}

static int ep_eventpoll_release(struct inode *inode, struct file *file)
{
	struct eventpoll *ep = file->private_data;

	if (ep)
		ep_free(ep);

	return 0;
}

static inline unsigned int ep_item_poll(struct epitem *epi, poll_table *pt)
{
	pt->_key = epi->event.events;

	return epi->ffd.file->f_op->poll(epi->ffd.file, pt) & epi->event.events;
}

static int ep_read_events_proc(struct eventpoll *ep, struct list_head *head,
							   void *priv)
{
	struct epitem *epi, *tmp;
	poll_table pt;

	init_poll_funcptr(&pt, NULL);

	list_for_each_entry_safe(epi, tmp, head, rdllink)
	{
		if (ep_item_poll(epi, &pt))
			return POLLIN | POLLRDNORM;
		else
		{
			/*
			 * Item has been dropped into the ready list by the poll
			 * callback, but it's not actually ready, as far as
			 * caller requested events goes. We can remove it here.
			 */
			__pm_relax(ep_wakeup_source(epi));
			list_del_init(&epi->rdllink);
		}
	}

	return 0;
}

static void ep_ptable_queue_proc(struct file *file, wait_queue_head_t *whead,
								 poll_table *pt);

struct readyevents_arg
{
	struct eventpoll *ep;
	bool locked;
};

static int ep_poll_readyevents_proc(void *priv, void *cookie, int call_nests)
{
	struct readyevents_arg *arg = priv;

	return ep_scan_ready_list(arg->ep, ep_read_events_proc, NULL,
							  call_nests + 1, arg->locked);
}

static unsigned int ep_eventpoll_poll(struct file *file, poll_table *wait)
{
	int pollflags;
	struct eventpoll *ep = file->private_data;
	struct readyevents_arg arg;

	/*
	 * During ep_insert() we already hold the ep->mtx for the tfile.
	 * Prevent re-aquisition.
	 */
	arg.locked = wait && (wait->_qproc == ep_ptable_queue_proc);
	arg.ep = ep;

	/* Insert inside our poll wait queue */
	poll_wait(file, &ep->poll_wait, wait);

	/*
	 * Proceed to find out if wanted events are really available inside
	 * the ready list. This need to be done under ep_call_nested()
	 * supervision, since the call to f_op->poll() done on listed files
	 * could re-enter here.
	 */
	pollflags = ep_call_nested(&poll_readywalk_ncalls, EP_MAX_NESTS,
							   ep_poll_readyevents_proc, &arg, ep, current);

	return pollflags != -1 ? pollflags : 0;
}

#ifdef CONFIG_PROC_FS
static void ep_show_fdinfo(struct seq_file *m, struct file *f)
{
	struct eventpoll *ep = f->private_data;
	struct rb_node *rbp;

	mutex_lock(&ep->mtx);
	for (rbp = rb_first(&ep->rbr); rbp; rbp = rb_next(rbp))
	{
		struct epitem *epi = rb_entry(rbp, struct epitem, rbn);

		seq_printf(m, "tfd: %8d events: %8x data: %16llx\n",
				   epi->ffd.fd, epi->event.events,
				   (long long)epi->event.data);
		if (seq_has_overflowed(m))
			break;
	}
	mutex_unlock(&ep->mtx);
}
#endif

/* File callbacks that implement the eventpoll file behaviour */
static const struct file_operations eventpoll_fops = {
#ifdef CONFIG_PROC_FS
	.show_fdinfo = ep_show_fdinfo,
#endif
	.release = ep_eventpoll_release,
	.poll = ep_eventpoll_poll,
	.llseek = noop_llseek,
};

/*
 * This is called from eventpoll_release() to unlink files from the eventpoll
 * interface. We need to have this facility to cleanup correctly files that are
 * closed without being removed from the eventpoll interface.
 */
void eventpoll_release_file(struct file *file)
{
	struct eventpoll *ep;
	struct epitem *epi, *next;

	/*
	 * We don't want to get "file->f_lock" because it is not
	 * necessary. It is not necessary because we're in the "struct file"
	 * cleanup path, and this means that no one is using this file anymore.
	 * So, for example, epoll_ctl() cannot hit here since if we reach this
	 * point, the file counter already went to zero and fget() would fail.
	 * The only hit might come from ep_free() but by holding the mutex
	 * will correctly serialize the operation. We do need to acquire
	 * "ep->mtx" after "epmutex" because ep_remove() requires it when called
	 * from anywhere but ep_free().
	 *
	 * Besides, ep_remove() acquires the lock, so we can't hold it here.
	 */
	mutex_lock(&epmutex);
	list_for_each_entry_safe(epi, next, &file->f_ep_links, fllink)
	{
		ep = epi->ep;
		mutex_lock_nested(&ep->mtx, 0);
		ep_remove(ep, epi);
		mutex_unlock(&ep->mtx);
	}
	mutex_unlock(&epmutex);
}

static int ep_alloc(struct eventpoll **pep)
{
	int error;
	struct user_struct *user;
	struct eventpoll *ep;

	user = get_current_user();
	error = -ENOMEM;
	ep = kzalloc(sizeof(*ep), GFP_KERNEL);
	if (unlikely(!ep))
		goto free_uid;

	spin_lock_init(&ep->lock);
	mutex_init(&ep->mtx);
	init_waitqueue_head(&ep->wq);
	init_waitqueue_head(&ep->poll_wait);
	INIT_LIST_HEAD(&ep->rdllist);
	ep->rbr = RB_ROOT;
	ep->ovflist = EP_UNACTIVE_PTR;
	ep->user = user;

	*pep = ep;

	return 0;

free_uid:
	free_uid(user);
	return error;
}

/*
 * Search the file inside the eventpoll tree. The RB tree operations
 * are protected by the "mtx" mutex, and ep_find() must be called with
 * "mtx" held.
 */
static struct epitem *ep_find(struct eventpoll *ep, struct file *file, int fd)
{
	int kcmp;
	struct rb_node *rbp;
	struct epitem *epi, *epir = NULL;
	struct epoll_filefd ffd;

	ep_set_ffd(&ffd, file, fd);
	for (rbp = ep->rbr.rb_node; rbp;)
	{
		epi = rb_entry(rbp, struct epitem, rbn);
		kcmp = ep_cmp_ffd(&ffd, &epi->ffd);
		if (kcmp > 0)
			rbp = rbp->rb_right;
		else if (kcmp < 0)
			rbp = rbp->rb_left;
		else
		{
			epir = epi;
			break;
		}
	}

	return epir;
}

/*
 * This is the callback that is passed to the wait queue wakeup
 * mechanism. It is called by the stored file descriptors when they
 * have events to report.
 */
static int ep_poll_callback(wait_queue_entry_t *wait, unsigned mode, int sync, void *key)
{
	int pwake = 0;
	unsigned long flags;
	struct epitem *epi = ep_item_from_wait(wait);
	struct eventpoll *ep = epi->ep;
	int ewake = 0;

	spin_lock_irqsave(&ep->lock, flags);

	/*
	 * If the event mask does not contain any poll(2) event, we consider the
	 * descriptor to be disabled. This condition is likely the effect of the
	 * EPOLLONESHOT bit that disables the descriptor when an event is received,
	 * until the next EPOLL_CTL_MOD will be issued.
	 */
	if (!(epi->event.events & ~EP_PRIVATE_BITS))
		goto out_unlock;

	/*
	 * Check the events coming with the callback. At this stage, not
	 * every device reports the events in the "key" parameter of the
	 * callback. We need to be able to handle both cases here, hence the
	 * test for "key" != NULL before the event match test.
	 */
	if (key && !((unsigned long)key & epi->event.events))
		goto out_unlock;

	/*
	 * If we are transferring events to userspace, we can hold no locks
	 * (because we're accessing user memory, and because of linux f_op->poll()
	 * semantics). All the events that happen during that period of time are
	 * chained in ep->ovflist and requeued later on.
	 */
	if (ep->ovflist != EP_UNACTIVE_PTR) {
		if (epi->next == EP_UNACTIVE_PTR) {
			epi->next = ep->ovflist;
			ep->ovflist = epi;
			if (epi->ws)
			{
				/*
				 * Activate ep->ws since epi->ws may get
				 * deactivated at any time.
				 */
				__pm_stay_awake(ep->ws);
			}
		}
		goto out_unlock;
	}

	/* If this file is already in the ready list we exit soon */
	if (!ep_is_linked(&epi->rdllink))
	{
		list_add_tail(&epi->rdllink, &ep->rdllist);
		ep_pm_stay_awake_rcu(epi);
	}

	/*
	 * Wake up ( if active ) both the eventpoll wait list and the ->poll()
	 * wait list.
	 */
	if (waitqueue_active(&ep->wq))
	{
		if ((epi->event.events & EPOLLEXCLUSIVE) &&
			!((unsigned long)key & POLLFREE))
		{
			switch ((unsigned long)key & EPOLLINOUT_BITS)
			{
			case POLLIN:
				if (epi->event.events & POLLIN)
					ewake = 1;
				break;
			case POLLOUT:
				if (epi->event.events & POLLOUT)
					ewake = 1;
				break;
			case 0:
				ewake = 1;
				break;
			}
		}
		wake_up_locked(&ep->wq);
	}
	if (waitqueue_active(&ep->poll_wait))
		pwake++;

out_unlock:
	spin_unlock_irqrestore(&ep->lock, flags);

	/* We have to call this outside the lock */
	if (pwake)
		ep_poll_safewake(&ep->poll_wait);

	if (!(epi->event.events & EPOLLEXCLUSIVE))
		ewake = 1;

	if ((unsigned long)key & POLLFREE)
	{
		/*
		 * If we race with ep_remove_wait_queue() it can miss
		 * ->whead = NULL and do another remove_wait_queue() after
		 * us, so we can't use __remove_wait_queue().
		 */
		list_del_init(&wait->entry);
		/*
		 * ->whead != NULL protects us from the race with ep_free()
		 * or ep_remove(), ep_remove_wait_queue() takes whead->lock
		 * held by the caller. Once we nullify it, nothing protects
		 * ep/epi or even wait.
		 */
		smp_store_release(&ep_pwq_from_wait(wait)->whead, NULL);
	}

	return ewake;
}

/*
 * This is the callback that is used to add our wait queue to the
 * target file wakeup lists.
 */
static void ep_ptable_queue_proc(struct file *file, wait_queue_head_t *whead,
								 poll_table *pt)
{
	struct epitem *epi = ep_item_from_epqueue(pt);
	struct eppoll_entry *pwq;

	if (epi->nwait >= 0 && (pwq = kmem_cache_alloc(pwq_cache, GFP_KERNEL)))
	{
		init_waitqueue_func_entry(&pwq->wait, ep_poll_callback);
		pwq->whead = whead;
		pwq->base = epi;
		if (epi->event.events & EPOLLEXCLUSIVE)
			add_wait_queue_exclusive(whead, &pwq->wait);
		else
			add_wait_queue(whead, &pwq->wait);
		list_add_tail(&pwq->llink, &epi->pwqlist);
		epi->nwait++;
	}
	else
	{
		/* We have to signal that an error occurred */
		epi->nwait = -1;
	}
}

static void ep_rbtree_insert(struct eventpoll *ep, struct epitem *epi)
{
	int kcmp;
	struct rb_node **p = &ep->rbr.rb_node, *parent = NULL;
	struct epitem *epic;

	while (*p)
	{
		parent = *p;
		epic = rb_entry(parent, struct epitem, rbn);
		kcmp = ep_cmp_ffd(&epi->ffd, &epic->ffd);
		if (kcmp > 0)
			p = &parent->rb_right;
		else
			p = &parent->rb_left;
	}
	rb_link_node(&epi->rbn, parent, p);
	rb_insert_color(&epi->rbn, &ep->rbr);
}

#define PATH_ARR_SIZE 5
/*
 * These are the number paths of length 1 to 5, that we are allowing to emanate
 * from a single file of interest. For example, we allow 1000 paths of length
 * 1, to emanate from each file of interest. This essentially represents the
 * potential wakeup paths, which need to be limited in order to avoid massive
 * uncontrolled wakeup storms. The common use case should be a single ep which
 * is connected to n file sources. In this case each file source has 1 path
 * of length 1. Thus, the numbers below should be more than sufficient. These
 * path limits are enforced during an EPOLL_CTL_ADD operation, since a modify
 * and delete can't add additional paths. Protected by the epmutex.
 */
static const int path_limits[PATH_ARR_SIZE] = {1000, 500, 100, 50, 10};
static int path_count[PATH_ARR_SIZE];

static int path_count_inc(int nests)
{
	/* Allow an arbitrary number of depth 1 paths */
	if (nests == 0)
		return 0;

	if (++path_count[nests] > path_limits[nests])
		return -1;
	return 0;
}

static void path_count_init(void)
{
	int i;

	for (i = 0; i < PATH_ARR_SIZE; i++)
		path_count[i] = 0;
}

static int reverse_path_check_proc(void *priv, void *cookie, int call_nests)
{
	int error = 0;
	struct file *file = priv;
	struct file *child_file;
	struct epitem *epi;

	/* CTL_DEL can remove links here, but that can't increase our count */
	rcu_read_lock();
	list_for_each_entry_rcu(epi, &file->f_ep_links, fllink)
	{
		child_file = epi->ep->file;
		if (is_file_epoll(child_file))
		{
			if (list_empty(&child_file->f_ep_links))
			{
				if (path_count_inc(call_nests))
				{
					error = -1;
					break;
				}
			}
			else
			{
				error = ep_call_nested(&poll_loop_ncalls,
									   EP_MAX_NESTS,
									   reverse_path_check_proc,
									   child_file, child_file,
									   current);
			}
			if (error != 0)
				break;
		}
		else
		{
			printk(KERN_ERR "reverse_path_check_proc: "
							"file is not an ep!\n");
		}
	}
	rcu_read_unlock();
	return error;
}

/**
 * reverse_path_check - The tfile_check_list is list of file *, which have
 *                      links that are proposed to be newly added. We need to
 *                      make sure that those added links don't add too many
 *                      paths such that we will spend all our time waking up
 *                      eventpoll objects.
 *
 * Returns: Returns zero if the proposed links don't create too many paths,
 *	    -1 otherwise.
 */
static int reverse_path_check(void)
{
	int error = 0;
	struct file *current_file;

	/* let's call this for all tfiles */
	list_for_each_entry(current_file, &tfile_check_list, f_tfile_llink)
	{
		path_count_init();
		error = ep_call_nested(&poll_loop_ncalls, EP_MAX_NESTS,
							   reverse_path_check_proc, current_file,
							   current_file, current);
		if (error)
			break;
	}
	return error;
}

static int ep_create_wakeup_source(struct epitem *epi)
{
	const char *name;
	struct wakeup_source *ws;
	char task_comm_buf[TASK_COMM_LEN];
	char buf[64];

	get_task_comm(task_comm_buf, current);

	if (!epi->ep->ws) {
		epi->ep->ws = wakeup_source_register("eventpoll");
		snprintf(buf, sizeof(buf), "epoll_%.*s_epollfd",
			 (int)sizeof(task_comm_buf), task_comm_buf);
		epi->ep->ws = wakeup_source_register(buf);
		if (!epi->ep->ws)
			return -ENOMEM;
	}

	name = epi->ffd.file->f_path.dentry->d_name.name;
	snprintf(buf, sizeof(buf), "epoll_%.*s_file:%s",
		 (int)sizeof(task_comm_buf), task_comm_buf, name);
	ws = wakeup_source_register(buf);

	if (!ws)
		return -ENOMEM;
	rcu_assign_pointer(epi->ws, ws);

	return 0;
}

/* rare code path, only used when EPOLL_CTL_MOD removes a wakeup source */
static noinline void ep_destroy_wakeup_source(struct epitem *epi)
{
	struct wakeup_source *ws = ep_wakeup_source(epi);

	RCU_INIT_POINTER(epi->ws, NULL);

	/*
	 * wait for ep_pm_stay_awake_rcu to finish, synchronize_rcu is
	 * used internally by wakeup_source_remove, too (called by
	 * wakeup_source_unregister), so we cannot use call_rcu
	 */
	synchronize_rcu();
	wakeup_source_unregister(ws);
}

/*
 * Must be called with "mtx" held.
 */
static int ep_insert(struct eventpoll *ep, struct epoll_event *event,
					 struct file *tfile, int fd, int full_check)
{
	int error, revents, pwake = 0;
	unsigned long flags;
	long user_watches;
	struct epitem *epi;
	struct ep_pqueue epq;

	user_watches = atomic_long_read(&ep->user->epoll_watches);
	if (unlikely(user_watches >= max_user_watches))
		return -ENOSPC;
	if (!(epi = kmem_cache_alloc(epi_cache, GFP_KERNEL)))
		return -ENOMEM;

	/* Item initialization follow here ... */
	INIT_LIST_HEAD(&epi->rdllink);
	INIT_LIST_HEAD(&epi->fllink);
	INIT_LIST_HEAD(&epi->pwqlist);
	epi->ep = ep;
	ep_set_ffd(&epi->ffd, tfile, fd);
	epi->event = *event;
	epi->nwait = 0;
	epi->next = EP_UNACTIVE_PTR;
	if (epi->event.events & EPOLLWAKEUP)
	{
		error = ep_create_wakeup_source(epi);
		if (error)
			goto error_create_wakeup_source;
	}
	else
	{
		RCU_INIT_POINTER(epi->ws, NULL);
	}

	/* Initialize the poll table using the queue callback */
	epq.epi = epi;
	init_poll_funcptr(&epq.pt, ep_ptable_queue_proc);

	/*
	 * Attach the item to the poll hooks and get current event bits.
	 * We can safely use the file* here because its usage count has
	 * been increased by the caller of this function. Note that after
	 * this operation completes, the poll callback can start hitting
	 * the new item.
	 */
	revents = ep_item_poll(epi, &epq.pt);

	/*
	 * We have to check if something went wrong during the poll wait queue
	 * install process. Namely an allocation for a wait queue failed due
	 * high memory pressure.
	 */
	error = -ENOMEM;
	if (epi->nwait < 0)
		goto error_unregister;

	/* Add the current item to the list of active epoll hook for this file */
	spin_lock(&tfile->f_lock);
	list_add_tail_rcu(&epi->fllink, &tfile->f_ep_links);
	spin_unlock(&tfile->f_lock);

	/*
	 * Add the current item to the RB tree. All RB tree operations are
	 * protected by "mtx", and ep_insert() is called with "mtx" held.
	 */
	ep_rbtree_insert(ep, epi);

	/* now check if we've created too many backpaths */
	error = -EINVAL;
	if (full_check && reverse_path_check())
		goto error_remove_epi;

	/* We have to drop the new item inside our item list to keep track of it */
	spin_lock_irqsave(&ep->lock, flags);

	/* If the file is already "ready" we drop it inside the ready list */
	if ((revents & event->events) && !ep_is_linked(&epi->rdllink))
	{
		list_add_tail(&epi->rdllink, &ep->rdllist);
		ep_pm_stay_awake(epi);

		/* Notify waiting tasks that events are available */
		if (waitqueue_active(&ep->wq))
			wake_up_locked(&ep->wq);
		if (waitqueue_active(&ep->poll_wait))
			pwake++;
	}

	spin_unlock_irqrestore(&ep->lock, flags);

	atomic_long_inc(&ep->user->epoll_watches);

	/* We have to call this outside the lock */
	if (pwake)
		ep_poll_safewake(&ep->poll_wait);

	return 0;

error_remove_epi:
	spin_lock(&tfile->f_lock);
	list_del_rcu(&epi->fllink);
	spin_unlock(&tfile->f_lock);

	rb_erase(&epi->rbn, &ep->rbr);

error_unregister:
	ep_unregister_pollwait(ep, epi);

	/*
	 * We need to do this because an event could have been arrived on some
	 * allocated wait queue. Note that we don't care about the ep->ovflist
	 * list, since that is used/cleaned only inside a section bound by "mtx".
	 * And ep_insert() is called with "mtx" held.
	 */
	spin_lock_irqsave(&ep->lock, flags);
	if (ep_is_linked(&epi->rdllink))
		list_del_init(&epi->rdllink);
	spin_unlock_irqrestore(&ep->lock, flags);

	wakeup_source_unregister(ep_wakeup_source(epi));

error_create_wakeup_source:
	kmem_cache_free(epi_cache, epi);

	return error;
}

/*
 * Modify the interest event mask by dropping an event if the new mask
 * has a match in the current file status. Must be called with "mtx" held.
 */
static int ep_modify(struct eventpoll *ep, struct epitem *epi, struct epoll_event *event)
{
	int pwake = 0;
	unsigned int revents;
	poll_table pt;

	init_poll_funcptr(&pt, NULL);

	/*
	 * Set the new event interest mask before calling f_op->poll();
	 * otherwise we might miss an event that happens between the
	 * f_op->poll() call and the new event set registering.
	 */
	epi->event.events = event->events; /* need barrier below */
	epi->event.data = event->data;	 /* protected by mtx */
	if (epi->event.events & EPOLLWAKEUP)
	{
		if (!ep_has_wakeup_source(epi))
			ep_create_wakeup_source(epi);
	}
	else if (ep_has_wakeup_source(epi))
	{
		ep_destroy_wakeup_source(epi);
	}

	/*
	 * The following barrier has two effects:
	 *
	 * 1) Flush epi changes above to other CPUs.  This ensures
	 *    we do not miss events from ep_poll_callback if an
	 *    event occurs immediately after we call f_op->poll().
	 *    We need this because we did not take ep->lock while
	 *    changing epi above (but ep_poll_callback does take
	 *    ep->lock).
	 *
	 * 2) We also need to ensure we do not miss _past_ events
	 *    when calling f_op->poll().  This barrier also
	 *    pairs with the barrier in wq_has_sleeper (see
	 *    comments for wq_has_sleeper).
	 *
	 * This barrier will now guarantee ep_poll_callback or f_op->poll
	 * (or both) will notice the readiness of an item.
	 */
	smp_mb();

	/*
	 * Get current event bits. We can safely use the file* here because
	 * its usage count has been increased by the caller of this function.
	 */
	revents = ep_item_poll(epi, &pt);

	/*
	 * If the item is "hot" and it is not registered inside the ready
	 * list, push it inside.
	 */
	if (revents & event->events)
	{
		spin_lock_irq(&ep->lock);
		if (!ep_is_linked(&epi->rdllink))
		{
			list_add_tail(&epi->rdllink, &ep->rdllist);
			ep_pm_stay_awake(epi);

			/* Notify waiting tasks that events are available */
			if (waitqueue_active(&ep->wq))
				wake_up_locked(&ep->wq);
			if (waitqueue_active(&ep->poll_wait))
				pwake++;
		}
		spin_unlock_irq(&ep->lock);
	}

	/* We have to call this outside the lock */
	if (pwake)
		ep_poll_safewake(&ep->poll_wait);

	return 0;
}

static int ep_send_events_proc(struct eventpoll *ep, struct list_head *head,
							   void *priv)
{
	struct ep_send_events_data *esed = priv;
	int eventcnt;
	unsigned int revents;
	struct epitem *epi;
	struct epoll_event __user *uevent;
	struct wakeup_source *ws;
	poll_table pt;

	init_poll_funcptr(&pt, NULL);

	/*
	 * We can loop without lock because we are passed a task private list.
	 * Items cannot vanish during the loop because ep_scan_ready_list() is
	 * holding "mtx" during this call.
	 */
	for (eventcnt = 0, uevent = esed->events;
		 !list_empty(head) && eventcnt < esed->maxevents;)
	{
		epi = list_first_entry(head, struct epitem, rdllink);

		/*
		 * Activate ep->ws before deactivating epi->ws to prevent
		 * triggering auto-suspend here (in case we reactive epi->ws
		 * below).
		 *
		 * This could be rearranged to delay the deactivation of epi->ws
		 * instead, but then epi->ws would temporarily be out of sync
		 * with ep_is_linked().
		 */
		ws = ep_wakeup_source(epi);
		if (ws)
		{
			if (ws->active)
				__pm_stay_awake(ep->ws);
			__pm_relax(ws);
		}

		list_del_init(&epi->rdllink);

		revents = ep_item_poll(epi, &pt);

		/*
		 * If the event mask intersect the caller-requested one,
		 * deliver the event to userspace. Again, ep_scan_ready_list()
		 * is holding "mtx", so no operations coming from userspace
		 * can change the item.
		 */
		if (revents)
		{
			if (__put_user(revents, &uevent->events) ||
				__put_user(epi->event.data, &uevent->data))
			{
				list_add(&epi->rdllink, head);
				ep_pm_stay_awake(epi);
				return eventcnt ? eventcnt : -EFAULT;
			}
			eventcnt++;
			uevent++;
			if (epi->event.events & EPOLLONESHOT)
				epi->event.events &= EP_PRIVATE_BITS;
			else if (!(epi->event.events & EPOLLET))
			{
				/*
				 * If this file has been added with Level
				 * Trigger mode, we need to insert back inside
				 * the ready list, so that the next call to
				 * epoll_wait() will check again the events
				 * availability. At this point, no one can insert
				 * into ep->rdllist besides us. The epoll_ctl()
				 * callers are locked out by
				 * ep_scan_ready_list() holding "mtx" and the
				 * poll callback will queue them in ep->ovflist.
				 */
				list_add_tail(&epi->rdllink, &ep->rdllist);
				ep_pm_stay_awake(epi);
			}
		}
	}

	return eventcnt;
}

static int ep_send_events(struct eventpoll *ep,
						  struct epoll_event __user *events, int maxevents)
{
	struct ep_send_events_data esed;

	esed.maxevents = maxevents;
	esed.events = events;

	return ep_scan_ready_list(ep, ep_send_events_proc, &esed, 0, false);
}

static inline struct timespec64 ep_set_mstimeout(long ms)
{
	struct timespec64 now, ts = {
							   .tv_sec = ms / MSEC_PER_SEC,
							   .tv_nsec = NSEC_PER_MSEC * (ms % MSEC_PER_SEC),
						   };

	ktime_get_ts64(&now);
	return timespec64_add_safe(now, ts);
}

/**
 * ep_poll - Retrieves ready events, and delivers them to the caller supplied
 *           event buffer.
 *
 * @ep: Pointer to the eventpoll context.
 * @events: Pointer to the userspace buffer where the ready events should be
 *          stored.
 * @maxevents: Size (in terms of number of events) of the caller event buffer.
 * @timeout: Maximum timeout for the ready events fetch operation, in
 *           milliseconds. If the @timeout is zero, the function will not block,
 *           while if the @timeout is less than zero, the function will block
 *           until at least one event has been retrieved (or an error
 *           occurred).
 *
 * Returns: Returns the number of ready events which have been fetched, or an
 *          error code, in case of error.
 */
static int ep_poll(struct eventpoll *ep, struct epoll_event __user *events,
				   int maxevents, long timeout)
{
	int res = 0, eavail, timed_out = 0;
	unsigned long flags;
	u64 slack = 0;
	wait_queue_entry_t wait;
	ktime_t expires, *to = NULL;

	if (timeout > 0)
	{
		struct timespec64 end_time = ep_set_mstimeout(timeout);

		slack = select_estimate_accuracy(&end_time);
		to = &expires;
		*to = timespec64_to_ktime(end_time);
	}
	else if (timeout == 0)
	{
		/*
		 * Avoid the unnecessary trip to the wait queue loop, if the
		 * caller specified a non blocking operation.
		 */
		timed_out = 1;
		spin_lock_irqsave(&ep->lock, flags);
		goto check_events;
	}

fetch_events:
	spin_lock_irqsave(&ep->lock, flags);

	if (!ep_events_available(ep))
	{
		/*
		 * We don't have any available event to return to the caller.
		 * We need to sleep here, and we will be wake up by
		 * ep_poll_callback() when events will become available.
		 */
		init_waitqueue_entry(&wait, current);
		__add_wait_queue_exclusive(&ep->wq, &wait);

		for (;;)
		{
			/*
			 * We don't want to sleep if the ep_poll_callback() sends us
			 * a wakeup in between. That's why we set the task state
			 * to TASK_INTERRUPTIBLE before doing the checks.
			 */
			set_current_state(TASK_INTERRUPTIBLE);
			if (ep_events_available(ep) || timed_out)
				break;
			if (signal_pending(current))
			{
				res = -EINTR;
				break;
			}

			spin_unlock_irqrestore(&ep->lock, flags);
			if (!freezable_schedule_hrtimeout_range(to, slack,
													HRTIMER_MODE_ABS))
				timed_out = 1;

			spin_lock_irqsave(&ep->lock, flags);
		}

		__remove_wait_queue(&ep->wq, &wait);
		__set_current_state(TASK_RUNNING);
	}
check_events:
	/* Is it worth to try to dig for events ? */
	eavail = ep_events_available(ep);

	spin_unlock_irqrestore(&ep->lock, flags);

	/*
	 * Try to transfer events to user space. In case we get 0 events and
	 * there's still timeout left over, we go trying again in search of
	 * more luck.
	 */
	if (!res && eavail &&
		!(res = ep_send_events(ep, events, maxevents)) && !timed_out)
		goto fetch_events;

	return res;
}

/**
 * ep_loop_check_proc - Callback function to be passed to the @ep_call_nested()
 *                      API, to verify that adding an epoll file inside another
 *                      epoll structure, does not violate the constraints, in
 *                      terms of closed loops, or too deep chains (which can
 *                      result in excessive stack usage).
 *
 * @priv: Pointer to the epoll file to be currently checked.
 * @cookie: Original cookie for this call. This is the top-of-the-chain epoll
 *          data structure pointer.
 * @call_nests: Current dept of the @ep_call_nested() call stack.
 *
 * Returns: Returns zero if adding the epoll @file inside current epoll
 *          structure @ep does not violate the constraints, or -1 otherwise.
 */
static int ep_loop_check_proc(void *priv, void *cookie, int call_nests)
{
	int error = 0;
	struct file *file = priv;
	struct eventpoll *ep = file->private_data;
	struct eventpoll *ep_tovisit;
	struct rb_node *rbp;
	struct epitem *epi;

	mutex_lock_nested(&ep->mtx, call_nests + 1);
	ep->visited = 1;
	list_add(&ep->visited_list_link, &visited_list);
	for (rbp = rb_first(&ep->rbr); rbp; rbp = rb_next(rbp))
	{
		epi = rb_entry(rbp, struct epitem, rbn);
		if (unlikely(is_file_epoll(epi->ffd.file)))
		{
			ep_tovisit = epi->ffd.file->private_data;
			if (ep_tovisit->visited)
				continue;
			error = ep_call_nested(&poll_loop_ncalls, EP_MAX_NESTS,
								   ep_loop_check_proc, epi->ffd.file,
								   ep_tovisit, current);
			if (error != 0)
				break;
		}
		else
		{
			/*
			 * If we've reached a file that is not associated with
			 * an ep, then we need to check if the newly added
			 * links are going to add too many wakeup paths. We do
			 * this by adding it to the tfile_check_list, if it's
			 * not already there, and calling reverse_path_check()
			 * during ep_insert().
			 */
			if (list_empty(&epi->ffd.file->f_tfile_llink)) {
				get_file(epi->ffd.file);
				list_add(&epi->ffd.file->f_tfile_llink,
<<<<<<< HEAD
						 &tfile_check_list);
=======
					 &tfile_check_list);
			}
>>>>>>> acdc56dd
		}
	}
	mutex_unlock(&ep->mtx);

	return error;
}

/**
 * ep_loop_check - Performs a check to verify that adding an epoll file (@file)
 *                 another epoll file (represented by @ep) does not create
 *                 closed loops or too deep chains.
 *
 * @ep: Pointer to the epoll private data structure.
 * @file: Pointer to the epoll file to be checked.
 *
 * Returns: Returns zero if adding the epoll @file inside current epoll
 *          structure @ep does not violate the constraints, or -1 otherwise.
 */
static int ep_loop_check(struct eventpoll *ep, struct file *file)
{
	int ret;
	struct eventpoll *ep_cur, *ep_next;

	ret = ep_call_nested(&poll_loop_ncalls, EP_MAX_NESTS,
						 ep_loop_check_proc, file, ep, current);
	/* clear visited list */
	list_for_each_entry_safe(ep_cur, ep_next, &visited_list,
							 visited_list_link)
	{
		ep_cur->visited = 0;
		list_del(&ep_cur->visited_list_link);
	}
	return ret;
}

static void clear_tfile_check_list(void)
{
	struct file *file;

	/* first clear the tfile_check_list */
	while (!list_empty(&tfile_check_list))
	{
		file = list_first_entry(&tfile_check_list, struct file,
								f_tfile_llink);
		list_del_init(&file->f_tfile_llink);
		fput(file);
	}
	INIT_LIST_HEAD(&tfile_check_list);
}

/*
 * Open an eventpoll file descriptor.
 */
SYSCALL_DEFINE1(epoll_create1, int, flags)
{
	int error, fd;
	struct eventpoll *ep = NULL;
	struct file *file;

	/* Check the EPOLL_* constant for consistency.  */
	BUILD_BUG_ON(EPOLL_CLOEXEC != O_CLOEXEC);

	if (flags & ~EPOLL_CLOEXEC)
		return -EINVAL;
	/*
	 * Create the internal data structure ("struct eventpoll").
	 */
	error = ep_alloc(&ep);
	if (error < 0)
		return error;
	/*
	 * Creates all the items needed to setup an eventpoll file. That is,
	 * a file structure and a free file descriptor.
	 */
	fd = get_unused_fd_flags(O_RDWR | (flags & O_CLOEXEC));
	if (fd < 0)
	{
		error = fd;
		goto out_free_ep;
	}
	file = anon_inode_getfile("[eventpoll]", &eventpoll_fops, ep,
							  O_RDWR | (flags & O_CLOEXEC));
	if (IS_ERR(file))
	{
		error = PTR_ERR(file);
		goto out_free_fd;
	}
	ep->file = file;
	fd_install(fd, file);
	return fd;

out_free_fd:
	put_unused_fd(fd);
out_free_ep:
	ep_free(ep);
	return error;
}

SYSCALL_DEFINE1(epoll_create, int, size)
{
	if (size <= 0)
		return -EINVAL;

	return sys_epoll_create1(0);
}

/*
 * The following function implements the controller interface for
 * the eventpoll file that enables the insertion/removal/change of
 * file descriptors inside the interest set.
 */
SYSCALL_DEFINE4(epoll_ctl, int, epfd, int, op, int, fd,
				struct epoll_event __user *, event)
{
	int error;
	int full_check = 0;
	struct fd f, tf;
	struct eventpoll *ep;
	struct epitem *epi;
	struct epoll_event epds;
	struct eventpoll *tep = NULL;

	error = -EFAULT;
	if (ep_op_has_event(op) &&
		copy_from_user(&epds, event, sizeof(struct epoll_event)))
		goto error_return;

	error = -EBADF;
	f = fdget(epfd);
	if (!f.file)
		goto error_return;

	/* Get the "struct file *" for the target file */
	tf = fdget(fd);
	if (!tf.file)
		goto error_fput;

	/* The target file descriptor must support poll */
	error = -EPERM;
	if (!tf.file->f_op->poll)
		goto error_tgt_fput;

	/* Check if EPOLLWAKEUP is allowed */
	if (ep_op_has_event(op))
		ep_take_care_of_epollwakeup(&epds);

	/*
	 * We have to check that the file structure underneath the file descriptor
	 * the user passed to us _is_ an eventpoll file. And also we do not permit
	 * adding an epoll file descriptor inside itself.
	 */
	error = -EINVAL;
	if (f.file == tf.file || !is_file_epoll(f.file))
		goto error_tgt_fput;

	/*
	 * epoll adds to the wakeup queue at EPOLL_CTL_ADD time only,
	 * so EPOLLEXCLUSIVE is not allowed for a EPOLL_CTL_MOD operation.
	 * Also, we do not currently supported nested exclusive wakeups.
	 */
	if (epds.events & EPOLLEXCLUSIVE)
	{
		if (op == EPOLL_CTL_MOD)
			goto error_tgt_fput;
		if (op == EPOLL_CTL_ADD && (is_file_epoll(tf.file) ||
									(epds.events & ~EPOLLEXCLUSIVE_OK_BITS)))
			goto error_tgt_fput;
	}

	/*
	 * At this point it is safe to assume that the "private_data" contains
	 * our own data structure.
	 */
	ep = f.file->private_data;

	/*
	 * When we insert an epoll file descriptor, inside another epoll file
	 * descriptor, there is the change of creating closed loops, which are
	 * better be handled here, than in more critical paths. While we are
	 * checking for loops we also determine the list of files reachable
	 * and hang them on the tfile_check_list, so we can check that we
	 * haven't created too many possible wakeup paths.
	 *
	 * We do not need to take the global 'epumutex' on EPOLL_CTL_ADD when
	 * the epoll file descriptor is attaching directly to a wakeup source,
	 * unless the epoll file descriptor is nested. The purpose of taking the
	 * 'epmutex' on add is to prevent complex toplogies such as loops and
	 * deep wakeup paths from forming in parallel through multiple
	 * EPOLL_CTL_ADD operations.
	 */
	mutex_lock_nested(&ep->mtx, 0);
	if (op == EPOLL_CTL_ADD)
	{
		if (!list_empty(&f.file->f_ep_links) ||
			is_file_epoll(tf.file))
		{
			full_check = 1;
			mutex_unlock(&ep->mtx);
			mutex_lock(&epmutex);
			if (is_file_epoll(tf.file))
			{
				error = -ELOOP;
				if (ep_loop_check(ep, tf.file) != 0)
<<<<<<< HEAD
				{
					clear_tfile_check_list();
					goto error_tgt_fput;
				}
			}
			else
				list_add(&tf.file->f_tfile_llink,
						 &tfile_check_list);
=======
					goto error_tgt_fput;
			} else {
				get_file(tf.file);
				list_add(&tf.file->f_tfile_llink,
							&tfile_check_list);
			}
>>>>>>> acdc56dd
			mutex_lock_nested(&ep->mtx, 0);
			if (is_file_epoll(tf.file))
			{
				tep = tf.file->private_data;
				mutex_lock_nested(&tep->mtx, 1);
			}
		}
	}

	/*
	 * Try to lookup the file inside our RB tree, Since we grabbed "mtx"
	 * above, we can be sure to be able to use the item looked up by
	 * ep_find() till we release the mutex.
	 */
	epi = ep_find(ep, tf.file, fd);

	error = -EINVAL;
	switch (op)
	{
	case EPOLL_CTL_ADD:
		if (!epi)
		{
			epds.events |= POLLERR | POLLHUP;
			error = ep_insert(ep, &epds, tf.file, fd, full_check);
		}
		else
			error = -EEXIST;
		break;
	case EPOLL_CTL_DEL:
		if (epi)
			error = ep_remove(ep, epi);
		else
			error = -ENOENT;
		break;
	case EPOLL_CTL_MOD:
		if (epi)
		{
			if (!(epi->event.events & EPOLLEXCLUSIVE))
			{
				epds.events |= POLLERR | POLLHUP;
				error = ep_modify(ep, epi, &epds);
			}
		}
		else
			error = -ENOENT;
		break;
	}
	if (tep != NULL)
		mutex_unlock(&tep->mtx);
	mutex_unlock(&ep->mtx);

error_tgt_fput:
	if (full_check) {
		clear_tfile_check_list();
		mutex_unlock(&epmutex);
	}

	fdput(tf);
error_fput:
	fdput(f);
error_return:

	return error;
}

/*
 * Implement the event wait interface for the eventpoll file. It is the kernel
 * part of the user space epoll_wait(2).
 */
SYSCALL_DEFINE4(epoll_wait, int, epfd, struct epoll_event __user *, events,
				int, maxevents, int, timeout)
{
	int error;
	struct fd f;
	struct eventpoll *ep;

	/* The maximum number of event must be greater than zero */
	if (maxevents <= 0 || maxevents > EP_MAX_EVENTS)
		return -EINVAL;

	/* Verify that the area passed by the user is writeable */
	if (!access_ok(VERIFY_WRITE, events, maxevents * sizeof(struct epoll_event)))
		return -EFAULT;

	/* Get the "struct file *" for the eventpoll file */
	f = fdget(epfd);
	if (!f.file)
		return -EBADF;

	/*
	 * We have to check that the file structure underneath the fd
	 * the user passed to us _is_ an eventpoll file.
	 */
	error = -EINVAL;
	if (!is_file_epoll(f.file))
		goto error_fput;

	/*
	 * At this point it is safe to assume that the "private_data" contains
	 * our own data structure.
	 */
	ep = f.file->private_data;

	/* Time to fish for events ... */
	error = ep_poll(ep, events, maxevents, timeout);

error_fput:
	fdput(f);
	return error;
}

/*
 * Implement the event wait interface for the eventpoll file. It is the kernel
 * part of the user space epoll_pwait(2).
 */
SYSCALL_DEFINE6(epoll_pwait, int, epfd, struct epoll_event __user *, events,
				int, maxevents, int, timeout, const sigset_t __user *, sigmask,
				size_t, sigsetsize)
{
	int error;
	sigset_t ksigmask, sigsaved;

	/*
	 * If the caller wants a certain signal mask to be set during the wait,
	 * we apply it here.
	 */
	if (sigmask)
	{
		if (sigsetsize != sizeof(sigset_t))
			return -EINVAL;
		if (copy_from_user(&ksigmask, sigmask, sizeof(ksigmask)))
			return -EFAULT;
		sigsaved = current->blocked;
		set_current_blocked(&ksigmask);
	}

	error = sys_epoll_wait(epfd, events, maxevents, timeout);

	/*
	 * If we changed the signal mask, we need to restore the original one.
	 * In case we've got a signal while waiting, we do not restore the
	 * signal mask yet, and we allow do_signal() to deliver the signal on
	 * the way back to userspace, before the signal mask is restored.
	 */
	if (sigmask)
	{
		if (error == -EINTR)
		{
			memcpy(&current->saved_sigmask, &sigsaved,
				   sizeof(sigsaved));
			set_restore_sigmask();
		}
		else
			set_current_blocked(&sigsaved);
	}

	return error;
}

#ifdef CONFIG_COMPAT
COMPAT_SYSCALL_DEFINE6(epoll_pwait, int, epfd,
					   struct epoll_event __user *, events,
					   int, maxevents, int, timeout,
					   const compat_sigset_t __user *, sigmask,
					   compat_size_t, sigsetsize)
{
	long err;
	compat_sigset_t csigmask;
	sigset_t ksigmask, sigsaved;

	/*
	 * If the caller wants a certain signal mask to be set during the wait,
	 * we apply it here.
	 */
	if (sigmask)
	{
		if (sigsetsize != sizeof(compat_sigset_t))
			return -EINVAL;
		if (copy_from_user(&csigmask, sigmask, sizeof(csigmask)))
			return -EFAULT;
		sigset_from_compat(&ksigmask, &csigmask);
		sigsaved = current->blocked;
		set_current_blocked(&ksigmask);
	}

	err = sys_epoll_wait(epfd, events, maxevents, timeout);

	/*
	 * If we changed the signal mask, we need to restore the original one.
	 * In case we've got a signal while waiting, we do not restore the
	 * signal mask yet, and we allow do_signal() to deliver the signal on
	 * the way back to userspace, before the signal mask is restored.
	 */
	if (sigmask)
	{
		if (err == -EINTR)
		{
			memcpy(&current->saved_sigmask, &sigsaved,
				   sizeof(sigsaved));
			set_restore_sigmask();
		}
		else
			set_current_blocked(&sigsaved);
	}

	return err;
}
#endif

static int __init eventpoll_init(void)
{
	struct sysinfo si;

	si_meminfo(&si);
	/*
	 * Allows top 4% of lomem to be allocated for epoll watches (per user).
	 */
	max_user_watches = (((si.totalram - si.totalhigh) / 25) << PAGE_SHIFT) /
					   EP_ITEM_COST;
	BUG_ON(max_user_watches < 0);

	/*
	 * Initialize the structure used to perform epoll file descriptor
	 * inclusion loops checks.
	 */
	ep_nested_calls_init(&poll_loop_ncalls);

	/* Initialize the structure used to perform safe poll wait head wake ups */
	ep_nested_calls_init(&poll_safewake_ncalls);

	/* Initialize the structure used to perform file's f_op->poll() calls */
	ep_nested_calls_init(&poll_readywalk_ncalls);

	/*
	 * We can have many thousands of epitems, so prevent this from
	 * using an extra cache line on 64-bit (and smaller) CPUs
	 */
	BUILD_BUG_ON(sizeof(void *) <= 8 && sizeof(struct epitem) > 128);

	/* Allocates slab cache used to allocate "struct epitem" items */
	epi_cache = kmem_cache_create("eventpoll_epi", sizeof(struct epitem),
								  0, SLAB_HWCACHE_ALIGN | SLAB_PANIC, NULL);

	/* Allocates slab cache used to allocate "struct eppoll_entry" */
	pwq_cache = kmem_cache_create("eventpoll_pwq",
								  sizeof(struct eppoll_entry), 0, SLAB_PANIC, NULL);

	return 0;
}
fs_initcall(eventpoll_init);<|MERGE_RESOLUTION|>--- conflicted
+++ resolved
@@ -1822,12 +1822,8 @@
 			if (list_empty(&epi->ffd.file->f_tfile_llink)) {
 				get_file(epi->ffd.file);
 				list_add(&epi->ffd.file->f_tfile_llink,
-<<<<<<< HEAD
-						 &tfile_check_list);
-=======
 					 &tfile_check_list);
 			}
->>>>>>> acdc56dd
 		}
 	}
 	mutex_unlock(&ep->mtx);
@@ -2031,23 +2027,12 @@
 			{
 				error = -ELOOP;
 				if (ep_loop_check(ep, tf.file) != 0)
-<<<<<<< HEAD
-				{
-					clear_tfile_check_list();
-					goto error_tgt_fput;
-				}
-			}
-			else
-				list_add(&tf.file->f_tfile_llink,
-						 &tfile_check_list);
-=======
 					goto error_tgt_fput;
 			} else {
 				get_file(tf.file);
 				list_add(&tf.file->f_tfile_llink,
 							&tfile_check_list);
 			}
->>>>>>> acdc56dd
 			mutex_lock_nested(&ep->mtx, 0);
 			if (is_file_epoll(tf.file))
 			{
