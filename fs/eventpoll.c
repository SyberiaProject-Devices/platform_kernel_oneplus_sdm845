/*
 *  fs/eventpoll.c (Efficient event retrieval implementation)
 *  Copyright (C) 2001,...,2009	 Davide Libenzi
 *
 *  This program is free software; you can redistribute it and/or modify
 *  it under the terms of the GNU General Public License as published by
 *  the Free Software Foundation; either version 2 of the License, or
 *  (at your option) any later version.
 *
 *  Davide Libenzi <davidel@xmailserver.org>
 *
 */

#include <linux/init.h>
#include <linux/kernel.h>
#include <linux/sched.h>
#include <linux/fs.h>
#include <linux/file.h>
#include <linux/signal.h>
#include <linux/errno.h>
#include <linux/mm.h>
#include <linux/slab.h>
#include <linux/poll.h>
#include <linux/string.h>
#include <linux/list.h>
#include <linux/hash.h>
#include <linux/spinlock.h>
#include <linux/syscalls.h>
#include <linux/rbtree.h>
#include <linux/wait.h>
#include <linux/eventpoll.h>
#include <linux/mount.h>
#include <linux/bitops.h>
#include <linux/mutex.h>
#include <linux/anon_inodes.h>
#include <linux/device.h>
#include <linux/freezer.h>
#include <linux/uaccess.h>
#include <asm/io.h>
#include <asm/mman.h>
#include <linux/atomic.h>
#include <linux/proc_fs.h>
#include <linux/seq_file.h>
#include <linux/compat.h>
#include <linux/rculist.h>

/*
 * LOCKING:
 * There are three level of locking required by epoll :
 *
 * 1) epmutex (mutex)
 * 2) ep->mtx (mutex)
 * 3) ep->lock (spinlock)
 *
 * The acquire order is the one listed above, from 1 to 3.
 * We need a spinlock (ep->lock) because we manipulate objects
 * from inside the poll callback, that might be triggered from
 * a wake_up() that in turn might be called from IRQ context.
 * So we can't sleep inside the poll callback and hence we need
 * a spinlock. During the event transfer loop (from kernel to
 * user space) we could end up sleeping due a copy_to_user(), so
 * we need a lock that will allow us to sleep. This lock is a
 * mutex (ep->mtx). It is acquired during the event transfer loop,
 * during epoll_ctl(EPOLL_CTL_DEL) and during eventpoll_release_file().
 * Then we also need a global mutex to serialize eventpoll_release_file()
 * and ep_free().
 * This mutex is acquired by ep_free() during the epoll file
 * cleanup path and it is also acquired by eventpoll_release_file()
 * if a file has been pushed inside an epoll set and it is then
 * close()d without a previous call to epoll_ctl(EPOLL_CTL_DEL).
 * It is also acquired when inserting an epoll fd onto another epoll
 * fd. We do this so that we walk the epoll tree and ensure that this
 * insertion does not create a cycle of epoll file descriptors, which
 * could lead to deadlock. We need a global mutex to prevent two
 * simultaneous inserts (A into B and B into A) from racing and
 * constructing a cycle without either insert observing that it is
 * going to.
 * It is necessary to acquire multiple "ep->mtx"es at once in the
 * case when one epoll fd is added to another. In this case, we
 * always acquire the locks in the order of nesting (i.e. after
 * epoll_ctl(e1, EPOLL_CTL_ADD, e2), e1->mtx will always be acquired
 * before e2->mtx). Since we disallow cycles of epoll file
 * descriptors, this ensures that the mutexes are well-ordered. In
 * order to communicate this nesting to lockdep, when walking a tree
 * of epoll file descriptors, we use the current recursion depth as
 * the lockdep subkey.
 * It is possible to drop the "ep->mtx" and to use the global
 * mutex "epmutex" (together with "ep->lock") to have it working,
 * but having "ep->mtx" will make the interface more scalable.
 * Events that require holding "epmutex" are very rare, while for
 * normal operations the epoll private "ep->mtx" will guarantee
 * a better scalability.
 */

/* Epoll private bits inside the event mask */
#define EP_PRIVATE_BITS (EPOLLWAKEUP | EPOLLONESHOT | EPOLLET | EPOLLEXCLUSIVE)

#define EPOLLINOUT_BITS (POLLIN | POLLOUT)

#define EPOLLEXCLUSIVE_OK_BITS (EPOLLINOUT_BITS | POLLERR | POLLHUP | \
								EPOLLWAKEUP | EPOLLET | EPOLLEXCLUSIVE)

/* Maximum number of nesting allowed inside epoll sets */
#define EP_MAX_NESTS 4

#define EP_MAX_EVENTS (INT_MAX / sizeof(struct epoll_event))

#define EP_UNACTIVE_PTR ((void *)-1L)

#define EP_ITEM_COST (sizeof(struct epitem) + sizeof(struct eppoll_entry))

struct epoll_filefd
{
	struct file *file;
	int fd;
} __packed;

/*
 * Structure used to track possible nested calls, for too deep recursions
 * and loop cycles.
 */
struct nested_call_node
{
	struct list_head llink;
	void *cookie;
	void *ctx;
};

/*
 * This structure is used as collector for nested calls, to check for
 * maximum recursion dept and loop cycles.
 */
struct nested_calls
{
	struct list_head tasks_call_list;
	spinlock_t lock;
};

/*
 * Each file descriptor added to the eventpoll interface will
 * have an entry of this type linked to the "rbr" RB tree.
 * Avoid increasing the size of this struct, there can be many thousands
 * of these on a server and we do not want this to take another cache line.
 */
struct epitem
{
	union {
		/* RB tree node links this structure to the eventpoll RB tree */
		struct rb_node rbn;
		/* Used to free the struct epitem */
		struct rcu_head rcu;
	};

	/* List header used to link this structure to the eventpoll ready list */
	struct list_head rdllink;

	/*
	 * Works together "struct eventpoll"->ovflist in keeping the
	 * single linked chain of items.
	 */
	struct epitem *next;

	/* The file descriptor information this item refers to */
	struct epoll_filefd ffd;

	/* Number of active wait queue attached to poll operations */
	int nwait;

	/* List containing poll wait queues */
	struct list_head pwqlist;

	/* The "container" of this item */
	struct eventpoll *ep;

	/* List header used to link this item to the "struct file" items list */
	struct list_head fllink;

	/* wakeup_source used when EPOLLWAKEUP is set */
	struct wakeup_source __rcu *ws;

	/* The structure that describe the interested events and the source fd */
	struct epoll_event event;
};

/*
 * This structure is stored inside the "private_data" member of the file
 * structure and represents the main data structure for the eventpoll
 * interface.
 */
struct eventpoll
{
	/* Protect the access to this structure */
	spinlock_t lock;

	/*
	 * This mutex is used to ensure that files are not removed
	 * while epoll is using them. This is held during the event
	 * collection loop, the file cleanup path, the epoll file exit
	 * code and the ctl operations.
	 */
	struct mutex mtx;

	/* Wait queue used by sys_epoll_wait() */
	wait_queue_head_t wq;

	/* Wait queue used by file->poll() */
	wait_queue_head_t poll_wait;

	/* List of ready file descriptors */
	struct list_head rdllist;

	/* RB tree root used to store monitored fd structs */
	struct rb_root rbr;

	/*
	 * This is a single linked list that chains all the "struct epitem" that
	 * happened while transferring ready events to userspace w/out
	 * holding ->lock.
	 */
	struct epitem *ovflist;

	/* wakeup_source used when ep_scan_ready_list is running */
	struct wakeup_source *ws;

	/* The user that created the eventpoll descriptor */
	struct user_struct *user;

	struct file *file;

	/* used to optimize loop detection check */
	u64 gen;
};

/* Wait structure used by the poll hooks */
struct eppoll_entry
{
	/* List header used to link this structure to the "struct epitem" */
	struct list_head llink;

	/* The "base" pointer is set to the container "struct epitem" */
	struct epitem *base;

	/*
	 * Wait queue item that will be linked to the target file wait
	 * queue head.
	 */
	wait_queue_entry_t wait;

	/* The wait queue head that linked the "wait" wait queue item */
	wait_queue_head_t *whead;
};

/* Wrapper struct used by poll queueing */
struct ep_pqueue
{
	poll_table pt;
	struct epitem *epi;
};

/* Used by the ep_send_events() function as callback private data */
struct ep_send_events_data
{
	int maxevents;
	struct epoll_event __user *events;
};

/*
 * Configuration options available inside /proc/sys/fs/epoll/
 */
/* Maximum number of epoll watched descriptors, per user */
static long max_user_watches __read_mostly;

/*
 * This mutex is used to serialize ep_free() and eventpoll_release_file().
 */
static DEFINE_MUTEX(epmutex);

static u64 loop_check_gen = 0;

/* Used to check for epoll file descriptor inclusion loops */
static struct nested_calls poll_loop_ncalls;

/* Used for safe wake up implementation */
static struct nested_calls poll_safewake_ncalls;

/* Used to call file's f_op->poll() under the nested calls boundaries */
static struct nested_calls poll_readywalk_ncalls;

/* Slab cache used to allocate "struct epitem" */
static struct kmem_cache *epi_cache __read_mostly;

/* Slab cache used to allocate "struct eppoll_entry" */
static struct kmem_cache *pwq_cache __read_mostly;

/*
 * List of files with newly added links, where we may need to limit the number
 * of emanating paths. Protected by the epmutex.
 */
static LIST_HEAD(tfile_check_list);

#ifdef CONFIG_SYSCTL

#include <linux/sysctl.h>

static long zero;
static long long_max = LONG_MAX;

struct ctl_table epoll_table[] = {
	{
		.procname = "max_user_watches",
		.data = &max_user_watches,
		.maxlen = sizeof(max_user_watches),
		.mode = 0644,
		.proc_handler = proc_doulongvec_minmax,
		.extra1 = &zero,
		.extra2 = &long_max,
	},
	{}};
#endif /* CONFIG_SYSCTL */

static const struct file_operations eventpoll_fops;

static inline int is_file_epoll(struct file *f)
{
	return f->f_op == &eventpoll_fops;
}

/* Setup the structure that is used as key for the RB tree */
static inline void ep_set_ffd(struct epoll_filefd *ffd,
							  struct file *file, int fd)
{
	ffd->file = file;
	ffd->fd = fd;
}

/* Compare RB tree keys */
static inline int ep_cmp_ffd(struct epoll_filefd *p1,
							 struct epoll_filefd *p2)
{
	return (p1->file > p2->file ? +1 : (p1->file < p2->file ? -1 : p1->fd - p2->fd));
}

/* Tells us if the item is currently linked */
static inline int ep_is_linked(struct list_head *p)
{
	return !list_empty(p);
}

static inline struct eppoll_entry *ep_pwq_from_wait(wait_queue_entry_t *p)
{
	return container_of(p, struct eppoll_entry, wait);
}

/* Get the "struct epitem" from a wait queue pointer */
static inline struct epitem *ep_item_from_wait(wait_queue_entry_t *p)
{
	return container_of(p, struct eppoll_entry, wait)->base;
}

/* Get the "struct epitem" from an epoll queue wrapper */
static inline struct epitem *ep_item_from_epqueue(poll_table *p)
{
	return container_of(p, struct ep_pqueue, pt)->epi;
}

/* Tells if the epoll_ctl(2) operation needs an event copy from userspace */
static inline int ep_op_has_event(int op)
{
	return op != EPOLL_CTL_DEL;
}

/* Initialize the poll safe wake up structure */
static void ep_nested_calls_init(struct nested_calls *ncalls)
{
	INIT_LIST_HEAD(&ncalls->tasks_call_list);
	spin_lock_init(&ncalls->lock);
}

/**
 * ep_events_available - Checks if ready events might be available.
 *
 * @ep: Pointer to the eventpoll context.
 *
 * Returns: Returns a value different than zero if ready events are available,
 *          or zero otherwise.
 */
static inline int ep_events_available(struct eventpoll *ep)
{
	return !list_empty(&ep->rdllist) || ep->ovflist != EP_UNACTIVE_PTR;
}

/**
 * ep_call_nested - Perform a bound (possibly) nested call, by checking
 *                  that the recursion limit is not exceeded, and that
 *                  the same nested call (by the meaning of same cookie) is
 *                  no re-entered.
 *
 * @ncalls: Pointer to the nested_calls structure to be used for this call.
 * @max_nests: Maximum number of allowed nesting calls.
 * @nproc: Nested call core function pointer.
 * @priv: Opaque data to be passed to the @nproc callback.
 * @cookie: Cookie to be used to identify this nested call.
 * @ctx: This instance context.
 *
 * Returns: Returns the code returned by the @nproc callback, or -1 if
 *          the maximum recursion limit has been exceeded.
 */
static int ep_call_nested(struct nested_calls *ncalls, int max_nests,
						  int (*nproc)(void *, void *, int), void *priv,
						  void *cookie, void *ctx)
{
	int error, call_nests = 0;
	unsigned long flags;
	struct list_head *lsthead = &ncalls->tasks_call_list;
	struct nested_call_node *tncur;
	struct nested_call_node tnode;

	spin_lock_irqsave(&ncalls->lock, flags);

	/*
	 * Try to see if the current task is already inside this wakeup call.
	 * We use a list here, since the population inside this set is always
	 * very much limited.
	 */
	list_for_each_entry(tncur, lsthead, llink)
	{
		if (tncur->ctx == ctx &&
			(tncur->cookie == cookie || ++call_nests > max_nests))
		{
			/*
			 * Ops ... loop detected or maximum nest level reached.
			 * We abort this wake by breaking the cycle itself.
			 */
			error = -1;
			goto out_unlock;
		}
	}

	/* Add the current task and cookie to the list */
	tnode.ctx = ctx;
	tnode.cookie = cookie;
	list_add(&tnode.llink, lsthead);

	spin_unlock_irqrestore(&ncalls->lock, flags);

	/* Call the nested function */
	error = (*nproc)(priv, cookie, call_nests);

	/* Remove the current task from the list */
	spin_lock_irqsave(&ncalls->lock, flags);
	list_del(&tnode.llink);
out_unlock:
	spin_unlock_irqrestore(&ncalls->lock, flags);

	return error;
}

/*
 * As described in commit 0ccf831cb lockdep: annotate epoll
 * the use of wait queues used by epoll is done in a very controlled
 * manner. Wake ups can nest inside each other, but are never done
 * with the same locking. For example:
 *
 *   dfd = socket(...);
 *   efd1 = epoll_create();
 *   efd2 = epoll_create();
 *   epoll_ctl(efd1, EPOLL_CTL_ADD, dfd, ...);
 *   epoll_ctl(efd2, EPOLL_CTL_ADD, efd1, ...);
 *
 * When a packet arrives to the device underneath "dfd", the net code will
 * issue a wake_up() on its poll wake list. Epoll (efd1) has installed a
 * callback wakeup entry on that queue, and the wake_up() performed by the
 * "dfd" net code will end up in ep_poll_callback(). At this point epoll
 * (efd1) notices that it may have some event ready, so it needs to wake up
 * the waiters on its poll wait list (efd2). So it calls ep_poll_safewake()
 * that ends up in another wake_up(), after having checked about the
 * recursion constraints. That are, no more than EP_MAX_POLLWAKE_NESTS, to
 * avoid stack blasting.
 *
 * When CONFIG_DEBUG_LOCK_ALLOC is enabled, make sure lockdep can handle
 * this special case of epoll.
 */
#ifdef CONFIG_DEBUG_LOCK_ALLOC
static inline void ep_wake_up_nested(wait_queue_head_t *wqueue,
									 unsigned long events, int subclass)
{
	unsigned long flags;

	spin_lock_irqsave_nested(&wqueue->lock, flags, subclass);
	wake_up_locked_poll(wqueue, events);
	spin_unlock_irqrestore(&wqueue->lock, flags);
}
#else
static inline void ep_wake_up_nested(wait_queue_head_t *wqueue,
									 unsigned long events, int subclass)
{
	wake_up_poll(wqueue, events);
}
#endif

static int ep_poll_wakeup_proc(void *priv, void *cookie, int call_nests)
{
	ep_wake_up_nested((wait_queue_head_t *)cookie, POLLIN,
					  1 + call_nests);
	return 0;
}

/*
 * Perform a safe wake up of the poll wait list. The problem is that
 * with the new callback'd wake up system, it is possible that the
 * poll callback is reentered from inside the call to wake_up() done
 * on the poll wait queue head. The rule is that we cannot reenter the
 * wake up code from the same task more than EP_MAX_NESTS times,
 * and we cannot reenter the same wait queue head at all. This will
 * enable to have a hierarchy of epoll file descriptor of no more than
 * EP_MAX_NESTS deep.
 */
static void ep_poll_safewake(wait_queue_head_t *wq)
{
	int this_cpu = get_cpu();

	ep_call_nested(&poll_safewake_ncalls, EP_MAX_NESTS,
				   ep_poll_wakeup_proc, NULL, wq, (void *)(long)this_cpu);

	put_cpu();
}

static void ep_remove_wait_queue(struct eppoll_entry *pwq)
{
	wait_queue_head_t *whead;

	rcu_read_lock();
	/*
	 * If it is cleared by POLLFREE, it should be rcu-safe.
	 * If we read NULL we need a barrier paired with
	 * smp_store_release() in ep_poll_callback(), otherwise
	 * we rely on whead->lock.
	 */
	whead = smp_load_acquire(&pwq->whead);
	if (whead)
		remove_wait_queue(whead, &pwq->wait);
	rcu_read_unlock();
}

/*
 * This function unregisters poll callbacks from the associated file
 * descriptor.  Must be called with "mtx" held (or "epmutex" if called from
 * ep_free).
 */
static void ep_unregister_pollwait(struct eventpoll *ep, struct epitem *epi)
{
	struct list_head *lsthead = &epi->pwqlist;
	struct eppoll_entry *pwq;

	while (!list_empty(lsthead))
	{
		pwq = list_first_entry(lsthead, struct eppoll_entry, llink);

		list_del(&pwq->llink);
		ep_remove_wait_queue(pwq);
		kmem_cache_free(pwq_cache, pwq);
	}
}

/* call only when ep->mtx is held */
static inline struct wakeup_source *ep_wakeup_source(struct epitem *epi)
{
	return rcu_dereference_check(epi->ws, lockdep_is_held(&epi->ep->mtx));
}

/* call only when ep->mtx is held */
static inline void ep_pm_stay_awake(struct epitem *epi)
{
	struct wakeup_source *ws = ep_wakeup_source(epi);

	if (ws)
		__pm_stay_awake(ws);
}

static inline bool ep_has_wakeup_source(struct epitem *epi)
{
	return rcu_access_pointer(epi->ws) ? true : false;
}

/* call when ep->mtx cannot be held (ep_poll_callback) */
static inline void ep_pm_stay_awake_rcu(struct epitem *epi)
{
	struct wakeup_source *ws;

	rcu_read_lock();
	ws = rcu_dereference(epi->ws);
	if (ws)
		__pm_stay_awake(ws);
	rcu_read_unlock();
}

/**
 * ep_scan_ready_list - Scans the ready list in a way that makes possible for
 *                      the scan code, to call f_op->poll(). Also allows for
 *                      O(NumReady) performance.
 *
 * @ep: Pointer to the epoll private data structure.
 * @sproc: Pointer to the scan callback.
 * @priv: Private opaque data passed to the @sproc callback.
 * @depth: The current depth of recursive f_op->poll calls.
 * @ep_locked: caller already holds ep->mtx
 *
 * Returns: The same integer error code returned by the @sproc callback.
 */
static int ep_scan_ready_list(struct eventpoll *ep,
							  int (*sproc)(struct eventpoll *,
										   struct list_head *, void *),
							  void *priv, int depth, bool ep_locked)
{
	int error, pwake = 0;
	unsigned long flags;
	struct epitem *epi, *nepi;
	LIST_HEAD(txlist);

	/*
	 * We need to lock this because we could be hit by
	 * eventpoll_release_file() and epoll_ctl().
	 */

	if (!ep_locked)
		mutex_lock_nested(&ep->mtx, depth);

	/*
	 * Steal the ready list, and re-init the original one to the
	 * empty list. Also, set ep->ovflist to NULL so that events
	 * happening while looping w/out locks, are not lost. We cannot
	 * have the poll callback to queue directly on ep->rdllist,
	 * because we want the "sproc" callback to be able to do it
	 * in a lockless way.
	 */
	spin_lock_irqsave(&ep->lock, flags);
	list_splice_init(&ep->rdllist, &txlist);
	ep->ovflist = NULL;
	spin_unlock_irqrestore(&ep->lock, flags);

	/*
	 * Now call the callback function.
	 */
	error = (*sproc)(ep, &txlist, priv);

	spin_lock_irqsave(&ep->lock, flags);
	/*
	 * During the time we spent inside the "sproc" callback, some
	 * other events might have been queued by the poll callback.
	 * We re-insert them inside the main ready-list here.
	 */
	for (nepi = ep->ovflist; (epi = nepi) != NULL;
		 nepi = epi->next, epi->next = EP_UNACTIVE_PTR)
	{
		/*
		 * We need to check if the item is already in the list.
		 * During the "sproc" callback execution time, items are
		 * queued into ->ovflist but the "txlist" might already
		 * contain them, and the list_splice() below takes care of them.
		 */
		if (!ep_is_linked(&epi->rdllink))
		{
			list_add_tail(&epi->rdllink, &ep->rdllist);
			ep_pm_stay_awake(epi);
		}
	}
	/*
	 * We need to set back ep->ovflist to EP_UNACTIVE_PTR, so that after
	 * releasing the lock, events will be queued in the normal way inside
	 * ep->rdllist.
	 */
	ep->ovflist = EP_UNACTIVE_PTR;

	/*
	 * Quickly re-inject items left on "txlist".
	 */
	list_splice(&txlist, &ep->rdllist);
	__pm_relax(ep->ws);

	if (!list_empty(&ep->rdllist))
	{
		/*
		 * Wake up (if active) both the eventpoll wait list and
		 * the ->poll() wait list (delayed after we release the lock).
		 */
		if (waitqueue_active(&ep->wq))
			wake_up_locked(&ep->wq);
		if (waitqueue_active(&ep->poll_wait))
			pwake++;
	}
	spin_unlock_irqrestore(&ep->lock, flags);

	if (!ep_locked)
		mutex_unlock(&ep->mtx);

	/* We have to call this outside the lock */
	if (pwake)
		ep_poll_safewake(&ep->poll_wait);

	return error;
}

static void epi_rcu_free(struct rcu_head *head)
{
	struct epitem *epi = container_of(head, struct epitem, rcu);
	kmem_cache_free(epi_cache, epi);
}

/*
 * Removes a "struct epitem" from the eventpoll RB tree and deallocates
 * all the associated resources. Must be called with "mtx" held.
 */
static int ep_remove(struct eventpoll *ep, struct epitem *epi)
{
	unsigned long flags;
	struct file *file = epi->ffd.file;

	/*
	 * Removes poll wait queue hooks. We _have_ to do this without holding
	 * the "ep->lock" otherwise a deadlock might occur. This because of the
	 * sequence of the lock acquisition. Here we do "ep->lock" then the wait
	 * queue head lock when unregistering the wait queue. The wakeup callback
	 * will run by holding the wait queue head lock and will call our callback
	 * that will try to get "ep->lock".
	 */
	ep_unregister_pollwait(ep, epi);

	/* Remove the current item from the list of epoll hooks */
	spin_lock(&file->f_lock);
	list_del_rcu(&epi->fllink);
	spin_unlock(&file->f_lock);

	rb_erase(&epi->rbn, &ep->rbr);

	spin_lock_irqsave(&ep->lock, flags);
	if (ep_is_linked(&epi->rdllink))
		list_del_init(&epi->rdllink);
	spin_unlock_irqrestore(&ep->lock, flags);

	wakeup_source_unregister(ep_wakeup_source(epi));
	/*
	 * At this point it is safe to free the eventpoll item. Use the union
	 * field epi->rcu, since we are trying to minimize the size of
	 * 'struct epitem'. The 'rbn' field is no longer in use. Protected by
	 * ep->mtx. The rcu read side, reverse_path_check_proc(), does not make
	 * use of the rbn field.
	 */
	call_rcu(&epi->rcu, epi_rcu_free);

	atomic_long_dec(&ep->user->epoll_watches);

	return 0;
}

static void ep_free(struct eventpoll *ep)
{
	struct rb_node *rbp;
	struct epitem *epi;

	/* We need to release all tasks waiting for these file */
	if (waitqueue_active(&ep->poll_wait))
		ep_poll_safewake(&ep->poll_wait);

	/*
	 * We need to lock this because we could be hit by
	 * eventpoll_release_file() while we're freeing the "struct eventpoll".
	 * We do not need to hold "ep->mtx" here because the epoll file
	 * is on the way to be removed and no one has references to it
	 * anymore. The only hit might come from eventpoll_release_file() but
	 * holding "epmutex" is sufficient here.
	 */
	mutex_lock(&epmutex);

	/*
	 * Walks through the whole tree by unregistering poll callbacks.
	 */
	for (rbp = rb_first(&ep->rbr); rbp; rbp = rb_next(rbp))
	{
		epi = rb_entry(rbp, struct epitem, rbn);

		ep_unregister_pollwait(ep, epi);
		cond_resched();
	}

	/*
	 * Walks through the whole tree by freeing each "struct epitem". At this
	 * point we are sure no poll callbacks will be lingering around, and also by
	 * holding "epmutex" we can be sure that no file cleanup code will hit
	 * us during this operation. So we can avoid the lock on "ep->lock".
	 * We do not need to lock ep->mtx, either, we only do it to prevent
	 * a lockdep warning.
	 */
	mutex_lock(&ep->mtx);
	while ((rbp = rb_first(&ep->rbr)) != NULL)
	{
		epi = rb_entry(rbp, struct epitem, rbn);
		ep_remove(ep, epi);
		cond_resched();
	}
	mutex_unlock(&ep->mtx);

	mutex_unlock(&epmutex);
	mutex_destroy(&ep->mtx);
	free_uid(ep->user);
	wakeup_source_unregister(ep->ws);
	kfree(ep);
}

static int ep_eventpoll_release(struct inode *inode, struct file *file)
{
	struct eventpoll *ep = file->private_data;

	if (ep)
		ep_free(ep);

	return 0;
}

static inline unsigned int ep_item_poll(struct epitem *epi, poll_table *pt)
{
	pt->_key = epi->event.events;

	return epi->ffd.file->f_op->poll(epi->ffd.file, pt) & epi->event.events;
}

static int ep_read_events_proc(struct eventpoll *ep, struct list_head *head,
							   void *priv)
{
	struct epitem *epi, *tmp;
	poll_table pt;

	init_poll_funcptr(&pt, NULL);

	list_for_each_entry_safe(epi, tmp, head, rdllink)
	{
		if (ep_item_poll(epi, &pt))
			return POLLIN | POLLRDNORM;
		else
		{
			/*
			 * Item has been dropped into the ready list by the poll
			 * callback, but it's not actually ready, as far as
			 * caller requested events goes. We can remove it here.
			 */
			__pm_relax(ep_wakeup_source(epi));
			list_del_init(&epi->rdllink);
		}
	}

	return 0;
}

static void ep_ptable_queue_proc(struct file *file, wait_queue_head_t *whead,
								 poll_table *pt);

struct readyevents_arg
{
	struct eventpoll *ep;
	bool locked;
};

static int ep_poll_readyevents_proc(void *priv, void *cookie, int call_nests)
{
	struct readyevents_arg *arg = priv;

	return ep_scan_ready_list(arg->ep, ep_read_events_proc, NULL,
							  call_nests + 1, arg->locked);
}

static unsigned int ep_eventpoll_poll(struct file *file, poll_table *wait)
{
	int pollflags;
	struct eventpoll *ep = file->private_data;
	struct readyevents_arg arg;

	/*
	 * During ep_insert() we already hold the ep->mtx for the tfile.
	 * Prevent re-aquisition.
	 */
	arg.locked = wait && (wait->_qproc == ep_ptable_queue_proc);
	arg.ep = ep;

	/* Insert inside our poll wait queue */
	poll_wait(file, &ep->poll_wait, wait);

	/*
	 * Proceed to find out if wanted events are really available inside
	 * the ready list. This need to be done under ep_call_nested()
	 * supervision, since the call to f_op->poll() done on listed files
	 * could re-enter here.
	 */
	pollflags = ep_call_nested(&poll_readywalk_ncalls, EP_MAX_NESTS,
							   ep_poll_readyevents_proc, &arg, ep, current);

	return pollflags != -1 ? pollflags : 0;
}

#ifdef CONFIG_PROC_FS
static void ep_show_fdinfo(struct seq_file *m, struct file *f)
{
	struct eventpoll *ep = f->private_data;
	struct rb_node *rbp;

	mutex_lock(&ep->mtx);
	for (rbp = rb_first(&ep->rbr); rbp; rbp = rb_next(rbp))
	{
		struct epitem *epi = rb_entry(rbp, struct epitem, rbn);

		seq_printf(m, "tfd: %8d events: %8x data: %16llx\n",
				   epi->ffd.fd, epi->event.events,
				   (long long)epi->event.data);
		if (seq_has_overflowed(m))
			break;
	}
	mutex_unlock(&ep->mtx);
}
#endif

/* File callbacks that implement the eventpoll file behaviour */
static const struct file_operations eventpoll_fops = {
#ifdef CONFIG_PROC_FS
	.show_fdinfo = ep_show_fdinfo,
#endif
	.release = ep_eventpoll_release,
	.poll = ep_eventpoll_poll,
	.llseek = noop_llseek,
};

/*
 * This is called from eventpoll_release() to unlink files from the eventpoll
 * interface. We need to have this facility to cleanup correctly files that are
 * closed without being removed from the eventpoll interface.
 */
void eventpoll_release_file(struct file *file)
{
	struct eventpoll *ep;
	struct epitem *epi, *next;

	/*
	 * We don't want to get "file->f_lock" because it is not
	 * necessary. It is not necessary because we're in the "struct file"
	 * cleanup path, and this means that no one is using this file anymore.
	 * So, for example, epoll_ctl() cannot hit here since if we reach this
	 * point, the file counter already went to zero and fget() would fail.
	 * The only hit might come from ep_free() but by holding the mutex
	 * will correctly serialize the operation. We do need to acquire
	 * "ep->mtx" after "epmutex" because ep_remove() requires it when called
	 * from anywhere but ep_free().
	 *
	 * Besides, ep_remove() acquires the lock, so we can't hold it here.
	 */
	mutex_lock(&epmutex);
	list_for_each_entry_safe(epi, next, &file->f_ep_links, fllink)
	{
		ep = epi->ep;
		mutex_lock_nested(&ep->mtx, 0);
		ep_remove(ep, epi);
		mutex_unlock(&ep->mtx);
	}
	mutex_unlock(&epmutex);
}

static int ep_alloc(struct eventpoll **pep)
{
	int error;
	struct user_struct *user;
	struct eventpoll *ep;

	user = get_current_user();
	error = -ENOMEM;
	ep = kzalloc(sizeof(*ep), GFP_KERNEL);
	if (unlikely(!ep))
		goto free_uid;

	spin_lock_init(&ep->lock);
	mutex_init(&ep->mtx);
	init_waitqueue_head(&ep->wq);
	init_waitqueue_head(&ep->poll_wait);
	INIT_LIST_HEAD(&ep->rdllist);
	ep->rbr = RB_ROOT;
	ep->ovflist = EP_UNACTIVE_PTR;
	ep->user = user;

	*pep = ep;

	return 0;

free_uid:
	free_uid(user);
	return error;
}

/*
 * Search the file inside the eventpoll tree. The RB tree operations
 * are protected by the "mtx" mutex, and ep_find() must be called with
 * "mtx" held.
 */
static struct epitem *ep_find(struct eventpoll *ep, struct file *file, int fd)
{
	int kcmp;
	struct rb_node *rbp;
	struct epitem *epi, *epir = NULL;
	struct epoll_filefd ffd;

	ep_set_ffd(&ffd, file, fd);
	for (rbp = ep->rbr.rb_node; rbp;)
	{
		epi = rb_entry(rbp, struct epitem, rbn);
		kcmp = ep_cmp_ffd(&ffd, &epi->ffd);
		if (kcmp > 0)
			rbp = rbp->rb_right;
		else if (kcmp < 0)
			rbp = rbp->rb_left;
		else
		{
			epir = epi;
			break;
		}
	}

	return epir;
}

/*
 * This is the callback that is passed to the wait queue wakeup
 * mechanism. It is called by the stored file descriptors when they
 * have events to report.
 */
static int ep_poll_callback(wait_queue_entry_t *wait, unsigned mode, int sync, void *key)
{
	int pwake = 0;
	unsigned long flags;
	struct epitem *epi = ep_item_from_wait(wait);
	struct eventpoll *ep = epi->ep;
	int ewake = 0;

	spin_lock_irqsave(&ep->lock, flags);

	/*
	 * If the event mask does not contain any poll(2) event, we consider the
	 * descriptor to be disabled. This condition is likely the effect of the
	 * EPOLLONESHOT bit that disables the descriptor when an event is received,
	 * until the next EPOLL_CTL_MOD will be issued.
	 */
	if (!(epi->event.events & ~EP_PRIVATE_BITS))
		goto out_unlock;

	/*
	 * Check the events coming with the callback. At this stage, not
	 * every device reports the events in the "key" parameter of the
	 * callback. We need to be able to handle both cases here, hence the
	 * test for "key" != NULL before the event match test.
	 */
	if (key && !((unsigned long)key & epi->event.events))
		goto out_unlock;

	/*
	 * If we are transferring events to userspace, we can hold no locks
	 * (because we're accessing user memory, and because of linux f_op->poll()
	 * semantics). All the events that happen during that period of time are
	 * chained in ep->ovflist and requeued later on.
	 */
	if (ep->ovflist != EP_UNACTIVE_PTR) {
		if (epi->next == EP_UNACTIVE_PTR) {
			epi->next = ep->ovflist;
			ep->ovflist = epi;
			if (epi->ws)
			{
				/*
				 * Activate ep->ws since epi->ws may get
				 * deactivated at any time.
				 */
				__pm_stay_awake(ep->ws);
			}
		}
		goto out_unlock;
	}

	/* If this file is already in the ready list we exit soon */
	if (!ep_is_linked(&epi->rdllink))
	{
		list_add_tail(&epi->rdllink, &ep->rdllist);
		ep_pm_stay_awake_rcu(epi);
	}

	/*
	 * Wake up ( if active ) both the eventpoll wait list and the ->poll()
	 * wait list.
	 */
	if (waitqueue_active(&ep->wq))
	{
		if ((epi->event.events & EPOLLEXCLUSIVE) &&
			!((unsigned long)key & POLLFREE))
		{
			switch ((unsigned long)key & EPOLLINOUT_BITS)
			{
			case POLLIN:
				if (epi->event.events & POLLIN)
					ewake = 1;
				break;
			case POLLOUT:
				if (epi->event.events & POLLOUT)
					ewake = 1;
				break;
			case 0:
				ewake = 1;
				break;
			}
		}
		wake_up_locked(&ep->wq);
	}
	if (waitqueue_active(&ep->poll_wait))
		pwake++;

out_unlock:
	spin_unlock_irqrestore(&ep->lock, flags);

	/* We have to call this outside the lock */
	if (pwake)
		ep_poll_safewake(&ep->poll_wait);

	if (!(epi->event.events & EPOLLEXCLUSIVE))
		ewake = 1;

	if ((unsigned long)key & POLLFREE)
	{
		/*
		 * If we race with ep_remove_wait_queue() it can miss
		 * ->whead = NULL and do another remove_wait_queue() after
		 * us, so we can't use __remove_wait_queue().
		 */
		list_del_init(&wait->entry);
		/*
		 * ->whead != NULL protects us from the race with ep_free()
		 * or ep_remove(), ep_remove_wait_queue() takes whead->lock
		 * held by the caller. Once we nullify it, nothing protects
		 * ep/epi or even wait.
		 */
		smp_store_release(&ep_pwq_from_wait(wait)->whead, NULL);
	}

	return ewake;
}

/*
 * This is the callback that is used to add our wait queue to the
 * target file wakeup lists.
 */
static void ep_ptable_queue_proc(struct file *file, wait_queue_head_t *whead,
								 poll_table *pt)
{
	struct epitem *epi = ep_item_from_epqueue(pt);
	struct eppoll_entry *pwq;

	if (epi->nwait >= 0 && (pwq = kmem_cache_alloc(pwq_cache, GFP_KERNEL)))
	{
		init_waitqueue_func_entry(&pwq->wait, ep_poll_callback);
		pwq->whead = whead;
		pwq->base = epi;
		if (epi->event.events & EPOLLEXCLUSIVE)
			add_wait_queue_exclusive(whead, &pwq->wait);
		else
			add_wait_queue(whead, &pwq->wait);
		list_add_tail(&pwq->llink, &epi->pwqlist);
		epi->nwait++;
	}
	else
	{
		/* We have to signal that an error occurred */
		epi->nwait = -1;
	}
}

static void ep_rbtree_insert(struct eventpoll *ep, struct epitem *epi)
{
	int kcmp;
	struct rb_node **p = &ep->rbr.rb_node, *parent = NULL;
	struct epitem *epic;

	while (*p)
	{
		parent = *p;
		epic = rb_entry(parent, struct epitem, rbn);
		kcmp = ep_cmp_ffd(&epi->ffd, &epic->ffd);
		if (kcmp > 0)
			p = &parent->rb_right;
		else
			p = &parent->rb_left;
	}
	rb_link_node(&epi->rbn, parent, p);
	rb_insert_color(&epi->rbn, &ep->rbr);
}

#define PATH_ARR_SIZE 5
/*
 * These are the number paths of length 1 to 5, that we are allowing to emanate
 * from a single file of interest. For example, we allow 1000 paths of length
 * 1, to emanate from each file of interest. This essentially represents the
 * potential wakeup paths, which need to be limited in order to avoid massive
 * uncontrolled wakeup storms. The common use case should be a single ep which
 * is connected to n file sources. In this case each file source has 1 path
 * of length 1. Thus, the numbers below should be more than sufficient. These
 * path limits are enforced during an EPOLL_CTL_ADD operation, since a modify
 * and delete can't add additional paths. Protected by the epmutex.
 */
static const int path_limits[PATH_ARR_SIZE] = {1000, 500, 100, 50, 10};
static int path_count[PATH_ARR_SIZE];

static int path_count_inc(int nests)
{
	/* Allow an arbitrary number of depth 1 paths */
	if (nests == 0)
		return 0;

	if (++path_count[nests] > path_limits[nests])
		return -1;
	return 0;
}

static void path_count_init(void)
{
	int i;

	for (i = 0; i < PATH_ARR_SIZE; i++)
		path_count[i] = 0;
}

static int reverse_path_check_proc(void *priv, void *cookie, int call_nests)
{
	int error = 0;
	struct file *file = priv;
	struct file *child_file;
	struct epitem *epi;

	/* CTL_DEL can remove links here, but that can't increase our count */
	rcu_read_lock();
	list_for_each_entry_rcu(epi, &file->f_ep_links, fllink)
	{
		child_file = epi->ep->file;
		if (is_file_epoll(child_file))
		{
			if (list_empty(&child_file->f_ep_links))
			{
				if (path_count_inc(call_nests))
				{
					error = -1;
					break;
				}
			}
			else
			{
				error = ep_call_nested(&poll_loop_ncalls,
									   EP_MAX_NESTS,
									   reverse_path_check_proc,
									   child_file, child_file,
									   current);
			}
			if (error != 0)
				break;
		}
		else
		{
			printk(KERN_ERR "reverse_path_check_proc: "
							"file is not an ep!\n");
		}
	}
	rcu_read_unlock();
	return error;
}

/**
 * reverse_path_check - The tfile_check_list is list of file *, which have
 *                      links that are proposed to be newly added. We need to
 *                      make sure that those added links don't add too many
 *                      paths such that we will spend all our time waking up
 *                      eventpoll objects.
 *
 * Returns: Returns zero if the proposed links don't create too many paths,
 *	    -1 otherwise.
 */
static int reverse_path_check(void)
{
	int error = 0;
	struct file *current_file;

	/* let's call this for all tfiles */
	list_for_each_entry(current_file, &tfile_check_list, f_tfile_llink)
	{
		path_count_init();
		error = ep_call_nested(&poll_loop_ncalls, EP_MAX_NESTS,
							   reverse_path_check_proc, current_file,
							   current_file, current);
		if (error)
			break;
	}
	return error;
}

static int ep_create_wakeup_source(struct epitem *epi)
{
	struct name_snapshot n;
	struct wakeup_source *ws;
	char task_comm_buf[TASK_COMM_LEN];
	char buf[64];

	get_task_comm(task_comm_buf, current);

	if (!epi->ep->ws) {
		epi->ep->ws = wakeup_source_register("eventpoll");
		snprintf(buf, sizeof(buf), "epoll_%.*s_epollfd",
			 (int)sizeof(task_comm_buf), task_comm_buf);
		epi->ep->ws = wakeup_source_register(buf);
		if (!epi->ep->ws)
			return -ENOMEM;
	}

<<<<<<< HEAD
	name = epi->ffd.file->f_path.dentry->d_name.name;
	snprintf(buf, sizeof(buf), "epoll_%.*s_file:%s",
		 (int)sizeof(task_comm_buf), task_comm_buf, name);
	ws = wakeup_source_register(buf);
=======
	take_dentry_name_snapshot(&n, epi->ffd.file->f_path.dentry);
	ws = wakeup_source_register(n.name);
	release_dentry_name_snapshot(&n);
>>>>>>> ea945833

	if (!ws)
		return -ENOMEM;
	rcu_assign_pointer(epi->ws, ws);

	return 0;
}

/* rare code path, only used when EPOLL_CTL_MOD removes a wakeup source */
static noinline void ep_destroy_wakeup_source(struct epitem *epi)
{
	struct wakeup_source *ws = ep_wakeup_source(epi);

	RCU_INIT_POINTER(epi->ws, NULL);

	/*
	 * wait for ep_pm_stay_awake_rcu to finish, synchronize_rcu is
	 * used internally by wakeup_source_remove, too (called by
	 * wakeup_source_unregister), so we cannot use call_rcu
	 */
	synchronize_rcu();
	wakeup_source_unregister(ws);
}

/*
 * Must be called with "mtx" held.
 */
static int ep_insert(struct eventpoll *ep, struct epoll_event *event,
					 struct file *tfile, int fd, int full_check)
{
	int error, revents, pwake = 0;
	unsigned long flags;
	long user_watches;
	struct epitem *epi;
	struct ep_pqueue epq;

	user_watches = atomic_long_read(&ep->user->epoll_watches);
	if (unlikely(user_watches >= max_user_watches))
		return -ENOSPC;
	if (!(epi = kmem_cache_alloc(epi_cache, GFP_KERNEL)))
		return -ENOMEM;

	/* Item initialization follow here ... */
	INIT_LIST_HEAD(&epi->rdllink);
	INIT_LIST_HEAD(&epi->fllink);
	INIT_LIST_HEAD(&epi->pwqlist);
	epi->ep = ep;
	ep_set_ffd(&epi->ffd, tfile, fd);
	epi->event = *event;
	epi->nwait = 0;
	epi->next = EP_UNACTIVE_PTR;
	if (epi->event.events & EPOLLWAKEUP)
	{
		error = ep_create_wakeup_source(epi);
		if (error)
			goto error_create_wakeup_source;
	}
	else
	{
		RCU_INIT_POINTER(epi->ws, NULL);
	}

	/* Add the current item to the list of active epoll hook for this file */
	spin_lock(&tfile->f_lock);
	list_add_tail_rcu(&epi->fllink, &tfile->f_ep_links);
	spin_unlock(&tfile->f_lock);

	/*
	 * Add the current item to the RB tree. All RB tree operations are
	 * protected by "mtx", and ep_insert() is called with "mtx" held.
	 */
	ep_rbtree_insert(ep, epi);

	/* now check if we've created too many backpaths */
	error = -EINVAL;
	if (full_check && reverse_path_check())
		goto error_remove_epi;

	/* Initialize the poll table using the queue callback */
	epq.epi = epi;
	init_poll_funcptr(&epq.pt, ep_ptable_queue_proc);

	/*
	 * Attach the item to the poll hooks and get current event bits.
	 * We can safely use the file* here because its usage count has
	 * been increased by the caller of this function. Note that after
	 * this operation completes, the poll callback can start hitting
	 * the new item.
	 */
	revents = ep_item_poll(epi, &epq.pt);

	/*
	 * We have to check if something went wrong during the poll wait queue
	 * install process. Namely an allocation for a wait queue failed due
	 * high memory pressure.
	 */
	error = -ENOMEM;
	if (epi->nwait < 0)
		goto error_unregister;

	/* We have to drop the new item inside our item list to keep track of it */
	spin_lock_irqsave(&ep->lock, flags);

	/* If the file is already "ready" we drop it inside the ready list */
	if ((revents & event->events) && !ep_is_linked(&epi->rdllink))
	{
		list_add_tail(&epi->rdllink, &ep->rdllist);
		ep_pm_stay_awake(epi);

		/* Notify waiting tasks that events are available */
		if (waitqueue_active(&ep->wq))
			wake_up_locked(&ep->wq);
		if (waitqueue_active(&ep->poll_wait))
			pwake++;
	}

	spin_unlock_irqrestore(&ep->lock, flags);

	atomic_long_inc(&ep->user->epoll_watches);

	/* We have to call this outside the lock */
	if (pwake)
		ep_poll_safewake(&ep->poll_wait);

	return 0;

error_unregister:
	ep_unregister_pollwait(ep, epi);
error_remove_epi:
	spin_lock(&tfile->f_lock);
	list_del_rcu(&epi->fllink);
	spin_unlock(&tfile->f_lock);

	rb_erase(&epi->rbn, &ep->rbr);

	/*
	 * We need to do this because an event could have been arrived on some
	 * allocated wait queue. Note that we don't care about the ep->ovflist
	 * list, since that is used/cleaned only inside a section bound by "mtx".
	 * And ep_insert() is called with "mtx" held.
	 */
	spin_lock_irqsave(&ep->lock, flags);
	if (ep_is_linked(&epi->rdllink))
		list_del_init(&epi->rdllink);
	spin_unlock_irqrestore(&ep->lock, flags);

	wakeup_source_unregister(ep_wakeup_source(epi));

error_create_wakeup_source:
	kmem_cache_free(epi_cache, epi);

	return error;
}

/*
 * Modify the interest event mask by dropping an event if the new mask
 * has a match in the current file status. Must be called with "mtx" held.
 */
static int ep_modify(struct eventpoll *ep, struct epitem *epi, struct epoll_event *event)
{
	int pwake = 0;
	unsigned int revents;
	poll_table pt;

	init_poll_funcptr(&pt, NULL);

	/*
	 * Set the new event interest mask before calling f_op->poll();
	 * otherwise we might miss an event that happens between the
	 * f_op->poll() call and the new event set registering.
	 */
	epi->event.events = event->events; /* need barrier below */
	epi->event.data = event->data;	 /* protected by mtx */
	if (epi->event.events & EPOLLWAKEUP)
	{
		if (!ep_has_wakeup_source(epi))
			ep_create_wakeup_source(epi);
	}
	else if (ep_has_wakeup_source(epi))
	{
		ep_destroy_wakeup_source(epi);
	}

	/*
	 * The following barrier has two effects:
	 *
	 * 1) Flush epi changes above to other CPUs.  This ensures
	 *    we do not miss events from ep_poll_callback if an
	 *    event occurs immediately after we call f_op->poll().
	 *    We need this because we did not take ep->lock while
	 *    changing epi above (but ep_poll_callback does take
	 *    ep->lock).
	 *
	 * 2) We also need to ensure we do not miss _past_ events
	 *    when calling f_op->poll().  This barrier also
	 *    pairs with the barrier in wq_has_sleeper (see
	 *    comments for wq_has_sleeper).
	 *
	 * This barrier will now guarantee ep_poll_callback or f_op->poll
	 * (or both) will notice the readiness of an item.
	 */
	smp_mb();

	/*
	 * Get current event bits. We can safely use the file* here because
	 * its usage count has been increased by the caller of this function.
	 */
	revents = ep_item_poll(epi, &pt);

	/*
	 * If the item is "hot" and it is not registered inside the ready
	 * list, push it inside.
	 */
	if (revents & event->events)
	{
		spin_lock_irq(&ep->lock);
		if (!ep_is_linked(&epi->rdllink))
		{
			list_add_tail(&epi->rdllink, &ep->rdllist);
			ep_pm_stay_awake(epi);

			/* Notify waiting tasks that events are available */
			if (waitqueue_active(&ep->wq))
				wake_up_locked(&ep->wq);
			if (waitqueue_active(&ep->poll_wait))
				pwake++;
		}
		spin_unlock_irq(&ep->lock);
	}

	/* We have to call this outside the lock */
	if (pwake)
		ep_poll_safewake(&ep->poll_wait);

	return 0;
}

static int ep_send_events_proc(struct eventpoll *ep, struct list_head *head,
							   void *priv)
{
	struct ep_send_events_data *esed = priv;
	int eventcnt;
	unsigned int revents;
	struct epitem *epi;
	struct epoll_event __user *uevent;
	struct wakeup_source *ws;
	poll_table pt;

	init_poll_funcptr(&pt, NULL);

	/*
	 * We can loop without lock because we are passed a task private list.
	 * Items cannot vanish during the loop because ep_scan_ready_list() is
	 * holding "mtx" during this call.
	 */
	for (eventcnt = 0, uevent = esed->events;
		 !list_empty(head) && eventcnt < esed->maxevents;)
	{
		epi = list_first_entry(head, struct epitem, rdllink);

		/*
		 * Activate ep->ws before deactivating epi->ws to prevent
		 * triggering auto-suspend here (in case we reactive epi->ws
		 * below).
		 *
		 * This could be rearranged to delay the deactivation of epi->ws
		 * instead, but then epi->ws would temporarily be out of sync
		 * with ep_is_linked().
		 */
		ws = ep_wakeup_source(epi);
		if (ws)
		{
			if (ws->active)
				__pm_stay_awake(ep->ws);
			__pm_relax(ws);
		}

		list_del_init(&epi->rdllink);

		revents = ep_item_poll(epi, &pt);

		/*
		 * If the event mask intersect the caller-requested one,
		 * deliver the event to userspace. Again, ep_scan_ready_list()
		 * is holding "mtx", so no operations coming from userspace
		 * can change the item.
		 */
		if (revents)
		{
			if (__put_user(revents, &uevent->events) ||
				__put_user(epi->event.data, &uevent->data))
			{
				list_add(&epi->rdllink, head);
				ep_pm_stay_awake(epi);
				return eventcnt ? eventcnt : -EFAULT;
			}
			eventcnt++;
			uevent++;
			if (epi->event.events & EPOLLONESHOT)
				epi->event.events &= EP_PRIVATE_BITS;
			else if (!(epi->event.events & EPOLLET))
			{
				/*
				 * If this file has been added with Level
				 * Trigger mode, we need to insert back inside
				 * the ready list, so that the next call to
				 * epoll_wait() will check again the events
				 * availability. At this point, no one can insert
				 * into ep->rdllist besides us. The epoll_ctl()
				 * callers are locked out by
				 * ep_scan_ready_list() holding "mtx" and the
				 * poll callback will queue them in ep->ovflist.
				 */
				list_add_tail(&epi->rdllink, &ep->rdllist);
				ep_pm_stay_awake(epi);
			}
		}
	}

	return eventcnt;
}

static int ep_send_events(struct eventpoll *ep,
						  struct epoll_event __user *events, int maxevents)
{
	struct ep_send_events_data esed;

	esed.maxevents = maxevents;
	esed.events = events;

	return ep_scan_ready_list(ep, ep_send_events_proc, &esed, 0, false);
}

static inline struct timespec64 ep_set_mstimeout(long ms)
{
	struct timespec64 now, ts = {
							   .tv_sec = ms / MSEC_PER_SEC,
							   .tv_nsec = NSEC_PER_MSEC * (ms % MSEC_PER_SEC),
						   };

	ktime_get_ts64(&now);
	return timespec64_add_safe(now, ts);
}

/**
 * ep_poll - Retrieves ready events, and delivers them to the caller supplied
 *           event buffer.
 *
 * @ep: Pointer to the eventpoll context.
 * @events: Pointer to the userspace buffer where the ready events should be
 *          stored.
 * @maxevents: Size (in terms of number of events) of the caller event buffer.
 * @timeout: Maximum timeout for the ready events fetch operation, in
 *           milliseconds. If the @timeout is zero, the function will not block,
 *           while if the @timeout is less than zero, the function will block
 *           until at least one event has been retrieved (or an error
 *           occurred).
 *
 * Returns: Returns the number of ready events which have been fetched, or an
 *          error code, in case of error.
 */
static int ep_poll(struct eventpoll *ep, struct epoll_event __user *events,
				   int maxevents, long timeout)
{
	int res = 0, eavail, timed_out = 0;
	unsigned long flags;
	u64 slack = 0;
	wait_queue_entry_t wait;
	ktime_t expires, *to = NULL;

	if (timeout > 0)
	{
		struct timespec64 end_time = ep_set_mstimeout(timeout);

		slack = select_estimate_accuracy(&end_time);
		to = &expires;
		*to = timespec64_to_ktime(end_time);
	}
	else if (timeout == 0)
	{
		/*
		 * Avoid the unnecessary trip to the wait queue loop, if the
		 * caller specified a non blocking operation.
		 */
		timed_out = 1;
		spin_lock_irqsave(&ep->lock, flags);
		goto check_events;
	}

fetch_events:
	spin_lock_irqsave(&ep->lock, flags);

	if (!ep_events_available(ep))
	{
		/*
		 * We don't have any available event to return to the caller.
		 * We need to sleep here, and we will be wake up by
		 * ep_poll_callback() when events will become available.
		 */
		init_waitqueue_entry(&wait, current);
		__add_wait_queue_exclusive(&ep->wq, &wait);

		for (;;)
		{
			/*
			 * We don't want to sleep if the ep_poll_callback() sends us
			 * a wakeup in between. That's why we set the task state
			 * to TASK_INTERRUPTIBLE before doing the checks.
			 */
			set_current_state(TASK_INTERRUPTIBLE);
			if (ep_events_available(ep) || timed_out)
				break;
			if (signal_pending(current))
			{
				res = -EINTR;
				break;
			}

			spin_unlock_irqrestore(&ep->lock, flags);
			if (!freezable_schedule_hrtimeout_range(to, slack,
													HRTIMER_MODE_ABS))
				timed_out = 1;

			spin_lock_irqsave(&ep->lock, flags);
		}

		__remove_wait_queue(&ep->wq, &wait);
		__set_current_state(TASK_RUNNING);
	}
check_events:
	/* Is it worth to try to dig for events ? */
	eavail = ep_events_available(ep);

	spin_unlock_irqrestore(&ep->lock, flags);

	/*
	 * Try to transfer events to user space. In case we get 0 events and
	 * there's still timeout left over, we go trying again in search of
	 * more luck.
	 */
	if (!res && eavail &&
		!(res = ep_send_events(ep, events, maxevents)) && !timed_out)
		goto fetch_events;

	return res;
}

/**
 * ep_loop_check_proc - Callback function to be passed to the @ep_call_nested()
 *                      API, to verify that adding an epoll file inside another
 *                      epoll structure, does not violate the constraints, in
 *                      terms of closed loops, or too deep chains (which can
 *                      result in excessive stack usage).
 *
 * @priv: Pointer to the epoll file to be currently checked.
 * @cookie: Original cookie for this call. This is the top-of-the-chain epoll
 *          data structure pointer.
 * @call_nests: Current dept of the @ep_call_nested() call stack.
 *
 * Returns: Returns zero if adding the epoll @file inside current epoll
 *          structure @ep does not violate the constraints, or -1 otherwise.
 */
static int ep_loop_check_proc(void *priv, void *cookie, int call_nests)
{
	int error = 0;
	struct file *file = priv;
	struct eventpoll *ep = file->private_data;
	struct eventpoll *ep_tovisit;
	struct rb_node *rbp;
	struct epitem *epi;

	mutex_lock_nested(&ep->mtx, call_nests + 1);
<<<<<<< HEAD
	ep->visited = 1;
	list_add(&ep->visited_list_link, &visited_list);
	for (rbp = rb_first(&ep->rbr); rbp; rbp = rb_next(rbp))
	{
=======
	ep->gen = loop_check_gen;
	for (rbp = rb_first(&ep->rbr); rbp; rbp = rb_next(rbp)) {
>>>>>>> ea945833
		epi = rb_entry(rbp, struct epitem, rbn);
		if (unlikely(is_file_epoll(epi->ffd.file)))
		{
			ep_tovisit = epi->ffd.file->private_data;
			if (ep_tovisit->gen == loop_check_gen)
				continue;
			error = ep_call_nested(&poll_loop_ncalls, EP_MAX_NESTS,
								   ep_loop_check_proc, epi->ffd.file,
								   ep_tovisit, current);
			if (error != 0)
				break;
		}
		else
		{
			/*
			 * If we've reached a file that is not associated with
			 * an ep, then we need to check if the newly added
			 * links are going to add too many wakeup paths. We do
			 * this by adding it to the tfile_check_list, if it's
			 * not already there, and calling reverse_path_check()
			 * during ep_insert().
			 */
			if (list_empty(&epi->ffd.file->f_tfile_llink)) {
				if (get_file_rcu(epi->ffd.file))
					list_add(&epi->ffd.file->f_tfile_llink,
						 &tfile_check_list);
			}
		}
	}
	mutex_unlock(&ep->mtx);

	return error;
}

/**
 * ep_loop_check - Performs a check to verify that adding an epoll file (@file)
 *                 another epoll file (represented by @ep) does not create
 *                 closed loops or too deep chains.
 *
 * @ep: Pointer to the epoll private data structure.
 * @file: Pointer to the epoll file to be checked.
 *
 * Returns: Returns zero if adding the epoll @file inside current epoll
 *          structure @ep does not violate the constraints, or -1 otherwise.
 */
static int ep_loop_check(struct eventpoll *ep, struct file *file)
{
<<<<<<< HEAD
	int ret;
	struct eventpoll *ep_cur, *ep_next;

	ret = ep_call_nested(&poll_loop_ncalls, EP_MAX_NESTS,
						 ep_loop_check_proc, file, ep, current);
	/* clear visited list */
	list_for_each_entry_safe(ep_cur, ep_next, &visited_list,
							 visited_list_link)
	{
		ep_cur->visited = 0;
		list_del(&ep_cur->visited_list_link);
	}
	return ret;
=======
	return ep_call_nested(&poll_loop_ncalls, EP_MAX_NESTS,
			      ep_loop_check_proc, file, ep, current);
>>>>>>> ea945833
}

static void clear_tfile_check_list(void)
{
	struct file *file;

	/* first clear the tfile_check_list */
	while (!list_empty(&tfile_check_list))
	{
		file = list_first_entry(&tfile_check_list, struct file,
								f_tfile_llink);
		list_del_init(&file->f_tfile_llink);
		fput(file);
	}
	INIT_LIST_HEAD(&tfile_check_list);
}

/*
 * Open an eventpoll file descriptor.
 */
SYSCALL_DEFINE1(epoll_create1, int, flags)
{
	int error, fd;
	struct eventpoll *ep = NULL;
	struct file *file;

	/* Check the EPOLL_* constant for consistency.  */
	BUILD_BUG_ON(EPOLL_CLOEXEC != O_CLOEXEC);

	if (flags & ~EPOLL_CLOEXEC)
		return -EINVAL;
	/*
	 * Create the internal data structure ("struct eventpoll").
	 */
	error = ep_alloc(&ep);
	if (error < 0)
		return error;
	/*
	 * Creates all the items needed to setup an eventpoll file. That is,
	 * a file structure and a free file descriptor.
	 */
	fd = get_unused_fd_flags(O_RDWR | (flags & O_CLOEXEC));
	if (fd < 0)
	{
		error = fd;
		goto out_free_ep;
	}
	file = anon_inode_getfile("[eventpoll]", &eventpoll_fops, ep,
							  O_RDWR | (flags & O_CLOEXEC));
	if (IS_ERR(file))
	{
		error = PTR_ERR(file);
		goto out_free_fd;
	}
	ep->file = file;
	fd_install(fd, file);
	return fd;

out_free_fd:
	put_unused_fd(fd);
out_free_ep:
	ep_free(ep);
	return error;
}

SYSCALL_DEFINE1(epoll_create, int, size)
{
	if (size <= 0)
		return -EINVAL;

	return sys_epoll_create1(0);
}

/*
 * The following function implements the controller interface for
 * the eventpoll file that enables the insertion/removal/change of
 * file descriptors inside the interest set.
 */
SYSCALL_DEFINE4(epoll_ctl, int, epfd, int, op, int, fd,
				struct epoll_event __user *, event)
{
	int error;
	int full_check = 0;
	struct fd f, tf;
	struct eventpoll *ep;
	struct epitem *epi;
	struct epoll_event epds;
	struct eventpoll *tep = NULL;

	error = -EFAULT;
	if (ep_op_has_event(op) &&
		copy_from_user(&epds, event, sizeof(struct epoll_event)))
		goto error_return;

	error = -EBADF;
	f = fdget(epfd);
	if (!f.file)
		goto error_return;

	/* Get the "struct file *" for the target file */
	tf = fdget(fd);
	if (!tf.file)
		goto error_fput;

	/* The target file descriptor must support poll */
	error = -EPERM;
	if (!tf.file->f_op->poll)
		goto error_tgt_fput;

	/* Check if EPOLLWAKEUP is allowed */
	if (ep_op_has_event(op))
		ep_take_care_of_epollwakeup(&epds);

	/*
	 * We have to check that the file structure underneath the file descriptor
	 * the user passed to us _is_ an eventpoll file. And also we do not permit
	 * adding an epoll file descriptor inside itself.
	 */
	error = -EINVAL;
	if (f.file == tf.file || !is_file_epoll(f.file))
		goto error_tgt_fput;

	/*
	 * epoll adds to the wakeup queue at EPOLL_CTL_ADD time only,
	 * so EPOLLEXCLUSIVE is not allowed for a EPOLL_CTL_MOD operation.
	 * Also, we do not currently supported nested exclusive wakeups.
	 */
	if (epds.events & EPOLLEXCLUSIVE)
	{
		if (op == EPOLL_CTL_MOD)
			goto error_tgt_fput;
		if (op == EPOLL_CTL_ADD && (is_file_epoll(tf.file) ||
									(epds.events & ~EPOLLEXCLUSIVE_OK_BITS)))
			goto error_tgt_fput;
	}

	/*
	 * At this point it is safe to assume that the "private_data" contains
	 * our own data structure.
	 */
	ep = f.file->private_data;

	/*
	 * When we insert an epoll file descriptor, inside another epoll file
	 * descriptor, there is the change of creating closed loops, which are
	 * better be handled here, than in more critical paths. While we are
	 * checking for loops we also determine the list of files reachable
	 * and hang them on the tfile_check_list, so we can check that we
	 * haven't created too many possible wakeup paths.
	 *
	 * We do not need to take the global 'epumutex' on EPOLL_CTL_ADD when
	 * the epoll file descriptor is attaching directly to a wakeup source,
	 * unless the epoll file descriptor is nested. The purpose of taking the
	 * 'epmutex' on add is to prevent complex toplogies such as loops and
	 * deep wakeup paths from forming in parallel through multiple
	 * EPOLL_CTL_ADD operations.
	 */
	mutex_lock_nested(&ep->mtx, 0);
	if (op == EPOLL_CTL_ADD)
	{
		if (!list_empty(&f.file->f_ep_links) ||
<<<<<<< HEAD
			is_file_epoll(tf.file))
		{
=======
				ep->gen == loop_check_gen ||
						is_file_epoll(tf.file)) {
>>>>>>> ea945833
			full_check = 1;
			mutex_unlock(&ep->mtx);
			mutex_lock(&epmutex);
			if (is_file_epoll(tf.file))
			{
				error = -ELOOP;
				if (ep_loop_check(ep, tf.file) != 0)
					goto error_tgt_fput;
			} else {
				get_file(tf.file);
				list_add(&tf.file->f_tfile_llink,
							&tfile_check_list);
			}
			mutex_lock_nested(&ep->mtx, 0);
			if (is_file_epoll(tf.file))
			{
				tep = tf.file->private_data;
				mutex_lock_nested(&tep->mtx, 1);
			}
		}
	}

	/*
	 * Try to lookup the file inside our RB tree, Since we grabbed "mtx"
	 * above, we can be sure to be able to use the item looked up by
	 * ep_find() till we release the mutex.
	 */
	epi = ep_find(ep, tf.file, fd);

	error = -EINVAL;
	switch (op)
	{
	case EPOLL_CTL_ADD:
		if (!epi)
		{
			epds.events |= POLLERR | POLLHUP;
			error = ep_insert(ep, &epds, tf.file, fd, full_check);
		}
		else
			error = -EEXIST;
		break;
	case EPOLL_CTL_DEL:
		if (epi)
			error = ep_remove(ep, epi);
		else
			error = -ENOENT;
		break;
	case EPOLL_CTL_MOD:
		if (epi)
		{
			if (!(epi->event.events & EPOLLEXCLUSIVE))
			{
				epds.events |= POLLERR | POLLHUP;
				error = ep_modify(ep, epi, &epds);
			}
		}
		else
			error = -ENOENT;
		break;
	}
	if (tep != NULL)
		mutex_unlock(&tep->mtx);
	mutex_unlock(&ep->mtx);

error_tgt_fput:
	if (full_check) {
		clear_tfile_check_list();
		loop_check_gen++;
		mutex_unlock(&epmutex);
	}

	fdput(tf);
error_fput:
	fdput(f);
error_return:

	return error;
}

/*
 * Implement the event wait interface for the eventpoll file. It is the kernel
 * part of the user space epoll_wait(2).
 */
SYSCALL_DEFINE4(epoll_wait, int, epfd, struct epoll_event __user *, events,
				int, maxevents, int, timeout)
{
	int error;
	struct fd f;
	struct eventpoll *ep;

	/* The maximum number of event must be greater than zero */
	if (maxevents <= 0 || maxevents > EP_MAX_EVENTS)
		return -EINVAL;

	/* Verify that the area passed by the user is writeable */
	if (!access_ok(VERIFY_WRITE, events, maxevents * sizeof(struct epoll_event)))
		return -EFAULT;

	/* Get the "struct file *" for the eventpoll file */
	f = fdget(epfd);
	if (!f.file)
		return -EBADF;

	/*
	 * We have to check that the file structure underneath the fd
	 * the user passed to us _is_ an eventpoll file.
	 */
	error = -EINVAL;
	if (!is_file_epoll(f.file))
		goto error_fput;

	/*
	 * At this point it is safe to assume that the "private_data" contains
	 * our own data structure.
	 */
	ep = f.file->private_data;

	/* Time to fish for events ... */
	error = ep_poll(ep, events, maxevents, timeout);

error_fput:
	fdput(f);
	return error;
}

/*
 * Implement the event wait interface for the eventpoll file. It is the kernel
 * part of the user space epoll_pwait(2).
 */
SYSCALL_DEFINE6(epoll_pwait, int, epfd, struct epoll_event __user *, events,
				int, maxevents, int, timeout, const sigset_t __user *, sigmask,
				size_t, sigsetsize)
{
	int error;
	sigset_t ksigmask, sigsaved;

	/*
	 * If the caller wants a certain signal mask to be set during the wait,
	 * we apply it here.
	 */
	if (sigmask)
	{
		if (sigsetsize != sizeof(sigset_t))
			return -EINVAL;
		if (copy_from_user(&ksigmask, sigmask, sizeof(ksigmask)))
			return -EFAULT;
		sigsaved = current->blocked;
		set_current_blocked(&ksigmask);
	}

	error = sys_epoll_wait(epfd, events, maxevents, timeout);

	/*
	 * If we changed the signal mask, we need to restore the original one.
	 * In case we've got a signal while waiting, we do not restore the
	 * signal mask yet, and we allow do_signal() to deliver the signal on
	 * the way back to userspace, before the signal mask is restored.
	 */
	if (sigmask)
	{
		if (error == -EINTR)
		{
			memcpy(&current->saved_sigmask, &sigsaved,
				   sizeof(sigsaved));
			set_restore_sigmask();
		}
		else
			set_current_blocked(&sigsaved);
	}

	return error;
}

#ifdef CONFIG_COMPAT
COMPAT_SYSCALL_DEFINE6(epoll_pwait, int, epfd,
					   struct epoll_event __user *, events,
					   int, maxevents, int, timeout,
					   const compat_sigset_t __user *, sigmask,
					   compat_size_t, sigsetsize)
{
	long err;
	compat_sigset_t csigmask;
	sigset_t ksigmask, sigsaved;

	/*
	 * If the caller wants a certain signal mask to be set during the wait,
	 * we apply it here.
	 */
	if (sigmask)
	{
		if (sigsetsize != sizeof(compat_sigset_t))
			return -EINVAL;
		if (copy_from_user(&csigmask, sigmask, sizeof(csigmask)))
			return -EFAULT;
		sigset_from_compat(&ksigmask, &csigmask);
		sigsaved = current->blocked;
		set_current_blocked(&ksigmask);
	}

	err = sys_epoll_wait(epfd, events, maxevents, timeout);

	/*
	 * If we changed the signal mask, we need to restore the original one.
	 * In case we've got a signal while waiting, we do not restore the
	 * signal mask yet, and we allow do_signal() to deliver the signal on
	 * the way back to userspace, before the signal mask is restored.
	 */
	if (sigmask)
	{
		if (err == -EINTR)
		{
			memcpy(&current->saved_sigmask, &sigsaved,
				   sizeof(sigsaved));
			set_restore_sigmask();
		}
		else
			set_current_blocked(&sigsaved);
	}

	return err;
}
#endif

static int __init eventpoll_init(void)
{
	struct sysinfo si;

	si_meminfo(&si);
	/*
	 * Allows top 4% of lomem to be allocated for epoll watches (per user).
	 */
	max_user_watches = (((si.totalram - si.totalhigh) / 25) << PAGE_SHIFT) /
					   EP_ITEM_COST;
	BUG_ON(max_user_watches < 0);

	/*
	 * Initialize the structure used to perform epoll file descriptor
	 * inclusion loops checks.
	 */
	ep_nested_calls_init(&poll_loop_ncalls);

	/* Initialize the structure used to perform safe poll wait head wake ups */
	ep_nested_calls_init(&poll_safewake_ncalls);

	/* Initialize the structure used to perform file's f_op->poll() calls */
	ep_nested_calls_init(&poll_readywalk_ncalls);

	/*
	 * We can have many thousands of epitems, so prevent this from
	 * using an extra cache line on 64-bit (and smaller) CPUs
	 */
	BUILD_BUG_ON(sizeof(void *) <= 8 && sizeof(struct epitem) > 128);

	/* Allocates slab cache used to allocate "struct epitem" items */
	epi_cache = kmem_cache_create("eventpoll_epi", sizeof(struct epitem),
								  0, SLAB_HWCACHE_ALIGN | SLAB_PANIC, NULL);

	/* Allocates slab cache used to allocate "struct eppoll_entry" */
	pwq_cache = kmem_cache_create("eventpoll_pwq",
								  sizeof(struct eppoll_entry), 0, SLAB_PANIC, NULL);

	return 0;
}
fs_initcall(eventpoll_init);<|MERGE_RESOLUTION|>--- conflicted
+++ resolved
@@ -1314,16 +1314,9 @@
 			return -ENOMEM;
 	}
 
-<<<<<<< HEAD
-	name = epi->ffd.file->f_path.dentry->d_name.name;
-	snprintf(buf, sizeof(buf), "epoll_%.*s_file:%s",
-		 (int)sizeof(task_comm_buf), task_comm_buf, name);
-	ws = wakeup_source_register(buf);
-=======
 	take_dentry_name_snapshot(&n, epi->ffd.file->f_path.dentry);
 	ws = wakeup_source_register(n.name);
 	release_dentry_name_snapshot(&n);
->>>>>>> ea945833
 
 	if (!ws)
 		return -ENOMEM;
@@ -1796,15 +1789,8 @@
 	struct epitem *epi;
 
 	mutex_lock_nested(&ep->mtx, call_nests + 1);
-<<<<<<< HEAD
-	ep->visited = 1;
-	list_add(&ep->visited_list_link, &visited_list);
-	for (rbp = rb_first(&ep->rbr); rbp; rbp = rb_next(rbp))
-	{
-=======
 	ep->gen = loop_check_gen;
 	for (rbp = rb_first(&ep->rbr); rbp; rbp = rb_next(rbp)) {
->>>>>>> ea945833
 		epi = rb_entry(rbp, struct epitem, rbn);
 		if (unlikely(is_file_epoll(epi->ffd.file)))
 		{
@@ -1852,24 +1838,8 @@
  */
 static int ep_loop_check(struct eventpoll *ep, struct file *file)
 {
-<<<<<<< HEAD
-	int ret;
-	struct eventpoll *ep_cur, *ep_next;
-
-	ret = ep_call_nested(&poll_loop_ncalls, EP_MAX_NESTS,
-						 ep_loop_check_proc, file, ep, current);
-	/* clear visited list */
-	list_for_each_entry_safe(ep_cur, ep_next, &visited_list,
-							 visited_list_link)
-	{
-		ep_cur->visited = 0;
-		list_del(&ep_cur->visited_list_link);
-	}
-	return ret;
-=======
 	return ep_call_nested(&poll_loop_ncalls, EP_MAX_NESTS,
 			      ep_loop_check_proc, file, ep, current);
->>>>>>> ea945833
 }
 
 static void clear_tfile_check_list(void)
@@ -2031,13 +2001,8 @@
 	if (op == EPOLL_CTL_ADD)
 	{
 		if (!list_empty(&f.file->f_ep_links) ||
-<<<<<<< HEAD
-			is_file_epoll(tf.file))
-		{
-=======
 				ep->gen == loop_check_gen ||
 						is_file_epoll(tf.file)) {
->>>>>>> ea945833
 			full_check = 1;
 			mutex_unlock(&ep->mtx);
 			mutex_lock(&epmutex);
