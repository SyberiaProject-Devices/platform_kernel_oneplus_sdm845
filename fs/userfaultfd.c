/*
 *  fs/userfaultfd.c
 *
 *  Copyright (C) 2007  Davide Libenzi <davidel@xmailserver.org>
 *  Copyright (C) 2008-2009 Red Hat, Inc.
 *  Copyright (C) 2015  Red Hat, Inc.
 *
 *  This work is licensed under the terms of the GNU GPL, version 2. See
 *  the COPYING file in the top-level directory.
 *
 *  Some part derived from fs/eventfd.c (anon inode setup) and
 *  mm/ksm.c (mm hashing).
 */

#include <linux/hashtable.h>
#include <linux/sched.h>
#include <linux/mm.h>
#include <linux/poll.h>
#include <linux/slab.h>
#include <linux/seq_file.h>
#include <linux/file.h>
#include <linux/bug.h>
#include <linux/anon_inodes.h>
#include <linux/syscalls.h>
#include <linux/userfaultfd_k.h>
#include <linux/mempolicy.h>
#include <linux/ioctl.h>
#include <linux/security.h>

static struct kmem_cache *userfaultfd_ctx_cachep __read_mostly;

enum userfaultfd_state {
	UFFD_STATE_WAIT_API,
	UFFD_STATE_RUNNING,
};

/*
 * Start with fault_pending_wqh and fault_wqh so they're more likely
 * to be in the same cacheline.
 */
struct userfaultfd_ctx {
	/* waitqueue head for the pending (i.e. not read) userfaults */
	wait_queue_head_t fault_pending_wqh;
	/* waitqueue head for the userfaults */
	wait_queue_head_t fault_wqh;
	/* waitqueue head for the pseudo fd to wakeup poll/read */
	wait_queue_head_t fd_wqh;
	/* a refile sequence protected by fault_pending_wqh lock */
	struct seqcount refile_seq;
	/* pseudo fd refcounting */
	atomic_t refcount;
	/* userfaultfd syscall flags */
	unsigned int flags;
	/* state machine */
	enum userfaultfd_state state;
	/* released */
	bool released;
	/* mm with one ore more vmas attached to this userfaultfd_ctx */
	struct mm_struct *mm;
};

struct userfaultfd_wait_queue {
	struct uffd_msg msg;
	wait_queue_t wq;
	struct userfaultfd_ctx *ctx;
	bool waken;
};

struct userfaultfd_wake_range {
	unsigned long start;
	unsigned long len;
};

static int userfaultfd_wake_function(wait_queue_t *wq, unsigned mode,
				     int wake_flags, void *key)
{
	struct userfaultfd_wake_range *range = key;
	int ret;
	struct userfaultfd_wait_queue *uwq;
	unsigned long start, len;

	uwq = container_of(wq, struct userfaultfd_wait_queue, wq);
	ret = 0;
	/* len == 0 means wake all */
	start = range->start;
	len = range->len;
	if (len && (start > uwq->msg.arg.pagefault.address ||
		    start + len <= uwq->msg.arg.pagefault.address))
		goto out;
	WRITE_ONCE(uwq->waken, true);
	/*
	 * The implicit smp_mb__before_spinlock in try_to_wake_up()
	 * renders uwq->waken visible to other CPUs before the task is
	 * waken.
	 */
	ret = wake_up_state(wq->private, mode);
	if (ret)
		/*
		 * Wake only once, autoremove behavior.
		 *
		 * After the effect of list_del_init is visible to the
		 * other CPUs, the waitqueue may disappear from under
		 * us, see the !list_empty_careful() in
		 * handle_userfault(). try_to_wake_up() has an
		 * implicit smp_mb__before_spinlock, and the
		 * wq->private is read before calling the extern
		 * function "wake_up_state" (which in turns calls
		 * try_to_wake_up). While the spin_lock;spin_unlock;
		 * wouldn't be enough, the smp_mb__before_spinlock is
		 * enough to avoid an explicit smp_mb() here.
		 */
		list_del_init(&wq->task_list);
out:
	return ret;
}

/**
 * userfaultfd_ctx_get - Acquires a reference to the internal userfaultfd
 * context.
 * @ctx: [in] Pointer to the userfaultfd context.
 *
 * Returns: In case of success, returns not zero.
 */
static void userfaultfd_ctx_get(struct userfaultfd_ctx *ctx)
{
	if (!atomic_inc_not_zero(&ctx->refcount))
		BUG();
}

/**
 * userfaultfd_ctx_put - Releases a reference to the internal userfaultfd
 * context.
 * @ctx: [in] Pointer to userfaultfd context.
 *
 * The userfaultfd context reference must have been previously acquired either
 * with userfaultfd_ctx_get() or userfaultfd_ctx_fdget().
 */
static void userfaultfd_ctx_put(struct userfaultfd_ctx *ctx)
{
	if (atomic_dec_and_test(&ctx->refcount)) {
		VM_BUG_ON(spin_is_locked(&ctx->fault_pending_wqh.lock));
		VM_BUG_ON(waitqueue_active(&ctx->fault_pending_wqh));
		VM_BUG_ON(spin_is_locked(&ctx->fault_wqh.lock));
		VM_BUG_ON(waitqueue_active(&ctx->fault_wqh));
		VM_BUG_ON(spin_is_locked(&ctx->fd_wqh.lock));
		VM_BUG_ON(waitqueue_active(&ctx->fd_wqh));
		mmdrop(ctx->mm);
		kmem_cache_free(userfaultfd_ctx_cachep, ctx);
	}
}

static inline void msg_init(struct uffd_msg *msg)
{
	BUILD_BUG_ON(sizeof(struct uffd_msg) != 32);
	/*
	 * Must use memset to zero out the paddings or kernel data is
	 * leaked to userland.
	 */
	memset(msg, 0, sizeof(struct uffd_msg));
}

static inline struct uffd_msg userfault_msg(unsigned long address,
					    unsigned int flags,
					    unsigned long reason)
{
	struct uffd_msg msg;
	msg_init(&msg);
	msg.event = UFFD_EVENT_PAGEFAULT;
	msg.arg.pagefault.address = address;
	if (flags & FAULT_FLAG_WRITE)
		/*
		 * If UFFD_FEATURE_PAGEFAULT_FLAG_WRITE was set in the
		 * uffdio_api.features and UFFD_PAGEFAULT_FLAG_WRITE
		 * was not set in a UFFD_EVENT_PAGEFAULT, it means it
		 * was a read fault, otherwise if set it means it's
		 * a write fault.
		 */
		msg.arg.pagefault.flags |= UFFD_PAGEFAULT_FLAG_WRITE;
	if (reason & VM_UFFD_WP)
		/*
		 * If UFFD_FEATURE_PAGEFAULT_FLAG_WP was set in the
		 * uffdio_api.features and UFFD_PAGEFAULT_FLAG_WP was
		 * not set in a UFFD_EVENT_PAGEFAULT, it means it was
		 * a missing fault, otherwise if set it means it's a
		 * write protect fault.
		 */
		msg.arg.pagefault.flags |= UFFD_PAGEFAULT_FLAG_WP;
	return msg;
}

/*
 * Verify the pagetables are still not ok after having reigstered into
 * the fault_pending_wqh to avoid userland having to UFFDIO_WAKE any
 * userfault that has already been resolved, if userfaultfd_read and
 * UFFDIO_COPY|ZEROPAGE are being run simultaneously on two different
 * threads.
 */
static inline bool userfaultfd_must_wait(struct userfaultfd_ctx *ctx,
					 unsigned long address,
					 unsigned long flags,
					 unsigned long reason)
{
	struct mm_struct *mm = ctx->mm;
	pgd_t *pgd;
	pud_t *pud;
	pmd_t *pmd, _pmd;
	pte_t *pte;
	bool ret = true;

	VM_BUG_ON(!rwsem_is_locked(&mm->mmap_sem));

	pgd = pgd_offset(mm, address);
	if (!pgd_present(*pgd))
		goto out;
	pud = pud_offset(pgd, address);
	if (!pud_present(*pud))
		goto out;
	pmd = pmd_offset(pud, address);
	/*
	 * READ_ONCE must function as a barrier with narrower scope
	 * and it must be equivalent to:
	 *	_pmd = *pmd; barrier();
	 *
	 * This is to deal with the instability (as in
	 * pmd_trans_unstable) of the pmd.
	 */
	_pmd = READ_ONCE(*pmd);
	if (!pmd_present(_pmd))
		goto out;

	ret = false;
	if (pmd_trans_huge(_pmd))
		goto out;

	/*
	 * the pmd is stable (as in !pmd_trans_unstable) so we can re-read it
	 * and use the standard pte_offset_map() instead of parsing _pmd.
	 */
	pte = pte_offset_map(pmd, address);
	/*
	 * Lockless access: we're in a wait_event so it's ok if it
	 * changes under us.
	 */
	if (pte_none(*pte))
		ret = true;
	pte_unmap(pte);

out:
	return ret;
}

/*
 * The locking rules involved in returning VM_FAULT_RETRY depending on
 * FAULT_FLAG_ALLOW_RETRY, FAULT_FLAG_RETRY_NOWAIT and
 * FAULT_FLAG_KILLABLE are not straightforward. The "Caution"
 * recommendation in __lock_page_or_retry is not an understatement.
 *
 * If FAULT_FLAG_ALLOW_RETRY is set, the mmap_sem must be released
 * before returning VM_FAULT_RETRY only if FAULT_FLAG_RETRY_NOWAIT is
 * not set.
 *
 * If FAULT_FLAG_ALLOW_RETRY is set but FAULT_FLAG_KILLABLE is not
 * set, VM_FAULT_RETRY can still be returned if and only if there are
 * fatal_signal_pending()s, and the mmap_sem must be released before
 * returning it.
 */
int handle_userfault(struct fault_env *fe, unsigned long reason)
{
	struct mm_struct *mm = fe->vma->vm_mm;
	struct userfaultfd_ctx *ctx;
	struct userfaultfd_wait_queue uwq;
	int ret;
	bool must_wait, return_to_userland;
	long blocking_state;

	BUG_ON(!rwsem_is_locked(&mm->mmap_sem));

	ret = VM_FAULT_SIGBUS;
	ctx = fe->vma->vm_userfaultfd_ctx.ctx;
	if (!ctx)
		goto out;

	BUG_ON(ctx->mm != mm);

	VM_BUG_ON(reason & ~(VM_UFFD_MISSING|VM_UFFD_WP));
	VM_BUG_ON(!(reason & VM_UFFD_MISSING) ^ !!(reason & VM_UFFD_WP));

	/*
	 * If it's already released don't get it. This avoids to loop
	 * in __get_user_pages if userfaultfd_release waits on the
	 * caller of handle_userfault to release the mmap_sem.
	 */
	if (unlikely(ACCESS_ONCE(ctx->released)))
		goto out;

	/*
	 * We don't do userfault handling for the final child pid update.
	 */
	if (current->flags & PF_EXITING)
		goto out;

	/*
	 * Check that we can return VM_FAULT_RETRY.
	 *
	 * NOTE: it should become possible to return VM_FAULT_RETRY
	 * even if FAULT_FLAG_TRIED is set without leading to gup()
	 * -EBUSY failures, if the userfaultfd is to be extended for
	 * VM_UFFD_WP tracking and we intend to arm the userfault
	 * without first stopping userland access to the memory. For
	 * VM_UFFD_MISSING userfaults this is enough for now.
	 */
	if (unlikely(!(fe->flags & FAULT_FLAG_ALLOW_RETRY))) {
		/*
		 * Validate the invariant that nowait must allow retry
		 * to be sure not to return SIGBUS erroneously on
		 * nowait invocations.
		 */
		BUG_ON(fe->flags & FAULT_FLAG_RETRY_NOWAIT);
#ifdef CONFIG_DEBUG_VM
		if (printk_ratelimit()) {
			printk(KERN_WARNING
			       "FAULT_FLAG_ALLOW_RETRY missing %x\n", fe->flags);
			dump_stack();
		}
#endif
		goto out;
	}

	/*
	 * Handle nowait, not much to do other than tell it to retry
	 * and wait.
	 */
	ret = VM_FAULT_RETRY;
	if (fe->flags & FAULT_FLAG_RETRY_NOWAIT)
		goto out;

	/* take the reference before dropping the mmap_sem */
	userfaultfd_ctx_get(ctx);

	init_waitqueue_func_entry(&uwq.wq, userfaultfd_wake_function);
	uwq.wq.private = current;
	uwq.msg = userfault_msg(fe->address, fe->flags, reason);
	uwq.ctx = ctx;
	uwq.waken = false;

	return_to_userland =
		(fe->flags & (FAULT_FLAG_USER|FAULT_FLAG_KILLABLE)) ==
		(FAULT_FLAG_USER|FAULT_FLAG_KILLABLE);
	blocking_state = return_to_userland ? TASK_INTERRUPTIBLE :
			 TASK_KILLABLE;

	spin_lock(&ctx->fault_pending_wqh.lock);
	/*
	 * After the __add_wait_queue the uwq is visible to userland
	 * through poll/read().
	 */
	__add_wait_queue(&ctx->fault_pending_wqh, &uwq.wq);
	/*
	 * The smp_mb() after __set_current_state prevents the reads
	 * following the spin_unlock to happen before the list_add in
	 * __add_wait_queue.
	 */
	set_current_state(blocking_state);
	spin_unlock(&ctx->fault_pending_wqh.lock);

	must_wait = userfaultfd_must_wait(ctx, fe->address, fe->flags, reason);
	up_read(&mm->mmap_sem);

	if (likely(must_wait && !ACCESS_ONCE(ctx->released) &&
		   (return_to_userland ? !signal_pending(current) :
		    !fatal_signal_pending(current)))) {
		wake_up_poll(&ctx->fd_wqh, POLLIN);
		schedule();
		ret |= VM_FAULT_MAJOR;

		/*
		 * False wakeups can orginate even from rwsem before
		 * up_read() however userfaults will wait either for a
		 * targeted wakeup on the specific uwq waitqueue from
		 * wake_userfault() or for signals or for uffd
		 * release.
		 */
		while (!READ_ONCE(uwq.waken)) {
			/*
			 * This needs the full smp_store_mb()
			 * guarantee as the state write must be
			 * visible to other CPUs before reading
			 * uwq.waken from other CPUs.
			 */
			set_current_state(blocking_state);
			if (READ_ONCE(uwq.waken) ||
			    READ_ONCE(ctx->released) ||
			    (return_to_userland ? signal_pending(current) :
			     fatal_signal_pending(current)))
				break;
			schedule();
		}
	}

	__set_current_state(TASK_RUNNING);

	if (return_to_userland) {
		if (signal_pending(current) &&
		    !fatal_signal_pending(current)) {
			/*
			 * If we got a SIGSTOP or SIGCONT and this is
			 * a normal userland page fault, just let
			 * userland return so the signal will be
			 * handled and gdb debugging works.  The page
			 * fault code immediately after we return from
			 * this function is going to release the
			 * mmap_sem and it's not depending on it
			 * (unlike gup would if we were not to return
			 * VM_FAULT_RETRY).
			 *
			 * If a fatal signal is pending we still take
			 * the streamlined VM_FAULT_RETRY failure path
			 * and there's no need to retake the mmap_sem
			 * in such case.
			 */
			down_read(&mm->mmap_sem);
			ret = VM_FAULT_NOPAGE;
		}
	}

	/*
	 * Here we race with the list_del; list_add in
	 * userfaultfd_ctx_read(), however because we don't ever run
	 * list_del_init() to refile across the two lists, the prev
	 * and next pointers will never point to self. list_add also
	 * would never let any of the two pointers to point to
	 * self. So list_empty_careful won't risk to see both pointers
	 * pointing to self at any time during the list refile. The
	 * only case where list_del_init() is called is the full
	 * removal in the wake function and there we don't re-list_add
	 * and it's fine not to block on the spinlock. The uwq on this
	 * kernel stack can be released after the list_del_init.
	 */
	if (!list_empty_careful(&uwq.wq.task_list)) {
		spin_lock(&ctx->fault_pending_wqh.lock);
		/*
		 * No need of list_del_init(), the uwq on the stack
		 * will be freed shortly anyway.
		 */
		list_del(&uwq.wq.task_list);
		spin_unlock(&ctx->fault_pending_wqh.lock);
	}

	/*
	 * ctx may go away after this if the userfault pseudo fd is
	 * already released.
	 */
	userfaultfd_ctx_put(ctx);

out:
	return ret;
}

static int userfaultfd_release(struct inode *inode, struct file *file)
{
	struct userfaultfd_ctx *ctx = file->private_data;
	struct mm_struct *mm = ctx->mm;
	struct vm_area_struct *vma, *prev;
	/* len == 0 means wake all */
	struct userfaultfd_wake_range range = { .len = 0, };
	unsigned long new_flags;
	bool still_valid;

	ACCESS_ONCE(ctx->released) = true;

	if (!mmget_not_zero(mm))
		goto wakeup;

	/*
	 * Flush page faults out of all CPUs. NOTE: all page faults
	 * must be retried without returning VM_FAULT_SIGBUS if
	 * userfaultfd_ctx_get() succeeds but vma->vma_userfault_ctx
	 * changes while handle_userfault released the mmap_sem. So
	 * it's critical that released is set to true (above), before
	 * taking the mmap_sem for writing.
	 */
	down_write(&mm->mmap_sem);
	still_valid = mmget_still_valid(mm);
	prev = NULL;
	for (vma = mm->mmap; vma; vma = vma->vm_next) {
		cond_resched();
		BUG_ON(!!vma->vm_userfaultfd_ctx.ctx ^
		       !!(vma->vm_flags & (VM_UFFD_MISSING | VM_UFFD_WP)));
		if (vma->vm_userfaultfd_ctx.ctx != ctx) {
			prev = vma;
			continue;
		}
		new_flags = vma->vm_flags & ~(VM_UFFD_MISSING | VM_UFFD_WP);
<<<<<<< HEAD
		prev = vma_merge(mm, prev, vma->vm_start, vma->vm_end,
				 new_flags, vma->anon_vma,
				 vma->vm_file, vma->vm_pgoff,
				 vma_policy(vma),
				 NULL_VM_UFFD_CTX,
				 vma_get_anon_name(vma));
		if (prev)
			vma = prev;
		else
			prev = vma;
		vm_write_begin(vma);
		WRITE_ONCE(vma->vm_flags, new_flags);
=======
		if (still_valid) {
			prev = vma_merge(mm, prev, vma->vm_start, vma->vm_end,
					 new_flags, vma->anon_vma,
					 vma->vm_file, vma->vm_pgoff,
					 vma_policy(vma),
					 NULL_VM_UFFD_CTX);
			if (prev)
				vma = prev;
			else
				prev = vma;
		}
		vma->vm_flags = new_flags;
>>>>>>> bf489db0
		vma->vm_userfaultfd_ctx = NULL_VM_UFFD_CTX;
		vm_write_end(vma);
	}
	up_write(&mm->mmap_sem);
	mmput(mm);
wakeup:
	/*
	 * After no new page faults can wait on this fault_*wqh, flush
	 * the last page faults that may have been already waiting on
	 * the fault_*wqh.
	 */
	spin_lock(&ctx->fault_pending_wqh.lock);
	__wake_up_locked_key(&ctx->fault_pending_wqh, TASK_NORMAL, &range);
	__wake_up_locked_key(&ctx->fault_wqh, TASK_NORMAL, &range);
	spin_unlock(&ctx->fault_pending_wqh.lock);

	wake_up_poll(&ctx->fd_wqh, POLLHUP);
	userfaultfd_ctx_put(ctx);
	return 0;
}

/* fault_pending_wqh.lock must be hold by the caller */
static inline struct userfaultfd_wait_queue *find_userfault(
	struct userfaultfd_ctx *ctx)
{
	wait_queue_t *wq;
	struct userfaultfd_wait_queue *uwq;

	VM_BUG_ON(!spin_is_locked(&ctx->fault_pending_wqh.lock));

	uwq = NULL;
	if (!waitqueue_active(&ctx->fault_pending_wqh))
		goto out;
	/* walk in reverse to provide FIFO behavior to read userfaults */
	wq = list_last_entry(&ctx->fault_pending_wqh.task_list,
			     typeof(*wq), task_list);
	uwq = container_of(wq, struct userfaultfd_wait_queue, wq);
out:
	return uwq;
}

static unsigned int userfaultfd_poll(struct file *file, poll_table *wait)
{
	struct userfaultfd_ctx *ctx = file->private_data;
	unsigned int ret;

	poll_wait(file, &ctx->fd_wqh, wait);

	switch (ctx->state) {
	case UFFD_STATE_WAIT_API:
		return POLLERR;
	case UFFD_STATE_RUNNING:
		/*
		 * poll() never guarantees that read won't block.
		 * userfaults can be waken before they're read().
		 */
		if (unlikely(!(file->f_flags & O_NONBLOCK)))
			return POLLERR;
		/*
		 * lockless access to see if there are pending faults
		 * __pollwait last action is the add_wait_queue but
		 * the spin_unlock would allow the waitqueue_active to
		 * pass above the actual list_add inside
		 * add_wait_queue critical section. So use a full
		 * memory barrier to serialize the list_add write of
		 * add_wait_queue() with the waitqueue_active read
		 * below.
		 */
		ret = 0;
		smp_mb();
		if (waitqueue_active(&ctx->fault_pending_wqh))
			ret = POLLIN;
		return ret;
	default:
		BUG();
	}
}

static ssize_t userfaultfd_ctx_read(struct userfaultfd_ctx *ctx, int no_wait,
				    struct uffd_msg *msg)
{
	ssize_t ret;
	DECLARE_WAITQUEUE(wait, current);
	struct userfaultfd_wait_queue *uwq;

	/* always take the fd_wqh lock before the fault_pending_wqh lock */
	spin_lock(&ctx->fd_wqh.lock);
	__add_wait_queue(&ctx->fd_wqh, &wait);
	for (;;) {
		set_current_state(TASK_INTERRUPTIBLE);
		spin_lock(&ctx->fault_pending_wqh.lock);
		uwq = find_userfault(ctx);
		if (uwq) {
			/*
			 * Use a seqcount to repeat the lockless check
			 * in wake_userfault() to avoid missing
			 * wakeups because during the refile both
			 * waitqueue could become empty if this is the
			 * only userfault.
			 */
			write_seqcount_begin(&ctx->refile_seq);

			/*
			 * The fault_pending_wqh.lock prevents the uwq
			 * to disappear from under us.
			 *
			 * Refile this userfault from
			 * fault_pending_wqh to fault_wqh, it's not
			 * pending anymore after we read it.
			 *
			 * Use list_del() by hand (as
			 * userfaultfd_wake_function also uses
			 * list_del_init() by hand) to be sure nobody
			 * changes __remove_wait_queue() to use
			 * list_del_init() in turn breaking the
			 * !list_empty_careful() check in
			 * handle_userfault(). The uwq->wq.task_list
			 * must never be empty at any time during the
			 * refile, or the waitqueue could disappear
			 * from under us. The "wait_queue_head_t"
			 * parameter of __remove_wait_queue() is unused
			 * anyway.
			 */
			list_del(&uwq->wq.task_list);
			__add_wait_queue(&ctx->fault_wqh, &uwq->wq);

			write_seqcount_end(&ctx->refile_seq);

			/* careful to always initialize msg if ret == 0 */
			*msg = uwq->msg;
			spin_unlock(&ctx->fault_pending_wqh.lock);
			ret = 0;
			break;
		}
		spin_unlock(&ctx->fault_pending_wqh.lock);
		if (signal_pending(current)) {
			ret = -ERESTARTSYS;
			break;
		}
		if (no_wait) {
			ret = -EAGAIN;
			break;
		}
		spin_unlock(&ctx->fd_wqh.lock);
		schedule();
		spin_lock(&ctx->fd_wqh.lock);
	}
	__remove_wait_queue(&ctx->fd_wqh, &wait);
	__set_current_state(TASK_RUNNING);
	spin_unlock(&ctx->fd_wqh.lock);

	return ret;
}

static ssize_t userfaultfd_read(struct file *file, char __user *buf,
				size_t count, loff_t *ppos)
{
	struct userfaultfd_ctx *ctx = file->private_data;
	ssize_t _ret, ret = 0;
	struct uffd_msg msg;
	int no_wait = file->f_flags & O_NONBLOCK;

	if (ctx->state == UFFD_STATE_WAIT_API)
		return -EINVAL;

	for (;;) {
		if (count < sizeof(msg))
			return ret ? ret : -EINVAL;
		_ret = userfaultfd_ctx_read(ctx, no_wait, &msg);
		if (_ret < 0)
			return ret ? ret : _ret;
		if (copy_to_user((__u64 __user *) buf, &msg, sizeof(msg)))
			return ret ? ret : -EFAULT;
		ret += sizeof(msg);
		buf += sizeof(msg);
		count -= sizeof(msg);
		/*
		 * Allow to read more than one fault at time but only
		 * block if waiting for the very first one.
		 */
		no_wait = O_NONBLOCK;
	}
}

static void __wake_userfault(struct userfaultfd_ctx *ctx,
			     struct userfaultfd_wake_range *range)
{
	unsigned long start, end;

	start = range->start;
	end = range->start + range->len;

	spin_lock(&ctx->fault_pending_wqh.lock);
	/* wake all in the range and autoremove */
	if (waitqueue_active(&ctx->fault_pending_wqh))
		__wake_up_locked_key(&ctx->fault_pending_wqh, TASK_NORMAL,
				     range);
	if (waitqueue_active(&ctx->fault_wqh))
		__wake_up_locked_key(&ctx->fault_wqh, TASK_NORMAL, range);
	spin_unlock(&ctx->fault_pending_wqh.lock);
}

static __always_inline void wake_userfault(struct userfaultfd_ctx *ctx,
					   struct userfaultfd_wake_range *range)
{
	unsigned seq;
	bool need_wakeup;

	/*
	 * To be sure waitqueue_active() is not reordered by the CPU
	 * before the pagetable update, use an explicit SMP memory
	 * barrier here. PT lock release or up_read(mmap_sem) still
	 * have release semantics that can allow the
	 * waitqueue_active() to be reordered before the pte update.
	 */
	smp_mb();

	/*
	 * Use waitqueue_active because it's very frequent to
	 * change the address space atomically even if there are no
	 * userfaults yet. So we take the spinlock only when we're
	 * sure we've userfaults to wake.
	 */
	do {
		seq = read_seqcount_begin(&ctx->refile_seq);
		need_wakeup = waitqueue_active(&ctx->fault_pending_wqh) ||
			waitqueue_active(&ctx->fault_wqh);
		cond_resched();
	} while (read_seqcount_retry(&ctx->refile_seq, seq));
	if (need_wakeup)
		__wake_userfault(ctx, range);
}

static __always_inline int validate_range(struct mm_struct *mm,
					  __u64 start, __u64 len)
{
	__u64 task_size = mm->task_size;

	if (start & ~PAGE_MASK)
		return -EINVAL;
	if (len & ~PAGE_MASK)
		return -EINVAL;
	if (!len)
		return -EINVAL;
	if (start < mmap_min_addr)
		return -EINVAL;
	if (start >= task_size)
		return -EINVAL;
	if (len > task_size - start)
		return -EINVAL;
	return 0;
}

static int userfaultfd_register(struct userfaultfd_ctx *ctx,
				unsigned long arg)
{
	struct mm_struct *mm = ctx->mm;
	struct vm_area_struct *vma, *prev, *cur;
	int ret;
	struct uffdio_register uffdio_register;
	struct uffdio_register __user *user_uffdio_register;
	unsigned long vm_flags, new_flags;
	bool found;
	unsigned long start, end, vma_end;

	user_uffdio_register = (struct uffdio_register __user *) arg;

	ret = -EFAULT;
	if (copy_from_user(&uffdio_register, user_uffdio_register,
			   sizeof(uffdio_register)-sizeof(__u64)))
		goto out;

	ret = -EINVAL;
	if (!uffdio_register.mode)
		goto out;
	if (uffdio_register.mode & ~(UFFDIO_REGISTER_MODE_MISSING|
				     UFFDIO_REGISTER_MODE_WP))
		goto out;
	vm_flags = 0;
	if (uffdio_register.mode & UFFDIO_REGISTER_MODE_MISSING)
		vm_flags |= VM_UFFD_MISSING;
	if (uffdio_register.mode & UFFDIO_REGISTER_MODE_WP) {
		vm_flags |= VM_UFFD_WP;
		/*
		 * FIXME: remove the below error constraint by
		 * implementing the wprotect tracking mode.
		 */
		ret = -EINVAL;
		goto out;
	}

	ret = validate_range(mm, uffdio_register.range.start,
			     uffdio_register.range.len);
	if (ret)
		goto out;

	start = uffdio_register.range.start;
	end = start + uffdio_register.range.len;

	ret = -ENOMEM;
	if (!mmget_not_zero(mm))
		goto out;

	down_write(&mm->mmap_sem);
	if (!mmget_still_valid(mm))
		goto out_unlock;

	vma = find_vma_prev(mm, start, &prev);
	if (!vma)
		goto out_unlock;

	/* check that there's at least one vma in the range */
	ret = -EINVAL;
	if (vma->vm_start >= end)
		goto out_unlock;

	/*
	 * Search for not compatible vmas.
	 *
	 * FIXME: this shall be relaxed later so that it doesn't fail
	 * on tmpfs backed vmas (in addition to the current allowance
	 * on anonymous vmas).
	 */
	found = false;
	for (cur = vma; cur && cur->vm_start < end; cur = cur->vm_next) {
		cond_resched();

		BUG_ON(!!cur->vm_userfaultfd_ctx.ctx ^
		       !!(cur->vm_flags & (VM_UFFD_MISSING | VM_UFFD_WP)));

		/* check not compatible vmas */
		ret = -EINVAL;
		if (cur->vm_ops)
			goto out_unlock;

		/*
		 * UFFDIO_COPY will fill file holes even without
		 * PROT_WRITE. This check enforces that if this is a
		 * MAP_SHARED, the process has write permission to the backing
		 * file. If VM_MAYWRITE is set it also enforces that on a
		 * MAP_SHARED vma: there is no F_WRITE_SEAL and no further
		 * F_WRITE_SEAL can be taken until the vma is destroyed.
		 */
		ret = -EPERM;
		if (unlikely(!(cur->vm_flags & VM_MAYWRITE)))
			goto out_unlock;

		/*
		 * Check that this vma isn't already owned by a
		 * different userfaultfd. We can't allow more than one
		 * userfaultfd to own a single vma simultaneously or we
		 * wouldn't know which one to deliver the userfaults to.
		 */
		ret = -EBUSY;
		if (cur->vm_userfaultfd_ctx.ctx &&
		    cur->vm_userfaultfd_ctx.ctx != ctx)
			goto out_unlock;

		found = true;
	}
	BUG_ON(!found);

	if (vma->vm_start < start)
		prev = vma;

	ret = 0;
	do {
		cond_resched();

		BUG_ON(vma->vm_ops);
		BUG_ON(vma->vm_userfaultfd_ctx.ctx &&
		       vma->vm_userfaultfd_ctx.ctx != ctx);
		WARN_ON(!(vma->vm_flags & VM_MAYWRITE));

		/*
		 * Nothing to do: this vma is already registered into this
		 * userfaultfd and with the right tracking mode too.
		 */
		if (vma->vm_userfaultfd_ctx.ctx == ctx &&
		    (vma->vm_flags & vm_flags) == vm_flags)
			goto skip;

		if (vma->vm_start > start)
			start = vma->vm_start;
		vma_end = min(end, vma->vm_end);

		new_flags = (vma->vm_flags & ~vm_flags) | vm_flags;
		prev = vma_merge(mm, prev, start, vma_end, new_flags,
				 vma->anon_vma, vma->vm_file, vma->vm_pgoff,
				 vma_policy(vma),
				 ((struct vm_userfaultfd_ctx){ ctx }),
				 vma_get_anon_name(vma));
		if (prev) {
			vma = prev;
			goto next;
		}
		if (vma->vm_start < start) {
			ret = split_vma(mm, vma, start, 1);
			if (ret)
				break;
		}
		if (vma->vm_end > end) {
			ret = split_vma(mm, vma, end, 0);
			if (ret)
				break;
		}
	next:
		/*
		 * In the vma_merge() successful mprotect-like case 8:
		 * the next vma was merged into the current one and
		 * the current one has not been updated yet.
		 */
		vm_write_begin(vma);
		WRITE_ONCE(vma->vm_flags, new_flags);
		vma->vm_userfaultfd_ctx.ctx = ctx;
		vm_write_end(vma);

	skip:
		prev = vma;
		start = vma->vm_end;
		vma = vma->vm_next;
	} while (vma && vma->vm_start < end);
out_unlock:
	up_write(&mm->mmap_sem);
	mmput(mm);
	if (!ret) {
		/*
		 * Now that we scanned all vmas we can already tell
		 * userland which ioctls methods are guaranteed to
		 * succeed on this range.
		 */
		if (put_user(UFFD_API_RANGE_IOCTLS,
			     &user_uffdio_register->ioctls))
			ret = -EFAULT;
	}
out:
	return ret;
}

static int userfaultfd_unregister(struct userfaultfd_ctx *ctx,
				  unsigned long arg)
{
	struct mm_struct *mm = ctx->mm;
	struct vm_area_struct *vma, *prev, *cur;
	int ret;
	struct uffdio_range uffdio_unregister;
	unsigned long new_flags;
	bool found;
	unsigned long start, end, vma_end;
	const void __user *buf = (void __user *)arg;

	ret = -EFAULT;
	if (copy_from_user(&uffdio_unregister, buf, sizeof(uffdio_unregister)))
		goto out;

	ret = validate_range(mm, uffdio_unregister.start,
			     uffdio_unregister.len);
	if (ret)
		goto out;

	start = uffdio_unregister.start;
	end = start + uffdio_unregister.len;

	ret = -ENOMEM;
	if (!mmget_not_zero(mm))
		goto out;

	down_write(&mm->mmap_sem);
	if (!mmget_still_valid(mm))
		goto out_unlock;

	vma = find_vma_prev(mm, start, &prev);
	if (!vma)
		goto out_unlock;

	/* check that there's at least one vma in the range */
	ret = -EINVAL;
	if (vma->vm_start >= end)
		goto out_unlock;

	/*
	 * Search for not compatible vmas.
	 *
	 * FIXME: this shall be relaxed later so that it doesn't fail
	 * on tmpfs backed vmas (in addition to the current allowance
	 * on anonymous vmas).
	 */
	found = false;
	ret = -EINVAL;
	for (cur = vma; cur && cur->vm_start < end; cur = cur->vm_next) {
		cond_resched();

		BUG_ON(!!cur->vm_userfaultfd_ctx.ctx ^
		       !!(cur->vm_flags & (VM_UFFD_MISSING | VM_UFFD_WP)));

		/*
		 * Check not compatible vmas, not strictly required
		 * here as not compatible vmas cannot have an
		 * userfaultfd_ctx registered on them, but this
		 * provides for more strict behavior to notice
		 * unregistration errors.
		 */
		if (cur->vm_ops)
			goto out_unlock;

		found = true;
	}
	BUG_ON(!found);

	if (vma->vm_start < start)
		prev = vma;

	ret = 0;
	do {
		cond_resched();

		BUG_ON(vma->vm_ops);
		WARN_ON(!(vma->vm_flags & VM_MAYWRITE));

		/*
		 * Nothing to do: this vma is already registered into this
		 * userfaultfd and with the right tracking mode too.
		 */
		if (!vma->vm_userfaultfd_ctx.ctx)
			goto skip;

		if (vma->vm_start > start)
			start = vma->vm_start;
		vma_end = min(end, vma->vm_end);

		new_flags = vma->vm_flags & ~(VM_UFFD_MISSING | VM_UFFD_WP);
		prev = vma_merge(mm, prev, start, vma_end, new_flags,
				 vma->anon_vma, vma->vm_file, vma->vm_pgoff,
				 vma_policy(vma),
				 NULL_VM_UFFD_CTX,
				 vma_get_anon_name(vma));
		if (prev) {
			vma = prev;
			goto next;
		}
		if (vma->vm_start < start) {
			ret = split_vma(mm, vma, start, 1);
			if (ret)
				break;
		}
		if (vma->vm_end > end) {
			ret = split_vma(mm, vma, end, 0);
			if (ret)
				break;
		}
	next:
		/*
		 * In the vma_merge() successful mprotect-like case 8:
		 * the next vma was merged into the current one and
		 * the current one has not been updated yet.
		 */
		vm_write_begin(vma);
		WRITE_ONCE(vma->vm_flags, new_flags);
		vma->vm_userfaultfd_ctx = NULL_VM_UFFD_CTX;
		vm_write_end(vma);

	skip:
		prev = vma;
		start = vma->vm_end;
		vma = vma->vm_next;
	} while (vma && vma->vm_start < end);
out_unlock:
	up_write(&mm->mmap_sem);
	mmput(mm);
out:
	return ret;
}

/*
 * userfaultfd_wake may be used in combination with the
 * UFFDIO_*_MODE_DONTWAKE to wakeup userfaults in batches.
 */
static int userfaultfd_wake(struct userfaultfd_ctx *ctx,
			    unsigned long arg)
{
	int ret;
	struct uffdio_range uffdio_wake;
	struct userfaultfd_wake_range range;
	const void __user *buf = (void __user *)arg;

	ret = -EFAULT;
	if (copy_from_user(&uffdio_wake, buf, sizeof(uffdio_wake)))
		goto out;

	ret = validate_range(ctx->mm, uffdio_wake.start, uffdio_wake.len);
	if (ret)
		goto out;

	range.start = uffdio_wake.start;
	range.len = uffdio_wake.len;

	/*
	 * len == 0 means wake all and we don't want to wake all here,
	 * so check it again to be sure.
	 */
	VM_BUG_ON(!range.len);

	wake_userfault(ctx, &range);
	ret = 0;

out:
	return ret;
}

static int userfaultfd_copy(struct userfaultfd_ctx *ctx,
			    unsigned long arg)
{
	__s64 ret;
	struct uffdio_copy uffdio_copy;
	struct uffdio_copy __user *user_uffdio_copy;
	struct userfaultfd_wake_range range;

	user_uffdio_copy = (struct uffdio_copy __user *) arg;

	ret = -EFAULT;
	if (copy_from_user(&uffdio_copy, user_uffdio_copy,
			   /* don't copy "copy" last field */
			   sizeof(uffdio_copy)-sizeof(__s64)))
		goto out;

	ret = validate_range(ctx->mm, uffdio_copy.dst, uffdio_copy.len);
	if (ret)
		goto out;
	/*
	 * double check for wraparound just in case. copy_from_user()
	 * will later check uffdio_copy.src + uffdio_copy.len to fit
	 * in the userland range.
	 */
	ret = -EINVAL;
	if (uffdio_copy.src + uffdio_copy.len <= uffdio_copy.src)
		goto out;
	if (uffdio_copy.mode & ~UFFDIO_COPY_MODE_DONTWAKE)
		goto out;
	if (mmget_not_zero(ctx->mm)) {
		ret = mcopy_atomic(ctx->mm, uffdio_copy.dst, uffdio_copy.src,
				   uffdio_copy.len);
		mmput(ctx->mm);
	}
	if (unlikely(put_user(ret, &user_uffdio_copy->copy)))
		return -EFAULT;
	if (ret < 0)
		goto out;
	BUG_ON(!ret);
	/* len == 0 would wake all */
	range.len = ret;
	if (!(uffdio_copy.mode & UFFDIO_COPY_MODE_DONTWAKE)) {
		range.start = uffdio_copy.dst;
		wake_userfault(ctx, &range);
	}
	ret = range.len == uffdio_copy.len ? 0 : -EAGAIN;
out:
	return ret;
}

static int userfaultfd_zeropage(struct userfaultfd_ctx *ctx,
				unsigned long arg)
{
	__s64 ret;
	struct uffdio_zeropage uffdio_zeropage;
	struct uffdio_zeropage __user *user_uffdio_zeropage;
	struct userfaultfd_wake_range range;

	user_uffdio_zeropage = (struct uffdio_zeropage __user *) arg;

	ret = -EFAULT;
	if (copy_from_user(&uffdio_zeropage, user_uffdio_zeropage,
			   /* don't copy "zeropage" last field */
			   sizeof(uffdio_zeropage)-sizeof(__s64)))
		goto out;

	ret = validate_range(ctx->mm, uffdio_zeropage.range.start,
			     uffdio_zeropage.range.len);
	if (ret)
		goto out;
	ret = -EINVAL;
	if (uffdio_zeropage.mode & ~UFFDIO_ZEROPAGE_MODE_DONTWAKE)
		goto out;

	if (mmget_not_zero(ctx->mm)) {
		ret = mfill_zeropage(ctx->mm, uffdio_zeropage.range.start,
				     uffdio_zeropage.range.len);
		mmput(ctx->mm);
	}
	if (unlikely(put_user(ret, &user_uffdio_zeropage->zeropage)))
		return -EFAULT;
	if (ret < 0)
		goto out;
	/* len == 0 would wake all */
	BUG_ON(!ret);
	range.len = ret;
	if (!(uffdio_zeropage.mode & UFFDIO_ZEROPAGE_MODE_DONTWAKE)) {
		range.start = uffdio_zeropage.range.start;
		wake_userfault(ctx, &range);
	}
	ret = range.len == uffdio_zeropage.range.len ? 0 : -EAGAIN;
out:
	return ret;
}

/*
 * userland asks for a certain API version and we return which bits
 * and ioctl commands are implemented in this kernel for such API
 * version or -EINVAL if unknown.
 */
static int userfaultfd_api(struct userfaultfd_ctx *ctx,
			   unsigned long arg)
{
	struct uffdio_api uffdio_api;
	void __user *buf = (void __user *)arg;
	int ret;

	ret = -EINVAL;
	if (ctx->state != UFFD_STATE_WAIT_API)
		goto out;
	ret = -EFAULT;
	if (copy_from_user(&uffdio_api, buf, sizeof(uffdio_api)))
		goto out;
	if (uffdio_api.api != UFFD_API || uffdio_api.features) {
		memset(&uffdio_api, 0, sizeof(uffdio_api));
		if (copy_to_user(buf, &uffdio_api, sizeof(uffdio_api)))
			goto out;
		ret = -EINVAL;
		goto out;
	}
	uffdio_api.features = UFFD_API_FEATURES;
	uffdio_api.ioctls = UFFD_API_IOCTLS;
	ret = -EFAULT;
	if (copy_to_user(buf, &uffdio_api, sizeof(uffdio_api)))
		goto out;
	ctx->state = UFFD_STATE_RUNNING;
	ret = 0;
out:
	return ret;
}

static long userfaultfd_ioctl(struct file *file, unsigned cmd,
			      unsigned long arg)
{
	int ret = -EINVAL;
	struct userfaultfd_ctx *ctx = file->private_data;

	if (cmd != UFFDIO_API && ctx->state == UFFD_STATE_WAIT_API)
		return -EINVAL;

	switch(cmd) {
	case UFFDIO_API:
		ret = userfaultfd_api(ctx, arg);
		break;
	case UFFDIO_REGISTER:
		ret = userfaultfd_register(ctx, arg);
		break;
	case UFFDIO_UNREGISTER:
		ret = userfaultfd_unregister(ctx, arg);
		break;
	case UFFDIO_WAKE:
		ret = userfaultfd_wake(ctx, arg);
		break;
	case UFFDIO_COPY:
		ret = userfaultfd_copy(ctx, arg);
		break;
	case UFFDIO_ZEROPAGE:
		ret = userfaultfd_zeropage(ctx, arg);
		break;
	}
	return ret;
}

#ifdef CONFIG_PROC_FS
static void userfaultfd_show_fdinfo(struct seq_file *m, struct file *f)
{
	struct userfaultfd_ctx *ctx = f->private_data;
	wait_queue_t *wq;
	struct userfaultfd_wait_queue *uwq;
	unsigned long pending = 0, total = 0;

	spin_lock(&ctx->fault_pending_wqh.lock);
	list_for_each_entry(wq, &ctx->fault_pending_wqh.task_list, task_list) {
		uwq = container_of(wq, struct userfaultfd_wait_queue, wq);
		pending++;
		total++;
	}
	list_for_each_entry(wq, &ctx->fault_wqh.task_list, task_list) {
		uwq = container_of(wq, struct userfaultfd_wait_queue, wq);
		total++;
	}
	spin_unlock(&ctx->fault_pending_wqh.lock);

	/*
	 * If more protocols will be added, there will be all shown
	 * separated by a space. Like this:
	 *	protocols: aa:... bb:...
	 */
	seq_printf(m, "pending:\t%lu\ntotal:\t%lu\nAPI:\t%Lx:%x:%Lx\n",
		   pending, total, UFFD_API, UFFD_API_FEATURES,
		   UFFD_API_IOCTLS|UFFD_API_RANGE_IOCTLS);
}
#endif

static const struct file_operations userfaultfd_fops = {
#ifdef CONFIG_PROC_FS
	.show_fdinfo	= userfaultfd_show_fdinfo,
#endif
	.release	= userfaultfd_release,
	.poll		= userfaultfd_poll,
	.read		= userfaultfd_read,
	.unlocked_ioctl = userfaultfd_ioctl,
	.compat_ioctl	= userfaultfd_ioctl,
	.llseek		= noop_llseek,
};

static void init_once_userfaultfd_ctx(void *mem)
{
	struct userfaultfd_ctx *ctx = (struct userfaultfd_ctx *) mem;

	init_waitqueue_head(&ctx->fault_pending_wqh);
	init_waitqueue_head(&ctx->fault_wqh);
	init_waitqueue_head(&ctx->fd_wqh);
	seqcount_init(&ctx->refile_seq);
}

/**
 * userfaultfd_file_create - Creates an userfaultfd file pointer.
 * @flags: Flags for the userfaultfd file.
 *
 * This function creates an userfaultfd file pointer, w/out installing
 * it into the fd table. This is useful when the userfaultfd file is
 * used during the initialization of data structures that require
 * extra setup after the userfaultfd creation. So the userfaultfd
 * creation is split into the file pointer creation phase, and the
 * file descriptor installation phase.  In this way races with
 * userspace closing the newly installed file descriptor can be
 * avoided.  Returns an userfaultfd file pointer, or a proper error
 * pointer.
 */
static struct file *userfaultfd_file_create(int flags)
{
	struct file *file;
	struct userfaultfd_ctx *ctx;

	BUG_ON(!current->mm);

	/* Check the UFFD_* constants for consistency.  */
	BUILD_BUG_ON(UFFD_CLOEXEC != O_CLOEXEC);
	BUILD_BUG_ON(UFFD_NONBLOCK != O_NONBLOCK);

	file = ERR_PTR(-EINVAL);
	if (flags & ~UFFD_SHARED_FCNTL_FLAGS)
		goto out;

	file = ERR_PTR(-ENOMEM);
	ctx = kmem_cache_alloc(userfaultfd_ctx_cachep, GFP_KERNEL);
	if (!ctx)
		goto out;

	atomic_set(&ctx->refcount, 1);
	ctx->flags = flags;
	ctx->state = UFFD_STATE_WAIT_API;
	ctx->released = false;
	ctx->mm = current->mm;
	/* prevent the mm struct to be freed */
	atomic_inc(&ctx->mm->mm_count);

	file = anon_inode_getfile("[userfaultfd]", &userfaultfd_fops, ctx,
				  O_RDWR | (flags & UFFD_SHARED_FCNTL_FLAGS));
	if (IS_ERR(file)) {
		mmdrop(ctx->mm);
		kmem_cache_free(userfaultfd_ctx_cachep, ctx);
	}
out:
	return file;
}

SYSCALL_DEFINE1(userfaultfd, int, flags)
{
	int fd, error;
	struct file *file;

	error = get_unused_fd_flags(flags & UFFD_SHARED_FCNTL_FLAGS);
	if (error < 0)
		return error;
	fd = error;

	file = userfaultfd_file_create(flags);
	if (IS_ERR(file)) {
		error = PTR_ERR(file);
		goto err_put_unused_fd;
	}
	fd_install(fd, file);

	return fd;

err_put_unused_fd:
	put_unused_fd(fd);

	return error;
}

static int __init userfaultfd_init(void)
{
	userfaultfd_ctx_cachep = kmem_cache_create("userfaultfd_ctx_cache",
						sizeof(struct userfaultfd_ctx),
						0,
						SLAB_HWCACHE_ALIGN|SLAB_PANIC,
						init_once_userfaultfd_ctx);
	return 0;
}
__initcall(userfaultfd_init);<|MERGE_RESOLUTION|>--- conflicted
+++ resolved
@@ -491,20 +491,6 @@
 			continue;
 		}
 		new_flags = vma->vm_flags & ~(VM_UFFD_MISSING | VM_UFFD_WP);
-<<<<<<< HEAD
-		prev = vma_merge(mm, prev, vma->vm_start, vma->vm_end,
-				 new_flags, vma->anon_vma,
-				 vma->vm_file, vma->vm_pgoff,
-				 vma_policy(vma),
-				 NULL_VM_UFFD_CTX,
-				 vma_get_anon_name(vma));
-		if (prev)
-			vma = prev;
-		else
-			prev = vma;
-		vm_write_begin(vma);
-		WRITE_ONCE(vma->vm_flags, new_flags);
-=======
 		if (still_valid) {
 			prev = vma_merge(mm, prev, vma->vm_start, vma->vm_end,
 					 new_flags, vma->anon_vma,
@@ -517,9 +503,7 @@
 				prev = vma;
 		}
 		vma->vm_flags = new_flags;
->>>>>>> bf489db0
 		vma->vm_userfaultfd_ctx = NULL_VM_UFFD_CTX;
-		vm_write_end(vma);
 	}
 	up_write(&mm->mmap_sem);
 	mmput(mm);
@@ -854,18 +838,6 @@
 			goto out_unlock;
 
 		/*
-		 * UFFDIO_COPY will fill file holes even without
-		 * PROT_WRITE. This check enforces that if this is a
-		 * MAP_SHARED, the process has write permission to the backing
-		 * file. If VM_MAYWRITE is set it also enforces that on a
-		 * MAP_SHARED vma: there is no F_WRITE_SEAL and no further
-		 * F_WRITE_SEAL can be taken until the vma is destroyed.
-		 */
-		ret = -EPERM;
-		if (unlikely(!(cur->vm_flags & VM_MAYWRITE)))
-			goto out_unlock;
-
-		/*
 		 * Check that this vma isn't already owned by a
 		 * different userfaultfd. We can't allow more than one
 		 * userfaultfd to own a single vma simultaneously or we
@@ -890,7 +862,6 @@
 		BUG_ON(vma->vm_ops);
 		BUG_ON(vma->vm_userfaultfd_ctx.ctx &&
 		       vma->vm_userfaultfd_ctx.ctx != ctx);
-		WARN_ON(!(vma->vm_flags & VM_MAYWRITE));
 
 		/*
 		 * Nothing to do: this vma is already registered into this
@@ -908,8 +879,7 @@
 		prev = vma_merge(mm, prev, start, vma_end, new_flags,
 				 vma->anon_vma, vma->vm_file, vma->vm_pgoff,
 				 vma_policy(vma),
-				 ((struct vm_userfaultfd_ctx){ ctx }),
-				 vma_get_anon_name(vma));
+				 ((struct vm_userfaultfd_ctx){ ctx }));
 		if (prev) {
 			vma = prev;
 			goto next;
@@ -930,10 +900,8 @@
 		 * the next vma was merged into the current one and
 		 * the current one has not been updated yet.
 		 */
-		vm_write_begin(vma);
-		WRITE_ONCE(vma->vm_flags, new_flags);
+		vma->vm_flags = new_flags;
 		vma->vm_userfaultfd_ctx.ctx = ctx;
-		vm_write_end(vma);
 
 	skip:
 		prev = vma;
@@ -1035,7 +1003,6 @@
 		cond_resched();
 
 		BUG_ON(vma->vm_ops);
-		WARN_ON(!(vma->vm_flags & VM_MAYWRITE));
 
 		/*
 		 * Nothing to do: this vma is already registered into this
@@ -1052,8 +1019,7 @@
 		prev = vma_merge(mm, prev, start, vma_end, new_flags,
 				 vma->anon_vma, vma->vm_file, vma->vm_pgoff,
 				 vma_policy(vma),
-				 NULL_VM_UFFD_CTX,
-				 vma_get_anon_name(vma));
+				 NULL_VM_UFFD_CTX);
 		if (prev) {
 			vma = prev;
 			goto next;
@@ -1074,10 +1040,8 @@
 		 * the next vma was merged into the current one and
 		 * the current one has not been updated yet.
 		 */
-		vm_write_begin(vma);
-		WRITE_ONCE(vma->vm_flags, new_flags);
+		vma->vm_flags = new_flags;
 		vma->vm_userfaultfd_ctx = NULL_VM_UFFD_CTX;
-		vm_write_end(vma);
 
 	skip:
 		prev = vma;
