--- conflicted
+++ resolved
@@ -751,10 +751,7 @@
 
 		if ((flags & BLKDEV_DISCARD_SECURE) && !blk_queue_secure_erase(q))
 			return -EOPNOTSUPP;
-<<<<<<< HEAD
-=======
-
->>>>>>> dcb61100
+
 		if (copy_from_user(&range, (struct fstrim_range __user *)arg,
 		    sizeof(range)))
 			return -EFAULT;
