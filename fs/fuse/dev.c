/*
  FUSE: Filesystem in Userspace
  Copyright (C) 2001-2008  Miklos Szeredi <miklos@szeredi.hu>

  This program can be distributed under the terms of the GNU GPL.
  See the file COPYING.
*/

#include "fuse_i.h"
#include "fuse_passthrough.h"

#include <linux/init.h>
#include <linux/module.h>
#include <linux/poll.h>
#include <linux/uio.h>
#include <linux/miscdevice.h>
#include <linux/namei.h>
#include <linux/pagemap.h>
#include <linux/file.h>
#include <linux/slab.h>
#include <linux/pipe_fs_i.h>
#include <linux/swap.h>
#include <linux/splice.h>
#include <linux/freezer.h>

MODULE_ALIAS_MISCDEV(FUSE_MINOR);
MODULE_ALIAS("devname:fuse");

static struct kmem_cache *fuse_req_cachep;

static struct fuse_dev *fuse_get_dev(struct file *file)
{
	/*
	 * Lockless access is OK, because file->private data is set
	 * once during mount and is valid until the file is released.
	 */
	return ACCESS_ONCE(file->private_data);
}

static void fuse_request_init(struct fuse_req *req, struct page **pages,
			      struct fuse_page_desc *page_descs,
			      unsigned npages)
{
	memset(req, 0, sizeof(*req));
	memset(pages, 0, sizeof(*pages) * npages);
	memset(page_descs, 0, sizeof(*page_descs) * npages);
	INIT_LIST_HEAD(&req->list);
	INIT_LIST_HEAD(&req->intr_entry);
	init_waitqueue_head(&req->waitq);
	atomic_set(&req->count, 1);
	req->pages = pages;
	req->page_descs = page_descs;
	req->max_pages = npages;
	__set_bit(FR_PENDING, &req->flags);
}

static struct fuse_req *__fuse_request_alloc(unsigned npages, gfp_t flags)
{
	struct fuse_req *req = kmem_cache_alloc(fuse_req_cachep, flags);
	if (req) {
		struct page **pages;
		struct fuse_page_desc *page_descs;

		if (npages <= FUSE_REQ_INLINE_PAGES) {
			pages = req->inline_pages;
			page_descs = req->inline_page_descs;
		} else {
			pages = kmalloc_array(npages, sizeof(struct page *),
					      flags);
			page_descs = kmalloc_array(npages,
						   sizeof(struct fuse_page_desc),
						   flags);
		}

		if (!pages || !page_descs) {
			kfree(pages);
			kfree(page_descs);
			kmem_cache_free(fuse_req_cachep, req);
			return NULL;
		}

		fuse_request_init(req, pages, page_descs, npages);
	}
	return req;
}

struct fuse_req *fuse_request_alloc(unsigned npages)
{
	return __fuse_request_alloc(npages, GFP_KERNEL);
}
EXPORT_SYMBOL_GPL(fuse_request_alloc);

struct fuse_req *fuse_request_alloc_nofs(unsigned npages)
{
	return __fuse_request_alloc(npages, GFP_NOFS);
}

void fuse_request_free(struct fuse_req *req)
{
	if (req->pages != req->inline_pages) {
		kfree(req->pages);
		kfree(req->page_descs);
	}
	kmem_cache_free(fuse_req_cachep, req);
}

void __fuse_get_request(struct fuse_req *req)
{
	atomic_inc(&req->count);
}

/* Must be called with > 1 refcount */
static void __fuse_put_request(struct fuse_req *req)
{
	BUG_ON(atomic_read(&req->count) < 2);
	atomic_dec(&req->count);
}

static void fuse_req_init_context(struct fuse_req *req)
{
	req->in.h.uid = from_kuid_munged(&init_user_ns, current_fsuid());
	req->in.h.gid = from_kgid_munged(&init_user_ns, current_fsgid());
	req->in.h.pid = current->pid;
}

void fuse_set_initialized(struct fuse_conn *fc)
{
	/* Make sure stores before this are seen on another CPU */
	smp_wmb();
	fc->initialized = 1;
}

static bool fuse_block_alloc(struct fuse_conn *fc, bool for_background)
{
	return !fc->initialized || (for_background && fc->blocked);
}

static void fuse_drop_waiting(struct fuse_conn *fc)
{
	if (fc->connected) {
		atomic_dec(&fc->num_waiting);
	} else if (atomic_dec_and_test(&fc->num_waiting)) {
		/* wake up aborters */
		wake_up_all(&fc->blocked_waitq);
	}
}

static struct fuse_req *__fuse_get_req(struct fuse_conn *fc, unsigned npages,
				       bool for_background)
{
	struct fuse_req *req;
	int err;
	atomic_inc(&fc->num_waiting);

	if (fuse_block_alloc(fc, for_background)) {
		err = -EINTR;
		if (wait_event_killable_exclusive(fc->blocked_waitq,
				!fuse_block_alloc(fc, for_background)))
			goto out;
	}
	/* Matches smp_wmb() in fuse_set_initialized() */
	smp_rmb();

	err = -ENOTCONN;
	if (!fc->connected)
		goto out;

	err = -ECONNREFUSED;
	if (fc->conn_error)
		goto out;

	req = fuse_request_alloc(npages);
	err = -ENOMEM;
	if (!req) {
		if (for_background)
			wake_up(&fc->blocked_waitq);
		goto out;
	}

	fuse_req_init_context(req);
	__set_bit(FR_WAITING, &req->flags);
	if (for_background)
		__set_bit(FR_BACKGROUND, &req->flags);

	return req;

 out:
	fuse_drop_waiting(fc);
	return ERR_PTR(err);
}

struct fuse_req *fuse_get_req(struct fuse_conn *fc, unsigned npages)
{
	return __fuse_get_req(fc, npages, false);
}
EXPORT_SYMBOL_GPL(fuse_get_req);

struct fuse_req *fuse_get_req_for_background(struct fuse_conn *fc,
					     unsigned npages)
{
	return __fuse_get_req(fc, npages, true);
}
EXPORT_SYMBOL_GPL(fuse_get_req_for_background);

/*
 * Return request in fuse_file->reserved_req.  However that may
 * currently be in use.  If that is the case, wait for it to become
 * available.
 */
static struct fuse_req *get_reserved_req(struct fuse_conn *fc,
					 struct file *file)
{
	struct fuse_req *req = NULL;
	struct fuse_file *ff = file->private_data;

	do {
		wait_event(fc->reserved_req_waitq, ff->reserved_req);
		spin_lock(&fc->lock);
		if (ff->reserved_req) {
			req = ff->reserved_req;
			ff->reserved_req = NULL;
			req->stolen_file = get_file(file);
		}
		spin_unlock(&fc->lock);
	} while (!req);

	return req;
}

/*
 * Put stolen request back into fuse_file->reserved_req
 */
static void put_reserved_req(struct fuse_conn *fc, struct fuse_req *req)
{
	struct file *file = req->stolen_file;
	struct fuse_file *ff = file->private_data;

	spin_lock(&fc->lock);
	fuse_request_init(req, req->pages, req->page_descs, req->max_pages);
	BUG_ON(ff->reserved_req);
	ff->reserved_req = req;
	wake_up_all(&fc->reserved_req_waitq);
	spin_unlock(&fc->lock);
	fput(file);
}

/*
 * Gets a requests for a file operation, always succeeds
 *
 * This is used for sending the FLUSH request, which must get to
 * userspace, due to POSIX locks which may need to be unlocked.
 *
 * If allocation fails due to OOM, use the reserved request in
 * fuse_file.
 *
 * This is very unlikely to deadlock accidentally, since the
 * filesystem should not have it's own file open.  If deadlock is
 * intentional, it can still be broken by "aborting" the filesystem.
 */
struct fuse_req *fuse_get_req_nofail_nopages(struct fuse_conn *fc,
					     struct file *file)
{
	struct fuse_req *req;

	atomic_inc(&fc->num_waiting);
	wait_event(fc->blocked_waitq, fc->initialized);
	/* Matches smp_wmb() in fuse_set_initialized() */
	smp_rmb();
	req = fuse_request_alloc(0);
	if (!req)
		req = get_reserved_req(fc, file);

	fuse_req_init_context(req);
	__set_bit(FR_WAITING, &req->flags);
	__clear_bit(FR_BACKGROUND, &req->flags);
	return req;
}

void fuse_put_request(struct fuse_conn *fc, struct fuse_req *req)
{
	if (atomic_dec_and_test(&req->count)) {
		if (test_bit(FR_BACKGROUND, &req->flags)) {
			/*
			 * We get here in the unlikely case that a background
			 * request was allocated but not sent
			 */
			spin_lock(&fc->lock);
			if (!fc->blocked)
				wake_up(&fc->blocked_waitq);
			spin_unlock(&fc->lock);
		}

		if (test_bit(FR_WAITING, &req->flags)) {
			__clear_bit(FR_WAITING, &req->flags);
			fuse_drop_waiting(fc);
		}

		if (req->stolen_file)
			put_reserved_req(fc, req);
		else
			fuse_request_free(req);
	}
}
EXPORT_SYMBOL_GPL(fuse_put_request);

static unsigned len_args(unsigned numargs, struct fuse_arg *args)
{
	unsigned nbytes = 0;
	unsigned i;

	for (i = 0; i < numargs; i++)
		nbytes += args[i].size;

	return nbytes;
}

static u64 fuse_get_unique(struct fuse_iqueue *fiq)
{
	return ++fiq->reqctr;
}

static void queue_request(struct fuse_iqueue *fiq, struct fuse_req *req)
{
	req->in.h.len = sizeof(struct fuse_in_header) +
		len_args(req->in.numargs, (struct fuse_arg *) req->in.args);
	list_add_tail(&req->list, &fiq->pending);
	wake_up_locked(&fiq->waitq);
	kill_fasync(&fiq->fasync, SIGIO, POLL_IN);
}

void fuse_queue_forget(struct fuse_conn *fc, struct fuse_forget_link *forget,
		       u64 nodeid, u64 nlookup)
{
	struct fuse_iqueue *fiq = &fc->iq;

	forget->forget_one.nodeid = nodeid;
	forget->forget_one.nlookup = nlookup;

	spin_lock(&fiq->waitq.lock);
	if (fiq->connected) {
		fiq->forget_list_tail->next = forget;
		fiq->forget_list_tail = forget;
		wake_up_locked(&fiq->waitq);
		kill_fasync(&fiq->fasync, SIGIO, POLL_IN);
	} else {
		kfree(forget);
	}
	spin_unlock(&fiq->waitq.lock);
}

static void flush_bg_queue(struct fuse_conn *fc)
{
	while (fc->active_background < fc->max_background &&
	       !list_empty(&fc->bg_queue)) {
		struct fuse_req *req;
		struct fuse_iqueue *fiq = &fc->iq;

		req = list_entry(fc->bg_queue.next, struct fuse_req, list);
		list_del(&req->list);
		fc->active_background++;
		spin_lock(&fiq->waitq.lock);
		req->in.h.unique = fuse_get_unique(fiq);
		queue_request(fiq, req);
		spin_unlock(&fiq->waitq.lock);
	}
}

/*
 * This function is called when a request is finished.  Either a reply
 * has arrived or it was aborted (and not yet sent) or some error
 * occurred during communication with userspace, or the device file
 * was closed.  The requester thread is woken up (if still waiting),
 * the 'end' callback is called if given, else the reference to the
 * request is released
 */
static void request_end(struct fuse_conn *fc, struct fuse_req *req)
{
	struct fuse_iqueue *fiq = &fc->iq;

	if (test_and_set_bit(FR_FINISHED, &req->flags))
		goto put_request;

	spin_lock(&fiq->waitq.lock);
	list_del_init(&req->intr_entry);
	spin_unlock(&fiq->waitq.lock);
	WARN_ON(test_bit(FR_PENDING, &req->flags));
	WARN_ON(test_bit(FR_SENT, &req->flags));
	if (test_bit(FR_BACKGROUND, &req->flags)) {
		spin_lock(&fc->lock);
		clear_bit(FR_BACKGROUND, &req->flags);
		if (fc->num_background == fc->max_background) {
			fc->blocked = 0;
			wake_up(&fc->blocked_waitq);
		} else if (!fc->blocked) {
			/*
			 * Wake up next waiter, if any.  It's okay to use
			 * waitqueue_active(), as we've already synced up
			 * fc->blocked with waiters with the wake_up() call
			 * above.
			 */
			if (waitqueue_active(&fc->blocked_waitq))
				wake_up(&fc->blocked_waitq);
		}

		if (fc->num_background == fc->congestion_threshold &&
		    fc->connected && fc->bdi_initialized) {
			clear_bdi_congested(&fc->bdi, BLK_RW_SYNC);
			clear_bdi_congested(&fc->bdi, BLK_RW_ASYNC);
		}
		fc->num_background--;
		fc->active_background--;
		flush_bg_queue(fc);
		spin_unlock(&fc->lock);
	}
	wake_up(&req->waitq);
	if (req->end)
		req->end(fc, req);
put_request:
	fuse_put_request(fc, req);
}

static void queue_interrupt(struct fuse_iqueue *fiq, struct fuse_req *req)
{
	spin_lock(&fiq->waitq.lock);
	if (test_bit(FR_FINISHED, &req->flags)) {
		spin_unlock(&fiq->waitq.lock);
		return;
	}
	if (list_empty(&req->intr_entry)) {
		list_add_tail(&req->intr_entry, &fiq->interrupts);
		wake_up_locked(&fiq->waitq);
	}
	spin_unlock(&fiq->waitq.lock);
	kill_fasync(&fiq->fasync, SIGIO, POLL_IN);
}

static void request_wait_answer(struct fuse_conn *fc, struct fuse_req *req)
{
	struct fuse_iqueue *fiq = &fc->iq;
	int err;

	if (!fc->no_interrupt) {
		/* Any signal may interrupt this */
		err = wait_event_interruptible(req->waitq,
					test_bit(FR_FINISHED, &req->flags));
		if (!err)
			return;

		set_bit(FR_INTERRUPTED, &req->flags);
		/* matches barrier in fuse_dev_do_read() */
		smp_mb__after_atomic();
		if (test_bit(FR_SENT, &req->flags))
			queue_interrupt(fiq, req);
	}

	if (!test_bit(FR_FORCE, &req->flags)) {
		/* Only fatal signals may interrupt this */
		err = wait_event_killable(req->waitq,
					test_bit(FR_FINISHED, &req->flags));
		if (!err)
			return;

		spin_lock(&fiq->waitq.lock);
		/* Request is not yet in userspace, bail out */
		if (test_bit(FR_PENDING, &req->flags)) {
			list_del(&req->list);
			spin_unlock(&fiq->waitq.lock);
			__fuse_put_request(req);
			req->out.h.error = -EINTR;
			return;
		}
		spin_unlock(&fiq->waitq.lock);
	}

	/*
	 * Either request is already in userspace, or it was forced.
	 * Wait it out.
	 */
	while (!test_bit(FR_FINISHED, &req->flags))
		wait_event_freezable(req->waitq,
				test_bit(FR_FINISHED, &req->flags));
}

static void __fuse_request_send(struct fuse_conn *fc, struct fuse_req *req)
{
	struct fuse_iqueue *fiq = &fc->iq;

	BUG_ON(test_bit(FR_BACKGROUND, &req->flags));
	spin_lock(&fiq->waitq.lock);
	if (!fiq->connected) {
		spin_unlock(&fiq->waitq.lock);
		req->out.h.error = -ENOTCONN;
	} else {
		req->in.h.unique = fuse_get_unique(fiq);
		queue_request(fiq, req);
		/* acquire extra reference, since request is still needed
		   after request_end() */
		__fuse_get_request(req);
		spin_unlock(&fiq->waitq.lock);

		request_wait_answer(fc, req);
		/* Pairs with smp_wmb() in request_end() */
		smp_rmb();
	}
}

void fuse_request_send(struct fuse_conn *fc, struct fuse_req *req)
{
	__set_bit(FR_ISREPLY, &req->flags);
	if (!test_bit(FR_WAITING, &req->flags)) {
		__set_bit(FR_WAITING, &req->flags);
		atomic_inc(&fc->num_waiting);
	}
	__fuse_request_send(fc, req);
}
EXPORT_SYMBOL_GPL(fuse_request_send);

static void fuse_adjust_compat(struct fuse_conn *fc, struct fuse_args *args)
{
	if (fc->minor < 4 && args->in.h.opcode == FUSE_STATFS)
		args->out.args[0].size = FUSE_COMPAT_STATFS_SIZE;

	if (fc->minor < 9) {
		switch (args->in.h.opcode) {
		case FUSE_LOOKUP:
		case FUSE_CREATE:
		case FUSE_MKNOD:
		case FUSE_MKDIR:
		case FUSE_SYMLINK:
		case FUSE_LINK:
			args->out.args[0].size = FUSE_COMPAT_ENTRY_OUT_SIZE;
			break;
		case FUSE_GETATTR:
		case FUSE_SETATTR:
			args->out.args[0].size = FUSE_COMPAT_ATTR_OUT_SIZE;
			break;
		}
	}
	if (fc->minor < 12) {
		switch (args->in.h.opcode) {
		case FUSE_CREATE:
			args->in.args[0].size = sizeof(struct fuse_open_in);
			break;
		case FUSE_MKNOD:
			args->in.args[0].size = FUSE_COMPAT_MKNOD_IN_SIZE;
			break;
		}
	}
}

ssize_t fuse_simple_request(struct fuse_conn *fc, struct fuse_args *args)
{
	struct fuse_req *req;
	ssize_t ret;

	req = fuse_get_req(fc, 0);
	if (IS_ERR(req))
		return PTR_ERR(req);

	/* Needs to be done after fuse_get_req() so that fc->minor is valid */
	fuse_adjust_compat(fc, args);

	req->in.h.opcode = args->in.h.opcode;
	req->in.h.nodeid = args->in.h.nodeid;
	req->in.numargs = args->in.numargs;
	memcpy(req->in.args, args->in.args,
	       args->in.numargs * sizeof(struct fuse_in_arg));
	req->out.argvar = args->out.argvar;
	req->out.numargs = args->out.numargs;
	memcpy(req->out.args, args->out.args,
	       args->out.numargs * sizeof(struct fuse_arg));
	fuse_request_send(fc, req);
	ret = req->out.h.error;
	if (!ret) {
		if (args->out.argvar) {
			WARN_ON(args->out.numargs != 1);
			ret = req->out.args[0].size;
		}

		if (req->passthrough_filp != NULL)
			args->out.passthrough_filp = req->passthrough_filp;
	}
	fuse_put_request(fc, req);

	return ret;
}

/*
 * Called under fc->lock
 *
 * fc->connected must have been checked previously
 */
void fuse_request_send_background_locked(struct fuse_conn *fc,
					 struct fuse_req *req)
{
	BUG_ON(!test_bit(FR_BACKGROUND, &req->flags));
	if (!test_bit(FR_WAITING, &req->flags)) {
		__set_bit(FR_WAITING, &req->flags);
		atomic_inc(&fc->num_waiting);
	}
	__set_bit(FR_ISREPLY, &req->flags);
	fc->num_background++;
	if (fc->num_background == fc->max_background)
		fc->blocked = 1;
	if (fc->num_background == fc->congestion_threshold &&
	    fc->bdi_initialized) {
		set_bdi_congested(&fc->bdi, BLK_RW_SYNC);
		set_bdi_congested(&fc->bdi, BLK_RW_ASYNC);
	}
	list_add_tail(&req->list, &fc->bg_queue);
	flush_bg_queue(fc);
}

void fuse_request_send_background(struct fuse_conn *fc, struct fuse_req *req)
{
	BUG_ON(!req->end);
	spin_lock(&fc->lock);
	if (fc->connected) {
		fuse_request_send_background_locked(fc, req);
		spin_unlock(&fc->lock);
	} else {
		spin_unlock(&fc->lock);
		req->out.h.error = -ENOTCONN;
		req->end(fc, req);
		fuse_put_request(fc, req);
	}
}
EXPORT_SYMBOL_GPL(fuse_request_send_background);

static int fuse_request_send_notify_reply(struct fuse_conn *fc,
					  struct fuse_req *req, u64 unique)
{
	int err = -ENODEV;
	struct fuse_iqueue *fiq = &fc->iq;

	__clear_bit(FR_ISREPLY, &req->flags);
	req->in.h.unique = unique;
	spin_lock(&fiq->waitq.lock);
	if (fiq->connected) {
		queue_request(fiq, req);
		err = 0;
	}
	spin_unlock(&fiq->waitq.lock);

	return err;
}

void fuse_force_forget(struct file *file, u64 nodeid)
{
	struct inode *inode = file_inode(file);
	struct fuse_conn *fc = get_fuse_conn(inode);
	struct fuse_req *req;
	struct fuse_forget_in inarg;

	memset(&inarg, 0, sizeof(inarg));
	inarg.nlookup = 1;
	req = fuse_get_req_nofail_nopages(fc, file);
	req->in.h.opcode = FUSE_FORGET;
	req->in.h.nodeid = nodeid;
	req->in.numargs = 1;
	req->in.args[0].size = sizeof(inarg);
	req->in.args[0].value = &inarg;
	__clear_bit(FR_ISREPLY, &req->flags);
	__fuse_request_send(fc, req);
	/* ignore errors */
	fuse_put_request(fc, req);
}

/*
 * Lock the request.  Up to the next unlock_request() there mustn't be
 * anything that could cause a page-fault.  If the request was already
 * aborted bail out.
 */
static int lock_request(struct fuse_req *req)
{
	int err = 0;
	if (req) {
		spin_lock(&req->waitq.lock);
		if (test_bit(FR_ABORTED, &req->flags))
			err = -ENOENT;
		else
			set_bit(FR_LOCKED, &req->flags);
		spin_unlock(&req->waitq.lock);
	}
	return err;
}

/*
 * Unlock request.  If it was aborted while locked, caller is responsible
 * for unlocking and ending the request.
 */
static int unlock_request(struct fuse_req *req)
{
	int err = 0;
	if (req) {
		spin_lock(&req->waitq.lock);
		if (test_bit(FR_ABORTED, &req->flags))
			err = -ENOENT;
		else
			clear_bit(FR_LOCKED, &req->flags);
		spin_unlock(&req->waitq.lock);
	}
	return err;
}

struct fuse_copy_state {
	int write;
	struct fuse_req *req;
	struct iov_iter *iter;
	struct pipe_buffer *pipebufs;
	struct pipe_buffer *currbuf;
	struct pipe_inode_info *pipe;
	unsigned long nr_segs;
	struct page *pg;
	unsigned len;
	unsigned offset;
	unsigned move_pages:1;
};

static void fuse_copy_init(struct fuse_copy_state *cs, int write,
			   struct iov_iter *iter)
{
	memset(cs, 0, sizeof(*cs));
	cs->write = write;
	cs->iter = iter;
}

/* Unmap and put previous page of userspace buffer */
static void fuse_copy_finish(struct fuse_copy_state *cs)
{
	if (cs->currbuf) {
		struct pipe_buffer *buf = cs->currbuf;

		if (cs->write)
			buf->len = PAGE_SIZE - cs->len;
		cs->currbuf = NULL;
	} else if (cs->pg) {
		if (cs->write) {
			flush_dcache_page(cs->pg);
			set_page_dirty_lock(cs->pg);
		}
		put_page(cs->pg);
	}
	cs->pg = NULL;
}

/*
 * Get another pagefull of userspace buffer, and map it to kernel
 * address space, and lock request
 */
static int fuse_copy_fill(struct fuse_copy_state *cs)
{
	struct page *page;
	int err;

	err = unlock_request(cs->req);
	if (err)
		return err;

	fuse_copy_finish(cs);
	if (cs->pipebufs) {
		struct pipe_buffer *buf = cs->pipebufs;

		if (!cs->write) {
			err = pipe_buf_confirm(cs->pipe, buf);
			if (err)
				return err;

			BUG_ON(!cs->nr_segs);
			cs->currbuf = buf;
			cs->pg = buf->page;
			cs->offset = buf->offset;
			cs->len = buf->len;
			cs->pipebufs++;
			cs->nr_segs--;
		} else {
			if (cs->nr_segs == cs->pipe->buffers)
				return -EIO;

			page = alloc_page(GFP_HIGHUSER);
			if (!page)
				return -ENOMEM;

			buf->page = page;
			buf->offset = 0;
			buf->len = 0;

			cs->currbuf = buf;
			cs->pg = page;
			cs->offset = 0;
			cs->len = PAGE_SIZE;
			cs->pipebufs++;
			cs->nr_segs++;
		}
	} else {
		size_t off;
		err = iov_iter_get_pages(cs->iter, &page, PAGE_SIZE, 1, &off);
		if (err < 0)
			return err;
		BUG_ON(!err);
		cs->len = err;
		cs->offset = off;
		cs->pg = page;
		iov_iter_advance(cs->iter, err);
	}

	return lock_request(cs->req);
}

/* Do as much copy to/from userspace buffer as we can */
static int fuse_copy_do(struct fuse_copy_state *cs, void **val, unsigned *size)
{
	unsigned ncpy = min(*size, cs->len);
	if (val) {
		void *pgaddr = kmap_atomic(cs->pg);
		void *buf = pgaddr + cs->offset;

		if (cs->write)
			memcpy(buf, *val, ncpy);
		else
			memcpy(*val, buf, ncpy);

		kunmap_atomic(pgaddr);
		*val += ncpy;
	}
	*size -= ncpy;
	cs->len -= ncpy;
	cs->offset += ncpy;
	return ncpy;
}

static int fuse_check_page(struct page *page)
{
	if (page_mapcount(page) ||
	    page->mapping != NULL ||
	    page_count(page) != 1 ||
	    (page->flags & PAGE_FLAGS_CHECK_AT_PREP &
	     ~(1 << PG_locked |
	       1 << PG_referenced |
	       1 << PG_uptodate |
	       1 << PG_lru |
	       1 << PG_active |
	       1 << PG_reclaim))) {
		printk(KERN_WARNING "fuse: trying to steal weird page\n");
		printk(KERN_WARNING "  page=%p index=%li flags=%08lx, count=%i, mapcount=%i, mapping=%p\n", page, page->index, page->flags, page_count(page), page_mapcount(page), page->mapping);
		return 1;
	}
	return 0;
}

static int fuse_try_move_page(struct fuse_copy_state *cs, struct page **pagep)
{
	int err;
	struct page *oldpage = *pagep;
	struct page *newpage;
	struct pipe_buffer *buf = cs->pipebufs;

	err = unlock_request(cs->req);
	if (err)
		return err;

	fuse_copy_finish(cs);

	err = pipe_buf_confirm(cs->pipe, buf);
	if (err)
		return err;

	BUG_ON(!cs->nr_segs);
	cs->currbuf = buf;
	cs->len = buf->len;
	cs->pipebufs++;
	cs->nr_segs--;

	if (cs->len != PAGE_SIZE)
		goto out_fallback;

	if (pipe_buf_steal(cs->pipe, buf) != 0)
		goto out_fallback;

	newpage = buf->page;

	if (!PageUptodate(newpage))
		SetPageUptodate(newpage);

	ClearPageMappedToDisk(newpage);

	if (fuse_check_page(newpage) != 0)
		goto out_fallback_unlock;

	/*
	 * This is a new and locked page, it shouldn't be mapped or
	 * have any special flags on it
	 */
	if (WARN_ON(page_mapped(oldpage)))
		goto out_fallback_unlock;
	if (WARN_ON(page_has_private(oldpage)))
		goto out_fallback_unlock;
	if (WARN_ON(PageDirty(oldpage) || PageWriteback(oldpage)))
		goto out_fallback_unlock;
	if (WARN_ON(PageMlocked(oldpage)))
		goto out_fallback_unlock;

	err = replace_page_cache_page(oldpage, newpage, GFP_KERNEL);
	if (err) {
		unlock_page(newpage);
		return err;
	}

	get_page(newpage);

	if (!(buf->flags & PIPE_BUF_FLAG_LRU))
		lru_cache_add_file(newpage);

	err = 0;
	spin_lock(&cs->req->waitq.lock);
	if (test_bit(FR_ABORTED, &cs->req->flags))
		err = -ENOENT;
	else
		*pagep = newpage;
	spin_unlock(&cs->req->waitq.lock);

	if (err) {
		unlock_page(newpage);
		put_page(newpage);
		return err;
	}

	unlock_page(oldpage);
	put_page(oldpage);
	cs->len = 0;

	return 0;

out_fallback_unlock:
	unlock_page(newpage);
out_fallback:
	cs->pg = buf->page;
	cs->offset = buf->offset;

	err = lock_request(cs->req);
	if (err)
		return err;

	return 1;
}

static int fuse_ref_page(struct fuse_copy_state *cs, struct page *page,
			 unsigned offset, unsigned count)
{
	struct pipe_buffer *buf;
	int err;

	if (cs->nr_segs == cs->pipe->buffers)
		return -EIO;

	err = unlock_request(cs->req);
	if (err)
		return err;

	fuse_copy_finish(cs);

	buf = cs->pipebufs;
	get_page(page);
	buf->page = page;
	buf->offset = offset;
	buf->len = count;

	cs->pipebufs++;
	cs->nr_segs++;
	cs->len = 0;

	return 0;
}

/*
 * Copy a page in the request to/from the userspace buffer.  Must be
 * done atomically
 */
static int fuse_copy_page(struct fuse_copy_state *cs, struct page **pagep,
			  unsigned offset, unsigned count, int zeroing)
{
	int err;
	struct page *page = *pagep;

	if (page && zeroing && count < PAGE_SIZE)
		clear_highpage(page);

	while (count) {
		if (cs->write && cs->pipebufs && page) {
			return fuse_ref_page(cs, page, offset, count);
		} else if (!cs->len) {
			if (cs->move_pages && page &&
			    offset == 0 && count == PAGE_SIZE) {
				err = fuse_try_move_page(cs, pagep);
				if (err <= 0)
					return err;
			} else {
				err = fuse_copy_fill(cs);
				if (err)
					return err;
			}
		}
		if (page) {
			void *mapaddr = kmap_atomic(page);
			void *buf = mapaddr + offset;
			offset += fuse_copy_do(cs, &buf, &count);
			kunmap_atomic(mapaddr);
		} else
			offset += fuse_copy_do(cs, NULL, &count);
	}
	if (page && !cs->write)
		flush_dcache_page(page);
	return 0;
}

/* Copy pages in the request to/from userspace buffer */
static int fuse_copy_pages(struct fuse_copy_state *cs, unsigned nbytes,
			   int zeroing)
{
	unsigned i;
	struct fuse_req *req = cs->req;

	for (i = 0; i < req->num_pages && (nbytes || zeroing); i++) {
		int err;
		unsigned offset = req->page_descs[i].offset;
		unsigned count = min(nbytes, req->page_descs[i].length);

		err = fuse_copy_page(cs, &req->pages[i], offset, count,
				     zeroing);
		if (err)
			return err;

		nbytes -= count;
	}
	return 0;
}

/* Copy a single argument in the request to/from userspace buffer */
static int fuse_copy_one(struct fuse_copy_state *cs, void *val, unsigned size)
{
	while (size) {
		if (!cs->len) {
			int err = fuse_copy_fill(cs);
			if (err)
				return err;
		}
		fuse_copy_do(cs, &val, &size);
	}
	return 0;
}

/* Copy request arguments to/from userspace buffer */
static int fuse_copy_args(struct fuse_copy_state *cs, unsigned numargs,
			  unsigned argpages, struct fuse_arg *args,
			  int zeroing)
{
	int err = 0;
	unsigned i;

	for (i = 0; !err && i < numargs; i++)  {
		struct fuse_arg *arg = &args[i];
		if (i == numargs - 1 && argpages)
			err = fuse_copy_pages(cs, arg->size, zeroing);
		else
			err = fuse_copy_one(cs, arg->value, arg->size);
	}
	return err;
}

static int forget_pending(struct fuse_iqueue *fiq)
{
	return fiq->forget_list_head.next != NULL;
}

static int request_pending(struct fuse_iqueue *fiq)
{
	return !list_empty(&fiq->pending) || !list_empty(&fiq->interrupts) ||
		forget_pending(fiq);
}

/*
 * Transfer an interrupt request to userspace
 *
 * Unlike other requests this is assembled on demand, without a need
 * to allocate a separate fuse_req structure.
 *
 * Called with fiq->waitq.lock held, releases it
 */
static int fuse_read_interrupt(struct fuse_iqueue *fiq,
			       struct fuse_copy_state *cs,
			       size_t nbytes, struct fuse_req *req)
__releases(fiq->waitq.lock)
{
	struct fuse_in_header ih;
	struct fuse_interrupt_in arg;
	unsigned reqsize = sizeof(ih) + sizeof(arg);
	int err;

	list_del_init(&req->intr_entry);
	req->intr_unique = fuse_get_unique(fiq);
	memset(&ih, 0, sizeof(ih));
	memset(&arg, 0, sizeof(arg));
	ih.len = reqsize;
	ih.opcode = FUSE_INTERRUPT;
	ih.unique = req->intr_unique;
	arg.unique = req->in.h.unique;

	spin_unlock(&fiq->waitq.lock);
	if (nbytes < reqsize)
		return -EINVAL;

	err = fuse_copy_one(cs, &ih, sizeof(ih));
	if (!err)
		err = fuse_copy_one(cs, &arg, sizeof(arg));
	fuse_copy_finish(cs);

	return err ? err : reqsize;
}

static struct fuse_forget_link *dequeue_forget(struct fuse_iqueue *fiq,
					       unsigned max,
					       unsigned *countp)
{
	struct fuse_forget_link *head = fiq->forget_list_head.next;
	struct fuse_forget_link **newhead = &head;
	unsigned count;

	for (count = 0; *newhead != NULL && count < max; count++)
		newhead = &(*newhead)->next;

	fiq->forget_list_head.next = *newhead;
	*newhead = NULL;
	if (fiq->forget_list_head.next == NULL)
		fiq->forget_list_tail = &fiq->forget_list_head;

	if (countp != NULL)
		*countp = count;

	return head;
}

static int fuse_read_single_forget(struct fuse_iqueue *fiq,
				   struct fuse_copy_state *cs,
				   size_t nbytes)
__releases(fiq->waitq.lock)
{
	int err;
	struct fuse_forget_link *forget = dequeue_forget(fiq, 1, NULL);
	struct fuse_forget_in arg = {
		.nlookup = forget->forget_one.nlookup,
	};
	struct fuse_in_header ih = {
		.opcode = FUSE_FORGET,
		.nodeid = forget->forget_one.nodeid,
		.unique = fuse_get_unique(fiq),
		.len = sizeof(ih) + sizeof(arg),
	};

	spin_unlock(&fiq->waitq.lock);
	kfree(forget);
	if (nbytes < ih.len)
		return -EINVAL;

	err = fuse_copy_one(cs, &ih, sizeof(ih));
	if (!err)
		err = fuse_copy_one(cs, &arg, sizeof(arg));
	fuse_copy_finish(cs);

	if (err)
		return err;

	return ih.len;
}

static int fuse_read_batch_forget(struct fuse_iqueue *fiq,
				   struct fuse_copy_state *cs, size_t nbytes)
__releases(fiq->waitq.lock)
{
	int err;
	unsigned max_forgets;
	unsigned count;
	struct fuse_forget_link *head;
	struct fuse_batch_forget_in arg = { .count = 0 };
	struct fuse_in_header ih = {
		.opcode = FUSE_BATCH_FORGET,
		.unique = fuse_get_unique(fiq),
		.len = sizeof(ih) + sizeof(arg),
	};

	if (nbytes < ih.len) {
		spin_unlock(&fiq->waitq.lock);
		return -EINVAL;
	}

	max_forgets = (nbytes - ih.len) / sizeof(struct fuse_forget_one);
	head = dequeue_forget(fiq, max_forgets, &count);
	spin_unlock(&fiq->waitq.lock);

	arg.count = count;
	ih.len += count * sizeof(struct fuse_forget_one);
	err = fuse_copy_one(cs, &ih, sizeof(ih));
	if (!err)
		err = fuse_copy_one(cs, &arg, sizeof(arg));

	while (head) {
		struct fuse_forget_link *forget = head;

		if (!err) {
			err = fuse_copy_one(cs, &forget->forget_one,
					    sizeof(forget->forget_one));
		}
		head = forget->next;
		kfree(forget);
	}

	fuse_copy_finish(cs);

	if (err)
		return err;

	return ih.len;
}

static int fuse_read_forget(struct fuse_conn *fc, struct fuse_iqueue *fiq,
			    struct fuse_copy_state *cs,
			    size_t nbytes)
__releases(fiq->waitq.lock)
{
	if (fc->minor < 16 || fiq->forget_list_head.next->next == NULL)
		return fuse_read_single_forget(fiq, cs, nbytes);
	else
		return fuse_read_batch_forget(fiq, cs, nbytes);
}

/*
 * Read a single request into the userspace filesystem's buffer.  This
 * function waits until a request is available, then removes it from
 * the pending list and copies request data to userspace buffer.  If
 * no reply is needed (FORGET) or request has been aborted or there
 * was an error during the copying then it's finished by calling
 * request_end().  Otherwise add it to the processing list, and set
 * the 'sent' flag.
 */
static ssize_t fuse_dev_do_read(struct fuse_dev *fud, struct file *file,
				struct fuse_copy_state *cs, size_t nbytes)
{
	ssize_t err;
	struct fuse_conn *fc = fud->fc;
	struct fuse_iqueue *fiq = &fc->iq;
	struct fuse_pqueue *fpq = &fud->pq;
	struct fuse_req *req;
	struct fuse_in *in;
	unsigned reqsize;

 restart:
	spin_lock(&fiq->waitq.lock);
	err = -EAGAIN;
	if ((file->f_flags & O_NONBLOCK) && fiq->connected &&
	    !request_pending(fiq))
		goto err_unlock;

	err = wait_event_interruptible_exclusive_locked(fiq->waitq,
				!fiq->connected || request_pending(fiq));
	if (err)
		goto err_unlock;

	err = -ENODEV;
	if (!fiq->connected)
		goto err_unlock;

	if (!list_empty(&fiq->interrupts)) {
		req = list_entry(fiq->interrupts.next, struct fuse_req,
				 intr_entry);
		return fuse_read_interrupt(fiq, cs, nbytes, req);
	}

	if (forget_pending(fiq)) {
		if (list_empty(&fiq->pending) || fiq->forget_batch-- > 0)
			return fuse_read_forget(fc, fiq, cs, nbytes);

		if (fiq->forget_batch <= -8)
			fiq->forget_batch = 16;
	}

	req = list_entry(fiq->pending.next, struct fuse_req, list);
	clear_bit(FR_PENDING, &req->flags);
	list_del_init(&req->list);
	spin_unlock(&fiq->waitq.lock);

	in = &req->in;
	reqsize = in->h.len;
	/* If request is too large, reply with an error and restart the read */
	if (nbytes < reqsize) {
		req->out.h.error = -EIO;
		/* SETXATTR is special, since it may contain too large data */
		if (in->h.opcode == FUSE_SETXATTR)
			req->out.h.error = -E2BIG;
		request_end(fc, req);
		goto restart;
	}
	spin_lock(&fpq->lock);
	list_add(&req->list, &fpq->io);
	spin_unlock(&fpq->lock);
	cs->req = req;
	err = fuse_copy_one(cs, &in->h, sizeof(in->h));
	if (!err)
		err = fuse_copy_args(cs, in->numargs, in->argpages,
				     (struct fuse_arg *) in->args, 0);
	fuse_copy_finish(cs);
	spin_lock(&fpq->lock);
	clear_bit(FR_LOCKED, &req->flags);
	if (!fpq->connected) {
		err = -ENODEV;
		goto out_end;
	}
	if (err) {
		req->out.h.error = -EIO;
		goto out_end;
	}
	if (!test_bit(FR_ISREPLY, &req->flags)) {
		err = reqsize;
		goto out_end;
	}
	list_move_tail(&req->list, &fpq->processing);
	__fuse_get_request(req);
	set_bit(FR_SENT, &req->flags);
	spin_unlock(&fpq->lock);
	/* matches barrier in request_wait_answer() */
	smp_mb__after_atomic();
	if (test_bit(FR_INTERRUPTED, &req->flags))
		queue_interrupt(fiq, req);
	fuse_put_request(fc, req);

	return reqsize;

out_end:
	if (!test_bit(FR_PRIVATE, &req->flags))
		list_del_init(&req->list);
	spin_unlock(&fpq->lock);
	request_end(fc, req);
	return err;

 err_unlock:
	spin_unlock(&fiq->waitq.lock);
	return err;
}

static int fuse_dev_open(struct inode *inode, struct file *file)
{
	/*
	 * The fuse device's file's private_data is used to hold
	 * the fuse_conn(ection) when it is mounted, and is used to
	 * keep track of whether the file has been mounted already.
	 */
	file->private_data = NULL;
	return 0;
}

static ssize_t fuse_dev_read(struct kiocb *iocb, struct iov_iter *to)
{
	struct fuse_copy_state cs;
	struct file *file = iocb->ki_filp;
	struct fuse_dev *fud = fuse_get_dev(file);

	if (!fud)
		return -EPERM;

	if (!iter_is_iovec(to))
		return -EINVAL;

	fuse_copy_init(&cs, 1, to);

	return fuse_dev_do_read(fud, file, &cs, iov_iter_count(to));
}

static ssize_t fuse_dev_splice_read(struct file *in, loff_t *ppos,
				    struct pipe_inode_info *pipe,
				    size_t len, unsigned int flags)
{
	int total, ret;
	int page_nr = 0;
	struct pipe_buffer *bufs;
	struct fuse_copy_state cs;
	struct fuse_dev *fud = fuse_get_dev(in);

	if (!fud)
		return -EPERM;

	bufs = kmalloc_array(pipe->buffers, sizeof(struct pipe_buffer),
			     GFP_KERNEL);
	if (!bufs)
		return -ENOMEM;

	fuse_copy_init(&cs, 1, NULL);
	cs.pipebufs = bufs;
	cs.pipe = pipe;
	ret = fuse_dev_do_read(fud, in, &cs, len);
	if (ret < 0)
		goto out;

	if (pipe->nrbufs + cs.nr_segs > pipe->buffers) {
		ret = -EIO;
		goto out;
	}

	for (ret = total = 0; page_nr < cs.nr_segs; total += ret) {
		/*
		 * Need to be careful about this.  Having buf->ops in module
		 * code can Oops if the buffer persists after module unload.
		 */
		bufs[page_nr].ops = &nosteal_pipe_buf_ops;
		bufs[page_nr].flags = 0;
		ret = add_to_pipe(pipe, &bufs[page_nr++]);
		if (unlikely(ret < 0))
			break;
	}
	if (total)
		ret = total;
out:
	for (; page_nr < cs.nr_segs; page_nr++)
		put_page(bufs[page_nr].page);

	kfree(bufs);
	return ret;
}

static int fuse_notify_poll(struct fuse_conn *fc, unsigned int size,
			    struct fuse_copy_state *cs)
{
	struct fuse_notify_poll_wakeup_out outarg;
	int err = -EINVAL;

	if (size != sizeof(outarg))
		goto err;

	err = fuse_copy_one(cs, &outarg, sizeof(outarg));
	if (err)
		goto err;

	fuse_copy_finish(cs);
	return fuse_notify_poll_wakeup(fc, &outarg);

err:
	fuse_copy_finish(cs);
	return err;
}

static int fuse_notify_inval_inode(struct fuse_conn *fc, unsigned int size,
				   struct fuse_copy_state *cs)
{
	struct fuse_notify_inval_inode_out outarg;
	int err = -EINVAL;

	if (size != sizeof(outarg))
		goto err;

	err = fuse_copy_one(cs, &outarg, sizeof(outarg));
	if (err)
		goto err;
	fuse_copy_finish(cs);

	down_read(&fc->killsb);
	err = -ENOENT;
	if (fc->sb) {
		err = fuse_reverse_inval_inode(fc->sb, outarg.ino,
					       outarg.off, outarg.len);
	}
	up_read(&fc->killsb);
	return err;

err:
	fuse_copy_finish(cs);
	return err;
}

static int fuse_notify_inval_entry(struct fuse_conn *fc, unsigned int size,
				   struct fuse_copy_state *cs)
{
	struct fuse_notify_inval_entry_out outarg;
	int err = -ENOMEM;
	char *buf;
	struct qstr name;

	buf = kzalloc(FUSE_NAME_MAX + 1, GFP_KERNEL);
	if (!buf)
		goto err;

	err = -EINVAL;
	if (size < sizeof(outarg))
		goto err;

	err = fuse_copy_one(cs, &outarg, sizeof(outarg));
	if (err)
		goto err;

	err = -ENAMETOOLONG;
	if (outarg.namelen > FUSE_NAME_MAX)
		goto err;

	err = -EINVAL;
	if (size != sizeof(outarg) + outarg.namelen + 1)
		goto err;

	name.name = buf;
	name.len = outarg.namelen;
	err = fuse_copy_one(cs, buf, outarg.namelen + 1);
	if (err)
		goto err;
	fuse_copy_finish(cs);
	buf[outarg.namelen] = 0;

	down_read(&fc->killsb);
	err = -ENOENT;
	if (fc->sb)
		err = fuse_reverse_inval_entry(fc->sb, outarg.parent, 0, &name);
	up_read(&fc->killsb);
	kfree(buf);
	return err;

err:
	kfree(buf);
	fuse_copy_finish(cs);
	return err;
}

static int fuse_notify_delete(struct fuse_conn *fc, unsigned int size,
			      struct fuse_copy_state *cs)
{
	struct fuse_notify_delete_out outarg;
	int err = -ENOMEM;
	char *buf;
	struct qstr name;

	buf = kzalloc(FUSE_NAME_MAX + 1, GFP_KERNEL);
	if (!buf)
		goto err;

	err = -EINVAL;
	if (size < sizeof(outarg))
		goto err;

	err = fuse_copy_one(cs, &outarg, sizeof(outarg));
	if (err)
		goto err;

	err = -ENAMETOOLONG;
	if (outarg.namelen > FUSE_NAME_MAX)
		goto err;

	err = -EINVAL;
	if (size != sizeof(outarg) + outarg.namelen + 1)
		goto err;

	name.name = buf;
	name.len = outarg.namelen;
	err = fuse_copy_one(cs, buf, outarg.namelen + 1);
	if (err)
		goto err;
	fuse_copy_finish(cs);
	buf[outarg.namelen] = 0;

	down_read(&fc->killsb);
	err = -ENOENT;
	if (fc->sb)
		err = fuse_reverse_inval_entry(fc->sb, outarg.parent,
					       outarg.child, &name);
	up_read(&fc->killsb);
	kfree(buf);
	return err;

err:
	kfree(buf);
	fuse_copy_finish(cs);
	return err;
}

static int fuse_notify_store(struct fuse_conn *fc, unsigned int size,
			     struct fuse_copy_state *cs)
{
	struct fuse_notify_store_out outarg;
	struct inode *inode;
	struct address_space *mapping;
	u64 nodeid;
	int err;
	pgoff_t index;
	unsigned int offset;
	unsigned int num;
	loff_t file_size;
	loff_t end;

	err = -EINVAL;
	if (size < sizeof(outarg))
		goto out_finish;

	err = fuse_copy_one(cs, &outarg, sizeof(outarg));
	if (err)
		goto out_finish;

	err = -EINVAL;
	if (size - sizeof(outarg) != outarg.size)
		goto out_finish;

	nodeid = outarg.nodeid;

	down_read(&fc->killsb);

	err = -ENOENT;
	if (!fc->sb)
		goto out_up_killsb;

	inode = ilookup5(fc->sb, nodeid, fuse_inode_eq, &nodeid);
	if (!inode)
		goto out_up_killsb;

	mapping = inode->i_mapping;
	index = outarg.offset >> PAGE_SHIFT;
	offset = outarg.offset & ~PAGE_MASK;
	file_size = i_size_read(inode);
	end = outarg.offset + outarg.size;
	if (end > file_size) {
		file_size = end;
		fuse_write_update_size(inode, file_size);
	}

	num = outarg.size;
	while (num) {
		struct page *page;
		unsigned int this_num;

		err = -ENOMEM;
		page = find_or_create_page(mapping, index,
					   mapping_gfp_mask(mapping));
		if (!page)
			goto out_iput;

		this_num = min_t(unsigned, num, PAGE_SIZE - offset);
		err = fuse_copy_page(cs, &page, offset, this_num, 0);
		if (!err && offset == 0 &&
		    (this_num == PAGE_SIZE || file_size == end))
			SetPageUptodate(page);
		unlock_page(page);
		put_page(page);

		if (err)
			goto out_iput;

		num -= this_num;
		offset = 0;
		index++;
	}

	err = 0;

out_iput:
	iput(inode);
out_up_killsb:
	up_read(&fc->killsb);
out_finish:
	fuse_copy_finish(cs);
	return err;
}

static void fuse_retrieve_end(struct fuse_conn *fc, struct fuse_req *req)
{
	release_pages(req->pages, req->num_pages, false);
}

static int fuse_retrieve(struct fuse_conn *fc, struct inode *inode,
			 struct fuse_notify_retrieve_out *outarg)
{
	int err;
	struct address_space *mapping = inode->i_mapping;
	struct fuse_req *req;
	pgoff_t index;
	loff_t file_size;
	unsigned int num;
	unsigned int offset;
	size_t total_len = 0;
	int num_pages;

	offset = outarg->offset & ~PAGE_MASK;
	file_size = i_size_read(inode);

	num = outarg->size;
	if (outarg->offset > file_size)
		num = 0;
	else if (outarg->offset + num > file_size)
		num = file_size - outarg->offset;

	num_pages = (num + offset + PAGE_SIZE - 1) >> PAGE_SHIFT;
	num_pages = min(num_pages, FUSE_MAX_PAGES_PER_REQ);

	req = fuse_get_req(fc, num_pages);
	if (IS_ERR(req))
		return PTR_ERR(req);

	req->in.h.opcode = FUSE_NOTIFY_REPLY;
	req->in.h.nodeid = outarg->nodeid;
	req->in.numargs = 2;
	req->in.argpages = 1;
	req->page_descs[0].offset = offset;
	req->end = fuse_retrieve_end;

	index = outarg->offset >> PAGE_SHIFT;

	while (num && req->num_pages < num_pages) {
		struct page *page;
		unsigned int this_num;

		page = find_get_page(mapping, index);
		if (!page)
			break;

		this_num = min_t(unsigned, num, PAGE_SIZE - offset);
		req->pages[req->num_pages] = page;
		req->page_descs[req->num_pages].length = this_num;
		req->num_pages++;

		offset = 0;
		num -= this_num;
		total_len += this_num;
		index++;
	}
	req->misc.retrieve_in.offset = outarg->offset;
	req->misc.retrieve_in.size = total_len;
	req->in.args[0].size = sizeof(req->misc.retrieve_in);
	req->in.args[0].value = &req->misc.retrieve_in;
	req->in.args[1].size = total_len;

	err = fuse_request_send_notify_reply(fc, req, outarg->notify_unique);
	if (err) {
		fuse_retrieve_end(fc, req);
		fuse_put_request(fc, req);
	}

	return err;
}

static int fuse_notify_retrieve(struct fuse_conn *fc, unsigned int size,
				struct fuse_copy_state *cs)
{
	struct fuse_notify_retrieve_out outarg;
	struct inode *inode;
	int err;

	err = -EINVAL;
	if (size != sizeof(outarg))
		goto copy_finish;

	err = fuse_copy_one(cs, &outarg, sizeof(outarg));
	if (err)
		goto copy_finish;

	fuse_copy_finish(cs);

	down_read(&fc->killsb);
	err = -ENOENT;
	if (fc->sb) {
		u64 nodeid = outarg.nodeid;

		inode = ilookup5(fc->sb, nodeid, fuse_inode_eq, &nodeid);
		if (inode) {
			err = fuse_retrieve(fc, inode, &outarg);
			iput(inode);
		}
	}
	up_read(&fc->killsb);

	return err;

copy_finish:
	fuse_copy_finish(cs);
	return err;
}

static int fuse_notify(struct fuse_conn *fc, enum fuse_notify_code code,
		       unsigned int size, struct fuse_copy_state *cs)
{
	/* Don't try to move pages (yet) */
	cs->move_pages = 0;

	switch (code) {
	case FUSE_NOTIFY_POLL:
		return fuse_notify_poll(fc, size, cs);

	case FUSE_NOTIFY_INVAL_INODE:
		return fuse_notify_inval_inode(fc, size, cs);

	case FUSE_NOTIFY_INVAL_ENTRY:
		return fuse_notify_inval_entry(fc, size, cs);

	case FUSE_NOTIFY_STORE:
		return fuse_notify_store(fc, size, cs);

	case FUSE_NOTIFY_RETRIEVE:
		return fuse_notify_retrieve(fc, size, cs);

	case FUSE_NOTIFY_DELETE:
		return fuse_notify_delete(fc, size, cs);

	default:
		fuse_copy_finish(cs);
		return -EINVAL;
	}
}

/* Look up request on processing list by unique ID */
static struct fuse_req *request_find(struct fuse_pqueue *fpq, u64 unique)
{
	struct fuse_req *req;

	list_for_each_entry(req, &fpq->processing, list) {
		if (req->in.h.unique == unique || req->intr_unique == unique)
			return req;
	}
	return NULL;
}

static int copy_out_args(struct fuse_copy_state *cs, struct fuse_out *out,
			 unsigned nbytes)
{
	unsigned reqsize = sizeof(struct fuse_out_header);

	if (out->h.error)
		return nbytes != reqsize ? -EINVAL : 0;

	reqsize += len_args(out->numargs, out->args);

	if (reqsize < nbytes || (reqsize > nbytes && !out->argvar))
		return -EINVAL;
	else if (reqsize > nbytes) {
		struct fuse_arg *lastarg = &out->args[out->numargs-1];
		unsigned diffsize = reqsize - nbytes;
		if (diffsize > lastarg->size)
			return -EINVAL;
		lastarg->size -= diffsize;
	}
	return fuse_copy_args(cs, out->numargs, out->argpages, out->args,
			      out->page_zeroing);
}

/*
 * Write a single reply to a request.  First the header is copied from
 * the write buffer.  The request is then searched on the processing
 * list by the unique ID found in the header.  If found, then remove
 * it from the list and copy the rest of the buffer to the request.
 * The request is finished by calling request_end()
 */
static ssize_t fuse_dev_do_write(struct fuse_dev *fud,
				 struct fuse_copy_state *cs, size_t nbytes)
{
	int err;
	struct fuse_conn *fc = fud->fc;
	struct fuse_pqueue *fpq = &fud->pq;
	struct fuse_req *req;
	struct fuse_out_header oh;

	if (nbytes < sizeof(struct fuse_out_header))
		return -EINVAL;

	err = fuse_copy_one(cs, &oh, sizeof(oh));
	if (err)
		goto err_finish;

	err = -EINVAL;
	if (oh.len != nbytes)
		goto err_finish;

	/*
	 * Zero oh.unique indicates unsolicited notification message
	 * and error contains notification code.
	 */
	if (!oh.unique) {
		err = fuse_notify(fc, oh.error, nbytes - sizeof(oh), cs);
		return err ? err : nbytes;
	}

	err = -EINVAL;
	if (oh.error <= -1000 || oh.error > 0)
		goto err_finish;

	spin_lock(&fpq->lock);
	err = -ENOENT;
	if (!fpq->connected)
		goto err_unlock_pq;

	req = request_find(fpq, oh.unique);
	if (!req)
		goto err_unlock_pq;

	/* Is it an interrupt reply? */
	if (req->intr_unique == oh.unique) {
		__fuse_get_request(req);
		spin_unlock(&fpq->lock);

		err = -EINVAL;
		if (nbytes != sizeof(struct fuse_out_header)) {
			fuse_put_request(fc, req);
			goto err_finish;
		}

		if (oh.error == -ENOSYS)
			fc->no_interrupt = 1;
		else if (oh.error == -EAGAIN)
			queue_interrupt(&fc->iq, req);
		fuse_put_request(fc, req);

		fuse_copy_finish(cs);
		return nbytes;
	}

	clear_bit(FR_SENT, &req->flags);
	list_move(&req->list, &fpq->io);
	req->out.h = oh;
	set_bit(FR_LOCKED, &req->flags);
	spin_unlock(&fpq->lock);
	cs->req = req;
	if (!req->out.page_replace)
		cs->move_pages = 0;

	err = copy_out_args(cs, &req->out, nbytes);
	if (req->in.h.opcode == FUSE_CANONICAL_PATH) {
		char *path = (char *)req->out.args[0].value;

		path[req->out.args[0].size - 1] = 0;
		req->out.h.error = kern_path(path, 0, req->canonical_path);
	}
	fuse_copy_finish(cs);

	fuse_setup_passthrough(fc, req);


	spin_lock(&fpq->lock);
	clear_bit(FR_LOCKED, &req->flags);
	if (!fpq->connected)
		err = -ENOENT;
	else if (err)
		req->out.h.error = -EIO;
	if (!test_bit(FR_PRIVATE, &req->flags))
		list_del_init(&req->list);
	spin_unlock(&fpq->lock);

	request_end(fc, req);

	return err ? err : nbytes;

 err_unlock_pq:
	spin_unlock(&fpq->lock);
 err_finish:
	fuse_copy_finish(cs);
	return err;
}

static ssize_t fuse_dev_write(struct kiocb *iocb, struct iov_iter *from)
{
	struct fuse_copy_state cs;
	struct fuse_dev *fud = fuse_get_dev(iocb->ki_filp);

	if (!fud)
		return -EPERM;

	if (!iter_is_iovec(from))
		return -EINVAL;

	fuse_copy_init(&cs, 0, from);

	return fuse_dev_do_write(fud, &cs, iov_iter_count(from));
}

static ssize_t fuse_dev_splice_write(struct pipe_inode_info *pipe,
				     struct file *out, loff_t *ppos,
				     size_t len, unsigned int flags)
{
	unsigned nbuf;
	unsigned idx;
	struct pipe_buffer *bufs;
	struct fuse_copy_state cs;
	struct fuse_dev *fud;
	size_t rem;
	ssize_t ret;

	fud = fuse_get_dev(out);
	if (!fud)
		return -EPERM;

<<<<<<< HEAD
	bufs = kmalloc_array(pipe->buffers, sizeof(struct pipe_buffer),
			     GFP_KERNEL);
	if (!bufs)
=======
	pipe_lock(pipe);

	bufs = kmalloc(pipe->buffers * sizeof(struct pipe_buffer), GFP_KERNEL);
	if (!bufs) {
		pipe_unlock(pipe);
>>>>>>> eceb2c2d
		return -ENOMEM;
	}

	nbuf = 0;
	rem = 0;
	for (idx = 0; idx < pipe->nrbufs && rem < len; idx++)
		rem += pipe->bufs[(pipe->curbuf + idx) & (pipe->buffers - 1)].len;

	ret = -EINVAL;
	if (rem < len) {
		pipe_unlock(pipe);
		goto out;
	}

	rem = len;
	while (rem) {
		struct pipe_buffer *ibuf;
		struct pipe_buffer *obuf;

		BUG_ON(nbuf >= pipe->buffers);
		BUG_ON(!pipe->nrbufs);
		ibuf = &pipe->bufs[pipe->curbuf];
		obuf = &bufs[nbuf];

		if (rem >= ibuf->len) {
			*obuf = *ibuf;
			ibuf->ops = NULL;
			pipe->curbuf = (pipe->curbuf + 1) & (pipe->buffers - 1);
			pipe->nrbufs--;
		} else {
			pipe_buf_get(pipe, ibuf);
			*obuf = *ibuf;
			obuf->flags &= ~PIPE_BUF_FLAG_GIFT;
			obuf->len = rem;
			ibuf->offset += obuf->len;
			ibuf->len -= obuf->len;
		}
		nbuf++;
		rem -= obuf->len;
	}
	pipe_unlock(pipe);

	fuse_copy_init(&cs, 0, NULL);
	cs.pipebufs = bufs;
	cs.nr_segs = nbuf;
	cs.pipe = pipe;

	if (flags & SPLICE_F_MOVE)
		cs.move_pages = 1;

	ret = fuse_dev_do_write(fud, &cs, len);

	for (idx = 0; idx < nbuf; idx++)
		pipe_buf_release(pipe, &bufs[idx]);

out:
	kfree(bufs);
	return ret;
}

static unsigned fuse_dev_poll(struct file *file, poll_table *wait)
{
	unsigned mask = POLLOUT | POLLWRNORM;
	struct fuse_iqueue *fiq;
	struct fuse_dev *fud = fuse_get_dev(file);

	if (!fud)
		return POLLERR;

	fiq = &fud->fc->iq;
	poll_wait(file, &fiq->waitq, wait);

	spin_lock(&fiq->waitq.lock);
	if (!fiq->connected)
		mask = POLLERR;
	else if (request_pending(fiq))
		mask |= POLLIN | POLLRDNORM;
	spin_unlock(&fiq->waitq.lock);

	return mask;
}

/*
 * Abort all requests on the given list (pending or processing)
 *
 * This function releases and reacquires fc->lock
 */
static void end_requests(struct fuse_conn *fc, struct list_head *head)
{
	while (!list_empty(head)) {
		struct fuse_req *req;
		req = list_entry(head->next, struct fuse_req, list);
		req->out.h.error = -ECONNABORTED;
		clear_bit(FR_SENT, &req->flags);
		list_del_init(&req->list);
		request_end(fc, req);
	}
}

static void end_polls(struct fuse_conn *fc)
{
	struct rb_node *p;

	p = rb_first(&fc->polled_files);

	while (p) {
		struct fuse_file *ff;
		ff = rb_entry(p, struct fuse_file, polled_node);
		wake_up_interruptible_all(&ff->poll_wait);

		p = rb_next(p);
	}
}

/*
 * Abort all requests.
 *
 * Emergency exit in case of a malicious or accidental deadlock, or just a hung
 * filesystem.
 *
 * The same effect is usually achievable through killing the filesystem daemon
 * and all users of the filesystem.  The exception is the combination of an
 * asynchronous request and the tricky deadlock (see
 * Documentation/filesystems/fuse.txt).
 *
 * Aborting requests under I/O goes as follows: 1: Separate out unlocked
 * requests, they should be finished off immediately.  Locked requests will be
 * finished after unlock; see unlock_request(). 2: Finish off the unlocked
 * requests.  It is possible that some request will finish before we can.  This
 * is OK, the request will in that case be removed from the list before we touch
 * it.
 */
void fuse_abort_conn(struct fuse_conn *fc)
{
	struct fuse_iqueue *fiq = &fc->iq;

	spin_lock(&fc->lock);
	if (fc->connected) {
		struct fuse_dev *fud;
		struct fuse_req *req, *next;
		LIST_HEAD(to_end1);
		LIST_HEAD(to_end2);

		fc->connected = 0;
		fc->blocked = 0;
		fuse_set_initialized(fc);
		list_for_each_entry(fud, &fc->devices, entry) {
			struct fuse_pqueue *fpq = &fud->pq;

			spin_lock(&fpq->lock);
			fpq->connected = 0;
			list_for_each_entry_safe(req, next, &fpq->io, list) {
				req->out.h.error = -ECONNABORTED;
				spin_lock(&req->waitq.lock);
				set_bit(FR_ABORTED, &req->flags);
				if (!test_bit(FR_LOCKED, &req->flags)) {
					set_bit(FR_PRIVATE, &req->flags);
					__fuse_get_request(req);
					list_move(&req->list, &to_end1);
				}
				spin_unlock(&req->waitq.lock);
			}
			list_splice_init(&fpq->processing, &to_end2);
			spin_unlock(&fpq->lock);
		}
		fc->max_background = UINT_MAX;
		flush_bg_queue(fc);

		spin_lock(&fiq->waitq.lock);
		fiq->connected = 0;
		list_splice_init(&fiq->pending, &to_end2);
		list_for_each_entry(req, &to_end2, list)
			clear_bit(FR_PENDING, &req->flags);
		while (forget_pending(fiq))
			kfree(dequeue_forget(fiq, 1, NULL));
		wake_up_all_locked(&fiq->waitq);
		spin_unlock(&fiq->waitq.lock);
		kill_fasync(&fiq->fasync, SIGIO, POLL_IN);
		end_polls(fc);
		wake_up_all(&fc->blocked_waitq);
		spin_unlock(&fc->lock);

		while (!list_empty(&to_end1)) {
			req = list_first_entry(&to_end1, struct fuse_req, list);
			list_del_init(&req->list);
			request_end(fc, req);
		}
		end_requests(fc, &to_end2);
	} else {
		spin_unlock(&fc->lock);
	}
}
EXPORT_SYMBOL_GPL(fuse_abort_conn);

void fuse_wait_aborted(struct fuse_conn *fc)
{
	wait_event(fc->blocked_waitq, atomic_read(&fc->num_waiting) == 0);
}

int fuse_dev_release(struct inode *inode, struct file *file)
{
	struct fuse_dev *fud = fuse_get_dev(file);

	if (fud) {
		struct fuse_conn *fc = fud->fc;
		struct fuse_pqueue *fpq = &fud->pq;
		LIST_HEAD(to_end);

		spin_lock(&fpq->lock);
		WARN_ON(!list_empty(&fpq->io));
		list_splice_init(&fpq->processing, &to_end);
		spin_unlock(&fpq->lock);

		end_requests(fc, &to_end);

		/* Are we the last open device? */
		if (atomic_dec_and_test(&fc->dev_count)) {
			WARN_ON(fc->iq.fasync != NULL);
			fuse_abort_conn(fc);
		}
		fuse_dev_free(fud);
	}
	return 0;
}
EXPORT_SYMBOL_GPL(fuse_dev_release);

static int fuse_dev_fasync(int fd, struct file *file, int on)
{
	struct fuse_dev *fud = fuse_get_dev(file);

	if (!fud)
		return -EPERM;

	/* No locking - fasync_helper does its own locking */
	return fasync_helper(fd, file, on, &fud->fc->iq.fasync);
}

static int fuse_device_clone(struct fuse_conn *fc, struct file *new)
{
	struct fuse_dev *fud;

	if (new->private_data)
		return -EINVAL;

	fud = fuse_dev_alloc(fc);
	if (!fud)
		return -ENOMEM;

	new->private_data = fud;
	atomic_inc(&fc->dev_count);

	return 0;
}

static long fuse_dev_ioctl(struct file *file, unsigned int cmd,
			   unsigned long arg)
{
	int err = -ENOTTY;

	if (cmd == FUSE_DEV_IOC_CLONE) {
		int oldfd;

		err = -EFAULT;
		if (!get_user(oldfd, (__u32 __user *) arg)) {
			struct file *old = fget(oldfd);

			err = -EINVAL;
			if (old) {
				struct fuse_dev *fud = NULL;

				/*
				 * Check against file->f_op because CUSE
				 * uses the same ioctl handler.
				 */
				if (old->f_op == file->f_op &&
				    old->f_cred->user_ns == file->f_cred->user_ns)
					fud = fuse_get_dev(old);

				if (fud) {
					mutex_lock(&fuse_mutex);
					err = fuse_device_clone(fud->fc, file);
					mutex_unlock(&fuse_mutex);
				}
				fput(old);
			}
		}
	}
	return err;
}

const struct file_operations fuse_dev_operations = {
	.owner		= THIS_MODULE,
	.open		= fuse_dev_open,
	.llseek		= no_llseek,
	.read_iter	= fuse_dev_read,
	.splice_read	= fuse_dev_splice_read,
	.write_iter	= fuse_dev_write,
	.splice_write	= fuse_dev_splice_write,
	.poll		= fuse_dev_poll,
	.release	= fuse_dev_release,
	.fasync		= fuse_dev_fasync,
	.unlocked_ioctl = fuse_dev_ioctl,
	.compat_ioctl   = fuse_dev_ioctl,
};
EXPORT_SYMBOL_GPL(fuse_dev_operations);

static struct miscdevice fuse_miscdevice = {
	.minor = FUSE_MINOR,
	.name  = "fuse",
	.fops = &fuse_dev_operations,
};

int __init fuse_dev_init(void)
{
	int err = -ENOMEM;
	fuse_req_cachep = kmem_cache_create("fuse_request",
					    sizeof(struct fuse_req),
					    0, 0, NULL);
	if (!fuse_req_cachep)
		goto out;

	err = misc_register(&fuse_miscdevice);
	if (err)
		goto out_cache_clean;

	return 0;

 out_cache_clean:
	kmem_cache_destroy(fuse_req_cachep);
 out:
	return err;
}

void fuse_dev_cleanup(void)
{
	misc_deregister(&fuse_miscdevice);
	kmem_cache_destroy(fuse_req_cachep);
}<|MERGE_RESOLUTION|>--- conflicted
+++ resolved
@@ -1983,17 +1983,11 @@
 	if (!fud)
 		return -EPERM;
 
-<<<<<<< HEAD
+	pipe_lock(pipe);
 	bufs = kmalloc_array(pipe->buffers, sizeof(struct pipe_buffer),
 			     GFP_KERNEL);
-	if (!bufs)
-=======
-	pipe_lock(pipe);
-
-	bufs = kmalloc(pipe->buffers * sizeof(struct pipe_buffer), GFP_KERNEL);
 	if (!bufs) {
 		pipe_unlock(pipe);
->>>>>>> eceb2c2d
 		return -ENOMEM;
 	}
 
